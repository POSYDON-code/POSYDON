--- conflicted
+++ resolved
@@ -12,12 +12,8 @@
 from sklearn.neighbors import NearestNeighbors
 from .data_scaling import DataScaler
 from posydon.grids.psygrid import PSyGrid
-<<<<<<< HEAD
-from posydon.grids.MODELS import MODELS
-=======
 from posydon.grids.SN_MODELS import SN_MODELS
 from posydon.utils.interpolators import interp1d
->>>>>>> 710816f8
 
 
 class psyTrackInterp:
@@ -477,19 +473,11 @@
 
         # core collapse keys
         keys = []
-<<<<<<< HEAD
-        for MODEL_NAME in MODELS.keys():
-            for key in ['CO_type', 'SN_type', 'f_fb', 'mass', 'spin',
-                        'm_disk_accreted', 'm_disk_radiated','M4', 'mu4',
-                        'h1_mass_ej', 'he4_mass_ej']:
-                keys.append('S1_' + MODEL_NAME + '_' + key )
-=======
         for SN_MODEL_NAME in SN_MODELS.keys():
             for key in ['CO_type', 'SN_type', 'f_fb', 'mass', 'spin',
                         'm_disk_accreted', 'm_disk_radiated','M4', 'mu4',
                         'h1_mass_ej', 'he4_mass_ej']:
                 keys.append('S1_' + SN_MODEL_NAME + '_' + key )
->>>>>>> 710816f8
         self.final_keys += tuple(keys)
 
         self.profile_keys = (
@@ -619,11 +607,7 @@
                 self.load_grid(mass_low)
                 kvalue_low = self.grid_final_values[mass_low][key]
 
-<<<<<<< HEAD
-            while (kvalue_low is None or np.isnan(kvalue_low)):
-=======
             while pd.isna(kvalue_low):
->>>>>>> 710816f8
                 # escape if no lower mass is available
                 if np.sum(mass_low > self.grid_mass) == 0:
                     break
@@ -640,11 +624,7 @@
                 self.load_grid(mass_high)
                 kvalue_high = self.grid_final_values[mass_high][key]
 
-<<<<<<< HEAD
-            while (kvalue_high is None or np.isnan(kvalue_high)):
-=======
             while pd.isna(kvalue_high):
->>>>>>> 710816f8
                 # escape if no higher mass is available
                 if np.sum(mass_high < self.grid_mass) == 0:
                     break
