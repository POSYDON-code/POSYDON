--- conflicted
+++ resolved
@@ -1004,10 +1004,6 @@
 
         return in_scaling, (out_scaling, cout_scaling)
 
-<<<<<<< HEAD
-
-=======
->>>>>>> 7f81b076
     def _fillNans(self, ic):
         """Fill nan values i numerical magnitudes with 1NN."""
         for i in range(self.n_out):
@@ -1238,13 +1234,9 @@
             for j in range(len(self.classes[i])):
                 which += z == self.classes[i][j]
             self.interpolators[i].train(XT[which, :], YT[which, :])
+
     def classifier(self, Xt):
 
-<<<<<<< HEAD
-=======
-    def classifier(self, Xt):
-
->>>>>>> 7f81b076
         return self.classifier.predict(Xt)
 
     def predict(self, Xt, zpred, scaler = None):
