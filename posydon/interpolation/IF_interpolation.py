"""Module for performing initial-final inteprolation.

We showcase the initial-final interpolator which plays a critical role in the
evolving binary populations. To use the initial-final interpolator we first
import the IFInterpolator class from the POSYDON library.


  # importing interpolator
  from posydon.interpolation.IF_interpolation import IFInterpolator

I. Loading a Pretrained Interpolator
------------------------------------

To load a pretrained interpolator we need to
pass in the filename argument into the IFInterpolator
constructor which specifies the path to a .pkl file where
the pretrained interpolator can be loaded from. POSYDON provides
various pretrained models whose corresponding .pkl files
can be found in the data directory of the POSYDON repository.


  model = IFInterpolator()

  model.load("path/to/file.pkl")


II. Training the Interpolator
-------------------------

The interpolator can be trained using an instance of the PSyGrid
class which can be constructed by running ones own simulations or
by loading a simulation from an h5 file stored in the data directory
of the POSYDON repository. For more details on the PSyGrid class
please visit the PSyGrid documentation. The IFInterpolator
class relies on the BaseIFInterpolator class to perform the interpolation
so parameters to construct instances of the BaseIFInterpolator classes are
required to construct the IFInterpolator. These parameters are:

1. interp_method: the interpolation method to be used can be either
linear, 1NN, or a list specifying which interpolation method to
be used for each type of track. If interp_classes is specified and this
parameter is not a list then the interpolator will use the specified method
for all classes.

2. interp_classes: a list of classes that the simulation tracks can
fall into. Usually specified as the mass transfer type. This only needs
be specified if interp_method is a list. Note that when using class-wise normalization 
only classes in interp_classes are normalized. This is the behavior for interpolation normalization
but not classification normalization.

3. class_method: the classification method to be used, either kNN or
1NN.

4. in_keys: the keys to be used as the input to the interpolator, by default
these are star_1_mass, star_2_mass, and period_days.

5. out_keys: the keys for which the interpolator is supposed to provide values,
by default all keys are used.

6. in_scaling: The scalings for the input keys, by default these scalings are
optimized through Monte Carlo Cross Validation.

7. out_scaling: The scalings for the output keys, by default these scalings
are optimized through Monte Carlo Cross Validation.

8. c_keys: A list of strings specifying which classifiers are to be trained

9. c_key: A string specifying by which class the interpolator should
interpolate binaries. Only to be specified in the MCInterpolator case.

For most applications specifying only the first four parameters is recommended.


    from posydon.grids.psygrid import PSyGrid
    from posydon.interpolation.IF_interpolation import IFInterpolator

    grid = PSyGrid("path/to/h5/file.h5") # loading grid from h5 file

    interp = IFInterpolator(grid = grid, interpolators = [
        {
            "interp_method": ["linear", "linear", "linear", "linear"],
            "interp_classes": ["no_MT", "stable_MT", "unstable_MT", "stable_reverse_MT"], # classes not in this array will not be normalized in class-wise normalization
            "out_keys": first,
            "class_method": "kNN",
            "c_keys": ["interpolation_class"],
            "c_key": "interpolation_class"
        },
        {
            "interp_method": ["linear", "linear", "linear", "linear"],
            "interp_classes": ["None", "BH", "WD", "NS"], # classes not in this array will not be normalized in class-wise normalization
            "out_keys": second,
            "class_method": "kNN",
            "c_keys": ['S1_direct_state'],
            "c_key": 'S1_direct_state'
        },
        {
            "interp_method": ["linear", "linear", "linear", "linear"],
            "interp_classes": ["None", "BH", "WD", "NS"], # classes not in this array will not be normalized in class-wise normalization
            "out_keys": third,
            "class_method": "kNN",
            "c_keys": ['S1_Fryer+12-rapid_state'],
            "c_key": 'S1_Fryer+12-rapid_state'
        },
        {
            "interp_method": ["linear", "linear", "linear", "linear"],
            "interp_classes": ["None", "BH", "WD", "NS"], # classes not in this array will not be normalized in class-wise normalization
            "out_keys": fourth,
            "class_method": "kNN",
            "c_keys": ['S1_Fryer+12-delayed_state'],
            "c_key": 'S1_Fryer+12-delayed_state'
        },
        {
            "interp_method": ["linear", "linear", "linear", "linear"],
            "interp_classes": ["None", "BH", "WD", "NS"], # classes not in this array will not be normalized in class-wise normalization
            "out_keys": fifth,
            "class_method": "kNN",
            "c_keys": ['S1_Sukhbold+16-engineN20_state'],
            "c_key": 'S1_Sukhbold+16-engineN20_state'
        },
        {
            "interp_method": ["linear", "linear", "linear", "linear"],
            "interp_classes": ["None", "BH", "WD", "NS"], # classes not in this array will not be normalized in class-wise normalization
            "out_keys": sixth,
            "class_method": "kNN",
            "c_keys": ['S1_Patton&Sukhbold20-engineN20_state'],
            "c_key": 'S1_Patton&Sukhbold20-engineN20_state'
        }
    ]) # constructing IFInterpolator

    interp.train() # training interpolator


III. Using the Interpolator
---------------------------

Once the interpolator has been trained or loaded from a .pkl file it can be
used to accomplish various tasks which most commonly are to classify a track
into its class given an input vector and or to approximate a final vector given
an input vector.


    from posydon.binary_evol.binarystar import BinaryStar
    from posydon.binary_evol.singlestar import SingleStar


    # creating binary, refer to BinaryStar documentation
    binary = BinaryStar(**binary_params,
                        star_1=SingleStar(**star1_params),
                        star_2=SingleStar(**star2_params))

    # evaluating returns a tuple of dictionaries
    interpolation, classification = interp.evaluate(binary)

Finally a trained interpolator can be easily saved by specifying a path to a
.pkl file where the interpolator will be saved to.


   model.save("path/to/file.pkl") # saving interpolator



"""


__authors__ = [
    "Juanga Serra Perez <jgserra@northwestern.edu>",
    "Konstantinos Kovlakas <Konstantinos.Kovlakas@unige.ch>",
    "Simone Bavera <Simone.Bavera@unige.ch>",
    "Philipp Moura Srivastava <philipp.msrivastava@northwestern.edu>",
    "Jeffrey Andrews <jeffrey.andrews@northwestern.edu>",
]


import os
import pickle
import warnings
from datetime import date
# POSYDON
from posydon.grids.psygrid import PSyGrid
from posydon.interpolation.data_scaling import DataScaler
# Maths
import numpy as np
# Machine Learning
from scipy.interpolate import LinearNDInterpolator
from sklearn.neighbors import KNeighborsRegressor
from sklearn.neighbors import KNeighborsClassifier
from sklearn.metrics import balanced_accuracy_score
from sklearn.metrics import confusion_matrix
# Plotting
import matplotlib.pyplot as plt
from matplotlib.lines import Line2D
from matplotlib.patches import Patch
from matplotlib.colors import ListedColormap
from posydon.visualization.plot_defaults import DEFAULT_LABELS
from posydon.interpolation.constraints import (
    find_constraints_to_apply, sanitize_interpolated_quantities)
from posydon.utils.posydonwarning import InterpolationWarning


# INITIAL-FINAL INTERPOLATOR
class IFInterpolator:
    """Class handling initial-final interpolation.

    Class handling initial-final interpolation with support to interpolate
    certain keys by differing classes.
    """

    def __init__(self, grid=None, interpolators=None):
        """Initialize the IFInterpolator class.

        Parameters
        ----------
        grid : PSyGrid
            The training grid
        interpolators : list of dictionaries
            Contain parameters for the BaseIFIneterpolators to be constructed

        """
        self.interpolators = []
        self.interpolator_parameters = interpolators
        self.grid = grid

        if self.interpolator_parameters is not None:
            out_keys = []

            for params in self.interpolator_parameters:

                if ("out_keys" not in params
                        and len(self.interpolator_parameters) > 1):
                    raise ValueError("Overlapping out keys between different "
                                    "interpolators are not permited!")
                elif "out_keys" not in params:
                    continue

                for key in params["out_keys"]:
                    if(key in out_keys):
                        raise ValueError(
                            f"Overlapping out keys between different "
                            f"interpolators are not permited! ({key} in more "
                            f"than one set of out_keys)")
                    else:
                        out_keys.append(key)


    def train(self):
        """Train the interpolator(s) on the PSyGrid used for construction."""
        for interpolator in self.interpolator_parameters:
            self.interpolators.append(BaseIFInterpolator(grid=self.grid,
                                                         **interpolator))

        self.interp_in_q = self.interpolators[0].interp_in_q

    def evaluate(self, binary, sanitization_verbose=False):
        """Get the output vector approximation.

        Get the output vector approximation as well as all of the
        classifications given a Binary Star

        Parameters
        ----------
        binary : BinaryStar
            A class which is an input vector which are to be classified and for
            which an output vector will be approximated.

        Returns
        -------
        Output space approximation as a tuple containing two dictionary

        """
        ynums = {}
        ycats = {}

        for interpolator in self.interpolators:
            ynum, ycat = interpolator.evaluate(binary, sanitization_verbose)

            ynums = {**ynums, **ynum}
            ycats = {**ycats, **ycat}

        return ynums, ycats


    def test_interpolator(self, initial_values, sanitization_verbose = False):
        """ Method that can take in a 2-D numpy array for more efficient use of the interpolator

        Parameters
        ----------
        initial_values : numpy array
            A numpy array containing the in-key values of the binaries to be evolved

        Return
        ------
        Interpolated values
        """
        new_values = np.array(initial_values, copy = True)

        if self.interp_in_q:
            new_values.T[1] = new_values.T[1] / new_values.T[0]

        final_values = []

        for interpolator in self.interpolators:
            final_values.append(interpolator.test_interpolator(new_values).T)

        return np.concatenate(final_values).T

    def test_classifiers(self, initial_values):
        """ Method that can take in a 2-D numpy array for more efficient use of classifiers

        Parameters
        ----------
        initial_values : numpy array
            A numpy array containing the in-key values of the binaries to be classified

        Return
        ------
        Classified values
        """
        new_values = np.array(initial_values, copy = True)

        if self.interp_in_q:
            new_values.T[1] = new_values.T[1] / new_values.T[0]

        classes = {}

        for interpolator in self.interpolators:

            classes = {**classes, **interpolator.test_classifiers(new_values)}

        return classes



    def load(self, filename):
        """Load a saved IFInterpolator from a .pkl file.

        Parameters
        ----------
        filename : string
            Path to the .pkl file

        """
        with open(filename, 'rb') as f:
            self.interpolators = pickle.load(f)

        self.interp_in_q = self.interpolators[0].interp_in_q

    def save(self, filename):
        """Save the interpolator to a .pkl file.

        Parameters
        ----------
        filename : string
            Path where .pkl file will be saved

        """
        with open(filename, "wb") as f:
            pickle.dump(self.interpolators, f)


class BaseIFInterpolator:
    """Class handling the initial-final interpolation for POSYDON."""

    def __init__(self, grid=None, in_keys=None, out_keys=None, in_scaling=None,
                 out_scaling=None, filename=None, interp_method="linear",
                 interp_classes=None, class_method="kNN",
                 c_keys=None, c_key=None):
        """Initialize the BaseIFInterpolation.

        Initialize the BaseIFInterpolation and if 'filename' is provided load
        a pretrained interpolator. If no filename is provided, the
        interpolator(s) and classifier(s) are trained upon initialization.

        Parameters
        ----------
        grid : PSyGrid
            An instance of the PSyGrid class.
        in_keys : list of strings
            The keys to be used as the input to the interpolator, by default
            these are star_1_mass, star_2_mass, and period_days.
        out_keys : list of strings
            The keys for which the interpolator is supposed to provide values,
            by default all keys are used.
        in_scaling : list of strings
            The scalings for the input keys, by default these scalings are
            optimized through Monte Carlo Cross Validation.
        out_scaling : list of strings
            The scalings for the output keys, by default these scalings
            are optimized through Monte Carlo Cross Validation.
        filename : string
            A path to a .pkl file containing a saved interpolator
        interp_method : string or list of strings
            The interpolation method to be used can be either
            linear, 1NN, or a list specifying which interpolation method to be
            used for each type of track. If interp_classes is specified and
            this parameter is not a list then the interpolator will use the
            specified method for all classes.
        interp_classes : list of strings
            A list of classes that the simulation tracks can
            fall into. Usually specified as the mass transfer type. This only
            needs be specified if interp_method is a list.
        class_method : string or list of strings
            The classification method to be used, either kNN or
            1NN.
        c_keys: list of strings
            The keys for which a classifier should be trained. At a minimum
            should contain the keys needed for multi-class interpolation if it
            is requested

        """
        self.in_keys, self.out_keys = in_keys, out_keys
        self.out_nan_keys = []
        self.in_scaling, self.out_scaling = in_scaling, out_scaling
        self.n_in, self.n_out = 0, 0
        self.in_scalers, self.out_scalers = [], []
        self.interp_in_q = False
        self.N = []
        self.valid = None
        self.c_key = c_key if c_key is not None else "interpolation_class"

        self.interp_method = interp_method
        self.interpolator = None
        ignored_classes = ['not_converged', 'ignored_no_BH', 'ignored_no_RLO', 'initial_MT']
        self.valid_classes = np.unique(grid.final_values["interpolation_class"]).tolist()
        # A list of mass-transfer classes that are kept for interpolations (exclude e.g. 'not_converged' class).
        for i in ignored_classes:
            while(i in self.valid_classes):
                self.valid_classes.remove(i)
        
        if interp_classes is not None:
            if not isinstance(interp_classes, list):
                raise ValueError("interp_classes must be a list of "
                                "valid interpolation methods.")
            if isinstance(self.interp_method, list):
                if len(self.interp_method) != len(interp_classes):
                    raise ValueError("Number of interpolation methods must "
                                    "match number of interpolation classes.")
            else:
                self.interp_method = [self.interp_method] * len(interp_classes)
            self.interp_classes = interp_classes
        self.class_method = class_method
        self.classifiers = None

        if filename is not None:
            self.load(filename)

        else:
            if grid is None:
                raise RuntimeError(
                    "grid must be specified to create an IF interpolator."
                    " Conversely, load an existing model specifying filename.")

            if self.in_keys is None:
                self.in_keys = ['star_1_mass', 'star_2_mass', 'period_days']
            if self.out_keys is None:
                self.out_keys = [
                    key for key in grid.final_values.dtype.names
                    if key != "model_number"
                    and (type(grid.final_values[key][0]) != np.str_)
                    and any(~np.isnan(grid.final_values[key]))
                ]
                self.out_nan_keys = [
                    key for key in grid.final_values.dtype.names
                    if type(grid.final_values[key][0]) != np.str_
                    and all(np.isnan(grid.final_values[key]))
                ]

            self.constraints = find_constraints_to_apply(self.out_keys)

            if c_keys is None:
                c_keys = [key for key in grid.final_values.dtype.names
                          if type(grid.final_values[key][0]) == np.str_]

            self.classifiers = {key: None for key in c_keys}
            self.n_in, self.n_out = len(self.in_keys), len(self.out_keys)
            self.interp_in_q = self._interpIn_q(grid)
            self.XT, self.YT = self._grid2array(grid)
            self.valid = self._setValid(
                grid.final_values["interpolation_class"], self.XT)
            self.N = np.sum(self.valid >= 0)

            analize_nans(self.out_keys, self.YT, self.valid)
            analize_nones(self.classifiers, self.valid, grid)

            if (self.interp_method == 'linear'
                    or isinstance(self.interp_method, list)):
                print("\nFilling missing values (nans) with 1NN")
                self._fillNans(grid.final_values[self.c_key])
            elif self.interp_method == '1NN':
                self.YT[np.isnan(self.YT)] = -100

            if (self.in_scaling is None) or (self.out_scaling is None):
                if self.interp_method == '1NN':
                    self.in_scaling, self.out_scaling = (self._bestInScaling(grid.final_values[self.c_key]),
                                                         ['none']*self.n_out)
                else:
                    self.in_scaling, self.out_scaling = self._bestScaling(grid.final_values[self.c_key])

            self.X_scaler = Scaler(self.in_scaling,
                                   self.XT[self.valid >= 0, :],
                                   grid.final_values[self.c_key][self.valid > 0])
            self.Y_scaler = Scaler(self.out_scaling,
                                   self.YT[self.valid > 0, :],
                                   grid.final_values[self.c_key][self.valid > 0])

            if self.class_method == "kNN":
                options = {'nfolds': 3, 'p_test': 0.05, 'nmax': 10}
            else:
                options = {}
            self.train_classifiers(grid, method=self.class_method, **options)

            self.train_interpolator(
                ic=grid.final_values[self.c_key])

    def save(self, filename):
        """Save complete interpolation model.

        Parameters
        ----------
        filename : str
            path/name of '.pkl' file where the model will be saved.

        """
        SAVE_ATTRS = self.__dict__
        DONT_SAVE = []
        myattrs = {key: SAVE_ATTRS[key]
                   for key in SAVE_ATTRS if key not in DONT_SAVE}

        with open(filename, 'wb') as f:
            pickle.dump(myattrs, f)

    def load(self, filename):
        """Load interpolation model, which can only be used for predictions.

        Parameters
        ----------
        filename : str
            path/name of pickle file to be loaded.

        """
        with open(filename, 'rb') as f:
            myattrs = pickle.load(f)
            for key in myattrs:
                setattr(self, key, myattrs[key])

    def _grid2array(self, grid):
        """Convert a PSyGrid to a numpy array.

        Parameters
        ----------
        grid : PSyGrid
            a loaded PSyGrid object

        Returns
        -------
        Two numpy arrays with the first being the input space and
        the second being the output space

        """
        self.n_in, self.n_out = len(self.in_keys), len(self.out_keys)
        self.N = len(grid.initial_values[self.in_keys[0]])
        X = np.empty((self.N, self.n_in))
        Y = np.empty((self.N, self.n_out))
        for i in range(self.n_in):
            X[:, i] = grid.initial_values[self.in_keys[i]]
        for i in range(self.n_out):
            Y[:, i] = grid.final_values[self.out_keys[i]]

        if self.interp_in_q:
            i_m1 = self.in_keys.index('star_1_mass')
            i_m2 = self.in_keys.index('star_2_mass')
            X[:, i_m2] = X[:, i_m2] / X[:, i_m1]

        return X, Y

    def _binary2array(self, binary):
        """Convert a binary instance to a numpy array.

        Parameters
        ----------
        binary : BinaryStar
            An initialized instance of the Binary star class

        Returns
        -------
        A binary as a numpy array

        """
        var2 = binary.star_2.mass
        if self.interp_in_q:
            var2 = binary.star_2.mass / binary.star_1.mass
        Xt = np.array([[binary.star_1.mass, var2, binary.orbital_period]])

        return Xt

    def _setValid(self, ic, X):
        """Set binary tracks as (in)valid depending on termination flags."""
        valid = np.zeros(len(ic), dtype=int)

        for flag in ['not_converged', 'ignored_no_RLO',
                     'ignored_no_binary_history']:
            which = (ic == flag)
            valid[which] = -1
            print(f"Discarded {np.sum(which)} binaries with "
                  f"interpolation_class = [{flag}]")

        which = np.isnan(np.sum(X, axis=1))
        valid[which] = -1
        print(f"Discarded {np.sum(which)} binaries with nans in input values.")
        for i, flag in enumerate(self.valid_classes):
            valid[ic == flag] = i + 1

        if(self.interp_in_q):   # if HMS-HMS grid, take out q = 1
            for i, iv in enumerate(X):
                if(iv[1] == 1):
                    valid[i] = -1

        return valid

    def train_interpolator(self, ic=None):
        """Train the interpolator.

        Parameters
        ----------
        ic : numpy array
            Contains the interpolation class for each track in the grid used
            for training the interpolator.

        """
        ic = ic[self.valid > 0] if isinstance(self.interp_method, list) else None

        XTn = self.X_scaler.normalize(self.XT[self.valid > 0, :], ic)
        YTn = self.Y_scaler.normalize(self.YT[self.valid > 0, :], ic)

        if self.interp_method == "linear":
            self.interpolator = LinInterpolator()
            self.interpolator.train(XTn, YTn)
        elif self.interp_method == "1NN":
            self.interpolator = NNInterpolator()
            self.interpolator.train(XTn, YTn)
        elif isinstance(self.interp_method, list):
            self.interpolator = MC_Interpolator(
                self.classifiers[self.c_key],
                self.interp_classes, self.interp_method)
            self.interpolator.train(XTn, YTn, ic)

    def test_interpolator(self, Xt):
        """Use the interpolator to approximate output vector.

        Parameters
        ----------
        Xt : numpy array
            A list of input vectors for which the output vectors are
            to be approximated.

        Returns
        -------
        Output space approximation as numpy array

        """
        classes = self.test_classifier(self.c_key, Xt)


        if isinstance(self.interp_method, list):
            Xtn = self.X_scaler.normalize(Xt, classes)
            Ypredn = self.interpolator.predict(Xtn, classes, self.X_scaler)
        else:
            Xtn = self.X_scaler.normalize(Xt)
            Ypredn = self.interpolator.predict(Xtn)

        Ypredn = np.array([
            list(sanitize_interpolated_quantities(
                 dict(zip(self.out_keys, track)),
                 self.constraints, verbose=False).values())
            for track in self.Y_scaler.denormalize(Ypredn, classes)
        ])

        return Ypredn

    def train_classifiers(self, grid, method='kNN', **options):
        """Train the classifiers.

        Paramaters
        ----------

        grid : PSyGrid
            The training grid
        method : string
            Specifies the classification method, default is kNN

        """
        for key in self.classifiers:
            self.train_classifier(grid, key, method, **options)

    def test_classifiers(self, Xt):
        """Use the classifiers.

        Parameters
        ----------
        Xt : numpy array
            A list of input vectors which are to be classified.

        """
        return {key: self.test_classifier(key, Xt)
                if self.classifiers[key] is not None else None
                for key in self.classifiers}

    def train_classifier(self, grid, key, method='kNN', **options):
        """Train a specific classifier.

        Paramaters
        ----------
        grid : PSyGrid
            The training grid
        method : string
            Specifies the classification method, default is kNN

        """
        v = self.valid >= 0
        wnn = grid.final_values[key] != 'None'
        if any(wnn[v]):
            if (method == 'kNN') or (method == '1NN'):
                self.classifiers[key] = KNNClassifier()
            else:
                raise ValueError("Wrong method name.")
            # If we want to exclude Nones as a class:
            # XTn = self.X_scaler.normalize(self.XT[v & wnn, :])
            # y = grid.final_values[key][v & wnn]
            XTn = self.X_scaler.normalize(self.XT[v, :])
            y = grid.final_values[key][v]
            uy = np.unique(y)
            print(f"\nTraining {method} classifier for {key} "
                  f"[nclasses = {len(uy)}]...")
            for c in uy:
                print(f" - [{np.sum(y == c)}] {c}")
            if method == '1NN':
                self.classifiers[key].train(XTn, y, K=1)
            elif method == 'kNN':
                self.classifiers[key].xtrain(XTn, y)

    def test_classifier(self, key, Xt):
        """Use just one specific classifier.

        Parameters
        ----------
        key : string
            Name of the classifier
        Xt : numpy array
            A list of input vectors which are to be classified.

        Returns
        -------
        Output space approximation as numpy array

        """
        Xn = self.X_scaler.normalize(Xt)

        return self.classifiers[key].predict(Xn)

    def test_classifier_prob(self, key, Xt):
        """Test the classifier.

        Use just one specific classifier to get the probabilities of the input
        being in a class

        Parameters
        ----------
        key : string
            Name of the classifier
        Xt : numpy array
            A list of input vectors which are to be classified.

        Returns
        -------
        Output space approximation as numpy array

        """
        Xn = self.X_scaler.normalize(Xt)
        return self.classifiers[key].predict_prob(Xn)

    def evaluate_mat(self, Xt):
        """Get the output vector approximation.

        Get the output vector approximation as well as all of the
        classifications given an input vector.

        Parameters
        ----------
        Xt : numpy array
            A list of input vectors which are to be classified and for which
            output vectors are to be approximated.

        Returns
        -------
        Output space approximations as numpy arrays

        """
        if len(Xt.shape) == 1:
            Xt = Xt.reshape((1, -1))
        if Xt.shape[1] != self.n_in:
            raise ValueError("Wrong dimensions. Xt should have as many "
                            "columns as it was trained with.")
        # if binary classified as 'initial_MT', set numerical quantities to nan
        ynum, ycat = self.test_interpolator(Xt), self.test_classifiers(Xt)
        if self.class_method != '1NN':
            ynum[ycat[self.c_key] == 'initial_MT', :] = np.nan
        if self.interp_method == '1NN':
            ynum[ynum == - 100] = np.nan

        return ynum, ycat

    def evaluate(self, binary, sanitization_verbose=False):
        """Get the output vector approximation.

        Get the output vector approximation as well as all of the
        classifications given a Binary Star.

        Parameters
        ----------
        binary : BinaryStar
            A class which is an input vector which are to be classified and for
            which an output vector will be approximated.

        Returns
        -------
        Output space approximation as a tuple containing two dictionary

        """
        ynum, ycat = self.evaluate_mat(self._binary2array(binary))
        for key in ycat:
            if ycat[key] is not None:
                ycat[key] = ycat[key][0]

        yt = dict(zip(self.out_keys, ynum.flatten()))  # for a single binary
        yt.update(dict(zip(self.out_nan_keys,
                           [np.nan] * len(self.out_nan_keys))))

        # yt = sanitize_interpolated_quantities(yt,
        #                                       verbose=sanitization_verbose)

        # yt = np.append(ynum, np.array([np.nan] * len(self.out_nan_keys)))

        return yt, ycat

    def _interpIn_q(self, grid):
        """Find if the (regular) grid was uniformly sampled in M_2 or q.

        Parameters
        ----------
        grid : posydon.grids.psygrid.PSyGrid
            Grid of binaries to convert to data matrix.

        Returns
        -------
        bool
            True if the grid was sampled in q.

        """
        m1 = grid.initial_values['star_1_mass'].copy()
        m2 = grid.initial_values['star_2_mass'].copy()
        # Make sure nans do not affect
        wnan = np.isnan(m1) | np.isnan(m2)
        m1, m2 = m1[~wnan], m2[~wnan]

        tol = 1

        return (m2[m1 > 0.95 * m1.max()].min()
                / m2[m1 < 1.05 * m1.min()].min() > 1 + tol)

    def _bestInScaling(self, ic):
        """Find the best scaling for the input space."""

        def in_scale_one(klass = None):

            in_scaling = []  # I assume inputs are positive-valued
            for i in range(self.n_in):

                dim = self.XT[:, i] if klass is None else self.XT[np.where(ic == klass)[0]]

                if (np.abs(np.mean(dim) - np.median(dim))
                        / np.std(dim)
                        < np.abs(np.mean(np.log10(dim))
                                - np.median(np.log10(dim)))
                        / np.std(np.log10(dim))):
                    in_scaling.append('min_max')
                else:
                    in_scaling.append('log_min_max')

            return in_scaling

        cin_scaling = in_scale_one()

        if isinstance(self.interp_method, list):
            in_scaling = {}

            for c in self.interp_classes:
                in_scaling[c] = in_scale_one(c)
        else:

            in_scaling = cin_scaling



        return (in_scaling, cin_scaling)



    def _bestScaling(self, ic, unique_in=True, nfolds = 5, p_test = 0.15):
        """Find the best scaling for both input and output space."""

        in_scaling = self._bestInScaling(ic)

        def scale_one(in_scaling, klass = None):

            # if False, the scaling for the inputs will be output-dependent
            if unique_in:
                r = 1
            else:
                r = 2 ** self.n_in

            inds = np.where(self.valid > 0 if klass is None else (ic == klass) & (self.valid > 0))[0]

            err = np.nan * np.ones((r * 2, self.n_out, nfolds))
            which_abs = np.abs(self.YT[inds, :]).min(axis=0) == 0

            out_scalings = [['min_max'] * self.n_out, ['log_min_max'] * self.n_out]

            for i, key in enumerate(self.out_keys):
                y = self.YT[inds, i]
                if np.nanmin(y) == np.nanmax(y):
                    out_scalings[0][i] = 'none'
                    out_scalings[1][i] = 'none'
                elif np.nanmax(y) < 0:
                    out_scalings[1][i] = 'neg_log_min_max'
                elif np.nanmin(y) <= 0:
                    out_scalings[1][i] = 'min_max'


            XT = self.XT[inds, :]
            YT = self.YT[inds, :]
            for j in range(2):          # normal and log when possible
                for i in range(r):      # valid also with metallicity included

                    if r > 1:
                        in_scaling = [
                            'min_max'
                            if i % (2 ** (j + 1)) < 2 ** j else 'log_min_max'
                            for j in range(self.n_in)
                        ]

                    xs, ys = (MatrixScaler(in_scaling[1], XT), # using class cumulative scaling (not per class) to get optimal
                            MatrixScaler(out_scalings[j], YT))
                    XTn, YTn = xs.normalize(XT), ys.normalize(YT)

                    np.random.seed(0)

                    for fold in range(nfolds):

                        iTrain, itest = xval_indices(inds.shape[0],
                                                    percent_test=p_test)

                        X_T, Y_T = XTn[iTrain, :], YTn[iTrain, :]
                        X_t, Y_t = XT[itest, :], YT[itest, :]

                        interp = LinearNDInterpolator(X_T, Y_T)
                        ypred_i = ys.denormalize(interp(xs.normalize(X_t)))

                        err[i + r * j, ~which_abs, fold] = np.nanpercentile(
                            np.abs((ypred_i[:, ~which_abs] - Y_t[:, ~which_abs])
                                / Y_t[:, ~which_abs]), 90, axis=0)
                        err[i + r * j, which_abs, fold] = np.nanpercentile(
                            np.abs(ypred_i[:, which_abs] - Y_t[:, which_abs]), 90,
                            axis=0)


            no_nan_slices = np.isfinite(np.nanmean(err, axis = 2)).all(axis = 0)

            where_min = np.full(shape = (self.n_out, ), fill_value = np.nan)
            where_min[no_nan_slices] = np.nanargmin(np.nanmean(err, axis=2)[:, no_nan_slices], axis=0)

            out_scaling = []
            for i in range(self.n_out):
                if where_min[i] < r or np.isnan(where_min[i]):
                    out_scaling.append(out_scalings[0][i])
                else:
                    out_scaling.append(out_scalings[1][i])
                    where_min[i] -= r

            return out_scaling

        cout_scaling = scale_one(in_scaling)

        if isinstance(self.interp_method, list):
            out_scaling = {}

            for c in self.interp_classes:
                out_scaling[c] = scale_one(in_scaling, c)

        else:
            out_scaling = cout_scaling

        return in_scaling, (out_scaling, cout_scaling)

    def _fillNans(self, ic):
        """Fill nan values i numerical magnitudes with 1NN."""
        for i in range(self.n_out):
            wnan = np.isnan(self.YT[:, i]) | np.isinf(self.YT[:, i])
            if any(np.isinf(self.YT[:, i])):
                print(f"inftys: {np.sum(np.isinf(self.YT[:, i]))}, "
                      f"{self.out_keys[i]}")
            if any(wnan[self.valid > 0]):
                k1r = KNeighborsRegressor(n_neighbors=1)
                wT = (~wnan) & (self.valid > 0)
                if wT.any():
                    xs = MatrixScaler(self._bestInScaling(ic)[1],
                                      self.XT[self.valid >= 0, :])
                    k1r.fit(xs.normalize(self.XT[wT, :]), self.YT[wT, i])
                    wt = wnan & (self.valid > 0)
                    self.YT[wt, i] = k1r.predict(xs.normalize(self.XT[wt, :]))
                else:
                    wt = wnan & (self.valid > 0)
                    self.YT[wt, i] = 0.0
                    self.out_nan_keys.append(self.out_keys[i])

# BASE INTERPOLATORS


class Interpolator:
    """Class used as a shell parent class for all Interpolators."""

    def __init__(self):
        """Initialize the Interpolator."""
        self.interpolator = None
        self.D = None

    def train(self, XT, YT):
        """Train the interpolator.

        Parameters
        ----------
        XT : numpy array
            List of input vectors
        YT : numpy array
            List of corresponding output vectors

        """
        self.D = XT.shape[1]

    def predict(self, Xt):
        """Interpolate and approximate output vectors given input vectors.

        Parameters
        ----------
        XT : numpy array
            List of input vectors

        """
        if self.interpolator is None:
            raise RuntimeError("Train Interpolator first.")
        if Xt.shape[1] != self.D:
            raise ValueError("Wrong input dimension.")

    def train_error(self, XT, YT):
        """Calculate approximation error given testing data.

        Parameters
        ----------
        XT : numpy array
            List of input vectors
        YT : numpy array
            List of corresponding output vectors
        """
        error = np.abs(YT - self.predict(XT))

        print("\nMean Abs. Train Error:")
        print(error.mean(axis=0))


class NNInterpolator(Interpolator):
    """Class implementing Nearest Neighbor interpolation."""

    def train(self, XT, YT):
        """Train the interpolator.

        Parameters
        ----------
        XT : numpy array
            List of input vectors
        YT : numpy array
            List of corresponding output vectors

        """
        super().train(XT, YT)
        self.interpolator = KNeighborsRegressor(n_neighbors=1)
        self.interpolator.fit(XT, YT)
        # self.train_error(XT, YT)

    def predict(self, Xt, scaler = None, klass = None):
        """Interpolate and approximate output vectors given input vectors.

        Parameters
        ----------
        XT : numpy array
            List of input vectors
        scaler : #TODO
        klass : #TODO

        Returns
        -------
        Output space approximation as numpy array

        """
        super().predict(Xt)
        return self.interpolator.predict(Xt)


class LinInterpolator(Interpolator):
    """Class implementing Linear Interpolation."""

    def train(self, XT, YT):
        """Train the interpolator.

        Parameters
        ----------
        XT : numpy array
            List of input vectors
        YT : numpy array
            List of corresponding output vectors

        """
        super().train(XT, YT)
        self.interpolator = [LinearNDInterpolator(XT, YT)]
        OoH = KNeighborsRegressor(n_neighbors=1)
        OoH.fit(XT, YT)
        self.interpolator.append(OoH)
        # self.train_error(XT, YT)

    def predict(self, Xt, scaler = None, klass = None):
        """Interpolate and approximate output vectors given input vectors.

        Parameters
        ----------
        XT : numpy array
            List of input vectors
        scaler : #TODO
        klass : #TODO

        Returns
        -------
        Output space approximation as numpy array

        """
        super().predict(Xt)

        Ypred = self.interpolator[0](Xt)
        wnan = np.isnan(Ypred[:, 0])
        # 1NN interpolation for binaries out of hull
        if np.any(wnan):
            Ypred[wnan, :] = self.interpolator[1].predict(Xt[wnan, :])
<<<<<<< HEAD
        if np.any(wnan):
            warnings.warn(f"1NN interpolation used for {np.sum(wnan)} binaries out of hull.", InterpolationWarning)
=======

            dists, _ = self.interpolator[1].kneighbors(Xt[wnan, :])
            max_distance = dists.argmax() # only finding information for furthest nearest neighbor

            neighbors = scaler.denormalize(self.interpolator[1]._tree.data.base) # unnormalizing 
            max_distance_point = scaler.denormalize(Xt[[max_distance]])

            nearest_neighbor = np.sum(np.square(neighbors - max_distance_point), axis = 1)
            nearest_neighbor = nearest_neighbor.argsort()[0]

            warnings.warn(f"1NN interpolation used for {np.sum(wnan)} "
                          f"binaries out of hull. Parameter-wise distance (Unnormalized) for point with maximum out-of-hull euclidian distance (Normalized): {np.abs(neighbors[nearest_neighbor] - max_distance_point[0])}")
>>>>>>> ceacdb21
        return Ypred


class MC_Interpolator:
    """Class implementing class-wise interpolation."""

    def __init__(self, classifier, classes, methods):
        """Initialize the class-wise interpolation.

        classifier : KNNClassifier
            The classifier that is used to classify input vectors
        classes : List of strings
            The classes in question
        methods : List of strings
            The methods to be used to interpolate between each class of tracks
        """
        self.interpolators = [None] * len(classes)
        self.D = classifier.D
        self.classifier = classifier
        self.classes = []
        for c in classes:
            if isinstance(c, list):
                self.classes.append(c)
            else:
                self.classes.append([c])
        self.M = None
        if not isinstance(methods, list):
            self.methods = [methods] * len(self.classes)
        else:
            if len(methods) != len(self.classes):
                raise ValueError("Number of interpolators must match "
                                "number of classes.")
            self.methods = methods
        for i, method in enumerate(self.methods):
            if method == "linear":
                self.interpolators[i] = LinInterpolator()
            elif method == "1NN":
                self.interpolators[i] = NNInterpolator()
            else:
                raise AttributeError(
                    "Valid interpolation methods are 'linear' and '1NN'.")

    def train(self, XT, YT, z):
        """Train the interpolator.

        Parameters
        ----------
        XT : numpy array
            List of input vectors
        YT : numpy array
            List of corresponding output vectors
        z : #TODO

        """
        self.M = YT.shape[1]
        for i in range(len(self.classes)):
            which = np.zeros_like(z, dtype=bool)
            for j in range(len(self.classes[i])):
                which += z == self.classes[i][j]
            self.interpolators[i].train(XT[which, :], YT[which, :])

    def classifier(self, Xt):

        return self.classifier.predict(Xt)

    def predict(self, Xt, zpred, scaler = None):
        """Interpolate and approximate output vectors given input vectors.

        Parameters
        ----------
        XT : numpy array
            List of input vectors
        zpred : #TODO
        scaler : #TODO

        Returns
        -------
        Output space approximation as numpy array

        """

        Ypred = np.ones((Xt.shape[0], self.M)) * np.nan
        for i in range(len(self.classes)):
            which = np.zeros_like(zpred, dtype=bool)
            for j in range(len(self.classes[i])):
                which += zpred == self.classes[i][j]
            if which.any():
                Ypred[which, :] = self.interpolators[i].predict(Xt[which, :], scaler = scaler, klass = self.classes[i])
        return Ypred


# BASE CLASSIFIERS


class Classifier:
    """Class used as a shell parent class for all classifiers."""

    def __init__(self):
        """Initialize the Classifier."""
        self.classifier = None
        self.D = None
        self.labels = None
        self.method = None

    def train(self, XT, yT):
        """Train the classifier.

        Parameters
        ----------
        XT : numpy array
            List of input vectors
        YT : numpy array
            List of corresponding classes

        """
        assert XT.shape[0] == len(yT)
        self.D = XT.shape[1]

    def predict(self, Xt):
        """Classify and approximate classes given input vectors.

        Parameters
        ----------
        XT : numpy array
            List of input vectors

        Returns
        -------
        Output space approximation as numpy array

        """
        if self.classifier is None:
            raise RuntimeError("Train Classifier first.")
        if Xt.shape[1] != self.D:
            raise ValueError("Wrong input dimension.")

    def predict_prob(self, Xt):
        """Classify and get probability of input vector belonging to any class.

        Parameters
        ----------
        XT : numpy array
            List of input vectors

        Returns
        -------
        Output space approximation as numpy array

        """
        if self.classifier is None:
            raise RuntimeError("Train Classifier first.")
        if Xt.shape[1] != self.D:
            raise ValueError("Wrong input dimension.")

    def train_error(self, XT, yT):
        """Calculate approximation error given testing data.

        Parameters
        ----------
        XT : numpy array
            List of input vectors
        YT : numpy array
            List of corresponding classes
        """
        error = np.sum(yT == self.predict(XT))

        print("\nOverall Train Accuracy:")
        print(error / XT.shape[0])


class KNNClassifier(Classifier):
    """Class implementing K - Nearest Neighbors classifier."""

    def train(self, XT, yT, K=5):
        """Train the classifier.

        Parameters
        ----------
        XT : numpy array
            List of input vectors
        YT : numpy array
            List of corresponding classes
        K : #TODO

        """
        super().train(XT, yT)
        self.classifier = KNeighborsClassifier(n_neighbors=K,
                                               weights='distance')
        self.classifier.fit(XT, yT)
        self.labels = self.classifier.classes_
        self.method = str(K)+'-NN'
        # self.train_error(XT, yT)

    def predict(self, Xt):
        """Classify and approximate classes given input vectors.

        Parameters
        ----------
        XT : numpy array
            List of input vectors

        Returns
        -------
        Output space approximation as numpy array

        """
        super().predict(Xt)
        return self.classifier.predict(Xt)

    def predict_prob(self, Xt):
        """Classify and get probability of input vector belonging to any class.

        Parameters
        ----------
        XT : numpy array
            List of input vectors

        Returns
        -------
        Output space approximation as numpy array

        """
        super().predict_prob(Xt)
        return self.classifier.predict_proba(Xt)

    def xtrain(self, XT, yT, **opts):
        """Perform cross validation to find optimal k to use in classification.

        Parameters
        ----------
        XT : numpy array
            List of input vectors
        YT : numpy array
            List of corresponding classes

        """
        nfolds = opts.get('nfolds', 10)
        p_test = opts.get('p_test', 0.1)
        nmax = opts.get('nmax', 20)

        if len(np.unique(yT)) > 5:
            print("Too many classes for xval training. Set K=2.")
            n_opt = 2
        else:
            acc = np.zeros(nmax)
            for n in range(1, nmax + 1):

                for i in range(nfolds):
                    iTrain, itest = xval_indices(
                        XT.shape[0], percent_test=p_test, labels=yT)
                    Xi, yi = XT[iTrain, :], yT[iTrain]
                    ki = KNeighborsClassifier(n_neighbors=n,
                                              weights='distance')
                    ki.fit(Xi, yi)
                    acc[n - 1] += balanced_accuracy_score(
                        yT[itest], ki.predict(XT[itest, :])) / nfolds

            n_opt = np.argmax(acc) + 1

        self.train(XT, yT, K=n_opt)


# MATRIX SCALING
class Scaler:

    def __init__(self, norms, XT, ic):

        if norms[0] == norms[1]:
            self.scaler = {
                None:  MatrixScaler(norms[0], XT)
            }
        else:
            self.scaler = {}

            for klass, n in norms[0].items():
                self.scaler[klass] = MatrixScaler(n, XT[np.where(ic == klass)[0]]) # need to only use relevant classes in XT

            self.scaler[None] = MatrixScaler(norms[1], XT)

    def normalize(self, X, klass = None):

        if klass is None:
            return self.scaler[klass].normalize(X)

        else:

            normalized = X.copy()

            classes = np.unique(klass)

            for c in classes:
                inds = np.where(klass == c)[0]
                c = None if c == "None" else c

<<<<<<< HEAD
                if c not in self.scaler.keys():
                    warnings.warn(f"normalization was skipped during interpolation: c={c}, inds={inds}", 
                                  InterpolationWarning)
=======
                if c not in self.scaler.keys(): # if class not in classes to interpolate we ignore
>>>>>>> ceacdb21
                    continue

                normalized[inds] = self.scaler[c].normalize(X[inds])

            return normalized

    def denormalize(self, Xn, klass = None):

        if klass is None:
            return self.scaler[klass].denormalize(Xn)
        
        else:

            normalized = Xn

            classes = np.unique(klass)

            for c in classes:
                inds = np.where(klass == c)[0]
                c = None if c == "None" else c

<<<<<<< HEAD
                if c not in self.scaler.keys():
                    warnings.warn(f"de-normalization was skipped during interpolation: c={c}, inds={inds}",
                                  InterpolationWarning)
=======
                if c not in self.scaler.keys(): # if class not in classes to interpolate we ignore
>>>>>>> ceacdb21
                    continue
                normalized[inds] = self.scaler[c].denormalize(Xn[inds])

            return normalized


class MatrixScaler:
    """Class used to scale input and output space."""

    def __init__(self, norms, XT):
        """Initialize the Scaler with desired scalings."""
        if len(norms) != XT.shape[1]:
            raise ValueError("The number of columns in XT must be equal "
                            "to the length of norms.")

        self.N = XT.shape[1]
        self.scalers = []
        for i in range(self.N):
            self.scalers.append(DataScaler())
            which = ~np.isnan(XT[:, i])
            self.scalers[i].fit(XT[which, i], method=norms[i])

    def normalize(self, X):
        """Scale input X."""
        assert X.shape[1] == self.N
        Xn = np.empty_like(X)
        for i in range(self.N):
            Xn[:, i] = self.scalers[i].transform(X[:, i])

        return Xn

    def denormalize(self, Xn):
        """Unscale input X."""

        assert Xn.shape[1] == self.N
        X = np.empty_like(Xn)
        for i in range(self.N):
            X[:, i] = self.scalers[i].inv_transform(Xn[:, i])
        return X


# MISCELLANEOUS FUNCTIONS


def xval_indices(N, percent_test=0.15, labels=None):
    """Perform Monte Carlo Cross Validation; stratified if labels are provided.

    Parameters
    ----------
    N : int
        number of samples in the data set.
    percent_test : float
        Percentage of samples to be in the test sets. (0 < percent_test < 0.5)
    labels : #TODO

    Returns
    -------
    (np.ndarray, np.ndarray)
        1D int vectors containing the indices for train and test splits,
        respectively.

    """
    if labels is None:
        indices = np.random.permutation(N)
        NT = int(np.round(N * (1 - percent_test)))
        iT, it = indices[:NT], indices[NT:]
    else:
        assert len(labels) == N
        indices = np.arange(N)
        iT, it = np.empty(0, dtype=int), np.empty(0, dtype=int)
        for label in np.unique(labels):
            ind_l = indices[labels == label]
            NT_l = int(np.round(len(ind_l) * (1 - percent_test)))
            iT = np.hstack((iT, ind_l[:NT_l]))
            it = np.hstack((it, ind_l[NT_l:]))

        np.random.shuffle(iT), np.random.shuffle(it)

    return iT, it


# PERFORMANCE ASSESSMENT


def train_and_assess(grid_train, grid_test, ux2, path, classes):
    """Train interpolators and classes and create assesment plots.

    Parameters
    ----------
    grid_train : string
        Path to training grid
    grid_test : string
        Path to testing grid
    ux2 : list of floats
        List containing the slices at which plots are to be generated. Slices
        are the 3rd variable in the input space, that is the mass of the second
        star for CO-HeMS and CO-HMS_RLO grids and the mass ratio for the
        HMS-HMS grid
    path : string
        The path where assesment plots will be saved
    classes : list of strings
        List containing the classes to be used in the MC-Interpolator

    """
    # check folders exist
    path2obj = os.path.join(path, 'interpolation_objects')
    if not os.path.isdir(path2obj):
        os.mkdir(path2obj)
    path2figs = os.path.join(path, "plots")
    if not os.path.isdir(path2figs):
        os.mkdir(path2figs)
        os.mkdir(os.path.join(path2figs, 'classif'))
        os.mkdir(os.path.join(path2figs, 'interp'))
    else:
        if not os.path.isdir(os.path.join(path2figs, 'classif')):
            os.mkdir(os.path.join(path2figs, 'classif'))
        if not os.path.isdir(os.path.join(path2figs, 'interp')):
            os.mkdir(os.path.join(path2figs, 'interp'))

    grid_T = PSyGrid()
    grid_T.load(grid_train)

    grid_t = PSyGrid()
    grid_t.load(grid_test)

    dat = date.today().strftime("%y%m%d")

    interp_method, class_method = "linear", "kNN"
    mlin = IFInterpolator(grid=grid_T, interp_method=interp_method,
                          class_method=class_method)
    name = "IF_" + dat + '_' + interp_method + "_" + class_method + ".pkl"
    mlin.save(os.path.join(path2obj, name))

    interp_method, class_method = "1NN", "1NN"
    m1NN = IFInterpolator(grid=grid_T, interp_method=interp_method,
                          class_method=class_method)
    name = "IF_" + dat + '_' + interp_method + "_" + class_method + ".pkl"
    m1NN.save(os.path.join(path2obj, name))

    interp_method, class_method = "linear", "kNN"
    # classes = ['no_MT', 'stable_MT', 'unstable_MT', 'stable_reverse_MT']
    mMC = IFInterpolator(grid=grid_T, interp_method=interp_method,
                         class_method=class_method, interp_classes=classes)
    interp_method = "linear3c"
    name = "IF_" + dat + "_" + interp_method + "_" + class_method + ".pkl"
    mMC.save(os.path.join(path2obj, name))

    assess_models([m1NN, mlin, mMC], grid_T, grid_t, ux2, path=path2figs)

    return


def assess_models(models, grid_T, grid_t, ux2, path='./'):
    """Assess models using a grid.

    Parameters
    ----------
    models : psi.Interpolator or list of psi.Interpolator
        Models to be evaluated.
    grid_T : psg.PSyGrid
        Train grid
    grid_t : psg.PSyGrid
        Test grid
    ux2 : #TODO
    path : #TODO

    """
    if not isinstance(models, list):
        models = [models]

    path2prmaps = os.path.join(path, 'classif')
    path2interp = os.path.join(path, 'interp')

    # Classes on which the interpolator was trained
    uic = np.unique(
        grid_T.final_values['interpolation_class'][models[0].valid >= 0])

    # Test binaries
    Xt, Yt = models[0]._grid2array(grid_t)
    validt = models[0]._setValid(grid_t.final_values['interpolation_class'],
                                 Xt)
    Ytpred, Ztpred = [], []
    interp_methods, class_methods = [], []
    for m in models:
        ynum, ycat = m.evaluate_mat(Xt[validt >= 0, :])
        Ytpred.append(ynum)
        Ztpred.append(ycat)
        class_methods.append(m.class_method)
        if isinstance(m.interp_method, str):
            interp_methods.append(m.interp_method)
        else:
            interp_methods.append('-'.join(m.interp_method))

    # Assess classification results
    print("\n\n#### Classification ######################################")

    for key in models[0].classifiers:
        print(f"\n   Classification for [{key}]:")
        if models[0].classifiers[key] is not None:
            for c in uic:
                f = grid_T.final_values['interpolation_class'] == c
                print(
                    f"\t{c}: [{np.sum(grid_T.final_values[key][f] == 'None')}"
                    f"/{np.sum(f)}] NaNs")

            # Ground Truth
            zt_gt = grid_t.final_values[key][validt >= 0]
            # Confusion Matrices
            for i, m in enumerate(models):
                print(f"\n\t  {m.classifiers[key].method}")
                bas = balanced_accuracy_score(zt_gt, Ztpred[i][key])
                print(f"\t  Balanced Accuracy Score: {100 * bas:.3f}")
                oa = np.sum(Ztpred[i][key] == zt_gt) / len(zt_gt)
                print(f"\t  Overall Accuracy: {100 * oa:.3f}")
                CM = confusion_matrix(zt_gt, Ztpred[i][key],
                                      m.classifiers[key].labels)
                savename = os.path.join(
                    path2prmaps, key + '_' + class_methods[i] + '.png')
                fig, ax = plot_conf_matrix(
                    100 * CM, m.classifiers[key].method,
                    key, m.classifiers[key].labels, savename=savename)
                plt.close(fig)

                ZT = grid_T.final_values[key][m.valid >= 0]
                zt_gt = grid_t.final_values[key][validt >= 0]
                fig, ax = plot_mc_classifier(
                    m, key, m.XT[m.valid >= 0, :], ZT, ux2, Xt=Xt[validt >= 0],
                    zt=zt_gt, zt_pred=Ztpred[i][key], path=path2prmaps)
        else:
            print("\tNaN")

    # Assess interpolation results
    print("\n\n#### Interpolation ######################################")
    for m in models:
        plot_interpolation(m, ['star_1_mass', 'period_days'], ux2[2:4], ux2,
                           scales=['log', 'log'], path=path2interp)

    Ygt = Yt[validt >= 0, :]
    err_r, err_a = [], []
    for i in range(len(models)):
        err_a.append(np.abs(Ytpred[i] - Ygt))
        err_r.append(err_a[i] / (np.abs(Ygt)))

    # Analize regression errors
    # Nt = np.sum(validt >= 0)
    ic_gt = grid_t.final_values['interpolation_class'][validt >= 0]
    w_interp = ic_gt != 'initial_MT'

    YT = models[0].YT[models[0].valid > 0, :]
    keys = models[0].out_keys

    for ind in range(len(keys)):
        print("\n==================================================")
        print(f"{ind}: {keys[ind]}")
        print("==================================================\n")

        print("                             e_r                    "
              "                             e_a")
        print("        ============================================"
              "        ============================================")
        w_sMT, w_uMT, w_nMT = [], [], []
        for i, m in enumerate(models):
            normi = m.out_scaling[ind]
            ic_t = Ztpred[i]['interpolation_class']
            correct = w_interp == (ic_t != 'initial_MT')
            w_sMT.append(((ic_gt == 'stable_MT') & (ic_t == 'stable_MT')))
            w_uMT.append(((ic_gt == 'unstable_MT') & (ic_t == 'unstable_MT')))
            w_nMT.append(((ic_gt == 'no_MT') & (ic_t == 'no_MT')))
            #TODO: add interpolation class "stable_reverse_MT"

            w = [w_sMT, w_uMT, w_nMT, correct]
            percent = [50, 90]
            tab = np.zeros((len(percent), 2 * len(w)))
            for k in range(4):
                for l in range(len(percent)):
                    tab[l, k] = np.nanpercentile(err_r[i][w[k][i], ind],
                                                 percent[l])
                    tab[l, k + 4] = np.nanpercentile(err_a[i][w[k][i], ind],
                                                     percent[l])

            print(f"classif.: [{class_methods[i]}] --- "
                  f"interp: [{interp_methods[i]}] --- scaling: [{normi}]")
            print("        stable MT  unstable MT    no MT        total"
                  "        stable MT  unstable MT    no MT        total")
            for l in range(len(percent)):
                print(f"  p{str(percent[l])}\t{tab[l, 0]:.2e}\t{tab[l, 1]:.2e}"
                      f"\t{tab[l, 2]:.2e}\t{tab[l, 3]:.2e}"
                      f"\t\t{tab[l, 4]:.2e}\t{tab[l, 5]:.2e}\t{tab[l, 6]:.2e}"
                      f"\t{tab[l, 7]:.2e}")

        print(f"range (training samples): [{YT[:, ind].min()}, "
              f"{YT[:, ind].max()}]")

    plot_interp_error(Ygt, Ytpred, w[0:3], interp_methods, keys,
                      path=path2interp)

    return


def analize_nans(out_keys, YT, valid):
    """Find nans in input numerical variables."""
    print("\nNans in numerical variables:")
    for i, key in enumerate(out_keys):
        n = []
        for v in range(4):
            n.append(np.sum(np.isnan(YT[valid == v, i])))
        if np.sum(np.array(n)) > 0:
            print(f"[i_MT] = {n[0]:5d}, [no_MT] = {n[1]:5d}, "
                  f"[st_MT] = {n[2]:5d}, [u_MT] = {n[3]:5d} : {i:3d} {key}")

    n = []
    for v in range(4):
        n.append(np.sum(valid == v))

    print(f"\n[i_MT] = {n[0]:5d}, [no_MT] = {n[1]:5d}, [st_MT] = {n[2]:5d}, "
          f"[u_MT] = {n[3]:5d}")


def analize_nones(classifiers, valid, grid):
    """Find None values in input categorical variables."""
    print("\nNones in categorical variables:")
    for key in classifiers:
        n = []
        y = grid.final_values[key]
        for v in range(4):
            n.append(np.sum(y[valid == v] == 'None'))
        if np.sum(np.array(n)) > 0:
            print(f"[i_MT] = {n[0]:5d}, [no_MT] = {n[1]:5d}, "
                  f"[st_MT] = {n[2]:5d}, [u_MT] = {n[3]:5d} : {key}")

    n = []
    for v in range(4):
        n.append(np.sum(valid == v))

    print(f"\n[i_MT] = {n[0]:5d}, [no_MT] = {n[1]:5d}, "
          f"[st_MT] = {n[2]:5d}, [u_MT] = {n[3]:5d}")


# PLOTTING FUNCTIONS


def heatmap(CM, ax, **heat_kwargs):
    """Plot confusion matrix as heatmap."""
    lw = heat_kwargs.pop('linewidth', 1.5)
    ax.matshow(CM, **heat_kwargs)
    mi, ma = CM.flatten().min(), CM.flatten().max()
    for i in range(CM.shape[0]):
        for j in range(CM.shape[1]):
            col = 'w'
            if CM[i, j] > (0.7 * (ma - mi) + mi):
                col = 'k'
            ax.text(x=j, y=i, s=str(round(CM[i, j], 2)), va='center',
                    ha='center', size='large', c=col)

    for i in range(CM.shape[0] - 1):
        for j in range(CM.shape[1] - 1):
            ax.plot([i + 0.5] * 2, [-0.5, CM.shape[1] - 0.5], 'w',
                    linewidth=lw)
            ax.plot([-0.5, CM.shape[0] - 0.5], [i + 0.5] * 2, 'w',
                    linewidth=lw)


CONFMAT_KWARGS = {
    'cmap': 'cividis',
    'linewidth': 1.5,
}


def plot_conf_matrix(CM, method, varname, labels, savename=None, **kwargs):
    """Plot confusion matrix for classification assessment."""
    heat_kwargs = {}
    for arg in CONFMAT_KWARGS:
        heat_kwargs[arg] = kwargs.get(arg, CONFMAT_KWARGS[arg])

    fig, ax = plt.subplots(1, 1, figsize=(len(labels),) * 2)
    s = np.sum(CM, axis=1)[:, np.newaxis]
    s[s == 0] = 1

    heatmap(100 * CM / s, ax, **heat_kwargs)

    lmax = 0
    for lab in labels:
        llab = len(lab)
        if llab > lmax:
            lmax = llab

    labels_short = [lab if len(lab) < 12 else lab[:11] for lab in labels]
    alpha = 0
    if lmax > 9:
        alpha = 20

    ax.xaxis.tick_top()
    plt.xticks(np.arange(len(labels)), labels_short, rotation=alpha)
    plt.yticks(np.arange(len(labels)), labels_short, rotation=90 - alpha,
               va='center')

    ax.set(title='predicted class', xlabel=method + ' -- ' + varname,
           ylabel='actual class')

    if lmax > 11:
        handles = [Line2D([0], [0], marker=r'$\mathcal{C}_' + str(i) + '$',
                   color='w', label=str(s[i]) + ' ' + labels[i],
                   markerfacecolor='k', markeredgecolor='None', markersize=11)
                   for i in range(len(labels))]
        plt.legend(handles, labels, bbox_to_anchor=(1.05, 1), loc='upper left',
                   borderaxespad=0.)

    if savename is not None:
        plt.savefig(savename, bbox_inches='tight')

    return fig, ax


PLT_CLASS_KWARGS = {
        'N': 150,
        'figsize': (7, 5),
        'tight_layout': True,
        'dpi': 150,
        's': 10,  # marker size
        'linewidths': 0.05
}


def plot_mc_classifier(m, key, XT, zT, ux2, Xt=None, zt=None, zt_pred=None,
                       path=None, **pltargs):
    """Plot slices illustrating decision boundaries and classification prob."""
    N = pltargs.pop('N', PLT_CLASS_KWARGS['N'])
    marker_size = pltargs.pop('s', PLT_CLASS_KWARGS['s'])
    fig_kwargs = {}
    sct_kwargs = {}
    for arg in PLT_CLASS_KWARGS:
        if arg in ['figsize', 'dpi', 'tight_layout']:
            fig_kwargs[arg] = pltargs.get(arg, PLT_CLASS_KWARGS[arg])
        elif arg in ['s', 'linewidths']:
            sct_kwargs[arg] = pltargs.get(arg, PLT_CLASS_KWARGS[arg])

    classes = m.classifiers[key].labels
    mycolors = ['tab:blue', 'tab:orange', 'tab:green', 'tab:red', 'tab:purple',
                'tab:brown', 'tab:pink', 'tab:olive', 'tab:cyan', 'tab:gray',
                'lime', 'm', 'aqua', 'bisque', 'salmon',
                'gold', 'palegreen', 'mistyrose', 'yellow', 'darkviolet']
    MAP = ListedColormap(mycolors[:len(classes)])

    for i in range(len(ux2)):

        fig, ax = plt.subplots(**fig_kwargs)
        # Which training and test binaries belong to the ith slice
        whichT = is_in_ball(XT[:, 1], ux2[i],
                            ux2, m.in_scaling[1].startswith('log'))
        xx, yy, X = test_mesh(XT[whichT, :], N)
        proba = (m.test_classifier_prob(key, X).max(axis=1)).reshape(xx.shape)
        zpred = m.test_classifier(key, X).reshape(xx.shape)

        for k, c in enumerate(classes):
            zpred[zpred == c] = k
        _ = ax.contourf(xx, yy, zpred.astype(float), alpha=.6, cmap=MAP)
        contf = ax.contourf(xx, yy, proba, alpha=0.3, cmap='gist_gray')
        fig.colorbar(contf)

        for k, c in enumerate(classes):
            color = [MAP(k)]
            wk = zT[whichT] == c
            ax.scatter(XT[whichT, 0][wk], XT[whichT, 2][wk], c=color,
                       marker='.', **sct_kwargs)

        if Xt is not None:
            whicht = is_in_ball(Xt[:, 1], ux2[i], ux2,
                                m.in_scaling[1].startswith('log'))
            for k, c in enumerate(classes):
                color = [MAP(k)]
                wk = zt[whicht] == c
                ax.scatter(Xt[whicht, 0][wk], Xt[whicht, 2][wk], c=color,
                           marker='*', s=1.5 * marker_size, linewidths=0.4)
            which_miss = whicht & (zt != zt_pred)
            ax.scatter(Xt[which_miss, 0], Xt[which_miss, 2], marker='*',
                       s=1.5 * marker_size, label='missclassified',
                       facecolor='None', edgecolor='k', linewidths=0.4)

        ax.set_xscale('log')
        ax.set_yscale('log')

        if m.interp_in_q:
            var2 = DEFAULT_LABELS['mass_ratio'][0]
        else:
            var2 = DEFAULT_LABELS['star_2_mass'][0]

        ax.set(xlabel=DEFAULT_LABELS['star_1_mass'][1],
               ylabel=DEFAULT_LABELS['period_days'][1])
        ax.set(title=key + ' (' + var2 + ' = ' + str(round(ux2[i], 2)) + ')')

        legend_elements = [
            Line2D([0], [0], marker='.', color='None', label='train binary',
                   markerfacecolor='k', markeredgecolor='k',
                   markersize=0.5 * marker_size, mew=0.4),
            Line2D([0], [0], marker='*', color='None', label='test binary',
                   markerfacecolor='gray', markeredgecolor='None',
                   markersize=0.75 * marker_size, mew=0.4),
            Line2D([0], [0], marker='*', color='None', label='misclassified',
                   markerfacecolor='gray', markeredgecolor='k',
                   markersize=0.75 * marker_size, mew=0.4)]
        leg1 = plt.legend(handles=legend_elements, loc='lower right', ncol=3,
                          fontsize='small')
        legend_el_class = [
            Patch(facecolor=mycolors[j], edgecolor='k', label=classes[j])
            for j in range(len(classes))
        ]
        plt.legend(handles=legend_el_class, loc='upper right',
                   fontsize='small')
        ax.add_artist(leg1)
        if path is not None:
            savename = os.path.join(path,
                                    key + '_' + m.classifiers[key].method
                                    + '_' + str(round(ux2[i], 2)) + '.png')
            fig.savefig(savename)
        plt.close(fig)

    return fig, ax


def is_in_ball(x, x0, ux, log):
    """Helper function for plot_mc_classifier."""
    if log:
        d = np.diff(np.log10(ux))[0] / 2
        w = (np.log10(x) > np.log10(x0) - d) & (np.log10(x) < np.log10(x0) + d)
    else:
        d = np.diff(ux)[0] / 2
        w = (x > x - d) & (x < x + d)
    return w


def test_mesh(XT, N):
    """Helper function for plot_mc_classifier creating mesh for test data."""
    a, b = np.log10(XT[:, 0].min()), np.log10(XT[:, 0].max())
    delta = (b - a) / 50
    x_min, x_max = 10 ** (a - delta), 10 ** (b + delta)
    a, b = np.log10(XT[:, 2].min()), np.log10(XT[:, 2].max())
    delta = (b - a) / 50  # 50 is around 2 times the # of points in the axis
    y_min, y_max = 10 ** (a - delta), 10 ** (b + delta)

    xx, yy = np.meshgrid(np.logspace(np.log10(x_min), np.log10(x_max), N),
                         np.logspace(np.log10(y_min), np.log10(y_max), N))
    X = np.vstack((xx.ravel(), XT[0, 1] * np.ones(N ** 2), yy.ravel())).T

    return xx, yy, X


# Default arguments for matplotlib
PLT_INTERP_KWARGS = {
        'N': 300,
        'figsize': (7, 5),
        'tight_layout': True,
        'dpi': 150,
        's': 10,  # marker size
        'linewidths': 0.05
}


def plot_interpolation(m, keys, v2, ux2, scales=None, path=None, **pltargs):
    """Plot the interpolation errors by key.

    Parameters
    ----------
    m : IFInterpolator
        A trained instance of the IFInterpolator
    keys : List of strings
        Variables for which interpolation errors will be plotted
    v2 : #TODO
    ux2 : #TODO
    scales : #TODO
    path : #TODO

    """
    N = pltargs.pop('N', PLT_INTERP_KWARGS['N'])
    # marker_size = pltargs.pop('s', PLT_INTERP_KWARGS['s'])
    fig_kwargs = {}
    sct_kwargs = {}
    for arg in PLT_INTERP_KWARGS:
        if arg in ['figsize', 'dpi', 'tight_layout']:
            fig_kwargs[arg] = pltargs.get(arg, PLT_INTERP_KWARGS[arg])
        elif arg in ['s', 'linewidths']:
            sct_kwargs[arg] = pltargs.get(arg, PLT_INTERP_KWARGS[arg])
    keys = list(keys)
    XT = m.XT[m.valid >= 0, :]
    for v in v2:
        # Which training and test binaries belong to the ith slice
        whichT = is_in_ball(XT[:, 1], v, ux2,
                            m.in_scaling[1].startswith('log'))
        xx, yy, X = test_mesh(XT[whichT, :], N)
        ynum, ycat = m.evaluate_mat(X)

        for i, key in enumerate(keys):
            fig, ax = plt.subplots(**fig_kwargs)
            Ct = ynum[:, m.out_keys.index(key)].reshape(xx.shape)
            clab = DEFAULT_LABELS[key][0]
            if scales is not None:
                if scales[i] == 'log':
                    Ct = np.log10(Ct)
                    clab = DEFAULT_LABELS[key][1]

            c = ax.pcolormesh(xx, yy, Ct, cmap='viridis')
            cbar = fig.colorbar(c, ax=ax)
            cbar.set_label(clab)

            ax.set_xscale('log')
            ax.set_yscale('log')

            if m.interp_in_q:
                var2 = DEFAULT_LABELS['mass_ratio'][0]
            else:
                var2 = DEFAULT_LABELS['star_2_mass'][0]

            ax.set(xlabel=DEFAULT_LABELS['star_1_mass'][1],
                   ylabel=DEFAULT_LABELS['period_days'][1])
            ax.set(title=var2 + ' = ' + str(round(v, 2)))

            if path is not None:
                if not isinstance(m.interp_method, list):
                    method = m.interp_method
                else:
                    method = '-'.join(m.interp_method)
                name = (key + '_' + m.classifiers['interpolation_class'].method
                        + '_' + method + '_' + str(round(v, 2)) + '.png')
                name = os.path.join(path, name)

                fig.savefig(name)
            plt.close(fig)


def plot_interp_error(Ygt, Ys, ind_MT, methods, keys, path='.'):
    """Make violin plots for the error distributions of each of the variables.

    Parameters
    ----------
    Ygt : numpy array
        Ground truth of the final values of testing tracks
    Ys : numpy array
        Model's approximation of the final values of testing tracks
    ind_MT : #TODO
    methods : List of strings
        List that indicates the interpolation methods
    keys : List of strings
        List indicating for which variables error distributions will be plotted
    path : #TODO

    """
    labels = ['stable MT', 'unstable MT', 'no MT']
    col_lab = ['tab:purple', 'tab:olive', 'tab:pink']
    colors = ['tab:blue', 'tab:orange', 'tab:green', 'tab:red', 'tab:purple']
    errors = ['$e_d (e_a/range)$', '$e_r$', '$e_a$']

    for ind in range(len(keys)):
        for er in errors:
            fig, axs = plt.subplots(1, 2, figsize=(12, 4))

            for j, m in enumerate(methods):
                absdif = np.abs(Ygt[:, ind] - Ys[j][:, ind])
                if er == '$e_a/range$':
                    e_d = absdif / (np.nanmax(Ygt[:, ind])
                                    - np.nanmin(Ygt[:, ind]))
                elif er == '$e_r$':
                    e_d = absdif / (np.abs(Ygt[:, ind]) + 1e-16)
                else:
                    e_d = absdif

                col = colors[j]
                for k in range(len(ind_MT)):
                    if np.sum(ind_MT[k][j]) > 0:
                        parts = axs[0].violinplot(
                            np.log10(e_d[ind_MT[k][j]]),
                            positions=[k], showextrema=True)
                        for pc in parts['bodies']:
                            pc.set_facecolor(col)
                            # pc.set_alpha(0.5)
                        parts['cmins'].set_edgecolor(col)
                        parts['cmaxes'].set_edgecolor(col)
                        parts['cbars'].set_edgecolor(col)
                        axs[0].scatter(k, np.log10(
                            np.nanmedian(e_d[ind_MT[k][j]])),
                                       color=col, marker='o')
                        axs[0].scatter(k, np.log10(
                            np.nanpercentile(e_d[ind_MT[k][j]], 90)),
                                       color=col, marker='x')
                        if j == 2:
                            xx = Ygt[:, ind][ind_MT[k][j]]
                            yy = e_d[ind_MT[k][j]]
                            axs[1].scatter(xx, yy, c=col_lab[k],
                                           label=labels[k], alpha=0.4)
                            axs[1].plot([np.nanmin(xx), np.nanmax(xx)],
                                        [np.nanpercentile(yy, 90)] * 2,
                                        c=col_lab[k])
                            axs[1].set_title(keys[ind])
                            axs[1].set_xlabel('ground truth')
                            axs[1].set_ylabel('error')

            axs[0].set_xticks(np.arange(0, len(labels)))
            axs[0].set_xticklabels(labels)
            axs[0].set_xlim(-0.75, len(labels) - 0.25)
            axs[0].set_title(keys[ind])
            axs[0].set_ylabel(er)

            legend_m = [
                Patch(facecolor=colors[i], edgecolor='k', label=methods[i])
                for i in range(len(methods))]
            axs[0].legend(handles=legend_m, loc='upper right',
                          fontsize='small')
            axs[1].legend(loc='upper right', fontsize='small')
            plt.savefig(os.path.join(
                path, str(ind) + '_' + keys[ind] + '_' + er[1:4] + '.png'))
            plt.close()

    absdif = np.abs(Ygt - Ys[j])
    e_r = absdif / (np.abs(Ygt) + 1e-16)
    order = np.argsort(np.nanpercentile(e_r[ind_MT[0][j], :], 90, axis=0))
    ncol = 10
    nrows = len(order) // ncol
    fig, axs = plt.subplots(nrows, 1, figsize=(12, 60))
    axs[0].set_title('purple: st. MT, green: unst. MT, pink no MT')
    for k in range(len(ind_MT)):
        if np.sum(ind_MT[k][j]) > 0:
            for i in range(nrows):
                indices = order[i * ncol:np.min([(i + 1) * ncol, len(order)])]
                parts = axs[i].violinplot(
                    np.log10(e_r[ind_MT[k][j], :][:, indices]),
                    showextrema=True, showmedians=True)
                for pc in parts['bodies']:
                    pc.set_facecolor(col_lab[k])
                parts['cmins'].set_edgecolor(col_lab[k])
                parts['cmaxes'].set_edgecolor(col_lab[k])
                parts['cbars'].set_edgecolor(col_lab[k])
                parts['cmedians'].set_edgecolor(col_lab[k])
                plt.sca(axs[i])
                plt.xticks(np.arange(1, 11), [str(i) + ' ' + keys[i]
                                              for i in indices], rotation=20)
                axs[i].set_ylim(-7, 1)
                axs[i].set_ylabel(errors[1])
        for i in range(nrows):
            axs[i].grid(axis='y')
    fig.tight_layout()
    plt.savefig(os.path.join(path, '0_' + 'errors.png'))<|MERGE_RESOLUTION|>--- conflicted
+++ resolved
@@ -1156,10 +1156,6 @@
         # 1NN interpolation for binaries out of hull
         if np.any(wnan):
             Ypred[wnan, :] = self.interpolator[1].predict(Xt[wnan, :])
-<<<<<<< HEAD
-        if np.any(wnan):
-            warnings.warn(f"1NN interpolation used for {np.sum(wnan)} binaries out of hull.", InterpolationWarning)
-=======
 
             dists, _ = self.interpolator[1].kneighbors(Xt[wnan, :])
             max_distance = dists.argmax() # only finding information for furthest nearest neighbor
@@ -1171,8 +1167,7 @@
             nearest_neighbor = nearest_neighbor.argsort()[0]
 
             warnings.warn(f"1NN interpolation used for {np.sum(wnan)} "
-                          f"binaries out of hull. Parameter-wise distance (Unnormalized) for point with maximum out-of-hull euclidian distance (Normalized): {np.abs(neighbors[nearest_neighbor] - max_distance_point[0])}")
->>>>>>> ceacdb21
+                          f"binaries out of hull. Parameter-wise distance (Unnormalized) for point with maximum out-of-hull euclidian distance (Normalized): {np.abs(neighbors[nearest_neighbor] - max_distance_point[0])}", InterpolationWarning)
         return Ypred
 
 
@@ -1467,13 +1462,9 @@
                 inds = np.where(klass == c)[0]
                 c = None if c == "None" else c
 
-<<<<<<< HEAD
                 if c not in self.scaler.keys():
                     warnings.warn(f"normalization was skipped during interpolation: c={c}, inds={inds}", 
                                   InterpolationWarning)
-=======
-                if c not in self.scaler.keys(): # if class not in classes to interpolate we ignore
->>>>>>> ceacdb21
                     continue
 
                 normalized[inds] = self.scaler[c].normalize(X[inds])
@@ -1495,13 +1486,9 @@
                 inds = np.where(klass == c)[0]
                 c = None if c == "None" else c
 
-<<<<<<< HEAD
                 if c not in self.scaler.keys():
                     warnings.warn(f"de-normalization was skipped during interpolation: c={c}, inds={inds}",
                                   InterpolationWarning)
-=======
-                if c not in self.scaler.keys(): # if class not in classes to interpolate we ignore
->>>>>>> ceacdb21
                     continue
                 normalized[inds] = self.scaler[c].denormalize(Xn[inds])
 
