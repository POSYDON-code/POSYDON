"""Module for performing initial-final inteprolation.

We showcase the initial-final interpolator which plays a critical role in the
evolving binary populations. To use the initial-final interpolator we first
import the IFInterpolator class from the POSYDON library.


  # importing interpolator
  from posydon.interpolation.IF_interpolation import IFInterpolator

I. Loading a Pretrained Interpolator
------------------------------------

To load a pretrained interpolator we need to
pass in the filename argument into the IFInterpolator
constructor which specifies the path to a .pkl file where
the pretrained interpolator can be loaded from. POSYDON provides
various pretrained models whose corresponding .pkl files
can be found in the data directory of the POSYDON repository.


  model = IFInterpolator()

  model.load("path/to/file.pkl")


II. Training the Interpolator
-------------------------

The interpolator can be trained using an instance of the PSyGrid
class which can be constructed by running ones own simulations or
by loading a simulation from an h5 file stored in the data directory
of the POSYDON repository. For more details on the PSyGrid class
please visit the PSyGrid documentation. The IFInterpolator
class relies on the BaseIFInterpolator class to perform the interpolation
so parameters to construct instances of the BaseIFInterpolator classes are
required to construct the IFInterpolator. These parameters are:

1. interp_method: the interpolation method to be used can be either
linear, 1NN, or a list specifying which interpolation method to
be used for each type of track. If interp_classes is specified and this
parameter is not a list then the interpolator will use the specified method
for all classes.

2. interp_classes: a list of classes that the simulation tracks can
fall into. Usually specified as the mass transfer type. This only needs
be specified if interp_method is a list.

3. class_method: the classification method to be used, either kNN or
1NN.

4. in_keys: the keys to be used as the input to the interpolator, by default
these are star_1_mass, star_2_mass, and period_days.

5. out_keys: the keys for which the interpolator is supposed to provide values,
by default all keys are used.

6. in_scaling: The scalings for the input keys, by default these scalings are
optimized through Monte Carlo Cross Validation.

7. out_scaling: The scalings for the output keys, by default these scalings
are optimized through Monte Carlo Cross Validation.

8. c_keys: A list of strings specifying which classifiers are to be trained

9. c_key: A string specifying by which class the interpolator should
interpolate binaries. Only to be specified in the MCInterpolator case.

For most applications specifying only the first four parameters is recommended.


    from posydon.grids.psygrid import PSyGrid
    from posydon.interpolation.IF_interpolation import IFInterpolator

    grid = PSyGrid("path/to/h5/file.h5") # loading grid from h5 file

    interp = IFInterpolator(grid = grid, interpolators = [
        {
            "interp_method": ["linear", "linear", "linear"],
            "interp_classes": ["no_MT", "stable_MT", "unstable_MT"],
            "out_keys": first,
            "class_method": "kNN",
            "c_keys": ["interpolation_class"],
            "c_key": "interpolation_class"
        },
        {
            "interp_method": ["linear", "linear", "linear", "linear"],
            "interp_classes": ["None", "BH", "WD", "NS"],
            "out_keys": second,
            "class_method": "kNN",
            "c_keys": ['S1_direct_state'],
            "c_key": 'S1_direct_state'
        },
        {
            "interp_method": ["linear", "linear", "linear", "linear"],
            "interp_classes": ["None", "BH", "WD", "NS"],
            "out_keys": third,
            "class_method": "kNN",
            "c_keys": ['S1_Fryer+12-rapid_state'],
            "c_key": 'S1_Fryer+12-rapid_state'
        },
        {
            "interp_method": ["linear", "linear", "linear", "linear"],
            "interp_classes": ["None", "BH", "WD", "NS"],
            "out_keys": fourth,
            "class_method": "kNN",
            "c_keys": ['S1_Fryer+12-delayed_state'],
            "c_key": 'S1_Fryer+12-delayed_state'
        },
        {
            "interp_method": ["linear", "linear", "linear", "linear"],
            "interp_classes": ["None", "BH", "WD", "NS"],
            "out_keys": fifth,
            "class_method": "kNN",
            "c_keys": ['S1_Sukhbold+16-engineN20_state'],
            "c_key": 'S1_Sukhbold+16-engineN20_state'
        },
        {
            "interp_method": ["linear", "linear", "linear", "linear"],
            "interp_classes": ["None", "BH", "WD", "NS"],
            "out_keys": sixth,
            "class_method": "kNN",
            "c_keys": ['S1_Patton&Sukhbold20-engineN20_state'],
            "c_key": 'S1_Patton&Sukhbold20-engineN20_state'
        }
    ]) # constructing IFInterpolator

    interp.train() # training interpolator


III. Using the Interpolator
---------------------------

Once the interpolator has been trained or loaded from a .pkl file it can be
used to accomplish various tasks which most commonly are to classify a track
into its class given an input vector and or to approximate a final vector given
an input vector.


    from posydon.binary_evol.binarystar import BinaryStar
    from posydon.binary_evol.singlestar import SingleStar


    # creating binary, refer to BinaryStar documentation
    binary = BinaryStar(**binary_params,
                        star_1=SingleStar(**star1_params),
                        star_2=SingleStar(**star2_params))

    # evaluating returns a tuple of dictionaries
    interpolation, classification = interp.evaluate(binary)

Finally a trained interpolator can be easily saved by specifying a path to a
.pkl file where the interpolator will be saved to.


   model.save("path/to/file.pkl") # saving interpolator



"""


__authors__ = [
    "Juanga Serra Perez <jgserra@northwestern.edu>",
    "Konstantinos Kovlakas <Konstantinos.Kovlakas@unige.ch>",
    "Simone Bavera <Simone.Bavera@unige.ch>",
    "Philipp Moura Srivastava <philipp.msrivastava@northwestern.edu>",
    "Jeffrey Andrews <jeffrey.andrews@northwestern.edu>",
]


import os
import pickle
import warnings
from datetime import date
# POSYDON
from posydon.grids.psygrid import PSyGrid
from posydon.interpolation.data_scaling import DataScaler
# Maths
import numpy as np
# Machine Learning
from scipy.interpolate import LinearNDInterpolator
from sklearn.neighbors import KNeighborsRegressor
from sklearn.neighbors import KNeighborsClassifier
from sklearn.metrics import balanced_accuracy_score
from sklearn.metrics import confusion_matrix
# Plotting
import matplotlib.pyplot as plt
from matplotlib.lines import Line2D
from matplotlib.patches import Patch
from matplotlib.colors import ListedColormap
from posydon.visualization.plot_defaults import DEFAULT_LABELS
from posydon.interpolation.constraints import (
    find_constraints_to_apply, sanitize_interpolated_quantities)


# INITIAL-FINAL INTERPOLATOR
class IFInterpolator:
    """Class handling initial-final interpolation.

    Class handling initial-final interpolation with support to interpolate
    certain keys by differing classes.
    """

    def __init__(self, grid=None, interpolators=None):
        """Initialize the IFInterpolator class.

        Parameters
        ----------
        grid : PSyGrid
            The training grid
        interpolators : list of dictionaries
            Contain parameters for the BaseIFIneterpolators to be constructed

        """
        self.interpolators = []
        self.interpolator_parameters = interpolators
        self.grid = grid

        if self.interpolator_parameters is not None:
            out_keys = []

            for params in self.interpolator_parameters:

                if ("out_keys" not in params
                        and len(self.interpolator_parameters) > 1):
                    raise Exception("Overlapping out keys between different "
                                    "interpolators are not permited!")
                elif "out_keys" not in params:
                    continue

                for key in params["out_keys"]:
                    if(key in out_keys):
                        raise Exception(
                            f"Overlapping out keys between different "
                            f"interpolators are not permited! ({key} in more "
                            f"than one set of out_keys)")
                    else:
                        out_keys.append(key)
        

    def train(self):
        """Train the interpolator(s) on the PSyGrid used for construction."""
        for interpolator in self.interpolator_parameters:
            self.interpolators.append(BaseIFInterpolator(grid=self.grid,
                                                         **interpolator))

        self.interp_in_q = self.interpolators[0].interp_in_q

    def evaluate(self, binary, sanitization_verbose=False):
        """Get the output vector approximation.

        Get the output vector approximation as well as all of the
        classifications given a Binary Star

        Parameters
        ----------
        binary : BinaryStar
            A class which is an input vector which are to be classified and for
            which an output vector will be approximated.

        Returns
        -------
        Output space approximation as a tuple containing two dictionary

        """
        ynums = {}
        ycats = {}

        for interpolator in self.interpolators:
            ynum, ycat = interpolator.evaluate(binary, sanitization_verbose)

            ynums = {**ynums, **ynum}
            ycats = {**ycats, **ycat}

        return ynums, ycats


    def test_interpolator(self, initial_values, sanitization_verbose = False):
        """ Method that can take in a 2-D numpy array for more efficient use of the interpolator

        Parameters
        ----------
        initial_values : numpy array
            A numpy array containing the in-key values of the binaries to be evolved 

        Return
        ------
        Interpolated values
        """
        new_values = np.array(initial_values, copy = True)

        if self.interp_in_q:
            new_values.T[1] = new_values.T[1] / new_values.T[0]

        final_values = []

        for interpolator in self.interpolators:
            final_values.append(interpolator.test_interpolator(new_values).T)

        return np.concatenate(final_values).T

    def test_classifiers(self, initial_values):
        """ Method that can take in a 2-D numpy array for more efficient use of classifiers

        Parameters
        ----------
        initial_values : numpy array
            A numpy array containing the in-key values of the binaries to be classified 

        Return
        ------
        Classified values
        """
        new_values = np.array(initial_values, copy = True)

        if self.interp_in_q:
            new_values.T[1] = new_values.T[1] / new_values.T[0]

        classes = {}

        for interpolator in self.interpolators:

            classes = {**classes, **interpolator.test_classifiers(new_values)}
            
        return classes



    def load(self, filename):
        """Load a saved IFInterpolator from a .pkl file.

        Parameters
        ----------
        filename : string
            Path to the .pkl file

        """
        with open(filename, 'rb') as f:
            self.interpolators = pickle.load(f)

        self.interp_in_q = self.interpolators[0].interp_in_q

    def save(self, filename):
        """Save the interpolator to a .pkl file.

        Parameters
        ----------
        filename : string
            Path where .pkl file will be saved

        """
        with open(filename, "wb") as f:
            pickle.dump(self.interpolators, f)


class BaseIFInterpolator:
    """Class handling the initial-final interpolation for POSYDON."""

    def __init__(self, grid=None, in_keys=None, out_keys=None, in_scaling=None,
                 out_scaling=None, filename=None, interp_method="linear",
                 interp_classes=None, class_method="kNN",
                 c_keys=None, c_key=None):
        """Initialize the BaseIFInterpolation.

        Initialize the BaseIFInterpolation and if 'filename' is provided load
        a pretrained interpolator. If no filename is provided, the
        interpolator(s) and classifier(s) are trained upon initialization.

        Parameters
        ----------
        grid : PSyGrid
            An instance of the PSyGrid class.
        in_keys : list of strings
            The keys to be used as the input to the interpolator, by default
            these are star_1_mass, star_2_mass, and period_days.
        out_keys : list of strings
            The keys for which the interpolator is supposed to provide values,
            by default all keys are used.
        in_scaling : list of strings
            The scalings for the input keys, by default these scalings are
            optimized through Monte Carlo Cross Validation.
        out_scaling : list of strings
            The scalings for the output keys, by default these scalings
            are optimized through Monte Carlo Cross Validation.
        filename : string
            A path to a .pkl file containing a saved interpolator
        interp_method : string or list of strings
            The interpolation method to be used can be either
            linear, 1NN, or a list specifying which interpolation method to be
            used for each type of track. If interp_classes is specified and
            this parameter is not a list then the interpolator will use the
            specified method for all classes.
        interp_classes : list of strings
            A list of classes that the simulation tracks can
            fall into. Usually specified as the mass transfer type. This only
            needs be specified if interp_method is a list.
        class_method : string or list of strings
            The classification method to be used, either kNN or
            1NN.
        c_keys: list of strings
            The keys for which a classifier should be trained. At a minimum
            should contain the keys needed for multi-class interpolation if it
            is requested

        """
        self.in_keys, self.out_keys = in_keys, out_keys
        self.out_nan_keys = []
        self.in_scaling, self.out_scaling = in_scaling, out_scaling
        self.n_in, self.n_out = 0, 0
        self.in_scalers, self.out_scalers = [], []
        self.interp_in_q = False
        self.N = []
        self.valid = None
        self.c_key = c_key if c_key is not None else "interpolation_class"

        self.interp_method = interp_method
        self.interpolator = None
        if interp_classes is not None:
            if not isinstance(interp_classes, list):
                raise Exception("interp_classes must be a list of "
                                "valid interpolation methods.")
            if isinstance(self.interp_method, list):
                if len(self.interp_method) != len(interp_classes):
                    raise Exception("No. of interpolation methods must "
                                    "match no. of interpolation classes.")
            else:
                self.interp_method = [self.interp_method] * len(interp_classes)
            self.interp_classes = interp_classes
        self.class_method = class_method
        self.classifiers = None

        if filename is not None:
            self.load(filename)

        else:
            if grid is None:
                raise Exception(
                    "grid must be specified to create an IF interpolator."
                    " Conversely, load an existing model specifying filename.")

            if self.in_keys is None:
                self.in_keys = ['star_1_mass', 'star_2_mass', 'period_days']
            if self.out_keys is None:
                self.out_keys = [
                    key for key in grid.final_values.dtype.names
                    if key != "model_number"
                    and (type(grid.final_values[key][0]) != np.str_)
                    and any(~np.isnan(grid.final_values[key]))
                ]
                self.out_nan_keys = [
                    key for key in grid.final_values.dtype.names
                    if type(grid.final_values[key][0]) != np.str_
                    and all(np.isnan(grid.final_values[key]))
                ]

            self.constraints = find_constraints_to_apply(self.out_keys)

            if c_keys is None:
                c_keys = [key for key in grid.final_values.dtype.names
                          if type(grid.final_values[key][0]) == np.str_]

            self.classifiers = {key: None for key in c_keys}
            self.n_in, self.n_out = len(self.in_keys), len(self.out_keys)
            self.interp_in_q = self._interpIn_q(grid)
            self.XT, self.YT = self._grid2array(grid)
            self.valid = self._setValid(
                grid.final_values[self.c_key], self.XT)
            self.N = np.sum(self.valid >= 0)

            analize_nans(self.out_keys, self.YT, self.valid)
            analize_nones(self.classifiers, self.valid, grid)

            if (self.interp_method == 'linear'
                    or isinstance(self.interp_method, list)):
                print("\nFilling missing values (nans) with 1NN")
                self._fillNans()
            elif self.interp_method == '1NN':
                self.YT[np.isnan(self.YT)] = -100

            if (self.in_scaling is None) or (self.out_scaling is None):
                if self.interp_method == '1NN':
                    self.in_scaling, self.out_scaling = (self._bestInScaling(),
                                                         ['none']*self.n_out)
                else:
                    self.in_scaling, self.out_scaling = self._bestScaling()

<<<<<<< HEAD
            self.X_scaler = MatrixScaler(self.in_scaling,
                                         self.XT[self.valid >= 0, :])
            self.Y_scaler = MatrixScaler(self.out_scaling,
                                         self.YT[self.valid > 0, :])
=======
            self.X_scaler = Scaler(self.in_scaling,
                                   self.XT[self.valid >= 0, :],
                                   grid.final_values[self.c_key][self.valid > 0])
            self.Y_scaler = Scaler(self.out_scaling,
                                   self.YT[self.valid > 0, :],
                                   grid.final_values[self.c_key][self.valid > 0])
>>>>>>> 28c71474

            if self.class_method == "kNN":
                options = {'nfolds': 3, 'p_test': 0.05, 'nmax': 10}
            else:
                options = {}
            self.train_classifiers(grid, method=self.class_method, **options)

            self.train_interpolator(
                ic=grid.final_values[self.c_key])

    def save(self, filename):
        """Save complete interpolation model.

        Parameters
        ----------
        filename : str
            path/name of '.pkl' file where the model will be saved.

        """
        SAVE_ATTRS = self.__dict__
        DONT_SAVE = []
        myattrs = {key: SAVE_ATTRS[key]
                   for key in SAVE_ATTRS if key not in DONT_SAVE}

        with open(filename, 'wb') as f:
            pickle.dump(myattrs, f)

    def load(self, filename):
        """Load interpolation model, which can only be used for predictions.

        Parameters
        ----------
        filename : str
            path/name of pickle file to be loaded.

        """
        with open(filename, 'rb') as f:
            myattrs = pickle.load(f)
            for key in myattrs:
                setattr(self, key, myattrs[key])

    def _grid2array(self, grid):
        """Convert a PSyGrid to a numpy array.

        Parameters
        ----------
        grid : PSyGrid
            a loaded PSyGrid object

        Returns
        -------
        Two numpy arrays with the first being the input space and
        the second being the output space

        """
        self.n_in, self.n_out = len(self.in_keys), len(self.out_keys)
        self.N = len(grid.initial_values[self.in_keys[0]])
        X = np.empty((self.N, self.n_in))
        Y = np.empty((self.N, self.n_out))
        for i in range(self.n_in):
            X[:, i] = grid.initial_values[self.in_keys[i]]
        for i in range(self.n_out):
            Y[:, i] = grid.final_values[self.out_keys[i]]

        if self.interp_in_q:
            i_m1 = self.in_keys.index('star_1_mass')
            i_m2 = self.in_keys.index('star_2_mass')
            X[:, i_m2] = X[:, i_m2] / X[:, i_m1]

        return X, Y

    def _binary2array(self, binary):
        """Convert a binary instance to a numpy array.

        Parameters
        ----------
        binary : BinaryStar
            An initialized instance of the Binary star class

        Returns
        -------
        A binary as a numpy array

        """
        var2 = binary.star_2.mass
        if self.interp_in_q:
            var2 = binary.star_2.mass / binary.star_1.mass
        Xt = np.array([[binary.star_1.mass, var2, binary.orbital_period]])

        return Xt

    def _setValid(self, ic, X):
        """Set binary tracks as (in)valid depending on termination flags."""
        valid = np.zeros(len(ic), dtype=int)

        for flag in ['not_converged', 'ignored_no_BH', 'ignored_no_RLO']:
            which = (ic == flag)
            valid[which] = -1
            print(f"Discarded {np.sum(which)} binaries with "
                  f"interpolation_class = [{flag}]")

        which = np.isnan(np.sum(X, axis=1))
        valid[which] = -1
        print(f"Discarded {np.sum(which)} binaries with nans in input values.")

        for i, flag in enumerate(self.interp_classes):
            valid[ic == flag] = i + 1

        if(self.interp_in_q):   # if HMS-HMS grid, take out q = 1
            for i, iv in enumerate(X):
                if(iv[1] == 1):
                    valid[i] = -1

        return valid

    def train_interpolator(self, ic=None):
        """Train the interpolator.

        Parameters
        ----------
        ic : numpy array
            Contains the interpolation class for each track in the grid used
            for training the interpolator.

        """
<<<<<<< HEAD
        XTn = self.X_scaler.normalize(self.XT[self.valid > 0, :])
        YTn = self.Y_scaler.normalize(self.YT[self.valid > 0, :])
=======
        ic = ic[self.valid > 0] if isinstance(self.interp_method, list) else None

        XTn = self.X_scaler.normalize(self.XT[self.valid > 0, :], ic)
        YTn = self.Y_scaler.normalize(self.YT[self.valid > 0, :], ic)
>>>>>>> 28c71474

        if self.interp_method == "linear":
            self.interpolator = LinInterpolator()
            self.interpolator.train(XTn, YTn)
        elif self.interp_method == "1NN":
            self.interpolator = NNInterpolator()
            self.interpolator.train(XTn, YTn)
        elif isinstance(self.interp_method, list):
            self.interpolator = MC_Interpolator(
                self.classifiers[self.c_key],
                self.interp_classes, self.interp_method)
            self.interpolator.train(XTn, YTn, ic[self.valid > 0])

    def test_interpolator(self, Xt):
        """Use the interpolator to approximate output vector.

        Parameters
        ----------
        Xt : numpy array
            A list of input vectors for which the output vectors are
            to be approximated.

        Returns
        -------
        Output space approximation as numpy array

        """
<<<<<<< HEAD
        Xtn = self.X_scaler.normalize(Xt)
        Ypredn = self.interpolator.predict(Xtn)

        Ypredn = np.array([
            list(sanitize_interpolated_quantities(
                dict(zip(self.out_keys, track)),
                self.constraints, verbose=False).values())
            for track in self.Y_scaler.denormalize(Ypredn)
=======
        classes = self.test_classifier(self.c_key, Xt)
        Xtn = self.X_scaler.normalize(Xt)
        if isinstance(self.interp_method, list):
            Xtn = self.X_scaler.normalize(Xt, classes)
            Ypredn = self.interpolator.predict(Xtn, classes)
        else:
            Ypredn = self.interpolator.predict(Xtn)

        Ypredn = np.array([
            list(sanitize_interpolated_quantities(
                 dict(zip(self.out_keys, track)),
                 self.constraints, verbose=False).values())
            for track in self.Y_scaler.denormalize(Ypredn, classes)
>>>>>>> 28c71474
        ])

        return Ypredn

    def train_classifiers(self, grid, method='kNN', **options):
        """Train the classifiers.

        Paramaters
        ----------

        grid : PSyGrid
            The training grid
        method : string
            Specifies the classification method, default is kNN

        """
        for key in self.classifiers:
            self.train_classifier(grid, key, method, **options)

    def test_classifiers(self, Xt):
        """Use the classifiers.

        Parameters
        ----------
        Xt : numpy array
            A list of input vectors which are to be classified.

        """
        return {key: self.test_classifier(key, Xt)
                if self.classifiers[key] is not None else None
                for key in self.classifiers}

    def train_classifier(self, grid, key, method='kNN', **options):
        """Train a specific classifier.

        Paramaters
        ----------
        grid : PSyGrid
            The training grid
        method : string
            Specifies the classification method, default is kNN

        """
        v = self.valid >= 0
        wnn = grid.final_values[key] != 'None'
        if any(wnn[v]):
            if (method == 'kNN') or (method == '1NN'):
                self.classifiers[key] = KNNClassifier()
            else:
                raise ValueError("Wrong method name.")
            # If we want to exclude Nones as a class:
            # XTn = self.X_scaler.normalize(self.XT[v & wnn, :])
            # y = grid.final_values[key][v & wnn]
            XTn = self.X_scaler.normalize(self.XT[v, :])
            y = grid.final_values[key][v]
            uy = np.unique(y)
            print(f"\nTraining {method} classifier for {key} "
                  f"[nclasses = {len(uy)}]...")
            for c in uy:
                print(f" - [{np.sum(y == c)}] {c}")
            if method == '1NN':
                self.classifiers[key].train(XTn, y, K=1)
            elif method == 'kNN':
                self.classifiers[key].xtrain(XTn, y)

    def test_classifier(self, key, Xt):
        """Use just one specific classifier.

        Parameters
        ----------
        key : string
            Name of the classifier
        Xt : numpy array
            A list of input vectors which are to be classified.

        Returns
        -------
        Output space approximation as numpy array

        """
        Xn = self.X_scaler.normalize(Xt)

        return self.classifiers[key].predict(Xn)

    def test_classifier_prob(self, key, Xt):
        """Test the classifier.

        Use just one specific classifier to get the probabilities of the input
        being in a class

        Parameters
        ----------
        key : string
            Name of the classifier
        Xt : numpy array
            A list of input vectors which are to be classified.

        Returns
        -------
        Output space approximation as numpy array

        """
        Xn = self.X_scaler.normalize(Xt)
        return self.classifiers[key].predict_prob(Xn)

    def evaluate_mat(self, Xt):
        """Get the output vector approximation.

        Get the output vector approximation as well as all of the
        classifications given an input vector.

        Parameters
        ----------
        Xt : numpy array
            A list of input vectors which are to be classified and for which
            output vectors are to be approximated.

        Returns
        -------
        Output space approximations as numpy arrays

        """
        if len(Xt.shape) == 1:
            Xt = Xt.reshape((1, -1))
        if Xt.shape[1] != self.n_in:
            raise Exception("Wrong dimensions. Xt should have as many "
                            "columns as it was trained with.")
        # if binary classified as 'initial_MT', set numerical quantities to nan
        ynum, ycat = self.test_interpolator(Xt), self.test_classifiers(Xt)
        if self.class_method != '1NN':
            ynum[ycat[self.c_key] == 'initial_MT', :] = np.nan
        if self.interp_method == '1NN':
            ynum[ynum == - 100] = np.nan

        return ynum, ycat

    def evaluate(self, binary, sanitization_verbose=False):
        """Get the output vector approximation.

        Get the output vector approximation as well as all of the
        classifications given a Binary Star.

        Parameters
        ----------
        binary : BinaryStar
            A class which is an input vector which are to be classified and for
            which an output vector will be approximated.

        Returns
        -------
        Output space approximation as a tuple containing two dictionary

        """
        ynum, ycat = self.evaluate_mat(self._binary2array(binary))
        for key in ycat:
            if ycat[key] is not None:
                ycat[key] = ycat[key][0]

        yt = dict(zip(self.out_keys, ynum.flatten()))  # for a single binary
        yt.update(dict(zip(self.out_nan_keys,
                           [np.nan] * len(self.out_nan_keys))))

        # yt = sanitize_interpolated_quantities(yt,
        #                                       verbose=sanitization_verbose)

        # yt = np.append(ynum, np.array([np.nan] * len(self.out_nan_keys)))

        return yt, ycat

    def _interpIn_q(self, grid):
        """Find if the (regular) grid was uniformly sampled in M_2 or q.

        Parameters
        ----------
        grid : posydon.grids.psygrid.PSyGrid
            Grid of binaries to convert to data matrix.

        Returns
        -------
        bool
            True if the grid was sampled in q.

        """
        m1 = grid.initial_values['star_1_mass'].copy()
        m2 = grid.initial_values['star_2_mass'].copy()
        # Make sure nans do not affect
        wnan = np.isnan(m1) | np.isnan(m2)
        m1, m2 = m1[~wnan], m2[~wnan]

        tol = 1

        return (m2[m1 > 0.95 * m1.max()].min()
                / m2[m1 < 1.05 * m1.min()].min() > 1 + tol)

    def _bestInScaling(self):
        """Find the best scaling for the input space."""
<<<<<<< HEAD
        in_scaling = []  # I assume inputs are positive-valued
        for i in range(self.n_in):
            if (np.abs(np.mean(self.XT[:, i]) - np.median(self.XT[:, i]))
                    / np.std(self.XT[:, i])
                    < np.abs(np.mean(np.log10(self.XT[:, i]))
                             - np.median(np.log10(self.XT[:, i])))
                    / np.std(np.log10(self.XT[:, i]))):
                in_scaling.append('min_max')
=======

        def in_scale_one(klass = None):

            in_scaling = []  # I assume inputs are positive-valued
            for i in range(self.n_in):

                dim = self.XT[:, i] if klass is None else self.XT[np.where(ic == klass)[0]]

                if (np.abs(np.mean(dim) - np.median(dim))
                        / np.std(dim)
                        < np.abs(np.mean(np.log10(dim))
                                - np.median(np.log10(dim)))
                        / np.std(np.log10(dim))):
                    in_scaling.append('min_max')
                else:
                    in_scaling.append('log_min_max')

            return in_scaling

        cin_scaling = in_scale_one()

        if isinstance(self.interp_method, list):
            in_scaling = {}

            for c in self.interp_classes:
                in_scaling[c] = in_scale_one(c)
        else:

            in_scaling = cin_scaling



        return (in_scaling, cin_scaling)



    def _bestScaling(self, ic, unique_in=True, nfolds = 5, p_test = 0.15):
        """Find the best scaling for both input and output space."""

        in_scaling = self._bestInScaling(ic)

        def scale_one(in_scaling, klass = None):

            # if False, the scaling for the inputs will be output-dependent
            if unique_in:
                r = 1
>>>>>>> 28c71474
            else:
                in_scaling.append('log_min_max')

        return in_scaling

<<<<<<< HEAD
    def _bestScaling(self, unique_in=True):
        """Find the best scaling for both input and output space."""
        # Decide best scaling linear/log with cross validation
        nfolds = 5
        p_test = 0.15
=======
                        X_T, Y_T = XTn[iTrain, :], YTn[iTrain, :]
                        X_t, Y_t = XT[itest, :], YT[itest, :]

                        interp = LinearNDInterpolator(X_T, Y_T)
                        ypred_i = ys.denormalize(interp(xs.normalize(X_t)))

                        err[i + r * j, ~which_abs, fold] = np.nanpercentile(
                            np.abs((ypred_i[:, ~which_abs] - Y_t[:, ~which_abs])
                                / Y_t[:, ~which_abs]), 90, axis=0)
                        err[i + r * j, which_abs, fold] = np.nanpercentile(
                            np.abs(ypred_i[:, which_abs] - Y_t[:, which_abs]), 90,
                            axis=0)

            try:
                where_min = np.nanargmin(np.nanmean(err, axis=2), axis=0)
            except:
                # replace nans by a large number before looking for minimum
                where_min = np.nanargmin(np.nan_to_num(np.nanmean(err, axis=2), nan=1e99), axis=0)

            out_scaling = []
            for i in range(self.n_out):
                if where_min[i] < r:
                    out_scaling.append(out_scalings[0][i])
                else:
                    out_scaling.append(out_scalings[1][i])
                    where_min[i] -= r

            return out_scaling

        cout_scaling = scale_one(in_scaling)

        if isinstance(self.interp_method, list):
            out_scaling = {}
>>>>>>> 28c71474

        # if False, the scaling for the inputs will be output-dependent
        unique_in = True

        if unique_in:
            r = 1
        else:
            r = 2 ** self.n_in

        err = np.nan * np.ones((r * 2, self.n_out, nfolds))
        which_abs = np.abs(self.YT[self.valid > 0, :]).min(axis=0) == 0

        out_scalings = [['min_max'] * self.n_out, ['log_min_max'] * self.n_out]

        for i, key in enumerate(self.out_keys):
            y = self.YT[self.valid > 0, i]
            if np.nanmin(y) == np.nanmax(y):
                out_scalings[0][i] = 'none'
                out_scalings[1][i] = 'none'
            elif np.nanmax(y) < 0:
                out_scalings[1][i] = 'neg_log_min_max'
            elif np.nanmin(y) <= 0:
                out_scalings[1][i] = 'min_max'

        in_scaling = self._bestInScaling()

        XT = self.XT[self.valid > 0, :]
        YT = self.YT[self.valid > 0, :]
        for j in range(2):          # normal and log when possible
            for i in range(r):      # valid also with metallicity included
                if r > 1:
                    in_scaling = [
                        'min_max'
                        if i % (2 ** (j + 1)) < 2 ** j else 'log_min_max'
                        for j in range(self.n_in)
                    ]

                xs, ys = (MatrixScaler(in_scaling, XT),
                          MatrixScaler(out_scalings[j], YT))
                XTn, YTn = xs.normalize(XT), ys.normalize(YT)

                np.random.seed(0)

                for fold in range(nfolds):
                    iTrain, itest = xval_indices(np.sum(self.valid > 0),
                                                 percent_test=p_test)

                    X_T, Y_T = XTn[iTrain, :], YTn[iTrain, :]
                    X_t, Y_t = XT[itest, :], YT[itest, :]

                    interp = LinearNDInterpolator(X_T, Y_T)
                    ypred_i = ys.denormalize(interp(xs.normalize(X_t)))

                    err[i + r * j, ~which_abs, fold] = np.nanpercentile(
                        np.abs((ypred_i[:, ~which_abs] - Y_t[:, ~which_abs])
                               / Y_t[:, ~which_abs]), 90, axis=0)
                    err[i + r * j, which_abs, fold] = np.nanpercentile(
                        np.abs(ypred_i[:, which_abs] - Y_t[:, which_abs]), 90,
                        axis=0)

        where_min = np.nanargmin(np.nanmean(err, axis=2), axis=0)

        out_scaling = []
        for i in range(self.n_out):
            if where_min[i] < r:
                out_scaling.append(out_scalings[0][i])
            else:
                out_scaling.append(out_scalings[1][i])
                where_min[i] -= r

<<<<<<< HEAD
        return in_scaling, out_scaling

    def _fillNans(self):
=======
    def _fillNans(self, ic):
>>>>>>> 28c71474
        """Fill nan values i numerical magnitudes with 1NN."""
        for i in range(self.n_out):
            wnan = np.isnan(self.YT[:, i]) | np.isinf(self.YT[:, i])
            if any(np.isinf(self.YT[:, i])):
                print(f"inftys: {np.sum(np.isinf(self.YT[:, i]))}, "
                      f"{self.out_keys[i]}")
            if any(wnan[self.valid > 0]):
                k1r = KNeighborsRegressor(n_neighbors=1)
                wT = (~wnan) & (self.valid > 0)
                xs = MatrixScaler(self._bestInScaling(),
                                  self.XT[self.valid >= 0, :])
                k1r.fit(xs.normalize(self.XT[wT, :]), self.YT[wT, i])
                wt = wnan & (self.valid > 0)
                self.YT[wt, i] = k1r.predict(xs.normalize(self.XT[wt, :]))


# BASE INTERPOLATORS


class Interpolator:
    """Class used as a shell parent class for all Interpolators."""

    def __init__(self):
        """Initialize the Interpolator."""
        self.interpolator = None
        self.D = None

    def train(self, XT, YT):
        """Train the interpolator.

        Parameters
        ----------
        XT : numpy array
            List of input vectors
        YT : numpy array
            List of corresponding output vectors

        """
        self.D = XT.shape[1]

    def predict(self, Xt):
        """Interpolate and approximate output vectors given input vectors.

        Parameters
        ----------
        XT : numpy array
            List of input vectors

        """
        if self.interpolator is None:
            raise Exception("Train Interpolator first.")
        if Xt.shape[1] != self.D:
            raise Exception("Wrong input dimension.")

    def train_error(self, XT, YT):
        """Calculate approximation error given testing data.

        Parameters
        ----------
        XT : numpy array
            List of input vectors
        YT : numpy array
            List of corresponding output vectors
        """
        error = np.abs(YT - self.predict(XT))

        print("\nMean Abs. Train Error:")
        print(error.mean(axis=0))


class NNInterpolator(Interpolator):
    """Class implementing Nearest Neighbor interpolation."""

    def train(self, XT, YT):
        """Train the interpolator.

        Parameters
        ----------
        XT : numpy array
            List of input vectors
        YT : numpy array
            List of corresponding output vectors

        """
        super().train(XT, YT)
        self.interpolator = KNeighborsRegressor(n_neighbors=1)
        self.interpolator.fit(XT, YT)
        # self.train_error(XT, YT)

    def predict(self, Xt):
        """Interpolate and approximate output vectors given input vectors.

        Parameters
        ----------
        XT : numpy array
            List of input vectors

        Returns
        -------
        Output space approximation as numpy array

        """
        super().predict(Xt)
        return self.interpolator.predict(Xt)


class LinInterpolator(Interpolator):
    """Class implementing Linear Interpolation."""

    def train(self, XT, YT):
        """Train the interpolator.

        Parameters
        ----------
        XT : numpy array
            List of input vectors
        YT : numpy array
            List of corresponding output vectors

        """
        super().train(XT, YT)
        self.interpolator = [LinearNDInterpolator(XT, YT)]
        OoH = KNeighborsRegressor(n_neighbors=1)
        OoH.fit(XT, YT)
        self.interpolator.append(OoH)
        # self.train_error(XT, YT)

    def predict(self, Xt):
        """Interpolate and approximate output vectors given input vectors.

        Parameters
        ----------
        XT : numpy array
            List of input vectors

        Returns
        -------
        Output space approximation as numpy array

        """
        super().predict(Xt)
        Ypred = self.interpolator[0](Xt)
        wnan = np.isnan(Ypred[:, 0])
        # 1NN interpolation for binaries out of hull
        if np.any(wnan):
            Ypred[wnan, :] = self.interpolator[1].predict(Xt[wnan, :])
        if np.any(wnan):
            warnings.warn(f"1NN interpolation used for {np.sum(wnan)} "
                          "binaries out of hull.")
        return Ypred


class MC_Interpolator:
    """Class implementing class-wise interpolation."""

    def __init__(self, classifier, classes, methods):
        """Initialize the class-wise interpolation.

        classifier : KNNClassifier
            The classifier that is used to classify input vectors
        classes : List of strings
            The classes in question
        methods : List of strings
            The methods to be used to interpolate between each class of tracks
        """
        self.interpolators = [None] * len(classes)
        self.D = classifier.D
        self.classifier = classifier
        self.classes = []
        for c in classes:
            if isinstance(c, list):
                self.classes.append(c)
            else:
                self.classes.append([c])
        self.M = None
        if not isinstance(methods, list):
            self.methods = [methods] * len(self.classes)
        else:
            if len(methods) != len(self.classes):
                raise Exception("No. of interpolators must match "
                                "no. of classes.")
            self.methods = methods
        for i, method in enumerate(self.methods):
            if method == "linear":
                self.interpolators[i] = LinInterpolator()
            elif method == "1NN":
                self.interpolators[i] = NNInterpolator()
            else:
                raise AttributeError(
                    "Valid interpolation methods are 'linear' and '1NN'.")

    def train(self, XT, YT, z):
        """Train the interpolator.

        Parameters
        ----------
        XT : numpy array
            List of input vectors
        YT : numpy array
            List of corresponding output vectors

        """
        self.M = YT.shape[1]
        for i in range(len(self.classes)):
            which = np.zeros_like(z, dtype=bool)
            for j in range(len(self.classes[i])):
                which += z == self.classes[i][j]
            self.interpolators[i].train(XT[which, :], YT[which, :])

    def predict(self, Xt):
        """Interpolate and approximate output vectors given input vectors.

        Parameters
        ----------
        XT : numpy array
            List of input vectors

        Returns
        -------
        Output space approximation as numpy array

        """
<<<<<<< HEAD
        zpred = self.classifier.predict(Xt)
=======
>>>>>>> 28c71474
        Ypred = np.ones((Xt.shape[0], self.M)) * np.nan
        for i in range(len(self.classes)):
            which = np.zeros_like(zpred, dtype=bool)
            for j in range(len(self.classes[i])):
                which += zpred == self.classes[i][j]
            if which.any():
                Ypred[which, :] = self.interpolators[i].predict(Xt[which, :])
        return Ypred


# BASE CLASSIFIERS


class Classifier:
    """Class used as a shell parent class for all classifiers."""

    def __init__(self):
        """Initialize the Classifier."""
        self.classifier = None
        self.D = None
        self.labels = None
        self.method = None

    def train(self, XT, yT):
        """Train the classifier.

        Parameters
        ----------
        XT : numpy array
            List of input vectors
        YT : numpy array
            List of corresponding classes

        """
        assert XT.shape[0] == len(yT)
        self.D = XT.shape[1]

    def predict(self, Xt):
        """Classify and approximate classes given input vectors.

        Parameters
        ----------
        XT : numpy array
            List of input vectors

        Returns
        -------
        Output space approximation as numpy array

        """
        if self.classifier is None:
            raise Exception("Train Classifier first.")
        if Xt.shape[1] != self.D:
            raise Exception("Wrong input dimension.")

    def predict_prob(self, Xt):
        """Classify and get probability of input vector belonging to any class.

        Parameters
        ----------
        XT : numpy array
            List of input vectors

        Returns
        -------
        Output space approximation as numpy array

        """
        if self.classifier is None:
            raise Exception("Train Classifier first.")
        if Xt.shape[1] != self.D:
            raise Exception("Wrong input dimension.")

    def train_error(self, XT, yT):
        """Calculate approximation error given testing data.

        Parameters
        ----------
        XT : numpy array
            List of input vectors
        YT : numpy array
            List of corresponding classes
        """
        error = np.sum(yT == self.predict(XT))

        print("\nOverall Train Accuracy:")
        print(error / XT.shape[0])


class KNNClassifier(Classifier):
    """Class implementing K - Nearest Neighbors classifier."""

    def train(self, XT, yT, K=5):
        """Train the classifier.

        Parameters
        ----------
        XT : numpy array
            List of input vectors
        YT : numpy array
            List of corresponding classes

        """
        super().train(XT, yT)
        self.classifier = KNeighborsClassifier(n_neighbors=K,
                                               weights='distance')
        self.classifier.fit(XT, yT)
        self.labels = self.classifier.classes_
        self.method = str(K)+'-NN'
        # self.train_error(XT, yT)

    def predict(self, Xt):
        """Classify and approximate classes given input vectors.

        Parameters
        ----------
        XT : numpy array
            List of input vectors

        Returns
        -------
        Output space approximation as numpy array

        """
        super().predict(Xt)
        return self.classifier.predict(Xt)

    def predict_prob(self, Xt):
        """Classify and get probability of input vector belonging to any class.

        Parameters
        ----------
        XT : numpy array
            List of input vectors

        Returns
        -------
        Output space approximation as numpy array

        """
        super().predict_prob(Xt)
        return self.classifier.predict_proba(Xt)

    def xtrain(self, XT, yT, **opts):
        """Perform cross validation to find optimal k to use in classification.

        Parameters
        ----------
        XT : numpy array
            List of input vectors
        YT : numpy array
            List of corresponding classes

        """
        nfolds = opts.get('nfolds', 10)
        p_test = opts.get('p_test', 0.1)
        nmax = opts.get('nmax', 20)

        if len(np.unique(yT)) > 5:
            print("Too many classes for xval training. Set K=2.")
            n_opt = 2
        else:
            acc = np.zeros(nmax)
            for n in range(1, nmax + 1):
                # print(f"  - xval for k = {n}")
                for i in range(nfolds):
                    iTrain, itest = xval_indices(
                        XT.shape[0], percent_test=p_test, labels=yT)
                    Xi, yi = XT[iTrain, :], yT[iTrain]
                    ki = KNeighborsClassifier(n_neighbors=n,
                                              weights='distance')
                    ki.fit(Xi, yi)
                    acc[n - 1] += balanced_accuracy_score(
                        yT[itest], ki.predict(XT[itest, :])) / nfolds

            n_opt = np.argmax(acc) + 1

        self.train(XT, yT, K=n_opt)


# MATRIX SCALING
<<<<<<< HEAD
=======
class Scaler:

    def __init__(self, norms, XT, ic):
        
        if norms[0] == norms[1]:
            self.scaler = {
                None:  MatrixScaler(norms[0], XT)
            }
        else:
            self.scaler = {}

            for klass, n in norms[0].items():
                self.scaler[klass] = MatrixScaler(n, XT[np.where(ic == klass)[0]]) # need to only use relevant classes in XT

            self.scaler[None] = MatrixScaler(norms[1], XT)

    def normalize(self, X, klass = None):

        if klass is None:
            return self.scaler[klass].normalize(X)
        
        else:

            normalized = X.copy()

            classes = np.unique(klass)

            for c in classes:
                inds = np.where(klass == c)[0]
                c = None if c == "None" else c

                if c not in self.scaler.keys():
                    warnings.warn(f"skip normalize: c={c}, inds={inds}")
                    continue
                normalized[inds] = self.scaler[c].normalize(X[inds])

            return normalized

    def denormalize(self, Xn, klass = None):

        if klass is None:
            return self.scaler[klass].denormalize(X)
        
        else:

            normalized = Xn

            classes = np.unique(klass)

            for c in classes:
                inds = np.where(klass == c)[0]
                c = None if c == "None" else c

                if c not in self.scaler.keys():
                    warnings.warn(f"skip denormalize: c={c}, inds={inds}")
                    continue
                normalized[inds] = self.scaler[c].denormalize(Xn[inds])

            return normalized
>>>>>>> 28c71474


class MatrixScaler:
    """Class used to scale input and output space."""

    def __init__(self, norms, XT):
        """Initialize the Scaler with desired scalings."""
        if len(norms) != XT.shape[1]:
            raise Exception("The no. of columns in XT must be equal "
                            "to the length of norms.")
        self.N = XT.shape[1]
        self.scalers = []
        for i in range(self.N):
            self.scalers.append(DataScaler())
            which = ~np.isnan(XT[:, i])
            self.scalers[i].fit(XT[which, i], method=norms[i])

    def normalize(self, X):
        """Scale input X."""
        assert X.shape[1] == self.N
        Xn = np.empty_like(X)
        for i in range(self.N):
            Xn[:, i] = self.scalers[i].transform(X[:, i])

        return Xn

    def denormalize(self, Xn):
        """Unscale input X."""
        assert Xn.shape[1] == self.N
        X = np.empty_like(Xn)
        for i in range(self.N):
            X[:, i] = self.scalers[i].inv_transform(Xn[:, i])
        return X


# MISCELLANEOUS FUNCTIONS


def xval_indices(N, percent_test=0.15, labels=None):
    """Perform Monte Carlo Cross Validation; stratified if labels are provided.

    Parameters
    ----------
    N : int
        number of samples in the data set.
    percent_test : float
        Percentage of samples to be in the test sets. (0 < percent_test < 0.5)

    Returns
    -------
    (np.ndarray, np.ndarray)
        1D int vectors containing the indices for train and test splits,
        respectively.

    """
    if labels is None:
        indices = np.random.permutation(N)
        NT = int(np.round(N * (1 - percent_test)))
        iT, it = indices[:NT], indices[NT:]
    else:
        assert len(labels) == N
        indices = np.arange(N)
        iT, it = np.empty(0, dtype=int), np.empty(0, dtype=int)
        for label in np.unique(labels):
            ind_l = indices[labels == label]
            NT_l = int(np.round(len(ind_l) * (1 - percent_test)))
            iT = np.hstack((iT, ind_l[:NT_l]))
            it = np.hstack((it, ind_l[NT_l:]))

        np.random.shuffle(iT), np.random.shuffle(it)

    return iT, it


# PERFORMANCE ASSESSMENT


def train_and_assess(grid_train, grid_test, ux2, path, classes):
    """Train interpolators and classes and create assesment plots.

    Parameters
    ----------
    grid_train : string
        Path to training grid
    grid_test : string
        Path to testing grid
    ux2 : list of floats
        List containing the slices at which plots are to be generated. Slices
        are the 3rd variable in the input space, that is the mass of the second
        star for CO-HeMS and CO-HMS_RLO grids and the mass ratio for the
        HMS-HMS grid
    path : string
        The path where assesment plots will be saved
    classes : list of strings
        List containing the classes to be used in the MC-Interpolator

    """
    # check folders exist
    path2obj = os.path.join(path, 'interpolation_objects')
    if not os.path.isdir(path2obj):
        os.mkdir(path2obj)
    path2figs = os.path.join(path, "plots")
    if not os.path.isdir(path2figs):
        os.mkdir(path2figs)
        os.mkdir(os.path.join(path2figs, 'classif'))
        os.mkdir(os.path.join(path2figs, 'interp'))
    else:
        if not os.path.isdir(os.path.join(path2figs, 'classif')):
            os.mkdir(os.path.join(path2figs, 'classif'))
        if not os.path.isdir(os.path.join(path2figs, 'interp')):
            os.mkdir(os.path.join(path2figs, 'interp'))

    grid_T = PSyGrid()
    grid_T.load(grid_train)

    grid_t = PSyGrid()
    grid_t.load(grid_test)

    dat = date.today().strftime("%y%m%d")

    interp_method, class_method = "linear", "kNN"
    mlin = IFInterpolator(grid=grid_T, interp_method=interp_method,
                          class_method=class_method)
    name = "IF_" + dat + '_' + interp_method + "_" + class_method + ".pkl"
    mlin.save(os.path.join(path2obj, name))

    interp_method, class_method = "1NN", "1NN"
    m1NN = IFInterpolator(grid=grid_T, interp_method=interp_method,
                          class_method=class_method)
    name = "IF_" + dat + '_' + interp_method + "_" + class_method + ".pkl"
    m1NN.save(os.path.join(path2obj, name))

    interp_method, class_method = "linear", "kNN"
    # classes = ['no_MT', 'stable_MT', 'unstable_MT']
    mMC = IFInterpolator(grid=grid_T, interp_method=interp_method,
                         class_method=class_method, interp_classes=classes)
    interp_method = "linear3c"
    name = "IF_" + dat + "_" + interp_method + "_" + class_method + ".pkl"
    mMC.save(os.path.join(path2obj, name))

    assess_models([m1NN, mlin, mMC], grid_T, grid_t, ux2, path=path2figs)

    return


def assess_models(models, grid_T, grid_t, ux2, path='./'):
    """Assess models using a grid.

    Parameters
    ----------
    models : psi.Interpolator or list of psi.Interpolator
        Models to be evaluated.
    grid_T : psg.PSyGrid
        Train grid
    grid_t : psg.PSyGrid
        Test grid

    """
    if not isinstance(models, list):
        models = [models]

    path2prmaps = os.path.join(path, 'classif')
    path2interp = os.path.join(path, 'interp')

    # Classes on which the interpolator was trained
    uic = np.unique(
        grid_T.final_values['interpolation_class'][models[0].valid >= 0])

    # Test binaries
    Xt, Yt = models[0]._grid2array(grid_t)
    validt = models[0]._setValid(grid_t.final_values['interpolation_class'],
                                 Xt)
    Ytpred, Ztpred = [], []
    interp_methods, class_methods = [], []
    for m in models:
        ynum, ycat = m.evaluate_mat(Xt[validt >= 0, :])
        Ytpred.append(ynum)
        Ztpred.append(ycat)
        class_methods.append(m.class_method)
        if isinstance(m.interp_method, str):
            interp_methods.append(m.interp_method)
        else:
            interp_methods.append('-'.join(m.interp_method))

    # Assess classification results
    print("\n\n#### Classification ######################################")

    for key in models[0].classifiers:
        print(f"\n   Classification for [{key}]:")
        if models[0].classifiers[key] is not None:
            for c in uic:
                f = grid_T.final_values['interpolation_class'] == c
                print(
                    f"\t{c}: [{np.sum(grid_T.final_values[key][f] == 'None')}"
                    f"/{np.sum(f)}] NaNs")

            # Ground Truth
            zt_gt = grid_t.final_values[key][validt >= 0]
            # Confusion Matrices
            for i, m in enumerate(models):
                print(f"\n\t  {m.classifiers[key].method}")
                bas = balanced_accuracy_score(zt_gt, Ztpred[i][key])
                print(f"\t  Balanced Accuracy Score: {100 * bas:.3f}")
                oa = np.sum(Ztpred[i][key] == zt_gt) / len(zt_gt)
                print(f"\t  Overall Accuracy: {100 * oa:.3f}")
                CM = confusion_matrix(zt_gt, Ztpred[i][key],
                                      m.classifiers[key].labels)
                savename = os.path.join(
                    path2prmaps, key + '_' + class_methods[i] + '.png')
                fig, ax = plot_conf_matrix(
                    100 * CM, m.classifiers[key].method,
                    key, m.classifiers[key].labels, savename=savename)
                plt.close(fig)

                ZT = grid_T.final_values[key][m.valid >= 0]
                zt_gt = grid_t.final_values[key][validt >= 0]
                fig, ax = plot_mc_classifier(
                    m, key, m.XT[m.valid >= 0, :], ZT, ux2, Xt=Xt[validt >= 0],
                    zt=zt_gt, zt_pred=Ztpred[i][key], path=path2prmaps)
        else:
            print("\tNaN")

    # Assess interpolation results
    print("\n\n#### Interpolation ######################################")
    for m in models:
        plot_interpolation(m, ['star_1_mass', 'period_days'], ux2[2:4], ux2,
                           scales=['log', 'log'], path=path2interp)

    Ygt = Yt[validt >= 0, :]
    err_r, err_a = [], []
    for i in range(len(models)):
        err_a.append(np.abs(Ytpred[i] - Ygt))
        err_r.append(err_a[i] / (np.abs(Ygt)))

    # Analize regression errors
    # Nt = np.sum(validt >= 0)
    ic_gt = grid_t.final_values['interpolation_class'][validt >= 0]
    w_interp = ic_gt != 'initial_MT'

    YT = models[0].YT[models[0].valid > 0, :]
    keys = models[0].out_keys

    for ind in range(len(keys)):
        print("\n==================================================")
        print(f"{ind}: {keys[ind]}")
        print("==================================================\n")

        print("                             e_r                    "
              "                             e_a")
        print("        ============================================"
              "        ============================================")
        w_sMT, w_uMT, w_nMT = [], [], []
        for i, m in enumerate(models):
            normi = m.out_scaling[ind]
            ic_t = Ztpred[i]['interpolation_class']
            correct = w_interp == (ic_t != 'initial_MT')
            w_sMT.append(((ic_gt == 'stable_MT') & (ic_t == 'stable_MT')))
            w_uMT.append(((ic_gt == 'unstable_MT') & (ic_t == 'unstable_MT')))
            w_nMT.append(((ic_gt == 'no_MT') & (ic_t == 'no_MT')))

            w = [w_sMT, w_uMT, w_nMT, correct]
            percent = [50, 90]
            tab = np.zeros((len(percent), 2 * len(w)))
            for k in range(4):
                for l in range(len(percent)):
                    tab[l, k] = np.nanpercentile(err_r[i][w[k][i], ind],
                                                 percent[l])
                    tab[l, k + 4] = np.nanpercentile(err_a[i][w[k][i], ind],
                                                     percent[l])

            print(f"classif.: [{class_methods[i]}] --- "
                  f"interp: [{interp_methods[i]}] --- scaling: [{normi}]")
            print("        stable MT  unstable MT    no MT        total"
                  "        stable MT  unstable MT    no MT        total")
            for l in range(len(percent)):
                print(f"  p{str(percent[l])}\t{tab[l, 0]:.2e}\t{tab[l, 1]:.2e}"
                      f"\t{tab[l, 2]:.2e}\t{tab[l, 3]:.2e}"
                      f"\t\t{tab[l, 4]:.2e}\t{tab[l, 5]:.2e}\t{tab[l, 6]:.2e}"
                      f"\t{tab[l, 7]:.2e}")

        print(f"range (training samples): [{YT[:, ind].min()}, "
              f"{YT[:, ind].max()}]")

    plot_interp_error(Ygt, Ytpred, w[0:3], interp_methods, keys,
                      path=path2interp)

    return


def analize_nans(out_keys, YT, valid):
    """Find nans in input numerical variables."""
    print("\nNans in numerical variables:")
    for i, key in enumerate(out_keys):
        n = []
        for v in range(4):
            n.append(np.sum(np.isnan(YT[valid == v, i])))
        if np.sum(np.array(n)) > 0:
            print(f"[i_MT] = {n[0]:5d}, [no_MT] = {n[1]:5d}, "
                  f"[st_MT] = {n[2]:5d}, [u_MT] = {n[3]:5d} : {i:3d} {key}")

    n = []
    for v in range(4):
        n.append(np.sum(valid == v))

    print(f"\n[i_MT] = {n[0]:5d}, [no_MT] = {n[1]:5d}, [st_MT] = {n[2]:5d}, "
          f"[u_MT] = {n[3]:5d}")


def analize_nones(classifiers, valid, grid):
    """Find None values in input categorical variables."""
    print("\nNones in categorical variables:")
    for key in classifiers:
        n = []
        y = grid.final_values[key]
        for v in range(4):
            n.append(np.sum(y[valid == v] == 'None'))
        if np.sum(np.array(n)) > 0:
            print(f"[i_MT] = {n[0]:5d}, [no_MT] = {n[1]:5d}, "
                  f"[st_MT] = {n[2]:5d}, [u_MT] = {n[3]:5d} : {key}")

    n = []
    for v in range(4):
        n.append(np.sum(valid == v))

    print(f"\n[i_MT] = {n[0]:5d}, [no_MT] = {n[1]:5d}, "
          f"[st_MT] = {n[2]:5d}, [u_MT] = {n[3]:5d}")


# PLOTTING FUNCTIONS


def heatmap(CM, ax, **heat_kwargs):
    """Plot confusion matrix as heatmap."""
    lw = heat_kwargs.pop('linewidth', 1.5)
    ax.matshow(CM, **heat_kwargs)
    mi, ma = CM.flatten().min(), CM.flatten().max()
    for i in range(CM.shape[0]):
        for j in range(CM.shape[1]):
            col = 'w'
            if CM[i, j] > (0.7 * (ma - mi) + mi):
                col = 'k'
            ax.text(x=j, y=i, s=str(round(CM[i, j], 2)), va='center',
                    ha='center', size='large', c=col)

    for i in range(CM.shape[0] - 1):
        for j in range(CM.shape[1] - 1):
            ax.plot([i + 0.5] * 2, [-0.5, CM.shape[1] - 0.5], 'w',
                    linewidth=lw)
            ax.plot([-0.5, CM.shape[0] - 0.5], [i + 0.5] * 2, 'w',
                    linewidth=lw)


CONFMAT_KWARGS = {
    'cmap': 'cividis',
    'linewidth': 1.5,
}


def plot_conf_matrix(CM, method, varname, labels, savename=None, **kwargs):
    """Plot confusion matrix for classification assessment."""
    heat_kwargs = {}
    for arg in CONFMAT_KWARGS:
        heat_kwargs[arg] = kwargs.get(arg, CONFMAT_KWARGS[arg])

    fig, ax = plt.subplots(1, 1, figsize=(len(labels),) * 2)
    s = np.sum(CM, axis=1)[:, np.newaxis]
    s[s == 0] = 1

    heatmap(100 * CM / s, ax, **heat_kwargs)

    lmax = 0
    for lab in labels:
        llab = len(lab)
        if llab > lmax:
            lmax = llab

    labels_short = [lab if len(lab) < 12 else lab[:11] for lab in labels]
    alpha = 0
    if lmax > 9:
        alpha = 20

    ax.xaxis.tick_top()
    plt.xticks(np.arange(len(labels)), labels_short, rotation=alpha)
    plt.yticks(np.arange(len(labels)), labels_short, rotation=90 - alpha,
               va='center')

    ax.set(title='predicted class', xlabel=method + ' -- ' + varname,
           ylabel='actual class')

    if lmax > 11:
        handles = [Line2D([0], [0], marker=r'$\mathcal{C}_' + str(i) + '$',
                   color='w', label=str(s[i]) + ' ' + labels[i],
                   markerfacecolor='k', markeredgecolor='None', markersize=11)
                   for i in range(len(labels))]
        plt.legend(handles, labels, bbox_to_anchor=(1.05, 1), loc='upper left',
                   borderaxespad=0.)

    if savename is not None:
        plt.savefig(savename, bbox_inches='tight')

    return fig, ax


PLT_CLASS_KWARGS = {
        'N': 150,
        'figsize': (7, 5),
        'tight_layout': True,
        'dpi': 150,
        's': 10,  # marker size
        'linewidths': 0.05
}


def plot_mc_classifier(m, key, XT, zT, ux2, Xt=None, zt=None, zt_pred=None,
                       path=None, **pltargs):
    """Plot slices illustrating decision boundaries and classification prob."""
    N = pltargs.pop('N', PLT_CLASS_KWARGS['N'])
    marker_size = pltargs.pop('s', PLT_CLASS_KWARGS['s'])
    fig_kwargs = {}
    sct_kwargs = {}
    for arg in PLT_CLASS_KWARGS:
        if arg in ['figsize', 'dpi', 'tight_layout']:
            fig_kwargs[arg] = pltargs.get(arg, PLT_CLASS_KWARGS[arg])
        elif arg in ['s', 'linewidths']:
            sct_kwargs[arg] = pltargs.get(arg, PLT_CLASS_KWARGS[arg])

    classes = m.classifiers[key].labels
    mycolors = ['tab:blue', 'tab:orange', 'tab:green', 'tab:red', 'tab:purple',
                'tab:brown', 'tab:pink', 'tab:olive', 'tab:cyan', 'tab:gray',
                'lime', 'm', 'aqua', 'bisque', 'salmon',
                'gold', 'palegreen', 'mistyrose', 'yellow', 'darkviolet']
    MAP = ListedColormap(mycolors[:len(classes)])

    for i in range(len(ux2)):

        fig, ax = plt.subplots(**fig_kwargs)
        # Which training and test binaries belong to the ith slice
        whichT = is_in_ball(XT[:, 1], ux2[i],
                            ux2, m.in_scaling[1].startswith('log'))
        xx, yy, X = test_mesh(XT[whichT, :], N)
        proba = (m.test_classifier_prob(key, X).max(axis=1)).reshape(xx.shape)
        zpred = m.test_classifier(key, X).reshape(xx.shape)

        for k, c in enumerate(classes):
            zpred[zpred == c] = k
        _ = ax.contourf(xx, yy, zpred.astype(float), alpha=.6, cmap=MAP)
        contf = ax.contourf(xx, yy, proba, alpha=0.3, cmap='gist_gray')
        fig.colorbar(contf)

        for k, c in enumerate(classes):
            color = [MAP(k)]
            wk = zT[whichT] == c
            ax.scatter(XT[whichT, 0][wk], XT[whichT, 2][wk], c=color,
                       marker='.', **sct_kwargs)

        if Xt is not None:
            whicht = is_in_ball(Xt[:, 1], ux2[i], ux2,
                                m.in_scaling[1].startswith('log'))
            for k, c in enumerate(classes):
                color = [MAP(k)]
                wk = zt[whicht] == c
                ax.scatter(Xt[whicht, 0][wk], Xt[whicht, 2][wk], c=color,
                           marker='*', s=1.5 * marker_size, linewidths=0.4)
            which_miss = whicht & (zt != zt_pred)
            ax.scatter(Xt[which_miss, 0], Xt[which_miss, 2], marker='*',
                       s=1.5 * marker_size, label='missclassified',
                       facecolor='None', edgecolor='k', linewidths=0.4)

        ax.set_xscale('log')
        ax.set_yscale('log')

        if m.interp_in_q:
            var2 = DEFAULT_LABELS['mass_ratio'][0]
        else:
            var2 = DEFAULT_LABELS['star_2_mass'][0]

        ax.set(xlabel=DEFAULT_LABELS['star_1_mass'][1],
               ylabel=DEFAULT_LABELS['period_days'][1])
        ax.set(title=key + ' (' + var2 + ' = ' + str(round(ux2[i], 2)) + ')')

        legend_elements = [
            Line2D([0], [0], marker='.', color='None', label='train binary',
                   markerfacecolor='k', markeredgecolor='k',
                   markersize=0.5 * marker_size, mew=0.4),
            Line2D([0], [0], marker='*', color='None', label='test binary',
                   markerfacecolor='gray', markeredgecolor='None',
                   markersize=0.75 * marker_size, mew=0.4),
            Line2D([0], [0], marker='*', color='None', label='misclassified',
                   markerfacecolor='gray', markeredgecolor='k',
                   markersize=0.75 * marker_size, mew=0.4)]
        leg1 = plt.legend(handles=legend_elements, loc='lower right', ncol=3,
                          fontsize='small')
        legend_el_class = [
            Patch(facecolor=mycolors[j], edgecolor='k', label=classes[j])
            for j in range(len(classes))
        ]
        plt.legend(handles=legend_el_class, loc='upper right',
                   fontsize='small')
        ax.add_artist(leg1)
        if path is not None:
            savename = os.path.join(path,
                                    key + '_' + m.classifiers[key].method
                                    + '_' + str(round(ux2[i], 2)) + '.png')
            fig.savefig(savename)
        plt.close(fig)

    return fig, ax


def is_in_ball(x, x0, ux, log):
    """Helper function for plot_mc_classifier."""
    if log:
        d = np.diff(np.log10(ux))[0] / 2
        w = (np.log10(x) > np.log10(x0) - d) & (np.log10(x) < np.log10(x0) + d)
    else:
        d = np.diff(ux)[0] / 2
        w = (x > x - d) & (x < x + d)
    return w


def test_mesh(XT, N):
    """Helper function for plot_mc_classifier creating mesh for test data."""
    a, b = np.log10(XT[:, 0].min()), np.log10(XT[:, 0].max())
    delta = (b - a) / 50
    x_min, x_max = 10 ** (a - delta), 10 ** (b + delta)
    a, b = np.log10(XT[:, 2].min()), np.log10(XT[:, 2].max())
    delta = (b - a) / 50  # 50 is around 2 times the # of points in the axis
    y_min, y_max = 10 ** (a - delta), 10 ** (b + delta)

    xx, yy = np.meshgrid(np.logspace(np.log10(x_min), np.log10(x_max), N),
                         np.logspace(np.log10(y_min), np.log10(y_max), N))
    X = np.vstack((xx.ravel(), XT[0, 1] * np.ones(N ** 2), yy.ravel())).T

    return xx, yy, X


# Default arguments for matplotlib
PLT_INTERP_KWARGS = {
        'N': 300,
        'figsize': (7, 5),
        'tight_layout': True,
        'dpi': 150,
        's': 10,  # marker size
        'linewidths': 0.05
}


def plot_interpolation(m, keys, v2, ux2, scales=None, path=None, **pltargs):
    """Plot the interpolation errors by key.

    Parameters
    ----------
    m : IFInterpolator
        A trained instance of the IFInterpolator
    keys : List of strings
        Variables for which interpolation errors will be plotted

    """
    N = pltargs.pop('N', PLT_INTERP_KWARGS['N'])
    # marker_size = pltargs.pop('s', PLT_INTERP_KWARGS['s'])
    fig_kwargs = {}
    sct_kwargs = {}
    for arg in PLT_INTERP_KWARGS:
        if arg in ['figsize', 'dpi', 'tight_layout']:
            fig_kwargs[arg] = pltargs.get(arg, PLT_INTERP_KWARGS[arg])
        elif arg in ['s', 'linewidths']:
            sct_kwargs[arg] = pltargs.get(arg, PLT_INTERP_KWARGS[arg])
    keys = list(keys)
    XT = m.XT[m.valid >= 0, :]
    for v in v2:
        # Which training and test binaries belong to the ith slice
        whichT = is_in_ball(XT[:, 1], v, ux2,
                            m.in_scaling[1].startswith('log'))
        xx, yy, X = test_mesh(XT[whichT, :], N)
        ynum, ycat = m.evaluate_mat(X)

        for i, key in enumerate(keys):
            fig, ax = plt.subplots(**fig_kwargs)
            Ct = ynum[:, m.out_keys.index(key)].reshape(xx.shape)
            clab = DEFAULT_LABELS[key][0]
            if scales is not None:
                if scales[i] == 'log':
                    Ct = np.log10(Ct)
                    clab = DEFAULT_LABELS[key][1]

            c = ax.pcolormesh(xx, yy, Ct, cmap='viridis')
            cbar = fig.colorbar(c, ax=ax)
            cbar.set_label(clab)

            ax.set_xscale('log')
            ax.set_yscale('log')

            if m.interp_in_q:
                var2 = DEFAULT_LABELS['mass_ratio'][0]
            else:
                var2 = DEFAULT_LABELS['star_2_mass'][0]

            ax.set(xlabel=DEFAULT_LABELS['star_1_mass'][1],
                   ylabel=DEFAULT_LABELS['period_days'][1])
            ax.set(title=var2 + ' = ' + str(round(v, 2)))

            if path is not None:
                if not isinstance(m.interp_method, list):
                    method = m.interp_method
                else:
                    method = '-'.join(m.interp_method)
                name = (key + '_' + m.classifiers['interpolation_class'].method
                        + '_' + method + '_' + str(round(v, 2)) + '.png')
                name = os.path.join(path, name)
                print(name)
                fig.savefig(name)
            plt.close(fig)


def plot_interp_error(Ygt, Ys, ind_MT, methods, keys, path='.'):
    """Make violin plots for the error distributions of each of the variables.

    Parameters
    ----------
    Ygt : numpy array
        Ground truth of the final values of testing tracks
    Ys : numpy array
        Model's approximation of the final values of testing tracks
    methods : List of strings
        List that indicates the interpolation methods
    keys : List of strings
        List indicating for which variables error distributions will be plotted

    """
    labels = ['stable MT', 'unstable MT', 'no MT']
    col_lab = ['tab:purple', 'tab:olive', 'tab:pink']
    colors = ['tab:blue', 'tab:orange', 'tab:green', 'tab:red', 'tab:purple']
    errors = ['$e_d (e_a/range)$', '$e_r$', '$e_a$']

    for ind in range(len(keys)):
        for er in errors:
            fig, axs = plt.subplots(1, 2, figsize=(12, 4))

            for j, m in enumerate(methods):
                absdif = np.abs(Ygt[:, ind] - Ys[j][:, ind])
                if er == '$e_a/range$':
                    e_d = absdif / (np.nanmax(Ygt[:, ind])
                                    - np.nanmin(Ygt[:, ind]))
                elif er == '$e_r$':
                    e_d = absdif / (np.abs(Ygt[:, ind]) + 1e-16)
                else:
                    e_d = absdif

                col = colors[j]
                for k in range(len(ind_MT)):
                    if np.sum(ind_MT[k][j]) > 0:
                        parts = axs[0].violinplot(
                            np.log10(e_d[ind_MT[k][j]]),
                            positions=[k], showextrema=True)
                        for pc in parts['bodies']:
                            pc.set_facecolor(col)
                            # pc.set_alpha(0.5)
                        parts['cmins'].set_edgecolor(col)
                        parts['cmaxes'].set_edgecolor(col)
                        parts['cbars'].set_edgecolor(col)
                        axs[0].scatter(k, np.log10(
                            np.nanmedian(e_d[ind_MT[k][j]])),
                                       color=col, marker='o')
                        axs[0].scatter(k, np.log10(
                            np.nanpercentile(e_d[ind_MT[k][j]], 90)),
                                       color=col, marker='x')
                        if j == 2:
                            xx = Ygt[:, ind][ind_MT[k][j]]
                            yy = e_d[ind_MT[k][j]]
                            axs[1].scatter(xx, yy, c=col_lab[k],
                                           label=labels[k], alpha=0.4)
                            axs[1].plot([np.nanmin(xx), np.nanmax(xx)],
                                        [np.nanpercentile(yy, 90)] * 2,
                                        c=col_lab[k])
                            axs[1].set_title(keys[ind])
                            axs[1].set_xlabel('ground truth')
                            axs[1].set_ylabel('error')

            axs[0].set_xticks(np.arange(0, len(labels)))
            axs[0].set_xticklabels(labels)
            axs[0].set_xlim(-0.75, len(labels) - 0.25)
            axs[0].set_title(keys[ind])
            axs[0].set_ylabel(er)

            legend_m = [
                Patch(facecolor=colors[i], edgecolor='k', label=methods[i])
                for i in range(len(methods))]
            axs[0].legend(handles=legend_m, loc='upper right',
                          fontsize='small')
            axs[1].legend(loc='upper right', fontsize='small')
            plt.savefig(os.path.join(
                path, str(ind) + '_' + keys[ind] + '_' + er[1:4] + '.png'))
            plt.close()

    absdif = np.abs(Ygt - Ys[j])
    e_r = absdif / (np.abs(Ygt) + 1e-16)
    order = np.argsort(np.nanpercentile(e_r[ind_MT[0][j], :], 90, axis=0))
    ncol = 10
    nrows = len(order) // ncol
    fig, axs = plt.subplots(nrows, 1, figsize=(12, 60))
    axs[0].set_title('purple: st. MT, green: unst. MT, pink no MT')
    for k in range(len(ind_MT)):
        if np.sum(ind_MT[k][j]) > 0:
            for i in range(nrows):
                indices = order[i * ncol:np.min([(i + 1) * ncol, len(order)])]
                parts = axs[i].violinplot(
                    np.log10(e_r[ind_MT[k][j], :][:, indices]),
                    showextrema=True, showmedians=True)
                for pc in parts['bodies']:
                    pc.set_facecolor(col_lab[k])
                parts['cmins'].set_edgecolor(col_lab[k])
                parts['cmaxes'].set_edgecolor(col_lab[k])
                parts['cbars'].set_edgecolor(col_lab[k])
                parts['cmedians'].set_edgecolor(col_lab[k])
                plt.sca(axs[i])
                plt.xticks(np.arange(1, 11), [str(i) + ' ' + keys[i]
                                              for i in indices], rotation=20)
                axs[i].set_ylim(-7, 1)
                axs[i].set_ylabel(errors[1])
        for i in range(nrows):
            axs[i].grid(axis='y')
    fig.tight_layout()
    plt.savefig(os.path.join(path, '0_' + 'errors.png'))<|MERGE_RESOLUTION|>--- conflicted
+++ resolved
@@ -485,19 +485,12 @@
                 else:
                     self.in_scaling, self.out_scaling = self._bestScaling()
 
-<<<<<<< HEAD
-            self.X_scaler = MatrixScaler(self.in_scaling,
-                                         self.XT[self.valid >= 0, :])
-            self.Y_scaler = MatrixScaler(self.out_scaling,
-                                         self.YT[self.valid > 0, :])
-=======
             self.X_scaler = Scaler(self.in_scaling,
                                    self.XT[self.valid >= 0, :],
                                    grid.final_values[self.c_key][self.valid > 0])
             self.Y_scaler = Scaler(self.out_scaling,
                                    self.YT[self.valid > 0, :],
                                    grid.final_values[self.c_key][self.valid > 0])
->>>>>>> 28c71474
 
             if self.class_method == "kNN":
                 options = {'nfolds': 3, 'p_test': 0.05, 'nmax': 10}
@@ -623,15 +616,10 @@
             for training the interpolator.
 
         """
-<<<<<<< HEAD
-        XTn = self.X_scaler.normalize(self.XT[self.valid > 0, :])
-        YTn = self.Y_scaler.normalize(self.YT[self.valid > 0, :])
-=======
         ic = ic[self.valid > 0] if isinstance(self.interp_method, list) else None
 
         XTn = self.X_scaler.normalize(self.XT[self.valid > 0, :], ic)
         YTn = self.Y_scaler.normalize(self.YT[self.valid > 0, :], ic)
->>>>>>> 28c71474
 
         if self.interp_method == "linear":
             self.interpolator = LinInterpolator()
@@ -659,16 +647,6 @@
         Output space approximation as numpy array
 
         """
-<<<<<<< HEAD
-        Xtn = self.X_scaler.normalize(Xt)
-        Ypredn = self.interpolator.predict(Xtn)
-
-        Ypredn = np.array([
-            list(sanitize_interpolated_quantities(
-                dict(zip(self.out_keys, track)),
-                self.constraints, verbose=False).values())
-            for track in self.Y_scaler.denormalize(Ypredn)
-=======
         classes = self.test_classifier(self.c_key, Xt)
         Xtn = self.X_scaler.normalize(Xt)
         if isinstance(self.interp_method, list):
@@ -682,7 +660,6 @@
                  dict(zip(self.out_keys, track)),
                  self.constraints, verbose=False).values())
             for track in self.Y_scaler.denormalize(Ypredn, classes)
->>>>>>> 28c71474
         ])
 
         return Ypredn
@@ -879,17 +856,6 @@
 
     def _bestInScaling(self):
         """Find the best scaling for the input space."""
-<<<<<<< HEAD
-        in_scaling = []  # I assume inputs are positive-valued
-        for i in range(self.n_in):
-            if (np.abs(np.mean(self.XT[:, i]) - np.median(self.XT[:, i]))
-                    / np.std(self.XT[:, i])
-                    < np.abs(np.mean(np.log10(self.XT[:, i]))
-                             - np.median(np.log10(self.XT[:, i])))
-                    / np.std(np.log10(self.XT[:, i]))):
-                in_scaling.append('min_max')
-=======
-
         def in_scale_one(klass = None):
 
             in_scaling = []  # I assume inputs are positive-valued
@@ -935,19 +901,50 @@
             # if False, the scaling for the inputs will be output-dependent
             if unique_in:
                 r = 1
->>>>>>> 28c71474
             else:
-                in_scaling.append('log_min_max')
-
-        return in_scaling
-
-<<<<<<< HEAD
-    def _bestScaling(self, unique_in=True):
-        """Find the best scaling for both input and output space."""
-        # Decide best scaling linear/log with cross validation
-        nfolds = 5
-        p_test = 0.15
-=======
+                r = 2 ** self.n_in
+
+            inds = np.where(self.valid > 0 if klass is None else (ic == klass) & (self.valid > 0))[0]
+
+            err = np.nan * np.ones((r * 2, self.n_out, nfolds))
+            which_abs = np.abs(self.YT[inds, :]).min(axis=0) == 0
+
+            out_scalings = [['min_max'] * self.n_out, ['log_min_max'] * self.n_out]
+
+            for i, key in enumerate(self.out_keys):
+                y = self.YT[inds, i]
+                if np.nanmin(y) == np.nanmax(y):
+                    out_scalings[0][i] = 'none'
+                    out_scalings[1][i] = 'none'
+                elif np.nanmax(y) < 0:
+                    out_scalings[1][i] = 'neg_log_min_max'
+                elif np.nanmin(y) <= 0:
+                    out_scalings[1][i] = 'min_max'
+
+
+            XT = self.XT[inds, :]
+            YT = self.YT[inds, :]
+            for j in range(2):          # normal and log when possible
+                for i in range(r):      # valid also with metallicity included
+
+                    if r > 1:
+                        in_scaling = [
+                            'min_max'
+                            if i % (2 ** (j + 1)) < 2 ** j else 'log_min_max'
+                            for j in range(self.n_in)
+                        ]
+
+                    xs, ys = (MatrixScaler(in_scaling[1], XT), # using class cumulative scaling (not per class) to get optimal
+                            MatrixScaler(out_scalings[j], YT))
+                    XTn, YTn = xs.normalize(XT), ys.normalize(YT)
+
+                    np.random.seed(0)
+
+                    for fold in range(nfolds):
+
+                        iTrain, itest = xval_indices(inds.shape[0],
+                                                    percent_test=p_test)
+
                         X_T, Y_T = XTn[iTrain, :], YTn[iTrain, :]
                         X_t, Y_t = XT[itest, :], YT[itest, :]
 
@@ -981,84 +978,16 @@
 
         if isinstance(self.interp_method, list):
             out_scaling = {}
->>>>>>> 28c71474
-
-        # if False, the scaling for the inputs will be output-dependent
-        unique_in = True
-
-        if unique_in:
-            r = 1
+
+            for c in self.interp_classes:
+                out_scaling[c] = scale_one(in_scaling, c)
+
         else:
-            r = 2 ** self.n_in
-
-        err = np.nan * np.ones((r * 2, self.n_out, nfolds))
-        which_abs = np.abs(self.YT[self.valid > 0, :]).min(axis=0) == 0
-
-        out_scalings = [['min_max'] * self.n_out, ['log_min_max'] * self.n_out]
-
-        for i, key in enumerate(self.out_keys):
-            y = self.YT[self.valid > 0, i]
-            if np.nanmin(y) == np.nanmax(y):
-                out_scalings[0][i] = 'none'
-                out_scalings[1][i] = 'none'
-            elif np.nanmax(y) < 0:
-                out_scalings[1][i] = 'neg_log_min_max'
-            elif np.nanmin(y) <= 0:
-                out_scalings[1][i] = 'min_max'
-
-        in_scaling = self._bestInScaling()
-
-        XT = self.XT[self.valid > 0, :]
-        YT = self.YT[self.valid > 0, :]
-        for j in range(2):          # normal and log when possible
-            for i in range(r):      # valid also with metallicity included
-                if r > 1:
-                    in_scaling = [
-                        'min_max'
-                        if i % (2 ** (j + 1)) < 2 ** j else 'log_min_max'
-                        for j in range(self.n_in)
-                    ]
-
-                xs, ys = (MatrixScaler(in_scaling, XT),
-                          MatrixScaler(out_scalings[j], YT))
-                XTn, YTn = xs.normalize(XT), ys.normalize(YT)
-
-                np.random.seed(0)
-
-                for fold in range(nfolds):
-                    iTrain, itest = xval_indices(np.sum(self.valid > 0),
-                                                 percent_test=p_test)
-
-                    X_T, Y_T = XTn[iTrain, :], YTn[iTrain, :]
-                    X_t, Y_t = XT[itest, :], YT[itest, :]
-
-                    interp = LinearNDInterpolator(X_T, Y_T)
-                    ypred_i = ys.denormalize(interp(xs.normalize(X_t)))
-
-                    err[i + r * j, ~which_abs, fold] = np.nanpercentile(
-                        np.abs((ypred_i[:, ~which_abs] - Y_t[:, ~which_abs])
-                               / Y_t[:, ~which_abs]), 90, axis=0)
-                    err[i + r * j, which_abs, fold] = np.nanpercentile(
-                        np.abs(ypred_i[:, which_abs] - Y_t[:, which_abs]), 90,
-                        axis=0)
-
-        where_min = np.nanargmin(np.nanmean(err, axis=2), axis=0)
-
-        out_scaling = []
-        for i in range(self.n_out):
-            if where_min[i] < r:
-                out_scaling.append(out_scalings[0][i])
-            else:
-                out_scaling.append(out_scalings[1][i])
-                where_min[i] -= r
-
-<<<<<<< HEAD
-        return in_scaling, out_scaling
-
-    def _fillNans(self):
-=======
+            out_scaling = cout_scaling
+
+        return in_scaling, (out_scaling, cout_scaling)
+
     def _fillNans(self, ic):
->>>>>>> 28c71474
         """Fill nan values i numerical magnitudes with 1NN."""
         for i in range(self.n_out):
             wnan = np.isnan(self.YT[:, i]) | np.isinf(self.YT[:, i])
@@ -1281,10 +1210,6 @@
         Output space approximation as numpy array
 
         """
-<<<<<<< HEAD
-        zpred = self.classifier.predict(Xt)
-=======
->>>>>>> 28c71474
         Ypred = np.ones((Xt.shape[0], self.M)) * np.nan
         for i in range(len(self.classes)):
             which = np.zeros_like(zpred, dtype=bool)
@@ -1466,8 +1391,6 @@
 
 
 # MATRIX SCALING
-<<<<<<< HEAD
-=======
 class Scaler:
 
     def __init__(self, norms, XT, ic):
@@ -1527,7 +1450,6 @@
                 normalized[inds] = self.scaler[c].denormalize(Xn[inds])
 
             return normalized
->>>>>>> 28c71474
 
 
 class MatrixScaler:
