--- conflicted
+++ resolved
@@ -860,7 +860,48 @@
 
         return in_scaling
 
-<<<<<<< HEAD
+    def _bestScaling(self, unique_in=True):
+        """Find the best scaling for both input and output space."""
+        # Decide best scaling linear/log with cross validation
+        nfolds = 5
+        p_test = 0.15
+
+            out_scalings = [['min_max'] * self.n_out, ['log_min_max'] * self.n_out]
+
+            for i, key in enumerate(self.out_keys):
+                y = self.YT[inds, i]
+                if np.nanmin(y) == np.nanmax(y):
+                    out_scalings[0][i] = 'none'
+                    out_scalings[1][i] = 'none'
+                elif np.nanmax(y) < 0:
+                    out_scalings[1][i] = 'neg_log_min_max'
+                elif np.nanmin(y) <= 0:
+                    out_scalings[1][i] = 'min_max'
+
+
+            XT = self.XT[inds, :]
+            YT = self.YT[inds, :]
+            for j in range(2):          # normal and log when possible
+                for i in range(r):      # valid also with metallicity included
+
+                    if r > 1:
+                        in_scaling = [
+                            'min_max'
+                            if i % (2 ** (j + 1)) < 2 ** j else 'log_min_max'
+                            for j in range(self.n_in)
+                        ]
+
+                    xs, ys = (MatrixScaler(in_scaling[1], XT), # using class cumulative scaling (not per class) to get optimal
+                            MatrixScaler(out_scalings[j], YT))
+                    XTn, YTn = xs.normalize(XT), ys.normalize(YT)
+
+                    np.random.seed(0)
+
+                    for fold in range(nfolds):
+
+                        iTrain, itest = xval_indices(inds.shape[0],
+                                                    percent_test=p_test)
+
                         X_T, Y_T = XTn[iTrain, :], YTn[iTrain, :]
                         X_t, Y_t = XT[itest, :], YT[itest, :]
 
@@ -894,16 +935,9 @@
 
         if isinstance(self.interp_method, list):
             out_scaling = {}
-=======
-    def _bestScaling(self, unique_in=True):
-        """Find the best scaling for both input and output space."""
-        # Decide best scaling linear/log with cross validation
-        nfolds = 5
-        p_test = 0.15
->>>>>>> c8251638
-
-        # if False, the scaling for the inputs will be output-dependent
-        unique_in = True
+
+            for c in self.interp_classes:
+                out_scaling[c] = scale_one(in_scaling, c)
 
         if unique_in:
             r = 1
@@ -1378,7 +1412,6 @@
 
 
 # MATRIX SCALING
-<<<<<<< HEAD
 class Scaler:
 
     def __init__(self, norms, XT, ic):
@@ -1438,8 +1471,6 @@
                 normalized[inds] = self.scaler[c].denormalize(Xn[inds])
 
             return normalized
-=======
->>>>>>> c8251638
 
 
 class MatrixScaler:
