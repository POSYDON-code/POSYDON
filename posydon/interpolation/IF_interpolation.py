--- conflicted
+++ resolved
@@ -651,10 +651,6 @@
         classes = self.test_classifier(self.c_key, Xt)
         Xtn = self.X_scaler.normalize(Xt)
         if isinstance(self.interp_method, list):
-<<<<<<< HEAD
-
-=======
->>>>>>> 9a2ce997
             Xtn = self.X_scaler.normalize(Xt, classes)
             Ypredn = self.interpolator.predict(Xtn, classes)
         else:
@@ -794,10 +790,6 @@
                             "columns as it was trained with.")
         # if binary classified as 'initial_MT', set numerical quantities to nan
         ynum, ycat = self.test_interpolator(Xt), self.test_classifiers(Xt)
-<<<<<<< HEAD
-
-=======
->>>>>>> 9a2ce997
         if self.class_method != '1NN':
             ynum[ycat[self.c_key] == 'initial_MT', :] = np.nan
         if self.interp_method == '1NN':
