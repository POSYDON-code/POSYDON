"""Create, evolve and save a binary star population.

Large populations are RAM limited when holding an arbitrary
number of BinaryStar instances. Therefore, by default the BinaryPopulation
will generate binaries, evolve, and try to save them to disk one at a time.

Create a BinaryPopulation instance from an inifile:
I. CREATING A POPULATION
------------------------
a) One-liner for creating a BinaryPopulation from an inifile:

> BinaryPopulation.from_ini('<PATH_TO_POSYDON>' \
            '/posydon/popsyn/population_params_default.ini')
"""


__authors__ = [
    "Kyle Akira Rocha <kylerocha2024@u.northwestern.edu>",
    "Jeffrey Andrews <jeffrey.andrews@northwestern.edu>",
    "Konstantinos Kovlakas <Konstantinos.Kovlakas@unige.ch>",
    "Devina Misra <devina.misra@unige.ch>",
    "Simone Bavera <Simone.Bavera@unige.ch>",
]


__credits__ = ["Nam Tran <tranhn03@gmail.com>"]


import pandas as pd
import numpy as np
import warnings
import traceback
import atexit
import os
from tqdm import tqdm
import psutil
import random

from posydon.binary_evol.binarystar import BinaryStar
from posydon.binary_evol.singlestar import (SingleStar,properties_massless_remnant)
from posydon.binary_evol.simulationproperties import SimulationProperties
from posydon.popsyn.star_formation_history import get_formation_times

from posydon.popsyn.independent_sample import generate_independent_samples
from posydon.utils.common_functions import (orbital_period_from_separation,
                                            orbital_separation_from_period)
from posydon.popsyn.defaults import default_kwargs
from posydon.popsyn.io import binarypop_kwargs_from_ini
from posydon.utils.constants import Zsun


# 'event' usually 10 but 'detached (Integration failure)' can occur
HISTORY_MIN_ITEMSIZE = {'state': 30, 'event': 10, 'step_names': 15,
                        'S1_state': 31, 'S2_state': 31,
                        'mass_transfer_case': 7,
                        'S1_SN_type': 5, 'S2_SN_type': 5}
ONELINE_MIN_ITEMSIZE = {'state_i': 30, 'state_f': 30,
                        'event_i': 10, 'event_f': 10,
                        'step_names_i': 15, 'step_names_f': 15,
                        'S1_state_i': 31, 'S1_state_f': 31,
                        'S2_state_i': 31, 'S2_state_f': 31,
                        'mass_transfer_case_i': 7, 'mass_transfer_case_f': 7,
                        'S1_SN_type': 5, 'S2_SN_type': 5,
                        'interp_class_HMS_HMS' : 15, 'interp_class_CO_HeMS' : 15,
                        'interp_class_CO_HMS_RLO' : 15}

# BinaryPopulation will enforce a constant metallicity accross all steps that
# load stellar or binary models by checked this list of steps.
STEP_NAMES_LOADING_GRIDS = [
    'step_HMS_HMS', 'step_CO_HeMS', 'step_CO_HMS_RLO', 'step_detached','step_isolated','step_disrupted','step_initially_single', 'step_merged'
]

class BinaryPopulation:
    """Handle a binary star population."""

    def __init__(self, **kwargs):
        """Initialize the binary population object.

        Parameters
        ----------
        number_of_binaries : int
            Size of the population
        population_properties : SimulationProperties
            Instance of simulationproperties holding steps.
        """
        # Set population kwargs - first set defaults, then add updates
        self.kwargs = default_kwargs.copy()
        for key, arg in kwargs.items():
            self.kwargs[key] = arg
        # Have a binary fraction change the number_of binaries.
        self.binary_fraction = self.kwargs.get('binary_fraction')
        self.number_of_binaries = self.kwargs.get('number_of_binaries')

        self.population_properties = self.kwargs.get('population_properties',
                                                     SimulationProperties())
        atexit.register(lambda: BinaryPopulation.close(self))

        self.population_properties.max_simulation_time = self.kwargs.get(
            'max_simulation_time')  # years

        entropy = self.kwargs.get('entropy', None)
        seq = np.random.SeedSequence(entropy=entropy)

        self.comm = self.kwargs.pop('comm', None)
        if self.comm is not None:
            self.rank = self.comm.Get_rank()
            self.size = self.comm.Get_size()
            seed_seq = [i for i in seq.spawn(self.size)][self.rank]
        else:
            seed_seq = seq

        self.RNG = np.random.default_rng(seed=seed_seq)
        self.kwargs['RNG'] = self.RNG
        self.entropy = self.RNG.bit_generator._seed_seq.entropy
        self.kwargs['entropy'] = self.entropy

        self.manager = PopulationManager(**self.kwargs)

        # use manager methods
        self.to_df = self.manager.to_df
        self.to_oneline_df = self.manager.to_oneline_df
        self.find_failed = self.manager.find_failed

    @classmethod
    def from_ini(cls, path, verbose=False):
        """Create a BinaryPopulation instance from an inifile.

        Parameters
        ----------
        path : str
            Path to an inifile to load in.

        verbose : bool
            Print useful info.

        Returns
        -------
        BinaryPopulation
            A new instance of a BinaryPopulation.
        """
        kwargs = binarypop_kwargs_from_ini(path, verbose=verbose)
        return cls(**kwargs)

    def evolve(self, **kwargs):
        """Evolve a binary population.

        Parameters
        ----------
        indices : list, optional
            Custom binary indices to use. Default is range(number_of_binaries).
            If running with MPI, indices are split between processes if given.
        breakdown_to_df : bool, True
            Breakdown a binary after evolution, converting to dataframe and
            removing the binary instance from memory.
        tqdm : bool, False
            Show tqdm progress bar during evolution.

        Returns
        -------
        None
        """
        # combine kw defined at init and any passed here
        kw = {**self.kwargs, **kwargs}
        tqdm_bool = kw.get('tqdm', False)
        breakdown_to_df_bool = kw.get('breakdown_to_df', True)
        from_hdf_bool = kw.get('from_hdf', False)

        if self.comm is None:   # do regular evolution
            indices = kw.get('indices',
                             list(range(self.number_of_binaries)))
            params = {'indices':indices,
                      'tqdm':tqdm_bool,
                      'breakdown_to_df':breakdown_to_df_bool,
                      'from_hdf':from_hdf_bool}
            self.kwargs.update(params)

            self._safe_evolve(**self.kwargs)
        else:
            # do MPI evolution
            indices = kw.get('indices',
                            list(range(self.number_of_binaries)))
            indices_split = np.array_split(indices, self.size)
            batch_indices = indices_split[self.rank]
            mpi_tqdm_bool = True if (tqdm_bool and self.rank == 0) else False

            params = {'indices':batch_indices,
                      'tqdm':mpi_tqdm_bool,
                      'breakdown_to_df':breakdown_to_df_bool,
                      'from_hdf':from_hdf_bool}
            self.kwargs.update(params)

            self._safe_evolve(**self.kwargs)

    def _safe_evolve(self, **kwargs):
        """Evolve binaries in a population, catching warnings/exceptions."""
        if not self.population_properties.steps_loaded:
            # Enforce the same metallicity for all grid steps
            for step_name, tup in self.population_properties.kwargs.items():

                if step_name in STEP_NAMES_LOADING_GRIDS:
                    step_function, step_kwargs = tup # unpack params
                    step_kwargs['metallicity'] = self.kwargs.get('metallicity', 1)

                    # update the step kwargs, override metallicity
                    modified_tup = (step_function, step_kwargs)
                    self.population_properties.kwargs[step_name] = modified_tup

            self.population_properties.load_steps()

        indices = kwargs.get('indices', list(range(self.number_of_binaries)))

        indices_for_iter = (tqdm(indices) if kwargs.get('tqdm', False)
                            else indices)
        breakdown_to_df = kwargs.get('breakdown_to_df', True)
        optimize_ram = kwargs.get("optimize_ram", True)
        self.kwargs['optimize_ram'] = optimize_ram

        ram_per_cpu = kwargs.get("ram_per_cpu", None)

        if optimize_ram:
            dump_rate = kwargs.get(
                "dump_rate", int(len(indices_for_iter) / 10))
            dump_rate = np.max([dump_rate, 1])

        # Set temporary directory for population batches
        temp_directory = os.path.abspath(
            kwargs.get("temp_directory", "batches"))
        self.kwargs['temp_directory'] = temp_directory

        kw = self.kwargs.copy()

        # Create temporary directory if it doesn't exist
        # Built to handle MPI
        if self.comm is None:
            if not os.path.exists(temp_directory):
                os.makedirs(temp_directory)
        else:
            if self.rank == 0:
                if not os.path.exists(temp_directory):
                    os.makedirs(temp_directory)

        filenames = []

        for j, index in enumerate(indices_for_iter):

            if kwargs.get('from_hdf', False):
                #generator
                binary = self.manager.from_hdf(index, restore=True).pop()
            else:
                binary = self.manager.generate(index=index, **self.kwargs)
            binary.properties = self.population_properties

            with warnings.catch_warnings(record=True) as w:
                try:
                    binary.evolve()
                except Exception:
                    binary.event = 'FAILED'
                    binary.traceback = traceback.format_exc()
                if len(w) > 0:
                    warnings.simplefilter("always")
                    binary.warning_message = [x.message for x in w]

            if breakdown_to_df:
                self.manager.breakdown_to_df(binary, **self.kwargs)

            # Save data at some frequency
            if (optimize_ram
                    and j % dump_rate == 0 and j != 0 and ram_per_cpu is None):

                # Create filenames for each batch
                if(self.comm is None):
                    path = os.path.join(temp_directory, f"{j}_evolution.batch")
                else:
                    path = os.path.join(temp_directory,
                                        f"{j}_evolution.batch.{self.rank}")

                # save binaries to disk for RAM optimization
                self.manager.save(path, mode="w", **kw)
                filenames.append(path)

                if(breakdown_to_df):
                    self.manager.clear_dfs()
                else:
                    self.manager.remove(self.manager.binaries.copy())

            # Check to see if used memory is greater than 99% of allowed memory
            # rss gives memory usage in bytes, so divide by 2^30 to get GBs
            elif (optimize_ram and ram_per_cpu is not None
                  and psutil.Process().memory_info().rss / (1024**3)
                  >= 0.9 * ram_per_cpu):

                if(self.comm is None):
                    path = os.path.join(temp_directory, f"{j}_evolution.batch")
                else:
                    path = os.path.join(temp_directory,
                                        f"{j}_evolution.batch.{self.rank}")

                # save binaries to disk for RAM optimization
                self.manager.save(path, mode="w", **kw)
                filenames.append(path)

                if(breakdown_to_df):
                    self.manager.clear_dfs()
                else:
                    self.manager.remove(self.manager.binaries.copy())


        # handling case if dump rate is not multiple of population size
        if ((len(self.manager.binaries) != 0
                or len(self.manager.history_dfs) != 0)
                and optimize_ram):

            if(self.comm is None):
                path = os.path.join(temp_directory, "leftover_evolution.batch")
            else:
                path = os.path.join(temp_directory,
                                    f"leftover_evolution.batch.{self.rank}")

            # save binaries to disk for RAM optimization
            self.manager.save(path, mode="w", **kw)
            filenames.append(path)

            if(breakdown_to_df):
                self.manager.clear_dfs()
            else:
                self.manager.remove(self.manager.binaries.copy())

        if optimize_ram:
            # combining files
            if self.comm is None:
                self.combine_saved_files(os.path.join(temp_directory,
                                                      "evolution.combined"),
                                         filenames, mode = "w")
            else:
                self.combine_saved_files(
                    os.path.join(temp_directory,
                                 f"evolution.combined.{self.rank}"),
                    filenames, mode = "w")

        else:
            if self.comm is None:
                self.manager.save(os.path.join(temp_directory,
                                               "evolution.combined"),
                                  mode='w',
                                  **kwargs)
            else:
                self.manager.save(
                    os.path.join(temp_directory,
                                 f"evolution.combined.{self.rank}"),
                    mode='w', **kwargs)

    def save(self, save_path, mode='a', **kwargs):
        """Save BinaryPopulation to hdf file."""
        optimize_ram = self.kwargs['optimize_ram']
        temp_directory = self.kwargs['temp_directory']

        if self.comm is None:
            if optimize_ram:
                os.rename(os.path.join(temp_directory, "evolution.combined"),
                          save_path)
            else:
                self.manager.save(save_path, mode=mode, **kwargs)
        else:
            absolute_filepath = os.path.abspath(save_path)
            dir_name = os.path.dirname(absolute_filepath)
            file_name = os.path.basename(absolute_filepath)

            if os.path.isdir(absolute_filepath):
                file_name = 'backup_save_pop_data.h5'
                file_path = os.path.join(dir_name, file_name)
                warnings.warn('The provided path is a directory - saving '
                              'to {0} instead.'.format(file_path), Warning)

            self.comm.Barrier()

            if self.rank == 0:

                file_name = os.path.basename(absolute_filepath)
                tmp_files = [os.path.join(
                    self.kwargs["temp_directory"], f"evolution.combined.{i}")
                             for i in range(self.size)]


                self.combine_saved_files(absolute_filepath, tmp_files, mode = mode)

            else:
                return

    def make_temp_fname(self):
        """Get a valid filename for the temporary file."""
        temp_directory = self.kwargs['temp_directory']
        return os.path.join(temp_directory, f"evolution.combined.{self.rank}")
        # return os.path.join(dir_name, '.tmp{}_'.format(rank) + file_name)

    def combine_saved_files(self, absolute_filepath, file_names, mode = "a"):
        """Combine various temporary files in a given folder."""
        dir_name = os.path.dirname(absolute_filepath)

        history_cols = pd.read_hdf(file_names[0], key='history').columns
        oneline_cols = pd.read_hdf(file_names[0], key='oneline').columns

        history_tmp = pd.read_hdf(file_names[0], key='history')

        history_min_itemsize = {key: val for key, val in
                                HISTORY_MIN_ITEMSIZE.items()
                                if key in history_cols}
        oneline_min_itemsize = {key: val for key, val in
                                ONELINE_MIN_ITEMSIZE.items()
                                if key in oneline_cols}

        with pd.HDFStore(absolute_filepath, mode = mode) as store:
            for f in file_names:
                # strings itemsize set by first append max value,
                # which may not be largest string
                try:
                    store.append('history', pd.read_hdf(f, key='history'),
                                 min_itemsize=history_min_itemsize)
                    store.append('oneline', pd.read_hdf(f, key='oneline'),
                                 min_itemsize=oneline_min_itemsize)
                    os.remove(f)
                except Exception:
                    print(traceback.format_exc(), flush=True)

    def close(self):
        """Close loaded h5 files from SimulationProperties."""
        self.population_properties.close()
        self.manager.close()

    def __getstate__(self):
        """Prepare the BinaryPopulation to be 'pickled'."""
        # In order to be generally picklable, we need to discard the
        # communicator object before trying.
        d = self.__dict__
        d["comm"] = None
        prop = d['population_properties']
        if prop.steps_loaded:
            prop.close()
        return d

    def __iter__(self):
        """Iterate the binaries."""
        return iter(self.manager)

    def __getitem__(self, key):
        """Get the k-th binary."""
        return self.manager[key]

    def __len__(self):
        """Get the number of binaries in the population."""
        return len(self.manager)

    def __repr__(self):
        """Report key properties of the object."""
        s = "<{}.{} at {}>\n".format(
            self.__class__.__module__, self.__class__.__name__, hex(id(self))
        )
        for key, arg in self.kwargs.items():
            s += "{}: {}\n".format(key, arg)
        return s


class PopulationManager:
    """Manage a population of binaries."""

    def __init__(self, file_name=None, **kwargs):
        """Initialize a PopulationManager instance."""
        self.kwargs = kwargs.copy()
        self.binaries = []
        self.indices = []
        self.history_dfs = []
        self.oneline_dfs = []

        self.binary_generator = BinaryGenerator(**kwargs)
        self.entropy = self.binary_generator.entropy

        if file_name:
            self.store = pd.HDFStore(file_name, mode='r',)
            atexit.register(lambda: PopulationManager.close(self))

    def close(self):
        """Close the HDF5 file."""
        if hasattr(self, 'store'):
            self.store.close()

    def append(self, binary):
        """Add a binary instance internaly."""
        if isinstance(binary, (list, np.ndarray)):
            self.indices.append([b.index for b in binary])
            self.binaries.extend(list(binary))
        elif isinstance(binary, BinaryStar):
            self.indices.append(binary.index)
            self.binaries.append(binary)
        else:
            raise ValueError('Must be BinaryStar or list of BinaryStars')

    def remove(self, binary):
        """Remove a binary instance."""
        if isinstance(binary, (list, np.ndarray)):
            for b in binary:
                self.binaries.remove(b)
                self.indices.remove(b.index)

        elif isinstance(binary, BinaryStar):
            self.binaries.remove(binary)
            self.indices.remove(binary.index)
        else:
            raise ValueError('Must be BinaryStar or list of BinaryStars')

    def clear_dfs(self):
        """Remove all dfs."""
        self.history_dfs = []
        self.oneline_dfs = []

    def breakdown_to_df(self, binary, **kwargs):
        """Breakdown to a pandas DataFrame.

        Breakdown a binary into more convenient data type, store it, and
        remove the BinaryStar instance from self.

        """
        try:
            history = binary.to_df(**kwargs)
            self.history_dfs.append(history)
            oneline = binary.to_oneline_df(**kwargs)
            self.oneline_dfs.append(oneline)
            self.remove(binary)
        except Exception as err:
            print("Error during breakdown of {0}:\n{1}".
                  format(str(binary), err))

    def to_df(self, selection_function=None, **kwargs):
        """Convert all binaries to dataframe."""
        if len(self.binaries) == 0 and len(self.history_dfs) == 0:
            return
        is_callable = callable(selection_function)
        holder = []
        if len(self.binaries) > 0:
            for binary in self.binaries:
                if not is_callable or (is_callable
                                       and selection_function(binary)):
                    holder.append(binary.to_df(**kwargs))
        elif len(self.history_dfs) > 0:
            holder.extend(self.history_dfs)

        if len(holder) > 0:
            return pd.concat(holder, axis=0, ignore_index=False)

    def to_oneline_df(self, selection_function=None, **kwargs):
        """Convert all binaries to oneline dataframe."""
        if len(self.binaries) == 0 and len(self.oneline_dfs) == 0:
            return
        is_callable = callable(selection_function)
        holder = []
        if len(self.binaries) > 0:
            for binary in self.binaries:
                if not is_callable or (is_callable
                                       and selection_function(binary)):
                    holder.append(binary.to_oneline_df(**kwargs))
        elif len(self.oneline_dfs) > 0:
            holder.extend(self.oneline_dfs)

        if len(holder) > 0:
            return pd.concat(holder, axis=0, ignore_index=False)

    def find_failed(self,):
        """Find any failed binaries in the population."""
        if len(self) > 0:
            return [b for b in self if b.event == 'FAILED']
        elif len(self.history_dfs) > 0:
            failed_dfs = [f for f in self.history_dfs
                          if f['event'].iloc[-1] == 'FAILED']
            if bool(failed_dfs):
                return pd.concat(failed_dfs, axis=0, ignore_index=False)
            else:
                return failed_dfs

    def generate(self, **kwargs):
        """Generate a binary by drawing from the binary_generator.

        This can be a callable or a generator.
        """
        binary = self.binary_generator.draw_initial_binary(**kwargs)
        self.append(binary)
        return binary

    def from_hdf(self, indices, where=None, restore=False):
        """Load a BinaryStar instance from an hdf file of a saved population.

        Parameters
        ----------
        indices : int, list
            Selects the binaries to load.
        where : str
            Query performed on disk to select history and oneline DataFrames.
        restore : bool
            Restore binaries back to initial conditions.

        """
        if where is None:
            query_str = 'index==indices'
        else:
            query_str = str(where)

        hist = self.store.select(key='history', where=query_str)
        oneline = self.store.select(key='oneline', where=query_str)

        binary_holder = []
        for i in np.unique(hist.index):
            binary = BinaryStar.from_df(
                hist.loc[i],
                extra_columns=self.kwargs.get('extra_columns', []))

            # if the binary has failed
            if bool(oneline.loc[[i]]['FAILED'].values[-1]):
                setattr(binary, 'event', 'FAILED')

            bin_scalars = self.kwargs.get('scalar_names', [])
            s1_scalars = self.kwargs.get(
                'S1_kwargs', {}).get('scalar_names', [])
            s2_scalars = self.kwargs.get(
                'S2_kwargs', {}).get('scalar_names', [])
            if any([bool(bin_scalars), bool(s1_scalars), bool(s2_scalars)]):
                oline_bin = BinaryStar.from_oneline_df(
                        oneline.loc[[i]],
                        extra_columns=self.kwargs.get('extra_columns', [])
                )
                for name in bin_scalars:
                    val = getattr(oline_bin, name)
                    setattr(binary, name, val)
                for name in s1_scalars:
                    val = getattr(oline_bin.star_1, name)
                    setattr(binary.star_1, name, val)
                for name in s2_scalars:
                    val = getattr(oline_bin.star_2, name)
                    setattr(binary.star_2, name, val)

                del oline_bin

            binary_holder.append(binary)
            self.append(binary)

        if restore:
            [b.restore() for b in binary_holder]

        return binary_holder

    def save(self, fname, mode='a', **kwargs):
        """Save binaries to an hdf file using pandas HDFStore.

        Any object dtype columns not parsed by infer_objects() is converted to
        a string.

        Parameters
        ----------
        fname : str
            Name of hdf file saved.
        **kwargs

        Returns
        -------
        None
        """
        def set_dtypes_oneline(data):
            """Change the dtypes for consistency in saving."""
            for col in data.columns:
                if 'natal_kick_array' in col:
                    # First convert None's to NaN's
                    # data[col][data[col] == 'None'] = np.nan
                    data.loc[data[col] == 'None', col] = np.nan

                    # Next, convert dtype
                    data = data.astype({col: np.float64})

            return data

        with pd.HDFStore(fname, mode=mode) as store:

            history_df = self.to_df(**kwargs)

            # Set dtypes for saving
            history_df = history_df.infer_objects()

            object_to_str = {name: 'str' for i, name
                             in enumerate(history_df.columns)
                             if history_df.iloc[:, i].dtype == 'object'}
            history_df = history_df.astype(object_to_str)

            store.append('history', history_df, data_columns=True)

            online_df = self.to_oneline_df(**kwargs)
            online_df = online_df.infer_objects()
            object_to_str = {name: 'str' for i, name
                             in enumerate(online_df.columns)
                             if online_df.iloc[:, i].dtype == 'object'}
            online_df = online_df.astype(object_to_str)
            online_df = set_dtypes_oneline(online_df)

            store.append('oneline', online_df, data_columns=True)

#         store = pd.HDFStore(fname, mode=mode)

#         history_df = self.to_df(**kwargs)

#         # Set dtypes for saving
#         history_df = history_df.infer_objects()

#         # TODO: move these data type conversions into to_df, to_oneline_df
#         object_to_str = {name:'str'
#                          for i, name in enumerate(history_df.columns)
#                         if history_df.iloc[:,i].dtype == 'object'}
#         history_df = history_df.astype(object_to_str)

#         store.append('history', history_df, data_columns=True)

#         online_df = self.to_oneline_df(**kwargs)
#         online_df = online_df.infer_objects()
#         object_to_str = {name:'str'
#                          for i, name in enumerate(online_df.columns)
#                         if online_df.iloc[:,i].dtype == 'object'}
#         online_df = online_df.astype(object_to_str)
#         online_df = set_dtypes_oneline(online_df)

#         store.append('oneline', online_df, data_columns=True)

#         store.close()

    def __getitem__(self, key):
        """Return the key-th binary."""
        return self.binaries[key]

    def __iter__(self):
        """Iterate the binaries in the population."""
        return iter(self.binaries)

    def __len__(self):
        """Return the number of binaries in the population."""
        return len(self.binaries)

    def __bool__(self):
        """Evaluate as True if binaries have been appended."""
        return len(self) > 0


class BinaryGenerator:
    """Generate binaries to be included in a BinaryPopulation."""

    def __init__(self, sampler=generate_independent_samples,
                 RNG=None, **kwargs):
        """Initialize the BinaryGenerator instance."""
        self._num_gen = 0
        if RNG is None:
            self.RNG = np.random.default_rng()
            self.entropy = self.RNG.bit_generator._seed_seq.entropy
        else:
            assert isinstance(RNG, np.random.Generator)
            self.RNG = RNG
            self.entropy = self.RNG.bit_generator._seed_seq.entropy

        self.kwargs = kwargs.copy()
        self.sampler = sampler
        self.star_formation = kwargs.get('star_formation', 'burst')
        self.binary_fraction =  kwargs.get('binary_fraction', 1)
    def reset_rng(self):
        """Reset the RNG with the stored entropy."""
        self._num_gen = 0
        self.RNG = self.get_original_rng()

    def get_original_rng(self):
        """Return the random-number generator."""
        seq = np.random.SeedSequence(entropy=self.entropy)
        RNG = np.random.default_rng(seed=seq)
        return RNG

    def get_binary_by_iter(self, n=1, **kwargs):
        """Get the nth binary as if n calls were made to draw_intial_binary."""
        RNG = self.get_original_rng()
        original_num_gen = self._num_gen
        if n != 0:  # draw n-1 samples with new original RNG
            self.sampler(
                number_of_binaries=int(n-1), RNG=RNG, **kwargs)
        binary = self.draw_initial_binary(index=n, RNG=RNG, **kwargs)
        self._num_gen = original_num_gen
        return binary

    def draw_initial_samples(self, orbital_scheme='separation', **kwargs):
        """Generate all random varibles."""
        binary_fraction = self.kwargs.get('binary_fraction', 1)
        if not ('RNG' in kwargs.keys()):
            kwargs['RNG'] = self.RNG
        # a, e, M_1, M_2, M_0, P 
        sampler_output = self.sampler(orbital_scheme, **kwargs)
        if orbital_scheme == 'separation':
            separation, eccentricity, m1, m2 , m0 = sampler_output
            orbital_period = orbital_period_from_separation(separation, m1, m2)
        elif orbital_scheme == 'period':
            orbital_period, eccentricity, m1, m2 , m0= sampler_output
            separation = orbital_separation_from_period(orbital_period, m1, m2)
        else:
            raise ValueError("Allowed orbital schemes: separation or period.")

        # formation times
        N_binaries = len(orbital_period)
        formation_times = get_formation_times(N_binaries, **kwargs)

        # indices
        indices = np.arange(self._num_gen, self._num_gen+N_binaries, 1)

        output_dict = {
            'binary_index': indices,
            'binary_fraction':binary_fraction,
            'time': formation_times,
            'separation': separation,
            'eccentricity': eccentricity,
            'orbital_period': orbital_period,
            'S1_mass': m1,
            'S2_mass': m2,
            'S_mass' : m0,
        }
        self._num_gen += N_binaries
        return output_dict

    def draw_initial_binary(self, **kwargs):
        """Return a binary for evolution in a population.

        Parameters
        ----------
        index : int
            Sets binary index. Defaults to number of generated binaries.

        Returns
        -------
        binary : BinaryStar

        """
        sampler_kwargs = kwargs.copy()
        sampler_kwargs['number_of_binaries'] = 1
        sampler_kwargs['RNG'] = kwargs.get('RNG', self.RNG)
        output = self.draw_initial_samples(**sampler_kwargs)

        default_index = output['binary_index'].item()
        # Randomly generated variables

        if self.RNG.uniform() < self.binary_fraction:
            formation_time = output['time'].item()
            separation = output['separation'].item()
            orbital_period = output['orbital_period'].item()
            eccentricity = output['eccentricity'].item()
            m1 = output['S1_mass'].item()
            m2 = output['S2_mass'].item()
            Z_div_Zsun = kwargs.get('metallicity', 1.)
            zams_table = {2.: 2.915e-01,
                          1.: 2.703e-01,
                          0.45: 2.586e-01,
                          0.2: 2.533e-01,
                          0.1: 2.511e-01,
                          0.01: 2.492e-01,
                          0.001: 2.49e-01,
                          0.0001: 2.49e-01}
            Y = zams_table[Z_div_Zsun]
            Z = Z_div_Zsun*Zsun
            X = 1. - Z - Y

            binary_params = dict(
                index=kwargs.get('index', default_index),
                time=formation_time,
                state="detached",
                event="ZAMS",
                separation=separation,
                orbital_period=orbital_period,
                eccentricity=eccentricity,
            )
            star1_params = dict(
                mass=m1,
                state="H-rich_Core_H_burning",
                metallicity=Z,
                center_h1=X,
                center_he4=Y,
            )
            star2_params = dict(
                mass=m2,
                state="H-rich_Core_H_burning",
                metallicity=Z,
                center_h1=X,
                center_he4=Y,
            )
        #If binary_fraction not default a initially single star binary is created.
        else:
            formation_time = output['time'].item()
            separation = np.nan
            orbital_period = np.nan
            eccentricity = np.nan
<<<<<<< HEAD
            m0 = output['S_mass'].item()
            
=======
            m1 = output['S1_mass'].item()
            m2 = output['S2_mass'].item()
>>>>>>> 7418d513
            Z_div_Zsun = kwargs.get('metallicity', 1.)
            zams_table = {2.: 2.915e-01,
                          1.: 2.703e-01,
                          0.45: 2.586e-01,
                          0.2: 2.533e-01,
                          0.1: 2.511e-01,
                          0.01: 2.492e-01,
                          0.001: 2.49e-01,
                          0.0001: 2.49e-01}
            Y = zams_table[Z_div_Zsun]
            Z = Z_div_Zsun*Zsun
            X = 1. - Z - Y

            binary_params = dict(
                index=kwargs.get('index', default_index),
                time=formation_time,
                state="initially_single_star",
                event="ZAMS",
                separation=separation,
                orbital_period=orbital_period,
                eccentricity=eccentricity,
            )
            star1_params = dict(
                mass=m0,
                state="H-rich_Core_H_burning",
                metallicity=Z,
                center_h1=X,
                center_he4=Y,
            )
            star2_params = properties_massless_remnant()


        binary = BinaryStar(**binary_params,
                            star_1=SingleStar(**star1_params),
                            star_2=SingleStar(**star2_params))
        return binary

    def __repr__(self,):
        """Report key properties of the BinaryGenerator instance."""
        s = "<{}.{} at {}>\n".format(
            self.__class__.__module__, self.__class__.__name__, hex(id(self))
        )
        s += 'RNG: {}\n'.format(repr(self.RNG))
        s += 'entropy: {}\n'.format(self.entropy)
        for key, arg in self.kwargs.items():
            s += "{}: {}\n".format(key, arg)
        return s<|MERGE_RESOLUTION|>--- conflicted
+++ resolved
@@ -814,7 +814,7 @@
             'orbital_period': orbital_period,
             'S1_mass': m1,
             'S2_mass': m2,
-            'S_mass' : m0,
+            'S_mass' : m0,#the mass assigned to initially single stars
         }
         self._num_gen += N_binaries
         return output_dict
@@ -889,13 +889,7 @@
             separation = np.nan
             orbital_period = np.nan
             eccentricity = np.nan
-<<<<<<< HEAD
             m0 = output['S_mass'].item()
-            
-=======
-            m1 = output['S1_mass'].item()
-            m2 = output['S2_mass'].item()
->>>>>>> 7418d513
             Z_div_Zsun = kwargs.get('metallicity', 1.)
             zams_table = {2.: 2.915e-01,
                           1.: 2.703e-01,
