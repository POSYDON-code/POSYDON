--- conflicted
+++ resolved
@@ -22,10 +22,7 @@
     "Simone Bavera <Simone.Bavera@unige.ch>",
     "Max Briel <max.briel@unige.ch>",
     "Matthias Kruckow <Matthias.Kruckow@unige.ch>",
-<<<<<<< HEAD
-=======
     "Seth Gossage <seth.gossage@northwestern.edu>"
->>>>>>> 7f81b076
 ]
 
 
@@ -41,27 +38,12 @@
 import psutil
 import sys
 
-<<<<<<< HEAD
-if 'posydon.binary_evol.binarystar' not in sys.modules.keys():
-    from posydon.binary_evol.binarystar import BinaryStar
-=======
 from posydon.binary_evol.binarystar import BinaryStar
->>>>>>> 7f81b076
 from posydon.binary_evol.singlestar import (SingleStar,properties_massless_remnant)
 from posydon.binary_evol.simulationproperties import SimulationProperties
 
 from posydon.popsyn.star_formation_history import get_formation_times
 
-<<<<<<< HEAD
-from posydon.popsyn.independent_sample import (generate_independent_samples,
-                                               binary_fraction_value)
-from posydon.popsyn.sample_from_file import (get_samples_from_file,
-                                             get_kick_samples_from_file)
-from posydon.popsyn.normalized_pop_mass import initial_total_underlying_mass
-from posydon.popsyn.defaults import default_kwargs
-
-from posydon.popsyn.io import binarypop_kwargs_from_ini
-=======
 from posydon.popsyn.independent_sample import generate_independent_samples
 from posydon.popsyn.sample_from_file import (get_samples_from_file,
                                              get_kick_samples_from_file)
@@ -69,7 +51,6 @@
 from posydon.popsyn.defaults import default_kwargs
 
 from posydon.popsyn.io import binarypop_kwargs_from_ini, simprop_kwargs_from_ini
->>>>>>> 7f81b076
 from posydon.utils.constants import Zsun
 from posydon.utils.posydonerror import POSYDONError
 from posydon.utils.posydonwarning import (Pwarn, Catch_POSYDON_Warnings)
@@ -92,12 +73,9 @@
                    'orbital_period_scheme',
                    'orbital_period_min',
                    'orbital_period_max',
-<<<<<<< HEAD
-=======
                    'orbital_separation_scheme',
                    'orbital_separation_min',
                    'orbital_separation_max',
->>>>>>> 7f81b076
                    'eccentricity_scheme']
 
 
@@ -124,11 +102,7 @@
 # load stellar or binary models by checked this list of steps.
 STEP_NAMES_LOADING_GRIDS = [
     'step_HMS_HMS', 'step_CO_HeMS', 'step_CO_HMS_RLO', 'step_CO_HeMS_RLO', 'step_HMS_HMS_RLO',
-<<<<<<< HEAD
-    'step_detached','step_isolated','step_disrupted','step_initially_single', 'step_merged','step_low_mass_binary'
-=======
-    'step_detached','step_isolated','step_disrupted','step_initially_single', 'step_merged','step_CE'
->>>>>>> 7f81b076
+    'step_detached','step_isolated','step_disrupted','step_initially_single', 'step_merged','step_low_mass_binary','step_CE'
 ]
 
 
@@ -249,11 +223,7 @@
         indices : list, optional
             Custom binary indices to use. Default is range(number_of_binaries).
             If running with MPI, indices are split between processes if given.
-<<<<<<< HEAD
-        breakdown_to_df : bool, True
-=======
         breakdown_to_df : bool, False
->>>>>>> 7f81b076
             Breakdown a binary after evolution, converting to dataframe and
             removing the binary instance from memory.
         tqdm : bool, False
@@ -268,12 +238,8 @@
         # combine kw defined at init and any passed here
         kw = {**self.kwargs, **kwargs}
         tqdm_bool = kw.get('tqdm', False)
-<<<<<<< HEAD
-        breakdown_to_df_bool = kw.get('breakdown_to_df', True)
-=======
         breakdown_to_df_bool = kw.get('breakdown_to_df', False)
         optimize_ram = kw.get('optimize_ram', False)
->>>>>>> 7f81b076
         from_hdf_bool = kw.get('from_hdf', False)
 
         if self.JOB_ID is None and self.comm is None:   # do regular evolution
@@ -282,15 +248,10 @@
             params = {'indices':indices,
                       'tqdm':tqdm_bool,
                       'breakdown_to_df':breakdown_to_df_bool,
-<<<<<<< HEAD
-                      'from_hdf':from_hdf_bool}
-            self.kwargs.update(params)
-=======
                       'optimize_ram':optimize_ram,
                       'from_hdf':from_hdf_bool}
             self.kwargs.update(params)
 
->>>>>>> 7f81b076
             self._safe_evolve(**self.kwargs)
         else:
             # do local MPI or cluster job array evolution
@@ -303,17 +264,10 @@
             params = {'indices':batch_indices,
                       'tqdm':mpi_tqdm_bool,
                       'breakdown_to_df':breakdown_to_df_bool,
-<<<<<<< HEAD
-                      'from_hdf':from_hdf_bool}
-            self.kwargs.update(params)
-            self._safe_evolve(**self.kwargs)
-            
-=======
                       'optimize_ram':optimize_ram,
                       'from_hdf':from_hdf_bool}
             self.kwargs.update(params)
             self._safe_evolve(**self.kwargs)
->>>>>>> 7f81b076
 
     def _safe_evolve(self, **kwargs):
         """Evolve binaries in a population, catching warnings/exceptions."""
@@ -382,10 +336,7 @@
                        
                 try:
                     binary.evolve()
-<<<<<<< HEAD
-=======
-
->>>>>>> 7f81b076
+
                 except POSYDONError as posydon_error:
                     set_binary_to_failed(binary)
                     binary.traceback = traceback.format_exc()
@@ -420,12 +371,8 @@
                 if not self.kwargs.get("warnings_verbose", False):
                     cpw.reset_cache()
 
-<<<<<<< HEAD
-        
-=======
 
             # remove binaries from manager.binaries and store data in DataFrames
->>>>>>> 7f81b076
             if breakdown_to_df:
                 self.manager.breakdown_to_df(binary, **self.kwargs)
 
@@ -505,12 +452,8 @@
                                  f"evolution.combined.{self.rank}.h5"),
                     filenames, mode = "w")
 
-<<<<<<< HEAD
-        else:
-=======
         # ...or just save the population to a single file if breakdown_to_df is True
         elif breakdown_to_df:
->>>>>>> 7f81b076
             if self.JOB_ID is None and self.comm is None:
                 self.manager.save(os.path.join(temp_directory,
                                                "evolution.combined.h5"),
@@ -568,10 +511,6 @@
             List of absolute paths to the temporary files.
 
         """
-<<<<<<< HEAD
-        dir_name = os.path.dirname(absolute_filepath)
-=======
->>>>>>> 7f81b076
 
         history_cols = pd.read_hdf(file_names[0], key='history').columns
         oneline_cols = pd.read_hdf(file_names[0], key='oneline').columns
@@ -584,11 +523,7 @@
         oneline_min_itemsize = {key: val for key, val in
                                 ONELINE_MIN_ITEMSIZE.items()
                                 if key in oneline_cols}
-<<<<<<< HEAD
-        mode = kwargs.get('mode', 'a')
-=======
         mode = kwargs.get('mode', 'w')
->>>>>>> 7f81b076
         complib = kwargs.get('complib', 'zlib')
         complevel = kwargs.get('complevel', 9)
         
@@ -610,14 +545,6 @@
                     oneline = pd.read_hdf(f, key='oneline')
                     
                     # split weight between single and binary stars
-<<<<<<< HEAD
-                    mask = oneline["state_i"] == "initially_single_star"
-                    filtered_data_single = oneline[mask]
-                    filtered_data_binaries = oneline[~mask]
-                    
-                    simulated_mass_binaries += np.nansum(filtered_data_binaries[["S1_mass_i", "S2_mass_i"]].to_numpy())
-                    simulated_mass_single += np.nansum(filtered_data_single[["S1_mass_i"]].to_numpy())
-=======
                     init_step_mask = ~history.index.duplicated(keep="first")  # indices that are NOT duplicates of the first
                     singles_mask = history["state"] == "initially_single_star"
                     filtered_data_single = history[init_step_mask & singles_mask]
@@ -625,7 +552,6 @@
                     
                     simulated_mass_binaries += np.nansum(filtered_data_binaries[["S1_mass", "S2_mass"]].to_numpy())
                     simulated_mass_single += np.nansum(filtered_data_single[["S1_mass"]].to_numpy())
->>>>>>> 7f81b076
                     simulated_mass = simulated_mass_single + simulated_mass_binaries
                        
                     if 'metallicity' not in oneline.columns:
@@ -930,19 +856,6 @@
         -------
         None
         """
-<<<<<<< HEAD
-        mode = kwargs.get('mode', 'a')
-        complib = kwargs.get('complib', 'zlib')
-        complevel = kwargs.get('complevel', 9)
-
-        with pd.HDFStore(fname, mode=mode, complevel=complevel, complib=complib) as store:
-            history_df = self.to_df(**kwargs)
-            store.append('history', history_df)
-
-            online_df = self.to_oneline_df(**kwargs)
-            store.append('oneline', online_df)
-        
-=======
         
         kwargs = {**self.kwargs, **kwargs}
 
@@ -1019,7 +932,6 @@
             tmp_df.index.name = 'metallicity'
             store.append('mass_per_metallicity', tmp_df)
 
->>>>>>> 7f81b076
         return
 
 
@@ -1058,11 +970,7 @@
         self.kwargs = kwargs.copy()
         self.sampler = sampler
         self.star_formation = kwargs.get('star_formation', 'burst')
-<<<<<<< HEAD
-        self.binary_fraction_generator =  binary_fraction_value
-=======
         self.Z_div_Zsun = kwargs.get('metallicity', 1.)
->>>>>>> 7f81b076
 
     def reset_rng(self):
         """Reset the RNG with the stored entropy."""
@@ -1121,13 +1029,6 @@
                 number_of_binaries = 1
             kick1 = np.array(number_of_binaries*[[None, None, None, None]])
             kick2 = np.array(number_of_binaries*[[None, None, None, None]])
-<<<<<<< HEAD
-        
-        # output
-        output_dict = {
-            'binary_index': indices,
-            'binary_fraction': binary_fraction,
-=======
 
         # Checking m2 to see if the system is a binary or initially single
         is_binary = ~np.isnan(m2)
@@ -1136,7 +1037,6 @@
         output_dict = {
             'binary_index': indices,
             'is_binary': is_binary,
->>>>>>> 7f81b076
             'time': formation_times,
             'separation': separation,
             'eccentricity': eccentricity,
@@ -1169,95 +1069,6 @@
         output = self.draw_initial_samples(**sampler_kwargs)
 
         default_index = output['binary_index'].item()
-<<<<<<< HEAD
-        binary_fraction = output['binary_fraction']
-
-        formation_time = output['time'].item()
-        m1 = output['S1_mass'].item()
-        Z_div_Zsun = kwargs.get('metallicity', 1.)
-        zams_table = {2.: 2.915e-01,
-                      1.: 2.703e-01,
-                      0.45: 2.586e-01,
-                      0.2: 2.533e-01,
-                      0.1: 2.511e-01,
-                      0.01: 2.492e-01,
-                      0.001: 2.49e-01,
-                      0.0001: 2.49e-01}
-        Z = Z_div_Zsun*Zsun
-        if Z_div_Zsun in zams_table.keys():
-            Y = zams_table[Z_div_Zsun]
-        else:
-            raise KeyError(f"{Z_div_Zsun} is a not defined metallicity")
-        X = 1. - Z - Y
-        kick1 = output['S1_natal_kick_array'][0]
-
-        if (('read_samples_from_file' in kwargs) and (kwargs['read_samples_from_file'] != '')):
-            m2 = output['S2_mass'].item()
-            if m2 == 0:
-                separation = np.nan
-                orbital_period = np.nan
-                eccentricity = np.nan
-
-                binary_params = dict(
-                    index=kwargs.get('index', default_index),
-                    time=formation_time,
-                    state="initially_single_star",
-                    event="ZAMS",
-                    separation=separation,
-                    orbital_period=orbital_period,
-                    eccentricity=eccentricity,
-                    history_verbose=self.kwargs.get("history_verbose", False)
-                )
-                star1_params = dict(
-                    mass = m1,
-                    state="H-rich_Core_H_burning",
-                    metallicity=Z,
-                    center_h1=X,
-                    center_he4=Y,
-                    natal_kick_array=kick1,
-                )
-                star2_params = properties_massless_remnant()
-            else:
-                separation = output['separation'].item()
-                orbital_period = output['orbital_period'].item()
-                eccentricity = output['eccentricity'].item()
-                kick2 = output['S2_natal_kick_array'][0]
-
-                binary_params = dict(
-                    index=kwargs.get('index', default_index),
-                    time=formation_time,
-                    state="detached",
-                    event="ZAMS",
-                    separation=separation,
-                    orbital_period=orbital_period,
-                    eccentricity=eccentricity,
-                    history_verbose=self.kwargs.get("history_verbose", False)
-                )
-                star1_params = dict(
-                    mass=m1,
-                    state="H-rich_Core_H_burning",
-                    metallicity=Z,
-                    center_h1=X,
-                    center_he4=Y,
-                    natal_kick_array=kick1,
-                )
-                star2_params = dict(
-                    mass=m2,
-                    state="H-rich_Core_H_burning",
-                    metallicity=Z,
-                    center_h1=X,
-                    center_he4=Y,
-                    natal_kick_array=kick2,
-                )
-                if m1 < 4.0: 
-                    binary_params['state'] = 'low_mass_binary'
-            binary = BinaryStar(**binary_params,
-                            star_1=SingleStar(**star1_params),
-                            star_2=SingleStar(**star2_params))
-            return binary
-
-        if self.RNG.uniform() < binary_fraction:
-=======
 
         is_binary = output['is_binary'].item()
 
@@ -1273,7 +1084,6 @@
             )
 
         if is_binary:
->>>>>>> 7f81b076
             separation = output['separation'].item()
             orbital_period = output['orbital_period'].item()
             eccentricity = output['eccentricity'].item()
@@ -1290,26 +1100,6 @@
                 eccentricity=eccentricity,
                 history_verbose=self.kwargs.get("history_verbose", False)
             )
-<<<<<<< HEAD
-            star1_params = dict(
-                mass=m1,
-                state="H-rich_Core_H_burning",
-                metallicity=Z,
-                center_h1=X,
-                center_he4=Y,
-                natal_kick_array=kick1,
-            )
-            star2_params = dict(
-                mass=m2,
-                state="H-rich_Core_H_burning",
-                metallicity=Z,
-                center_h1=X,
-                center_he4=Y,
-                natal_kick_array=kick2,
-            )
-            if m1 < 4.0: 
-                binary_params['state'] = 'low_mass_binary'
-=======
 
             star2_params = dict(
                 mass=m2,
@@ -1317,7 +1107,9 @@
                 metallicity=kwargs.get('metallicity', 1.0),
                 natal_kick_array=kick2,
             )
->>>>>>> 7f81b076
+            #Detached low mass binaries 
+            if m1 < 4.0: 
+                binary_params['state'] = 'low_mass_binary'
         #If binary_fraction not default a initially single star binary is created.
         else:
             separation = np.nan
@@ -1334,17 +1126,6 @@
                 eccentricity=eccentricity,
                 history_verbose=self.kwargs.get("history_verbose", False)
             )
-<<<<<<< HEAD
-            star1_params = dict(
-                mass = m1,
-                state="H-rich_Core_H_burning",
-                metallicity=Z,
-                center_h1=X,
-                center_he4=Y,
-                natal_kick_array=kick1,
-            )
-=======
->>>>>>> 7f81b076
             star2_params = properties_massless_remnant()
 
 
