"""Create, evolve and save a binary star population.

Large populations are RAM limited when holding an arbitrary
number of BinaryStar instances. Therefore, by default the BinaryPopulation
will generate binaries, evolve, and try to save them to disk one at a time.

Create a BinaryPopulation instance from an inifile:
I. CREATING A POPULATION
------------------------
a) One-liner for creating a BinaryPopulation from an inifile:

> BinaryPopulation.from_ini('<PATH_TO_POSYDON>' \
            '/posydon/popsyn/population_params_default.ini')
"""


__authors__ = [
    "Kyle Akira Rocha <kylerocha2024@u.northwestern.edu>",
    "Jeffrey Andrews <jeffrey.andrews@northwestern.edu>",
    "Konstantinos Kovlakas <Konstantinos.Kovlakas@unige.ch>",
    "Devina Misra <devina.misra@unige.ch>",
    "Simone Bavera <Simone.Bavera@unige.ch>",
    "Max Briel <max.briel@gmail.com>"
]


__credits__ = ["Nam Tran <tranhn03@gmail.com>"]


import pandas as pd
import numpy as np
import warnings
import traceback
import atexit
import os
from tqdm import tqdm
import psutil
import random
import sys

if 'posydon.binary_evol.binarystar' not in sys.modules.keys():
    from posydon.binary_evol.binarystar import BinaryStar
from posydon.binary_evol.singlestar import (SingleStar,properties_massless_remnant)
from posydon.binary_evol.simulationproperties import SimulationProperties
from posydon.popsyn.star_formation_history import get_formation_times

from posydon.popsyn.independent_sample import (generate_independent_samples,
                                               binary_fraction_value)
from posydon.utils.common_functions import (orbital_period_from_separation,
                                            orbital_separation_from_period)
from posydon.popsyn.defaults import default_kwargs
from posydon.popsyn.io import binarypop_kwargs_from_ini
from posydon.utils.constants import Zsun


# 'event' usually 10 but 'detached (Integration failure)' can occur
HISTORY_MIN_ITEMSIZE = {'state': 30, 'event': 25, 'step_names': 20,
                        'S1_state': 31, 'S2_state': 31,
                        'mass_transfer_case': 7,
                        'S1_SN_type': 5, 'S2_SN_type': 5}
ONELINE_MIN_ITEMSIZE = {'state_i': 30, 'state_f': 30,
                        'event_i': 10, 'event_f': 10,
                        'step_names_i': 20, 'step_names_f': 20,
                        'S1_state_i': 31, 'S1_state_f': 31,
                        'S2_state_i': 31, 'S2_state_f': 31,
                        'mass_transfer_case_i': 7, 'mass_transfer_case_f': 7,
                        'S1_SN_type': 5, 'S2_SN_type': 5,
                        'interp_class_HMS_HMS' : 15, 'interp_class_CO_HeMS' : 15,
                        'interp_class_CO_HMS_RLO' : 15, 'interp_class_CO_HeMS_RLO' : 15,
                        'mt_history_HMS_HMS' : 40, 'mt_history_CO_HeMS' : 40,
                        'mt_history_CO_HMS_RLO' : 40, 'mt_history_CO_HeMS_RLO' : 40,
                        }

# BinaryPopulation will enforce a constant metallicity accross all steps that
# load stellar or binary models by checked this list of steps.
STEP_NAMES_LOADING_GRIDS = [
    'step_HMS_HMS', 'step_CO_HeMS', 'step_CO_HMS_RLO', 'step_CO_HeMS_RLO', 'step_detached','step_isolated','step_disrupted','step_initially_single', 'step_merged','step_low_mass_binary'
]


class BinaryPopulation:
    """Handle a binary star population."""

    def __init__(self, **kwargs):
        """Initialize the binary population object.

        Parameters
        ----------
        number_of_binaries : int
            Size of the population
        population_properties : SimulationProperties
            Instance of simulationproperties holding steps.
        """
        # Set population kwargs - first set defaults, then add updates
        self.kwargs = default_kwargs.copy()
        for key, arg in kwargs.items():
            self.kwargs[key] = arg
        self.number_of_binaries = self.kwargs.get('number_of_binaries')

        self.population_properties = self.kwargs.get('population_properties',
                                                     SimulationProperties())
        atexit.register(lambda: BinaryPopulation.close(self))
        self.metallicity = self.kwargs.get('metallicity', 1)
        
        # grab all metallicities in population or use single metallicity
        self.metallicities = self.kwargs.get('metallicities', [self.metallicity])
        
        self.population_properties.max_simulation_time = self.kwargs.get(
            'max_simulation_time')  # years

        self.entropy = self.kwargs.get('entropy', None)
        seq = np.random.SeedSequence(entropy=self.entropy)
        
        self.comm = self.kwargs.pop('comm', None)
        self.JOB_ID = self.kwargs.pop('JOB_ID', None)
        if self.comm is not None and self.JOB_ID is not None:
            raise ValueError('MPI and Job array runs are not compatible.')
        # local MPI run
        elif self.comm is not None:
            # To guarantee reproducibility, we need to set the seed sequence
            # to be the same across all processes.
            if self.entropy is None:
                raise ValueError('A local MPI run requires an entropy value to be set.')
            
            self.rank = self.comm.Get_rank()
            self.size = self.comm.Get_size()
            # Make seed sequence unique per metallicity
            met_shift = self.metallicities.index(self.metallicity)
            seq = np.random.SeedSequence(entropy=self.entropy + met_shift)   
            seed_seq = [i for i in seq.spawn(self.size)][self.rank]
            
        # Job array runs
        elif self.JOB_ID is not None:
            self.rank = self.kwargs.pop('RANK', None)
            self.size = self.kwargs.pop('size', None)       
            # Make sure each of the processes has the same entropy
            # But unique per metallicity
            if self.entropy is None:
                met_shift = self.metallicities.index(self.metallicity)
                seq = np.random.SeedSequence(entropy=self.JOB_ID + met_shift)
            # Split the seed sequence between processes for uniqueness
            seed_seq = [i for i in seq.spawn(self.size)][self.rank]
        else:
            seed_seq = seq

        self.RNG = np.random.default_rng(seed=seed_seq)
        self.kwargs['RNG'] = self.RNG
        self.entropy = self.RNG.bit_generator._seed_seq.entropy
        self.kwargs['entropy'] = self.entropy

        self.manager = PopulationManager(**self.kwargs)

        # use manager methods
        self.to_df = self.manager.to_df
        self.to_oneline_df = self.manager.to_oneline_df
        self.find_failed = self.manager.find_failed

    @classmethod
    def from_ini(cls, path, verbose=False):
        """Create a BinaryPopulation instance from an inifile.

        Parameters
        ----------
        path : str
            Path to an inifile to load in.

        verbose : bool
            Print useful info.

        Returns
        -------
        BinaryPopulation
            A new instance of a BinaryPopulation.
        """
        kwargs = binarypop_kwargs_from_ini(path, verbose=verbose)
        return cls(**kwargs)

    def evolve(self, **kwargs):
        """Evolve a binary population.

        Parameters
        ----------
        indices : list, optional
            Custom binary indices to use. Default is range(number_of_binaries).
            If running with MPI, indices are split between processes if given.
        breakdown_to_df : bool, True
            Breakdown a binary after evolution, converting to dataframe and
            removing the binary instance from memory.
        tqdm : bool, False
            Show tqdm progress bar during evolution.

        Returns
        -------
        None
        """
        # combine kw defined at init and any passed here
        kw = {**self.kwargs, **kwargs}
        tqdm_bool = kw.get('tqdm', False)
        breakdown_to_df_bool = kw.get('breakdown_to_df', True)
        from_hdf_bool = kw.get('from_hdf', False)

<<<<<<< HEAD
        if self.comm is None:   # do regular evolution=
=======
        if self.JOB_ID is None and self.comm is None:   # do regular evolution
>>>>>>> f866de65
            indices = kw.get('indices',
                             list(range(self.number_of_binaries)))
            params = {'indices':indices,
                      'tqdm':tqdm_bool,
                      'breakdown_to_df':breakdown_to_df_bool,
                      'from_hdf':from_hdf_bool}
            self.kwargs.update(params)

            self._safe_evolve(**self.kwargs)
        else:
            # do local MPI or cluster job array evolution
            indices = kw.get('indices',
                            list(range(self.number_of_binaries)))
            indices_split = np.array_split(indices, self.size)
            batch_indices = indices_split[self.rank]
            mpi_tqdm_bool = True if (tqdm_bool and self.rank == 0) else False

            params = {'indices':batch_indices,
                      'tqdm':mpi_tqdm_bool,
                      'breakdown_to_df':breakdown_to_df_bool,
                      'from_hdf':from_hdf_bool}
            self.kwargs.update(params)
            self._safe_evolve(**self.kwargs)

    def _safe_evolve(self, **kwargs):
        """Evolve binaries in a population, catching warnings/exceptions."""
        if not self.population_properties.steps_loaded:
            # Enforce the same metallicity for all grid steps
            for step_name, tup in self.population_properties.kwargs.items():

                if step_name in STEP_NAMES_LOADING_GRIDS:
                    step_function, step_kwargs = tup # unpack params
                    step_kwargs['metallicity'] = self.kwargs.get('metallicity', 1)

                    # update the step kwargs, override metallicity
                    modified_tup = (step_function, step_kwargs)
                    self.population_properties.kwargs[step_name] = modified_tup

            self.population_properties.load_steps()

        indices = kwargs.get('indices', list(range(self.number_of_binaries)))

        indices_for_iter = (tqdm(indices) if kwargs.get('tqdm', False)
                            else indices)
        breakdown_to_df = kwargs.get('breakdown_to_df', True)
        optimize_ram = kwargs.get("optimize_ram", True)
        self.kwargs['optimize_ram'] = optimize_ram

        ram_per_cpu = kwargs.get("ram_per_cpu", None)

        if optimize_ram:
            dump_rate = kwargs.get(
                "dump_rate", int(len(indices_for_iter) / 10))
            dump_rate = np.max([dump_rate, 1])

        # Set temporary directory for population batches
        temp_directory = os.path.abspath(
            kwargs.get("temp_directory", "batches"))
        self.kwargs['temp_directory'] = temp_directory

        kw = self.kwargs.copy()

        # Create temporary directory if it doesn't exist
        # Built to handle MPI
        if self.JOB_ID is None and self.comm is None:
            if not os.path.exists(temp_directory):
                os.makedirs(temp_directory)
        else:
            # Create a directory for parallel runs
            if not os.path.exists(temp_directory):
                try: 
                    os.makedirs(temp_directory)
                except FileExistsError:
                    pass

        filenames = []

        for j, index in enumerate(indices_for_iter):

            if kwargs.get('from_hdf', False):
                #generator
                binary = self.manager.from_hdf(index, restore=True).pop()
            else:
                binary = self.manager.generate(index=index, **self.kwargs)
            binary.properties = self.population_properties

            with warnings.catch_warnings(record=True) as w:
                try:
                    binary.evolve()
                except Exception:
                    traceback.print_exc()
                    binary.event = 'FAILED'
                    binary.traceback = traceback.format_exc()
                if len(w) > 0:
                    warnings.simplefilter("always")
                    binary.warning_message = [x.message for x in w]

            if breakdown_to_df:
                self.manager.breakdown_to_df(binary, **self.kwargs)

            # Save data at some frequency
            if (optimize_ram
                    and j % dump_rate == 0 and j != 0 and ram_per_cpu is None):

                # Create filenames for each batch
                if(self.JOB_ID is None and self.comm is None):
                    path = os.path.join(temp_directory, f"{j}_evolution.batch")
                else:
                    path = os.path.join(temp_directory,
                                        f"{j}_evolution.batch.{self.rank}")

                # save binaries to disk for RAM optimization
                self.manager.save(path, mode="w", **kw)
                filenames.append(path)

                if(breakdown_to_df):
                    self.manager.clear_dfs()
                else:
                    self.manager.remove(self.manager.binaries.copy())

            # Check to see if used memory is greater than 99% of allowed memory
            # rss gives memory usage in bytes, so divide by 2^30 to get GBs
            elif (optimize_ram and ram_per_cpu is not None
                  and psutil.Process().memory_info().rss / (1024**3)
                  >= 0.9 * ram_per_cpu):

                if(self.JOB_ID is None and self.comm is None):
                    path = os.path.join(temp_directory, f"{j}_evolution.batch")
                else:
                    path = os.path.join(temp_directory,
                                        f"{j}_evolution.batch.{self.rank}")

                # save binaries to disk for RAM optimization
                self.manager.save(path, mode="w", **kw)
                filenames.append(path)

                if(breakdown_to_df):
                    self.manager.clear_dfs()
                else:
                    self.manager.remove(self.manager.binaries.copy())


        # handling case if dump rate is not multiple of population size
        if ((len(self.manager.binaries) != 0
                or len(self.manager.history_dfs) != 0)
                and optimize_ram):

            if(self.JOB_ID is None and self.comm is None):
                path = os.path.join(temp_directory, "leftover_evolution.batch")
            else:
                path = os.path.join(temp_directory,
                                    f"leftover_evolution.batch.{self.rank}")

            # save binaries to disk for RAM optimization
            self.manager.save(path, mode="w", **kw)
            filenames.append(path)

            if(breakdown_to_df):
                self.manager.clear_dfs()
            else:
                self.manager.remove(self.manager.binaries.copy())

        if optimize_ram:
            # combining files
            if self.JOB_ID is None and self.comm is None:
                self.combine_saved_files(os.path.join(temp_directory,
                                                      "evolution.combined"),
                                         filenames, mode = "w")
            else:
                self.combine_saved_files(
                    os.path.join(temp_directory,
                                 f"evolution.combined.{self.rank}"),
                    filenames, mode = "w")

        else:
            if self.JOB_ID is None and self.comm is None:
                self.manager.save(os.path.join(temp_directory,
                                               "evolution.combined"),
                                  mode='w',
                                  **kwargs)
            else:
                self.manager.save(
                    os.path.join(temp_directory,
                                 f"evolution.combined.{self.rank}"),
                    mode='w', **kwargs)

    def save(self, save_path, **kwargs):
        """Save BinaryPopulation to hdf file."""
        optimize_ram = self.kwargs['optimize_ram']
        temp_directory = self.kwargs['temp_directory']
        mode = self.kwargs.get('mode', 'a')

        if self.JOB_ID is None and self.comm is None:
            if optimize_ram:
                os.rename(os.path.join(temp_directory, "evolution.combined"),
                          save_path)
            else:
                self.manager.save(save_path, mode=mode, **kwargs)
        else:
            absolute_filepath = os.path.abspath(save_path)
            dir_name = os.path.dirname(absolute_filepath)
            file_name = os.path.basename(absolute_filepath)
            # get the temporary files in the directory
            tmp_files = [os.path.join(temp_directory, f)     \
                         for f in os.listdir(temp_directory) \
                            if os.path.isfile(os.path.join(temp_directory, f))]            
            
            if os.path.isdir(absolute_filepath):
                file_name = 'backup_save_pop_data.h5'
                file_path = os.path.join(dir_name, file_name)
                warnings.warn('The provided path is a directory - saving '
                              'to {0} instead.'.format(file_path), Warning)
                
            self.combine_saved_files(absolute_filepath, tmp_files, **kwargs)

    def make_temp_fname(self):
        """Get a valid filename for the temporary file."""
        temp_directory = self.kwargs['temp_directory']
        return os.path.join(temp_directory, f"evolution.combined.{self.rank}")
        # return os.path.join(dir_name, '.tmp{}_'.format(rank) + file_name)

    def combine_saved_files(self, absolute_filepath, file_names, **kwargs):
        """Combine various temporary files in a given folder.
        
        Parameters
        ----------
        absolute_filepath : str
            Absolute path to the file to be saved.
        file_names : list
            List of absolute paths to the temporary files.  
    
        """
        dir_name = os.path.dirname(absolute_filepath)

        history_cols = pd.read_hdf(file_names[0], key='history').columns
        oneline_cols = pd.read_hdf(file_names[0], key='oneline').columns

        history_tmp = pd.read_hdf(file_names[0], key='history')

        history_min_itemsize = {key: val for key, val in
                                HISTORY_MIN_ITEMSIZE.items()
                                if key in history_cols}
        oneline_min_itemsize = {key: val for key, val in
                                ONELINE_MIN_ITEMSIZE.items()
                                if key in oneline_cols}
        mode = kwargs.get('mode', 'a')
        complib = kwargs.get('complib', 'zlib')
        complevel = kwargs.get('complevel', 9)
        
        with pd.HDFStore(absolute_filepath, mode=mode, complevel=complevel, complib=complib) as store:
            for f in file_names:
                # strings itemsize set by first append max value,
                # which may not be largest string
                try:
                    store.append('history', pd.read_hdf(f, key='history'),
                                 min_itemsize=history_min_itemsize)
                    store.append('oneline', pd.read_hdf(f, key='oneline'),
                                 min_itemsize=oneline_min_itemsize)
                    os.remove(f)
                except Exception:
                    print(traceback.format_exc(), flush=True)

    def close(self):
        """Close loaded h5 files from SimulationProperties."""
        self.population_properties.close()
        self.manager.close()

    def __getstate__(self):
        """Prepare the BinaryPopulation to be 'pickled'."""
        # In order to be generally picklable, we need to discard the
        # communication object before picking
        d = self.__dict__
        d['comm'] = None
        prop = d['population_properties']
        if prop.steps_loaded:
            prop.close()
        return d

    def __iter__(self):
        """Iterate the binaries."""
        return iter(self.manager)

    def __getitem__(self, key):
        """Get the k-th binary."""
        return self.manager[key]

    def __len__(self):
        """Get the number of binaries in the population."""
        return len(self.manager)

    def __repr__(self):
        """Report key properties of the object."""
        s = "<{}.{} at {}>\n".format(
            self.__class__.__module__, self.__class__.__name__, hex(id(self))
        )
        for key, arg in self.kwargs.items():
            s += "{}: {}\n".format(key, arg)
        return s


class PopulationManager:
    """Manage a population of binaries."""

    def __init__(self, file_name=None, **kwargs):
        """Initialize a PopulationManager instance."""
        self.kwargs = kwargs.copy()
        self.binaries = []
        self.indices = []
        self.history_dfs = []
        self.oneline_dfs = []

        self.binary_generator = BinaryGenerator(**kwargs)
        self.entropy = self.binary_generator.entropy

        if file_name:
            self.store = pd.HDFStore(file_name, mode='r',)
            atexit.register(lambda: PopulationManager.close(self))

    def close(self):
        """Close the HDF5 file."""
        if hasattr(self, 'store'):
            self.store.close()

    def append(self, binary):
        """Add a binary instance internaly."""
        if isinstance(binary, (list, np.ndarray)):
            self.indices.append([b.index for b in binary])
            self.binaries.extend(list(binary))
        elif isinstance(binary, BinaryStar):
            self.indices.append(binary.index)
            self.binaries.append(binary)
        else:
            raise ValueError('Must be BinaryStar or list of BinaryStars')

    def remove(self, binary):
        """Remove a binary instance."""
        if isinstance(binary, (list, np.ndarray)):
            for b in binary:
                self.binaries.remove(b)
                self.indices.remove(b.index)

        elif isinstance(binary, BinaryStar):
            self.binaries.remove(binary)
            self.indices.remove(binary.index)
        else:
            raise ValueError('Must be BinaryStar or list of BinaryStars')

    def clear_dfs(self):
        """Remove all dfs."""
        self.history_dfs = []
        self.oneline_dfs = []

    def breakdown_to_df(self, binary, **kwargs):
        """Breakdown to a pandas DataFrame.

        Breakdown a binary into more convenient data type, store it, and
        remove the BinaryStar instance from self.

        """
        try:
            history = binary.to_df(**kwargs)
            self.history_dfs.append(history)
            oneline = binary.to_oneline_df(**kwargs)
            self.oneline_dfs.append(oneline)
            self.remove(binary)
        except Exception as err:
            print("Error during breakdown of {0}:\n{1}".
                  format(str(binary), err))

    def to_df(self, selection_function=None, **kwargs):
        """Convert all binaries to dataframe."""
        if len(self.binaries) == 0 and len(self.history_dfs) == 0:
            return
        is_callable = callable(selection_function)
        holder = []
        if len(self.binaries) > 0:
            for binary in self.binaries:
                if not is_callable or (is_callable
                                       and selection_function(binary)):
                    holder.append(binary.to_df(**kwargs))
        elif len(self.history_dfs) > 0:
            holder.extend(self.history_dfs)

        if len(holder) > 0:
            return pd.concat(holder, axis=0, ignore_index=False)

    def to_oneline_df(self, selection_function=None, **kwargs):
        """Convert all binaries to oneline dataframe."""
        if len(self.binaries) == 0 and len(self.oneline_dfs) == 0:
            return
        is_callable = callable(selection_function)
        holder = []
        if len(self.binaries) > 0:
            for binary in self.binaries:
                if not is_callable or (is_callable
                                       and selection_function(binary)):
                    holder.append(binary.to_oneline_df(**kwargs))
        elif len(self.oneline_dfs) > 0:
            holder.extend(self.oneline_dfs)

        if len(holder) > 0:
            return pd.concat(holder, axis=0, ignore_index=False)

    def find_failed(self,):
        """Find any failed binaries in the population."""
        if len(self) > 0:
            return [b for b in self if b.event == 'FAILED']
        elif len(self.history_dfs) > 0:
            failed_dfs = [f for f in self.history_dfs
                          if f['event'].iloc[-1] == 'FAILED']
            if bool(failed_dfs):
                return pd.concat(failed_dfs, axis=0, ignore_index=False)
            else:
                return failed_dfs

    def generate(self, **kwargs):
        """Generate a binary by drawing from the binary_generator.

        This can be a callable or a generator.
        """
        binary = self.binary_generator.draw_initial_binary(**kwargs)
        self.append(binary)
        return binary

    def from_hdf(self, indices, where=None, restore=False):
        """Load a BinaryStar instance from an hdf file of a saved population.

        Parameters
        ----------
        indices : int, list
            Selects the binaries to load.
        where : str
            Query performed on disk to select history and oneline DataFrames.
        restore : bool
            Restore binaries back to initial conditions.

        """
        if where is None:
            query_str = 'index==indices'
        else:
            query_str = str(where)

        hist = self.store.select(key='history', where=query_str)
        oneline = self.store.select(key='oneline', where=query_str)

        binary_holder = []
        for i in np.unique(hist.index):
            binary = BinaryStar.from_df(
                hist.loc[[i]],
                extra_columns=self.kwargs.get('extra_columns', []))

            # if the binary has failed
            if bool(oneline.loc[[i]]['FAILED'].values[-1]):
                setattr(binary, 'event', 'FAILED')

            bin_scalars = self.kwargs.get('scalar_names', [])
            s1_scalars = self.kwargs.get(
                'S1_kwargs', {}).get('scalar_names', [])
            s2_scalars = self.kwargs.get(
                'S2_kwargs', {}).get('scalar_names', [])
            if any([bool(bin_scalars), bool(s1_scalars), bool(s2_scalars)]):
                oline_bin = BinaryStar.from_oneline_df(
                        oneline.loc[[i]],
                        extra_columns=self.kwargs.get('extra_columns', [])
                )
                for name in bin_scalars:
                    val = getattr(oline_bin, name)
                    setattr(binary, name, val)
                for name in s1_scalars:
                    val = getattr(oline_bin.star_1, name)
                    setattr(binary.star_1, name, val)
                for name in s2_scalars:
                    val = getattr(oline_bin.star_2, name)
                    setattr(binary.star_2, name, val)

                del oline_bin

            binary_holder.append(binary)
            self.append(binary)

        if restore:
            [b.restore() for b in binary_holder]

        return binary_holder

    def save(self, fname, **kwargs):
        """Save binaries to an hdf file using pandas HDFStore.

        Any object dtype columns not parsed by infer_objects() is converted to
        a string.

        Parameters
        ----------
        fname : str
            Name of hdf file saved.
        mode : {'a', 'w', 'r', 'r+'}, default 'a'
            See pandas HDFStore docs
        complib : {'zlib', 'lzo', 'bzip2', 'blosc'}, default 'zlib'
            Compression library. See HDFStore docs
        complevel : int, 0-9, default 9
            Level of compression. See HDFStore docs
        kwargs : dict
            Arguments for `BinaryStar` methods `to_df` and `to_oneline_df`.

        Returns
        -------
        None
        """
        mode = kwargs.get('mode', 'a')
        complib = kwargs.get('complib', 'zlib')
        complevel = kwargs.get('complevel', 9)

        with pd.HDFStore(fname, mode=mode, complevel=complevel, complib=complib) as store:
            history_df = self.to_df(**kwargs)
            store.append('history', history_df, data_columns=True)

            online_df = self.to_oneline_df(**kwargs)
            store.append('oneline', online_df, data_columns=True)
        
        return


    def __getitem__(self, key):
        """Return the key-th binary."""
        return self.binaries[key]

    def __iter__(self):
        """Iterate the binaries in the population."""
        return iter(self.binaries)

    def __len__(self):
        """Return the number of binaries in the population."""
        return len(self.binaries)

    def __bool__(self):
        """Evaluate as True if binaries have been appended."""
        return len(self) > 0


class BinaryGenerator:
    """Generate binaries to be included in a BinaryPopulation."""

    def __init__(self, sampler=generate_independent_samples,
                 RNG=None, **kwargs):
        """Initialize the BinaryGenerator instance."""
        self._num_gen = 0
        if RNG is None:
            self.RNG = np.random.default_rng()
            self.entropy = self.RNG.bit_generator._seed_seq.entropy
        else:
            assert isinstance(RNG, np.random.Generator)
            self.RNG = RNG
            self.entropy = self.RNG.bit_generator._seed_seq.entropy

        self.kwargs = kwargs.copy()
        self.sampler = sampler
        self.star_formation = kwargs.get('star_formation', 'burst')
        self.binary_fraction_generator =  binary_fraction_value

    def reset_rng(self):
        """Reset the RNG with the stored entropy."""
        self._num_gen = 0
        self.RNG = self.get_original_rng()

    def get_original_rng(self):
        """Return the random-number generator."""
        seq = np.random.SeedSequence(entropy=self.entropy)
        RNG = np.random.default_rng(seed=seq)
        return RNG

    def get_binary_by_iter(self, n=1, **kwargs):
        """Get the nth binary as if n calls were made to draw_intial_binary."""
        RNG = self.get_original_rng()
        original_num_gen = self._num_gen
        if n != 0:  # draw n-1 samples with new original RNG
            self.sampler(
                number_of_binaries=int(n-1), RNG=RNG, **kwargs)
        binary = self.draw_initial_binary(index=n, RNG=RNG, **kwargs)
        self._num_gen = original_num_gen
        return binary

    def draw_initial_samples(self, orbital_scheme='separation', **kwargs):
        """Generate all random varibles."""
        if not ('RNG' in kwargs.keys()):
            kwargs['RNG'] = self.RNG
        # a, e, M_1, M_2, M_0, P 
        sampler_output = self.sampler(orbital_scheme, **kwargs)
        if orbital_scheme == 'separation':
            separation, eccentricity, m1, m2 = sampler_output
            orbital_period = orbital_period_from_separation(separation, m1, m2)
        elif orbital_scheme == 'period':
            orbital_period, eccentricity, m1, m2 = sampler_output
            separation = orbital_separation_from_period(orbital_period, m1, m2)
        else:
            raise ValueError("Allowed orbital schemes: separation or period.")

        # formation times
        N_binaries = len(orbital_period)
        formation_times = get_formation_times(N_binaries, **kwargs)

        #Get the binary_fraction
        binary_fraction = self.binary_fraction_generator(m1=m1, **kwargs)

        # indices
        indices = np.arange(self._num_gen, self._num_gen+N_binaries, 1)
        output_dict = {
            'binary_index': indices,
            'binary_fraction':binary_fraction,
            'time': formation_times,
            'separation': separation,
            'eccentricity': eccentricity,
            'orbital_period': orbital_period,
            'S1_mass': m1,
            'S2_mass': m2,
        }
        self._num_gen += N_binaries
        return output_dict

    def draw_initial_binary(self, **kwargs):
        """Return a binary for evolution in a population.

        Parameters
        ----------
        index : int
            Sets binary index. Defaults to number of generated binaries.

        Returns
        -------
        binary : BinaryStar

        """
        sampler_kwargs = kwargs.copy()
        sampler_kwargs['number_of_binaries'] = 1
        sampler_kwargs['RNG'] = kwargs.get('RNG', self.RNG)
        # Randomly generated variables
        output = self.draw_initial_samples(**sampler_kwargs)

        default_index = output['binary_index'].item()
        binary_fraction = output['binary_fraction']
        if self.RNG.uniform() < binary_fraction:
            formation_time = output['time'].item()
            separation = output['separation'].item()
            orbital_period = output['orbital_period'].item()
            eccentricity = output['eccentricity'].item()
            m1 = output['S1_mass'].item()
            m2 = output['S2_mass'].item()
            Z_div_Zsun = kwargs.get('metallicity', 1.)
            zams_table = {2.: 2.915e-01,
                          1.: 2.703e-01,
                          0.45: 2.586e-01,
                          0.2: 2.533e-01,
                          0.1: 2.511e-01,
                          0.01: 2.492e-01,
                          0.001: 2.49e-01,
                          0.0001: 2.49e-01}
            Y = zams_table[Z_div_Zsun]
            Z = Z_div_Zsun*Zsun
            X = 1. - Z - Y

            binary_params = dict(
                index=kwargs.get('index', default_index),
                time=formation_time,
                state="detached",
                event="ZAMS",
                separation=separation,
                orbital_period=orbital_period,
                eccentricity=eccentricity,
            )
            star1_params = dict(
                mass=m1,
                state="H-rich_Core_H_burning",
                metallicity=Z,
                center_h1=X,
                center_he4=Y,
            )
            star2_params = dict(
                mass=m2,
                state="H-rich_Core_H_burning",
                metallicity=Z,
                center_h1=X,
                center_he4=Y,
            )
            if m1 < 5.55: 
                binary_params['state'] = 'low_mass_binary'
        #If binary_fraction not default a initially single star binary is created.
        else:
            formation_time = output['time'].item()
            separation = np.nan
            orbital_period = np.nan
            eccentricity = np.nan
            m1 = output['S1_mass'].item()
            Z_div_Zsun = kwargs.get('metallicity', 1.)
            zams_table = {2.: 2.915e-01,
                          1.: 2.703e-01,
                          0.45: 2.586e-01,
                          0.2: 2.533e-01,
                          0.1: 2.511e-01,
                          0.01: 2.492e-01,
                          0.001: 2.49e-01,
                          0.0001: 2.49e-01}
            Y = zams_table[Z_div_Zsun]
            Z = Z_div_Zsun*Zsun
            X = 1. - Z - Y

            binary_params = dict(
                index=kwargs.get('index', default_index),
                time=formation_time,
                state="initially_single_star",
                event="ZAMS",
                separation=separation,
                orbital_period=orbital_period,
                eccentricity=eccentricity,
            )
            star1_params = dict(
                mass = m1,
                state="H-rich_Core_H_burning",
                metallicity=Z,
                center_h1=X,
                center_he4=Y,
            )
            star2_params = properties_massless_remnant()


        binary = BinaryStar(**binary_params,
                            star_1=SingleStar(**star1_params),
                            star_2=SingleStar(**star2_params))
        return binary

    def __repr__(self,):
        """Report key properties of the BinaryGenerator instance."""
        s = "<{}.{} at {}>\n".format(
            self.__class__.__module__, self.__class__.__name__, hex(id(self))
        )
        s += 'RNG: {}\n'.format(repr(self.RNG))
        s += 'entropy: {}\n'.format(self.entropy)
        for key, arg in self.kwargs.items():
            s += "{}: {}\n".format(key, arg)
        return s<|MERGE_RESOLUTION|>--- conflicted
+++ resolved
@@ -199,11 +199,7 @@
         breakdown_to_df_bool = kw.get('breakdown_to_df', True)
         from_hdf_bool = kw.get('from_hdf', False)
 
-<<<<<<< HEAD
-        if self.comm is None:   # do regular evolution=
-=======
         if self.JOB_ID is None and self.comm is None:   # do regular evolution
->>>>>>> f866de65
             indices = kw.get('indices',
                              list(range(self.number_of_binaries)))
             params = {'indices':indices,
