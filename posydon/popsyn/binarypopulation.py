"""Create, evolve and save a binary star population.

Large populations are RAM limited when holding an arbitrary
number of BinaryStar instances. Therefore, by default the BinaryPopulation
will generate binaries, evolve, and try to save them to disk one at a time.

Create a BinaryPopulation instance from an inifile:
I. CREATING A POPULATION
------------------------
a) One-liner for creating a BinaryPopulation from an inifile:

> BinaryPopulation.from_ini('<PATH_TO_POSYDON>' \
            '/posydon/popsyn/population_params_default.ini')
"""


__authors__ = [
    "Kyle Akira Rocha <kylerocha2024@u.northwestern.edu>",
    "Jeffrey Andrews <jeffrey.andrews@northwestern.edu>",
    "Konstantinos Kovlakas <Konstantinos.Kovlakas@unige.ch>",
    "Devina Misra <devina.misra@unige.ch>",
    "Simone Bavera <Simone.Bavera@unige.ch>",
]


__credits__ = ["Nam Tran <tranhn03@gmail.com>"]


import pandas as pd
import numpy as np
import warnings
import traceback
import atexit
import os
from tqdm import tqdm
import psutil
import random
import sys

if 'posydon.binary_evol.binarystar' not in sys.modules.keys():
    from posydon.binary_evol.binarystar import BinaryStar
from posydon.binary_evol.singlestar import (SingleStar,properties_massless_remnant)
from posydon.binary_evol.simulationproperties import SimulationProperties
from posydon.popsyn.star_formation_history import get_formation_times

<<<<<<< HEAD
from posydon.popsyn.independent_sample import generate_independent_samples,binary_fraction_value
=======
from posydon.popsyn.independent_sample import (generate_independent_samples,
                                               binary_fraction_value)
>>>>>>> 4eaac734
from posydon.utils.common_functions import (orbital_period_from_separation,
                                            orbital_separation_from_period)
from posydon.popsyn.defaults import default_kwargs
from posydon.popsyn.io import binarypop_kwargs_from_ini
from posydon.utils.constants import Zsun


# 'event' usually 10 but 'detached (Integration failure)' can occur
HISTORY_MIN_ITEMSIZE = {'state': 30, 'event': 25, 'step_names': 20,
                        'S1_state': 31, 'S2_state': 31,
                        'mass_transfer_case': 7,
                        'S1_SN_type': 5, 'S2_SN_type': 5}
ONELINE_MIN_ITEMSIZE = {'state_i': 30, 'state_f': 30,
                        'event_i': 10, 'event_f': 10,
                        'step_names_i': 20, 'step_names_f': 20,
                        'S1_state_i': 31, 'S1_state_f': 31,
                        'S2_state_i': 31, 'S2_state_f': 31,
                        'mass_transfer_case_i': 7, 'mass_transfer_case_f': 7,
                        'S1_SN_type': 5, 'S2_SN_type': 5,
                        'interp_class_HMS_HMS' : 15, 'interp_class_CO_HeMS' : 15,
                        'interp_class_CO_HMS_RLO' : 15, 'interp_class_CO_HeMS_RLO' : 15,
                        'mt_history_HMS_HMS' : 40, 'mt_history_CO_HeMS' : 40,
                        'mt_history_CO_HMS_RLO' : 40, 'mt_history_CO_HeMS_RLO' : 40,
                        }

# BinaryPopulation will enforce a constant metallicity accross all steps that
# load stellar or binary models by checked this list of steps.
STEP_NAMES_LOADING_GRIDS = [
    'step_HMS_HMS', 'step_CO_HeMS', 'step_CO_HMS_RLO', 'step_CO_HeMS_RLO', 'step_detached','step_isolated','step_disrupted','step_initially_single', 'step_merged','step_low_mass_binary'
]

class BinaryPopulation:
    """Handle a binary star population."""

    def __init__(self, **kwargs):
        """Initialize the binary population object.

        Parameters
        ----------
        number_of_binaries : int
            Size of the population
        population_properties : SimulationProperties
            Instance of simulationproperties holding steps.
        """
        # Set population kwargs - first set defaults, then add updates
        self.kwargs = default_kwargs.copy()
        for key, arg in kwargs.items():
            self.kwargs[key] = arg
        self.number_of_binaries = self.kwargs.get('number_of_binaries')

        self.population_properties = self.kwargs.get('population_properties',
                                                     SimulationProperties())
        atexit.register(lambda: BinaryPopulation.close(self))

        self.population_properties.max_simulation_time = self.kwargs.get(
            'max_simulation_time')  # years

        entropy = self.kwargs.get('entropy', None)
        seq = np.random.SeedSequence(entropy=entropy)

        self.comm = self.kwargs.pop('comm', None)
        if self.comm is not None:
            self.rank = self.comm.Get_rank()
            self.size = self.comm.Get_size()
            seed_seq = [i for i in seq.spawn(self.size)][self.rank]
        else:
            seed_seq = seq

        self.RNG = np.random.default_rng(seed=seed_seq)
        self.kwargs['RNG'] = self.RNG
        self.entropy = self.RNG.bit_generator._seed_seq.entropy
        self.kwargs['entropy'] = self.entropy

        self.manager = PopulationManager(**self.kwargs)

        # use manager methods
        self.to_df = self.manager.to_df
        self.to_oneline_df = self.manager.to_oneline_df
        self.find_failed = self.manager.find_failed

    @classmethod
    def from_ini(cls, path, verbose=False):
        """Create a BinaryPopulation instance from an inifile.

        Parameters
        ----------
        path : str
            Path to an inifile to load in.

        verbose : bool
            Print useful info.

        Returns
        -------
        BinaryPopulation
            A new instance of a BinaryPopulation.
        """
        kwargs = binarypop_kwargs_from_ini(path, verbose=verbose)
        return cls(**kwargs)

    def evolve(self, **kwargs):
        """Evolve a binary population.

        Parameters
        ----------
        indices : list, optional
            Custom binary indices to use. Default is range(number_of_binaries).
            If running with MPI, indices are split between processes if given.
        breakdown_to_df : bool, True
            Breakdown a binary after evolution, converting to dataframe and
            removing the binary instance from memory.
        tqdm : bool, False
            Show tqdm progress bar during evolution.

        Returns
        -------
        None
        """
        # combine kw defined at init and any passed here
        kw = {**self.kwargs, **kwargs}
        tqdm_bool = kw.get('tqdm', False)
        breakdown_to_df_bool = kw.get('breakdown_to_df', True)
        from_hdf_bool = kw.get('from_hdf', False)

        if self.comm is None:   # do regular evolution=
            indices = kw.get('indices',
                             list(range(self.number_of_binaries)))
            params = {'indices':indices,
                      'tqdm':tqdm_bool,
                      'breakdown_to_df':breakdown_to_df_bool,
                      'from_hdf':from_hdf_bool}
            self.kwargs.update(params)

            self._safe_evolve(**self.kwargs)
        else:
            # do MPI evolution
            indices = kw.get('indices',
                            list(range(self.number_of_binaries)))
            indices_split = np.array_split(indices, self.size)
            batch_indices = indices_split[self.rank]
            mpi_tqdm_bool = True if (tqdm_bool and self.rank == 0) else False

            params = {'indices':batch_indices,
                      'tqdm':mpi_tqdm_bool,
                      'breakdown_to_df':breakdown_to_df_bool,
                      'from_hdf':from_hdf_bool}
            self.kwargs.update(params)

            self._safe_evolve(**self.kwargs)

    def _safe_evolve(self, **kwargs):
        """Evolve binaries in a population, catching warnings/exceptions."""
        if not self.population_properties.steps_loaded:
            # Enforce the same metallicity for all grid steps
            for step_name, tup in self.population_properties.kwargs.items():

                if step_name in STEP_NAMES_LOADING_GRIDS:
                    step_function, step_kwargs = tup # unpack params
                    step_kwargs['metallicity'] = self.kwargs.get('metallicity', 1)

                    # update the step kwargs, override metallicity
                    modified_tup = (step_function, step_kwargs)
                    self.population_properties.kwargs[step_name] = modified_tup

            self.population_properties.load_steps()

        indices = kwargs.get('indices', list(range(self.number_of_binaries)))

        indices_for_iter = (tqdm(indices) if kwargs.get('tqdm', False)
                            else indices)
        breakdown_to_df = kwargs.get('breakdown_to_df', True)
        optimize_ram = kwargs.get("optimize_ram", True)
        self.kwargs['optimize_ram'] = optimize_ram

        ram_per_cpu = kwargs.get("ram_per_cpu", None)

        if optimize_ram:
            dump_rate = kwargs.get(
                "dump_rate", int(len(indices_for_iter) / 10))
            dump_rate = np.max([dump_rate, 1])

        # Set temporary directory for population batches
        temp_directory = os.path.abspath(
            kwargs.get("temp_directory", "batches"))
        self.kwargs['temp_directory'] = temp_directory

        kw = self.kwargs.copy()

        # Create temporary directory if it doesn't exist
        # Built to handle MPI
        if self.comm is None:
            if not os.path.exists(temp_directory):
                os.makedirs(temp_directory)
        else:
            if self.rank == 0:
                if not os.path.exists(temp_directory):
                    os.makedirs(temp_directory)

        filenames = []

        for j, index in enumerate(indices_for_iter):

            if kwargs.get('from_hdf', False):
                #generator
                binary = self.manager.from_hdf(index, restore=True).pop()
            else:
                binary = self.manager.generate(index=index, **self.kwargs)
            binary.properties = self.population_properties

            with warnings.catch_warnings(record=True) as w:
                try:
                    binary.evolve()
                except Exception:
                    traceback.print_exc()
                    binary.event = 'FAILED'
                    binary.traceback = traceback.format_exc()
                if len(w) > 0:
                    warnings.simplefilter("always")
                    binary.warning_message = [x.message for x in w]

            if breakdown_to_df:
                self.manager.breakdown_to_df(binary, **self.kwargs)

            # Save data at some frequency
            if (optimize_ram
                    and j % dump_rate == 0 and j != 0 and ram_per_cpu is None):

                # Create filenames for each batch
                if(self.comm is None):
                    path = os.path.join(temp_directory, f"{j}_evolution.batch")
                else:
                    path = os.path.join(temp_directory,
                                        f"{j}_evolution.batch.{self.rank}")

                # save binaries to disk for RAM optimization
                self.manager.save(path, mode="w", **kw)
                filenames.append(path)

                if(breakdown_to_df):
                    self.manager.clear_dfs()
                else:
                    self.manager.remove(self.manager.binaries.copy())

            # Check to see if used memory is greater than 99% of allowed memory
            # rss gives memory usage in bytes, so divide by 2^30 to get GBs
            elif (optimize_ram and ram_per_cpu is not None
                  and psutil.Process().memory_info().rss / (1024**3)
                  >= 0.9 * ram_per_cpu):

                if(self.comm is None):
                    path = os.path.join(temp_directory, f"{j}_evolution.batch")
                else:
                    path = os.path.join(temp_directory,
                                        f"{j}_evolution.batch.{self.rank}")

                # save binaries to disk for RAM optimization
                self.manager.save(path, mode="w", **kw)
                filenames.append(path)

                if(breakdown_to_df):
                    self.manager.clear_dfs()
                else:
                    self.manager.remove(self.manager.binaries.copy())


        # handling case if dump rate is not multiple of population size
        if ((len(self.manager.binaries) != 0
                or len(self.manager.history_dfs) != 0)
                and optimize_ram):

            if(self.comm is None):
                path = os.path.join(temp_directory, "leftover_evolution.batch")
            else:
                path = os.path.join(temp_directory,
                                    f"leftover_evolution.batch.{self.rank}")

            # save binaries to disk for RAM optimization
            self.manager.save(path, mode="w", **kw)
            filenames.append(path)

            if(breakdown_to_df):
                self.manager.clear_dfs()
            else:
                self.manager.remove(self.manager.binaries.copy())

        if optimize_ram:
            # combining files
            if self.comm is None:
                self.combine_saved_files(os.path.join(temp_directory,
                                                      "evolution.combined"),
                                         filenames, mode = "w")
            else:
                self.combine_saved_files(
                    os.path.join(temp_directory,
                                 f"evolution.combined.{self.rank}"),
                    filenames, mode = "w")

        else:
            if self.comm is None:
                self.manager.save(os.path.join(temp_directory,
                                               "evolution.combined"),
                                  mode='w',
                                  **kwargs)
            else:
                self.manager.save(
                    os.path.join(temp_directory,
                                 f"evolution.combined.{self.rank}"),
                    mode='w', **kwargs)

    def save(self, save_path, **kwargs):
        """Save BinaryPopulation to hdf file."""
        optimize_ram = self.kwargs['optimize_ram']
        temp_directory = self.kwargs['temp_directory']
        mode = self.kwargs.get('mode', 'a')

        if self.comm is None:
            if optimize_ram:
                os.rename(os.path.join(temp_directory, "evolution.combined"),
                          save_path)
            else:
                self.manager.save(save_path, mode=mode, **kwargs)
        else:
            absolute_filepath = os.path.abspath(save_path)
            dir_name = os.path.dirname(absolute_filepath)
            file_name = os.path.basename(absolute_filepath)

            if os.path.isdir(absolute_filepath):
                file_name = 'backup_save_pop_data.h5'
                file_path = os.path.join(dir_name, file_name)
                warnings.warn('The provided path is a directory - saving '
                              'to {0} instead.'.format(file_path), Warning)

            self.comm.Barrier()

            if self.rank == 0:

                file_name = os.path.basename(absolute_filepath)
                tmp_files = [os.path.join(
                    self.kwargs["temp_directory"], f"evolution.combined.{i}")
                             for i in range(self.size)]

                self.combine_saved_files(absolute_filepath, tmp_files, mode=mode, **kwargs)

            else:
                return

    def make_temp_fname(self):
        """Get a valid filename for the temporary file."""
        temp_directory = self.kwargs['temp_directory']
        return os.path.join(temp_directory, f"evolution.combined.{self.rank}")
        # return os.path.join(dir_name, '.tmp{}_'.format(rank) + file_name)

    def combine_saved_files(self, absolute_filepath, file_names, **kwargs):
        """Combine various temporary files in a given folder."""
        dir_name = os.path.dirname(absolute_filepath)

        history_cols = pd.read_hdf(file_names[0], key='history').columns
        oneline_cols = pd.read_hdf(file_names[0], key='oneline').columns

        history_tmp = pd.read_hdf(file_names[0], key='history')

        history_min_itemsize = {key: val for key, val in
                                HISTORY_MIN_ITEMSIZE.items()
                                if key in history_cols}
        oneline_min_itemsize = {key: val for key, val in
                                ONELINE_MIN_ITEMSIZE.items()
                                if key in oneline_cols}
        mode = kwargs.get('mode', 'a')
        complib = kwargs.get('complib', 'zlib')
        complevel = kwargs.get('complevel', 9)
        
        with pd.HDFStore(absolute_filepath, mode=mode, complevel=complevel, complib=complib) as store:
            for f in file_names:
                # strings itemsize set by first append max value,
                # which may not be largest string
                try:
                    store.append('history', pd.read_hdf(f, key='history'),
                                 min_itemsize=history_min_itemsize)
                    store.append('oneline', pd.read_hdf(f, key='oneline'),
                                 min_itemsize=oneline_min_itemsize)
                    os.remove(f)
                except Exception:
                    print(traceback.format_exc(), flush=True)

    def close(self):
        """Close loaded h5 files from SimulationProperties."""
        self.population_properties.close()
        self.manager.close()

    def __getstate__(self):
        """Prepare the BinaryPopulation to be 'pickled'."""
        # In order to be generally picklable, we need to discard the
        # communicator object before trying.
        d = self.__dict__
        d["comm"] = None
        prop = d['population_properties']
        if prop.steps_loaded:
            prop.close()
        return d

    def __iter__(self):
        """Iterate the binaries."""
        return iter(self.manager)

    def __getitem__(self, key):
        """Get the k-th binary."""
        return self.manager[key]

    def __len__(self):
        """Get the number of binaries in the population."""
        return len(self.manager)

    def __repr__(self):
        """Report key properties of the object."""
        s = "<{}.{} at {}>\n".format(
            self.__class__.__module__, self.__class__.__name__, hex(id(self))
        )
        for key, arg in self.kwargs.items():
            s += "{}: {}\n".format(key, arg)
        return s


class PopulationManager:
    """Manage a population of binaries."""

    def __init__(self, file_name=None, **kwargs):
        """Initialize a PopulationManager instance."""
        self.kwargs = kwargs.copy()
        self.binaries = []
        self.indices = []
        self.history_dfs = []
        self.oneline_dfs = []

        self.binary_generator = BinaryGenerator(**kwargs)
        self.entropy = self.binary_generator.entropy

        if file_name:
            self.store = pd.HDFStore(file_name, mode='r',)
            atexit.register(lambda: PopulationManager.close(self))

    def close(self):
        """Close the HDF5 file."""
        if hasattr(self, 'store'):
            self.store.close()

    def append(self, binary):
        """Add a binary instance internaly."""
        if isinstance(binary, (list, np.ndarray)):
            self.indices.append([b.index for b in binary])
            self.binaries.extend(list(binary))
        elif isinstance(binary, BinaryStar):
            self.indices.append(binary.index)
            self.binaries.append(binary)
        else:
            raise ValueError('Must be BinaryStar or list of BinaryStars')

    def remove(self, binary):
        """Remove a binary instance."""
        if isinstance(binary, (list, np.ndarray)):
            for b in binary:
                self.binaries.remove(b)
                self.indices.remove(b.index)

        elif isinstance(binary, BinaryStar):
            self.binaries.remove(binary)
            self.indices.remove(binary.index)
        else:
            raise ValueError('Must be BinaryStar or list of BinaryStars')

    def clear_dfs(self):
        """Remove all dfs."""
        self.history_dfs = []
        self.oneline_dfs = []

    def breakdown_to_df(self, binary, **kwargs):
        """Breakdown to a pandas DataFrame.

        Breakdown a binary into more convenient data type, store it, and
        remove the BinaryStar instance from self.

        """
        try:
            history = binary.to_df(**kwargs)
            self.history_dfs.append(history)
            oneline = binary.to_oneline_df(**kwargs)
            self.oneline_dfs.append(oneline)
            self.remove(binary)
        except Exception as err:
            print("Error during breakdown of {0}:\n{1}".
                  format(str(binary), err))

    def to_df(self, selection_function=None, **kwargs):
        """Convert all binaries to dataframe."""
        if len(self.binaries) == 0 and len(self.history_dfs) == 0:
            return
        is_callable = callable(selection_function)
        holder = []
        if len(self.binaries) > 0:
            for binary in self.binaries:
                if not is_callable or (is_callable
                                       and selection_function(binary)):
                    holder.append(binary.to_df(**kwargs))
        elif len(self.history_dfs) > 0:
            holder.extend(self.history_dfs)

        if len(holder) > 0:
            return pd.concat(holder, axis=0, ignore_index=False)

    def to_oneline_df(self, selection_function=None, **kwargs):
        """Convert all binaries to oneline dataframe."""
        if len(self.binaries) == 0 and len(self.oneline_dfs) == 0:
            return
        is_callable = callable(selection_function)
        holder = []
        if len(self.binaries) > 0:
            for binary in self.binaries:
                if not is_callable or (is_callable
                                       and selection_function(binary)):
                    holder.append(binary.to_oneline_df(**kwargs))
        elif len(self.oneline_dfs) > 0:
            holder.extend(self.oneline_dfs)

        if len(holder) > 0:
            return pd.concat(holder, axis=0, ignore_index=False)

    def find_failed(self,):
        """Find any failed binaries in the population."""
        if len(self) > 0:
            return [b for b in self if b.event == 'FAILED']
        elif len(self.history_dfs) > 0:
            failed_dfs = [f for f in self.history_dfs
                          if f['event'].iloc[-1] == 'FAILED']
            if bool(failed_dfs):
                return pd.concat(failed_dfs, axis=0, ignore_index=False)
            else:
                return failed_dfs

    def generate(self, **kwargs):
        """Generate a binary by drawing from the binary_generator.

        This can be a callable or a generator.
        """
        binary = self.binary_generator.draw_initial_binary(**kwargs)
        self.append(binary)
        return binary

    def from_hdf(self, indices, where=None, restore=False):
        """Load a BinaryStar instance from an hdf file of a saved population.

        Parameters
        ----------
        indices : int, list
            Selects the binaries to load.
        where : str
            Query performed on disk to select history and oneline DataFrames.
        restore : bool
            Restore binaries back to initial conditions.

        """
        if where is None:
            query_str = 'index==indices'
        else:
            query_str = str(where)

        hist = self.store.select(key='history', where=query_str)
        oneline = self.store.select(key='oneline', where=query_str)

        binary_holder = []
        for i in np.unique(hist.index):
            binary = BinaryStar.from_df(
                hist.loc[i],
                extra_columns=self.kwargs.get('extra_columns', []))

            # if the binary has failed
            if bool(oneline.loc[[i]]['FAILED'].values[-1]):
                setattr(binary, 'event', 'FAILED')

            bin_scalars = self.kwargs.get('scalar_names', [])
            s1_scalars = self.kwargs.get(
                'S1_kwargs', {}).get('scalar_names', [])
            s2_scalars = self.kwargs.get(
                'S2_kwargs', {}).get('scalar_names', [])
            if any([bool(bin_scalars), bool(s1_scalars), bool(s2_scalars)]):
                oline_bin = BinaryStar.from_oneline_df(
                        oneline.loc[[i]],
                        extra_columns=self.kwargs.get('extra_columns', [])
                )
                for name in bin_scalars:
                    val = getattr(oline_bin, name)
                    setattr(binary, name, val)
                for name in s1_scalars:
                    val = getattr(oline_bin.star_1, name)
                    setattr(binary.star_1, name, val)
                for name in s2_scalars:
                    val = getattr(oline_bin.star_2, name)
                    setattr(binary.star_2, name, val)

                del oline_bin

            binary_holder.append(binary)
            self.append(binary)

        if restore:
            [b.restore() for b in binary_holder]

        return binary_holder

    def save(self, fname, **kwargs):
        """Save binaries to an hdf file using pandas HDFStore.

        Any object dtype columns not parsed by infer_objects() is converted to
        a string.

        Parameters
        ----------
        fname : str
            Name of hdf file saved.
        mode : {'a', 'w', 'r', 'r+'}, default 'a'
            See pandas HDFStore docs
        complib : {'zlib', 'lzo', 'bzip2', 'blosc'}, default 'zlib'
            Compression library. See HDFStore docs
        complevel : int, 0-9, default 9
            Level of compression. See HDFStore docs
        kwargs : dict
            Arguments for `BinaryStar` methods `to_df` and `to_oneline_df`.

        Returns
        -------
        None
        """
        mode = kwargs.get('mode', 'a')
        complib = kwargs.get('complib', 'zlib')
        complevel = kwargs.get('complevel', 9)

        with pd.HDFStore(fname, mode=mode, complevel=complevel, complib=complib) as store:
            history_df = self.to_df(**kwargs)
            store.append('history', history_df, data_columns=True)

            online_df = self.to_oneline_df(**kwargs)
            store.append('oneline', online_df, data_columns=True)
        
        return


    def __getitem__(self, key):
        """Return the key-th binary."""
        return self.binaries[key]

    def __iter__(self):
        """Iterate the binaries in the population."""
        return iter(self.binaries)

    def __len__(self):
        """Return the number of binaries in the population."""
        return len(self.binaries)

    def __bool__(self):
        """Evaluate as True if binaries have been appended."""
        return len(self) > 0


class BinaryGenerator:
    """Generate binaries to be included in a BinaryPopulation."""

    def __init__(self, sampler=generate_independent_samples,
                 RNG=None, **kwargs):
        """Initialize the BinaryGenerator instance."""
        self._num_gen = 0
        if RNG is None:
            self.RNG = np.random.default_rng()
            self.entropy = self.RNG.bit_generator._seed_seq.entropy
        else:
            assert isinstance(RNG, np.random.Generator)
            self.RNG = RNG
            self.entropy = self.RNG.bit_generator._seed_seq.entropy

        self.kwargs = kwargs.copy()
        self.sampler = sampler
        self.star_formation = kwargs.get('star_formation', 'burst')
        self.binary_fraction_generator =  binary_fraction_value

    def reset_rng(self):
        """Reset the RNG with the stored entropy."""
        self._num_gen = 0
        self.RNG = self.get_original_rng()

    def get_original_rng(self):
        """Return the random-number generator."""
        seq = np.random.SeedSequence(entropy=self.entropy)
        RNG = np.random.default_rng(seed=seq)
        return RNG

    def get_binary_by_iter(self, n=1, **kwargs):
        """Get the nth binary as if n calls were made to draw_intial_binary."""
        RNG = self.get_original_rng()
        original_num_gen = self._num_gen
        if n != 0:  # draw n-1 samples with new original RNG
            self.sampler(
                number_of_binaries=int(n-1), RNG=RNG, **kwargs)
        binary = self.draw_initial_binary(index=n, RNG=RNG, **kwargs)
        self._num_gen = original_num_gen
        return binary

    def draw_initial_samples(self, orbital_scheme='separation', **kwargs):
        """Generate all random varibles."""
        if not ('RNG' in kwargs.keys()):
            kwargs['RNG'] = self.RNG
        # a, e, M_1, M_2, M_0, P 
        sampler_output = self.sampler(orbital_scheme, **kwargs)
        if orbital_scheme == 'separation':
            separation, eccentricity, m1, m2 = sampler_output
            orbital_period = orbital_period_from_separation(separation, m1, m2)
        elif orbital_scheme == 'period':
            orbital_period, eccentricity, m1, m2 = sampler_output
            separation = orbital_separation_from_period(orbital_period, m1, m2)
        else:
            raise ValueError("Allowed orbital schemes: separation or period.")

        # formation times
        N_binaries = len(orbital_period)
        formation_times = get_formation_times(N_binaries, **kwargs)

        #Get the binary_fraction
<<<<<<< HEAD
        binary_fraction = self.binary_fraction_generator(m1=m1,**kwargs)
=======
        binary_fraction = self.binary_fraction_generator(m1=m1, **kwargs)
>>>>>>> 4eaac734

        # indices
        indices = np.arange(self._num_gen, self._num_gen+N_binaries, 1)
        output_dict = {
            'binary_index': indices,
            'binary_fraction':binary_fraction,
            'time': formation_times,
            'separation': separation,
            'eccentricity': eccentricity,
            'orbital_period': orbital_period,
            'S1_mass': m1,
            'S2_mass': m2,
        }
        self._num_gen += N_binaries
        return output_dict

    def draw_initial_binary(self, **kwargs):
        """Return a binary for evolution in a population.

        Parameters
        ----------
        index : int
            Sets binary index. Defaults to number of generated binaries.

        Returns
        -------
        binary : BinaryStar

        """
        sampler_kwargs = kwargs.copy()
        sampler_kwargs['number_of_binaries'] = 1
        sampler_kwargs['RNG'] = kwargs.get('RNG', self.RNG)
        # Randomly generated variables
        output = self.draw_initial_samples(**sampler_kwargs)

        default_index = output['binary_index'].item()
        binary_fraction = output['binary_fraction']
<<<<<<< HEAD
        
=======

>>>>>>> 4eaac734
        if self.RNG.uniform() < binary_fraction:
            formation_time = output['time'].item()
            separation = output['separation'].item()
            orbital_period = output['orbital_period'].item()
            eccentricity = output['eccentricity'].item()
            m1 = output['S1_mass'].item()
            m2 = output['S2_mass'].item()
            Z_div_Zsun = kwargs.get('metallicity', 1.)
            zams_table = {2.: 2.915e-01,
                          1.: 2.703e-01,
                          0.45: 2.586e-01,
                          0.2: 2.533e-01,
                          0.1: 2.511e-01,
                          0.01: 2.492e-01,
                          0.001: 2.49e-01,
                          0.0001: 2.49e-01}
            Y = zams_table[Z_div_Zsun]
            Z = Z_div_Zsun*Zsun
            X = 1. - Z - Y

            binary_params = dict(
                index=kwargs.get('index', default_index),
                time=formation_time,
                state="detached",
                event="ZAMS",
                separation=separation,
                orbital_period=orbital_period,
                eccentricity=eccentricity,
            )
            star1_params = dict(
                mass=m1,
                state="H-rich_Core_H_burning",
                metallicity=Z,
                center_h1=X,
                center_he4=Y,
            )
            star2_params = dict(
                mass=m2,
                state="H-rich_Core_H_burning",
                metallicity=Z,
                center_h1=X,
                center_he4=Y,
            )
            if m1 < 5.55: 
                binary_params['state'] = 'low_mass_binary'
        #If binary_fraction not default a initially single star binary is created.
        else:
            formation_time = output['time'].item()
            separation = np.nan
            orbital_period = np.nan
            eccentricity = np.nan
            m1 = output['S1_mass'].item()
            Z_div_Zsun = kwargs.get('metallicity', 1.)
            zams_table = {2.: 2.915e-01,
                          1.: 2.703e-01,
                          0.45: 2.586e-01,
                          0.2: 2.533e-01,
                          0.1: 2.511e-01,
                          0.01: 2.492e-01,
                          0.001: 2.49e-01,
                          0.0001: 2.49e-01}
            Y = zams_table[Z_div_Zsun]
            Z = Z_div_Zsun*Zsun
            X = 1. - Z - Y

            binary_params = dict(
                index=kwargs.get('index', default_index),
                time=formation_time,
                state="initially_single_star",
                event="ZAMS",
                separation=separation,
                orbital_period=orbital_period,
                eccentricity=eccentricity,
            )
            star1_params = dict(
                mass = m1,
                state="H-rich_Core_H_burning",
                metallicity=Z,
                center_h1=X,
                center_he4=Y,
            )
            star2_params = properties_massless_remnant()


        binary = BinaryStar(**binary_params,
                            star_1=SingleStar(**star1_params),
                            star_2=SingleStar(**star2_params))
        return binary

    def __repr__(self,):
        """Report key properties of the BinaryGenerator instance."""
        s = "<{}.{} at {}>\n".format(
            self.__class__.__module__, self.__class__.__name__, hex(id(self))
        )
        s += 'RNG: {}\n'.format(repr(self.RNG))
        s += 'entropy: {}\n'.format(self.entropy)
        for key, arg in self.kwargs.items():
            s += "{}: {}\n".format(key, arg)
        return s<|MERGE_RESOLUTION|>--- conflicted
+++ resolved
@@ -43,12 +43,8 @@
 from posydon.binary_evol.simulationproperties import SimulationProperties
 from posydon.popsyn.star_formation_history import get_formation_times
 
-<<<<<<< HEAD
-from posydon.popsyn.independent_sample import generate_independent_samples,binary_fraction_value
-=======
 from posydon.popsyn.independent_sample import (generate_independent_samples,
                                                binary_fraction_value)
->>>>>>> 4eaac734
 from posydon.utils.common_functions import (orbital_period_from_separation,
                                             orbital_separation_from_period)
 from posydon.popsyn.defaults import default_kwargs
@@ -772,11 +768,7 @@
         formation_times = get_formation_times(N_binaries, **kwargs)
 
         #Get the binary_fraction
-<<<<<<< HEAD
-        binary_fraction = self.binary_fraction_generator(m1=m1,**kwargs)
-=======
         binary_fraction = self.binary_fraction_generator(m1=m1, **kwargs)
->>>>>>> 4eaac734
 
         # indices
         indices = np.arange(self._num_gen, self._num_gen+N_binaries, 1)
@@ -814,11 +806,6 @@
 
         default_index = output['binary_index'].item()
         binary_fraction = output['binary_fraction']
-<<<<<<< HEAD
-        
-=======
-
->>>>>>> 4eaac734
         if self.RNG.uniform() < binary_fraction:
             formation_time = output['time'].item()
             separation = output['separation'].item()
