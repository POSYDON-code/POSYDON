--- conflicted
+++ resolved
@@ -687,41 +687,12 @@
         -------
         None
         """
-<<<<<<< HEAD
-        def set_dtypes_oneline(data):
-            """Change the dtypes for consistency in saving."""
-            for col in data.columns:
-                if 'natal_kick_array' in col:
-                    # First convert None's to NaN's
-                    # data[col][data[col] == 'None'] = np.nan
-                    data.loc[data[col] == 'None', col] = np.nan
-
-                    # Next, convert dtype
-                    data = data.astype({col: np.float64})
-
-            return data
-
-        with pd.HDFStore(fname, mode=mode) as store:
-            
-            history_df = self.to_df(**kwargs)
-           
-
-            # Set dtypes for saving
-            history_df = history_df.infer_objects()
-
-            object_to_str = {name: 'str' for i, name
-                             in enumerate(history_df.columns)
-                             if history_df.iloc[:, i].dtype == 'object'}
-            history_df = history_df.astype(object_to_str)
-
-=======
         mode = kwargs.get('mode', 'a')
         complib = kwargs.get('complib', 'zlib')
         complevel = kwargs.get('complevel', 9)
 
         with pd.HDFStore(fname, mode=mode, complevel=complevel, complib=complib) as store:
             history_df = self.to_df(**kwargs)
->>>>>>> cc0e2a50
             store.append('history', history_df, data_columns=True)
 
             online_df = self.to_oneline_df(**kwargs)
