--- conflicted
+++ resolved
@@ -327,11 +327,7 @@
 
                 try:
                     binary.evolve()
-<<<<<<< HEAD
-                    
-=======
-
->>>>>>> ceacdb21
+
                 except POSYDONError as posydon_error:
                     set_binary_to_failed(binary)
                     binary.traceback = traceback.format_exc()
@@ -347,14 +343,8 @@
                     e.add_note(initial_condition_message(binary))
                     traceback.print_exception(e)
 
-<<<<<<< HEAD
             #if len(w) > 0:
             #    binary.warning_message = [x.message for x in w]
-=======
-                if len(w) > 0:
-                    warnings.simplefilter("always")
-                    binary.warning_message = [x.message for x in w]
->>>>>>> ceacdb21
 
             if breakdown_to_df:
                 self.manager.breakdown_to_df(binary, **self.kwargs)
