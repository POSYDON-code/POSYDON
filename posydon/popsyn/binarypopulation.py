--- conflicted
+++ resolved
@@ -513,6 +513,7 @@
 
         if file_name:
             self.store_file = file_name
+            self.store_file = file_name
 
     def append(self, binary):
         """Add a binary instance internaly."""
@@ -640,11 +641,7 @@
         with pd.HDFStore(self.store_file, mode='r') as store:
             hist = store.select(key='history', where=query_str)
             oneline = store.select(key='oneline', where=query_str)
-<<<<<<< HEAD
         
-=======
-
->>>>>>> 7d084b6b
         binary_holder = []
         for i in np.unique(hist.index):
             binary = BinaryStar.from_df(
