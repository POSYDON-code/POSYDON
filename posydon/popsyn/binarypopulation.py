"""Create, evolve and save a binary star population.

Large populations are RAM limited when holding an arbitrary
number of BinaryStar instances. Therefore, by default the BinaryPopulation
will generate binaries, evolve, and try to save them to disk one at a time.

Create a BinaryPopulation instance from an inifile:
I. CREATING A POPULATION
------------------------
a) One-liner for creating a BinaryPopulation from an inifile:

> BinaryPopulation.from_ini('<PATH_TO_POSYDON>' \
            '/posydon/popsyn/population_params_default.ini')
"""


__authors__ = [
    "Kyle Akira Rocha <kylerocha2024@u.northwestern.edu>",
    "Jeffrey Andrews <jeffrey.andrews@northwestern.edu>",
    "Konstantinos Kovlakas <Konstantinos.Kovlakas@unige.ch>",
    "Devina Misra <devina.misra@unige.ch>",
    "Simone Bavera <Simone.Bavera@unige.ch>",
    "Max Briel <max.briel@unige.ch>",
    "Matthias Kruckow <Matthias.Kruckow@unige.ch>",
]


__credits__ = ["Nam Tran <tranhn03@gmail.com>"]

import signal
import pandas as pd
import numpy as np
import traceback
import atexit
import os
from tqdm import tqdm
import psutil
import sys

if 'posydon.binary_evol.binarystar' not in sys.modules.keys():
    from posydon.binary_evol.binarystar import BinaryStar
from posydon.binary_evol.singlestar import (SingleStar,properties_massless_remnant)
from posydon.binary_evol.simulationproperties import SimulationProperties

from posydon.popsyn.star_formation_history import get_formation_times

from posydon.popsyn.independent_sample import generate_independent_samples
from posydon.popsyn.sample_from_file import (get_samples_from_file,
                                             get_kick_samples_from_file)
from posydon.popsyn.normalized_pop_mass import initial_total_underlying_mass
from posydon.popsyn.defaults import default_kwargs

from posydon.popsyn.io import binarypop_kwargs_from_ini
from posydon.utils.constants import Zsun
from posydon.utils.posydonerror import POSYDONError
from posydon.utils.posydonwarning import (Pwarn, Catch_POSYDON_Warnings)
from posydon.utils.common_functions import (orbital_period_from_separation, orbital_separation_from_period, 
                                            set_binary_to_failed)

saved_ini_parameters = ['metallicity',
                        "number_of_binaries",
                   'binary_fraction_scheme',
                   'binary_fraction_const',
                   'star_formation',
                   'max_simulation_time',
                   'primary_mass_scheme',
                   'primary_mass_min',                              
                   'primary_mass_max',                                  
                   'secondary_mass_scheme',
                   'secondary_mass_min',
                   'secondary_mass_max',
                   'orbital_scheme',
                   'orbital_period_scheme',
                   'orbital_period_min',
                   'orbital_period_max',
                   'eccentricity_scheme']


HISTORY_MIN_ITEMSIZE = {'state': 30, 'event': 25, 'step_names': 21,
                        'S1_state': 31, 'S2_state': 31,
                        'mass_transfer_case': 16,
                        'S1_SN_type': 5, 'S2_SN_type': 5}
ONELINE_MIN_ITEMSIZE = {'state_i': 30, 'state_f': 30,
                        'event_i': 10, 'event_f': 31,
                        'step_names_i': 21, 'step_names_f': 21,
                        'S1_state_i': 31, 'S1_state_f': 31,
                        'S2_state_i': 31, 'S2_state_f': 31,
                        'mass_transfer_case_i': 7, 'mass_transfer_case_f': 20,
                        'S1_SN_type': 5, 'S2_SN_type': 5,
                        'interp_class_HMS_HMS' : 20, 'interp_class_CO_HeMS' : 15,
                        'interp_class_CO_HMS_RLO' : 15, 'interp_class_CO_HeMS_RLO' : 15,
                        'mt_history_HMS_HMS' : 40, 'mt_history_CO_HeMS' : 40,
                        'mt_history_CO_HMS_RLO' : 40, 'mt_history_CO_HeMS_RLO' : 40,
                        'culmulative_mt_case_HMS_HMS': 40, 'culmulative_mt_case_CO_HeMS': 40,
                        'culmulative_mt_case_CO_HMS_RLO': 40, 'culmulative_mt_case_CO_HeMS_RLO': 40,
                        }

# BinaryPopulation will enforce a constant metallicity accross all steps that
# load stellar or binary models by checked this list of steps.
STEP_NAMES_LOADING_GRIDS = [
    'step_HMS_HMS', 'step_CO_HeMS', 'step_CO_HMS_RLO', 'step_CO_HeMS_RLO', 'step_HMS_HMS_RLO',
    'step_detached','step_isolated','step_disrupted','step_initially_single', 'step_merged'
]


class BinaryPopulation:
    """Handle a binary star population."""

    def __init__(self, **kwargs):
        """Initialize the binary population object.

        Parameters
        ----------
        number_of_binaries : int
            Size of the population
        population_properties : SimulationProperties
            Instance of simulationproperties holding steps.
        """
        # Set population kwargs - first set defaults, then add updates
        self.kwargs = default_kwargs.copy()
        for key, arg in kwargs.items():
            self.kwargs[key] = arg
        self.number_of_binaries = self.kwargs.get('number_of_binaries')
        self.population_properties = self.kwargs.get('population_properties',
                                                     SimulationProperties())
        atexit.register(lambda: BinaryPopulation.close(self))
        self.metallicity = self.kwargs.get('metallicity', 1)

        # grab all metallicities in population or use single metallicity
        self.metallicities = self.kwargs.get('metallicities', [self.metallicity])

        # force the metallicity on to the simulation properties
        for key in STEP_NAMES_LOADING_GRIDS:
            if key in self.population_properties.kwargs:
                self.population_properties.kwargs[key][1].update({'metallicity': self.metallicity})
                          

        self.population_properties.max_simulation_time = self.kwargs.get(
            'max_simulation_time')  # years
        
        self.history_verbose = self.kwargs.get("history_verbose", False)

        self.entropy = self.kwargs.get('entropy', None)
        seq = np.random.SeedSequence(entropy=self.entropy)

        self.comm = self.kwargs.pop('comm', None)
        self.JOB_ID = self.kwargs.pop('JOB_ID', None)
        if self.comm is not None and self.JOB_ID is not None:
            raise ValueError('MPI and Job array runs are not compatible.')
        # local MPI run
        elif self.comm is not None:
            # To guarantee reproducibility, we need to set the seed sequence
            # to be the same across all processes.
            if self.entropy is None:
                raise ValueError('A local MPI run requires an entropy value to be set.')

            self.rank = self.comm.Get_rank()
            self.size = self.comm.Get_size()
            # Make seed sequence unique per metallicity
            met_shift = self.metallicities.index(self.metallicity)
            seq = np.random.SeedSequence(entropy=self.entropy + met_shift)
            seed_seq = [i for i in seq.spawn(self.size)][self.rank]

        # Job array runs
        elif self.JOB_ID is not None:
            self.rank = self.kwargs.pop('RANK', None)
            self.size = self.kwargs.pop('size', None)
            # Make sure each of the processes has the same entropy
            # But unique per metallicity
            if self.entropy is None:
                met_shift = self.metallicities.index(self.metallicity)
                seq = np.random.SeedSequence(entropy=self.JOB_ID + met_shift)
            # Split the seed sequence between processes for uniqueness
            seed_seq = [i for i in seq.spawn(self.size)][self.rank]
        else:
            seed_seq = seq

        self.RNG = np.random.default_rng(seed=seed_seq)
        self.kwargs['RNG'] = self.RNG
        self.entropy = self.RNG.bit_generator._seed_seq.entropy
        self.kwargs['entropy'] = self.entropy

        self.manager = PopulationManager(**self.kwargs)

        # use manager methods
        self.to_df = self.manager.to_df
        self.to_oneline_df = self.manager.to_oneline_df
        self.find_failed = self.manager.find_failed

    @classmethod
    def from_ini(cls, path, verbose=False):
        """Create a BinaryPopulation instance from an inifile.

        Parameters
        ----------
        path : str
            Path to an inifile to load in.

        verbose : bool
            Print useful info.

        Returns
        -------
        BinaryPopulation
            A new instance of a BinaryPopulation.
        """
        kwargs = binarypop_kwargs_from_ini(path, verbose=verbose)
        return cls(**kwargs)

    def evolve(self, **kwargs):
        """Evolve a binary population.

        Parameters
        ----------
        indices : list, optional
            Custom binary indices to use. Default is range(number_of_binaries).
            If running with MPI, indices are split between processes if given.
        breakdown_to_df : bool, True
            Breakdown a binary after evolution, converting to dataframe and
            removing the binary instance from memory.
        tqdm : bool, False
            Show tqdm progress bar during evolution.
        optimize_ram : bool, False
            If True, dump binary data during evolve to save RAM.

        Returns
        -------
        None
        """
        # combine kw defined at init and any passed here
        kw = {**self.kwargs, **kwargs}
        tqdm_bool = kw.get('tqdm', False)
        breakdown_to_df_bool = kw.get('breakdown_to_df', True)
        optimize_ram = kw.get('optimize_ram', False)
        from_hdf_bool = kw.get('from_hdf', False)

        if self.JOB_ID is None and self.comm is None:   # do regular evolution
            indices = kw.get('indices',
                             list(range(self.number_of_binaries)))
            params = {'indices':indices,
                      'tqdm':tqdm_bool,
                      'breakdown_to_df':breakdown_to_df_bool,
                      'optimize_ram':optimize_ram,
                      'from_hdf':from_hdf_bool}
            self.kwargs.update(params)

            self._safe_evolve(**self.kwargs)
        else:
            # do local MPI or cluster job array evolution
            indices = kw.get('indices',
                            list(range(self.number_of_binaries)))
            indices_split = np.array_split(indices, self.size)
            batch_indices = indices_split[self.rank]
            mpi_tqdm_bool = True if (tqdm_bool and self.rank == 0) else False

            params = {'indices':batch_indices,
                      'tqdm':mpi_tqdm_bool,
                      'breakdown_to_df':breakdown_to_df_bool,
                      'optimize_ram':optimize_ram,
                      'from_hdf':from_hdf_bool}
            self.kwargs.update(params)
            self._safe_evolve(**self.kwargs)

    def _safe_evolve(self, **kwargs):
        """Evolve binaries in a population, catching warnings/exceptions."""
        if not self.population_properties.steps_loaded:
            # Enforce the same metallicity for all grid steps
            for step_name, tup in self.population_properties.kwargs.items():

                if step_name in STEP_NAMES_LOADING_GRIDS:
                    step_function, step_kwargs = tup # unpack params
                    step_kwargs['metallicity'] = self.kwargs.get('metallicity', 1)

                    # update the step kwargs, override metallicity
                    modified_tup = (step_function, step_kwargs)
                    self.population_properties.kwargs[step_name] = modified_tup

            self.population_properties.load_steps()

        indices = kwargs.get('indices', list(range(self.number_of_binaries)))

        indices_for_iter = (tqdm(indices) if kwargs.get('tqdm', False)
                            else indices)
        breakdown_to_df = kwargs.get('breakdown_to_df', True)
        optimize_ram = kwargs.get("optimize_ram", True)
        ram_per_cpu = kwargs.get("ram_per_cpu", None)

        if optimize_ram:
            dump_rate = kwargs.get(
                "dump_rate", int(len(indices_for_iter) / 10))
            dump_rate = np.max([dump_rate, 1])

        # Set temporary directory for population batches
        temp_directory = os.path.abspath(
            kwargs.get("temp_directory", "batches"))
        self.kwargs['temp_directory'] = temp_directory

        kw = self.kwargs.copy()

        # Create temporary directory if it doesn't exist
        # Built to handle MPI
        if self.JOB_ID is None and self.comm is None:
            if not os.path.exists(temp_directory):
                os.makedirs(temp_directory)
        else:
            # Create a directory for parallel runs
            if not os.path.exists(temp_directory):
                try:
                    os.makedirs(temp_directory)
                except FileExistsError:
                    pass

        filenames = []

        for j, index in enumerate(indices_for_iter):

            if kwargs.get('from_hdf', False):
                #generator
                binary = self.manager.from_hdf(index, restore=True).pop()
            else:
                binary = self.manager.generate(index=index, **self.kwargs)
            binary.properties = self.population_properties

            # catch POSYDON warnings: record them to be possibly printed at
            # then and of the "with" context; use a new registry for this
            # context instead of the global one
            with Catch_POSYDON_Warnings(record=True, own_registry=True) as cpw:
                       
                try:
                    binary.evolve()

                except POSYDONError as posydon_error:
                    set_binary_to_failed(binary)
                    binary.traceback = traceback.format_exc()

                    if self.kwargs.get("error_checking_verbose", False):
                        posydon_error.add_note(binary.initial_condition_message())
                        traceback.print_exception(posydon_error)

                except Exception as e:
                    set_binary_to_failed(binary)
                    binary.traceback = traceback.format_exc()

                    e.add_note(binary.initial_condition_message())
                    traceback.print_exception(e)
                
                # If a binary has failed, the signal alarm for a step duration
                # will not be disabled, so we need to disable it here.
                signal.alarm(0)
                
                # record if there were warnings caught during the binary
                # evolution, this is needed to update the WARNINGS column in
                # the oneline dataframe; this will only be updated if POSYDON
                # warnings occur, NOT general python warnings      
                if cpw.got_called():
                    binary.warnings = True
                
                # if the user wants to print all POSYDON warnings to stderr
                # (warnings_verbose=True), no action is needed, because it will
                # be printed at the end of the "with" context; to avoid the
                # printing clear the warnings cache before the end of the
                # context
                if not self.kwargs.get("warnings_verbose", False):
                    cpw.reset_cache()


            # remove binaries from manager.binaries and store data in DataFrames
            if breakdown_to_df:
                self.manager.breakdown_to_df(binary, **self.kwargs)

            # Save data at some frequency
            if (optimize_ram
                    and j % dump_rate == 0 and j != 0 and ram_per_cpu is None):

                # Create filenames for each batch
                if(self.JOB_ID is None and self.comm is None):
                    path = os.path.join(temp_directory, f"{j}_evolution.batch")
                else:
                    path = os.path.join(temp_directory,
                                        f"{j}_evolution.batch.{self.rank}")

                # save binaries to disk for RAM optimization
                self.manager.save(path, mode="w", **kw)
                filenames.append(path)

                # if optimize RAM, clear DataFrames or remove binaries
                if(breakdown_to_df):
                    self.manager.clear_dfs()
                else:
                    self.manager.remove(self.manager.binaries.copy())

            # Check to see if used memory is greater than 99% of allowed memory
            # rss gives memory usage in bytes, so divide by 2^30 to get GBs
            elif (optimize_ram and ram_per_cpu is not None
                  and psutil.Process().memory_info().rss / (1024**3)
                  >= 0.9 * ram_per_cpu):

                if(self.JOB_ID is None and self.comm is None):
                    path = os.path.join(temp_directory, f"{j}_evolution.batch")
                else:
                    path = os.path.join(temp_directory,
                                        f"{j}_evolution.batch.{self.rank}")

                # save binaries to disk for RAM optimization
                self.manager.save(path, mode="w", **kw)
                filenames.append(path)

                if(breakdown_to_df):
                    self.manager.clear_dfs()
                else:
                    self.manager.remove(self.manager.binaries.copy())


        # handling case if dump rate is not multiple of population size
        if ((len(self.manager.binaries) != 0
                or len(self.manager.history_dfs) != 0)
                and optimize_ram):

            if(self.JOB_ID is None and self.comm is None):
                path = os.path.join(temp_directory, "leftover_evolution.batch")
            else:
                path = os.path.join(temp_directory,
                                    f"leftover_evolution.batch.{self.rank}")

            # save binaries to disk for RAM optimization
            self.manager.save(path, mode="w", **kw)
            filenames.append(path)

            if(breakdown_to_df):
                self.manager.clear_dfs()
            else:
                self.manager.remove(self.manager.binaries.copy())

        # save by either combining dump files if optimize_ram = True...
        if optimize_ram:
            # combining files
            if self.JOB_ID is None and self.comm is None:
                self.combine_saved_files(os.path.join(temp_directory,
                                                      "evolution.combined.h5"),
                                         filenames, mode = "w")
            else:
                self.combine_saved_files(
                    os.path.join(temp_directory,
                                 f"evolution.combined.{self.rank}.h5"),
                    filenames, mode = "w")

        # ...or just save the population to a single file (if breakdown_to_df = False)
        elif (not breakdown_to_df):
            if self.JOB_ID is None and self.comm is None:
                self.manager.save(os.path.join(temp_directory,
                                               "evolution.combined.h5"),
                                  mode='w',
                                  **kwargs)
            else:
                self.manager.save(
                    os.path.join(temp_directory,
                                 f"evolution.combined.{self.rank}.h5"),
                    mode='w', **kwargs)

    def save(self, save_path, **kwargs):
        """Save BinaryPopulation to hdf file."""
        optimize_ram = self.kwargs['optimize_ram']
        temp_directory = self.kwargs['temp_directory']
        mode = self.kwargs.get('mode', 'a')

        if self.JOB_ID is None and self.comm is None:
            if optimize_ram:
                os.rename(os.path.join(temp_directory, "evolution.combined.h5"),
                          save_path)
            else:
                self.manager.save(save_path, mode=mode, **kwargs)
        else:
            absolute_filepath = os.path.abspath(save_path)
            dir_name = os.path.dirname(absolute_filepath)
            file_name = os.path.basename(absolute_filepath)
            # get the temporary files in the directory
            tmp_files = [os.path.join(temp_directory, f)     \
                         for f in os.listdir(temp_directory) \
                            if os.path.isfile(os.path.join(temp_directory, f))]

            if os.path.isdir(absolute_filepath):
                file_name = 'backup_save_pop_data.h5'
                file_path = os.path.join(dir_name, file_name)
                Pwarn('The provided path is a directory - saving '
                              'to {0} instead.'.format(file_path), "ReplaceValueWarning")

            self.combine_saved_files(absolute_filepath, tmp_files, **kwargs)

    def make_temp_fname(self):
        """Get a valid filename for the temporary file."""
        temp_directory = self.kwargs['temp_directory']
        return os.path.join(temp_directory, f"evolution.combined.{self.rank}.h5")
        # return os.path.join(dir_name, '.tmp{}_'.format(rank) + file_name)

    def combine_saved_files(self, absolute_filepath, file_names, **kwargs):
        """Combine various temporary files in a given folder.

        Parameters
        ----------
        absolute_filepath : str
            Absolute path to the file to be saved.
        file_names : list
            List of absolute paths to the temporary files.

        """
        dir_name = os.path.dirname(absolute_filepath)

        history_cols = pd.read_hdf(file_names[0], key='history').columns
        oneline_cols = pd.read_hdf(file_names[0], key='oneline').columns

        #history_tmp = pd.read_hdf(file_names[0], key='history')

        history_min_itemsize = {key: val for key, val in
                                HISTORY_MIN_ITEMSIZE.items()
                                if key in history_cols}
        oneline_min_itemsize = {key: val for key, val in
                                ONELINE_MIN_ITEMSIZE.items()
                                if key in oneline_cols}
        mode = kwargs.get('mode', 'a')
        complib = kwargs.get('complib', 'zlib')
        complevel = kwargs.get('complevel', 9)
        
        
        with pd.HDFStore(absolute_filepath, mode=mode, complevel=complevel, complib=complib) as store:
            simulated_mass = 0.0
            simulated_mass_single = 0.0
            simulated_mass_binaries = 0.0
            number_of_systems=0
            
            for f in file_names:
                # strings itemsize set by first append max value,
                # which may not be largest string
                try:
                    store.append('history', pd.read_hdf(f, key='history'),
                                 min_itemsize=history_min_itemsize)
                    
                    oneline = pd.read_hdf(f, key='oneline')
                    
                    # split weight between single and binary stars
                    mask = oneline["state_i"] == "initially_single_star"
                    filtered_data_single = oneline[mask]
                    filtered_data_binaries = oneline[~mask]
                    
                    simulated_mass_binaries += np.nansum(filtered_data_binaries[["S1_mass_i", "S2_mass_i"]].to_numpy())
                    simulated_mass_single += np.nansum(filtered_data_single[["S1_mass_i"]].to_numpy())
                    simulated_mass = simulated_mass_single + simulated_mass_binaries
                       
                    if 'metallicity' not in oneline.columns:
                        met_df = pd.DataFrame(data={'metallicity': [self.metallicity] * len(oneline)}, index=oneline.index)
                        oneline = pd.concat([oneline, met_df], axis=1)
                    
                    number_of_systems += len(oneline)
                    
                    store.append('oneline', oneline,
                                 min_itemsize=oneline_min_itemsize)
                    
                except Exception:
                    print(traceback.format_exc(), flush=True)
        
            # store population metadata
            tmp_df = pd.DataFrame()
            for c in saved_ini_parameters:
                tmp_df[c] = [self.kwargs[c]]
            store.append('ini_parameters', tmp_df)
            
            tmp_df = pd.DataFrame(
                index=[self.metallicity],
                data={'simulated_mass': simulated_mass,
                      'simulated_mass_single': simulated_mass_single,
                      'simulated_mass_binaries': simulated_mass_binaries,
                      'number_of_systems': number_of_systems})
            tmp_df.index.name = 'metallicity'
            store.append('mass_per_metallicity', tmp_df)
        
        # only remove the files once they've been written to the new file
        for f in file_names:
            os.remove(f)

    def close(self):
        """Close loaded h5 files from SimulationProperties."""
        self.population_properties.close()

    def __getstate__(self):
        """Prepare the BinaryPopulation to be 'pickled'."""
        # In order to be generally picklable, we need to discard the
        # communication object before picking
        d = self.__dict__
        d['comm'] = None
        prop = d['population_properties']
        if prop.steps_loaded:
            prop.close()
        return d

    def __iter__(self):
        """Iterate the binaries."""
        return iter(self.manager)

    def __getitem__(self, key):
        """Get the k-th binary."""
        return self.manager[key]

    def __len__(self):
        """Get the number of binaries in the population."""
        return len(self.manager)

    def __repr__(self):
        """Report key properties of the object."""
        s = "<{}.{} at {}>\n".format(
            self.__class__.__module__, self.__class__.__name__, hex(id(self))
        )
        for key, arg in self.kwargs.items():
            s += "{}: {}\n".format(key, arg)
        return s


class PopulationManager:
    """Manage a population of binaries."""

    def __init__(self, file_name=None, **kwargs):
        """Initialize a PopulationManager instance."""
        self.kwargs = kwargs.copy()
        self.binaries = []
        self.indices = []
        self.history_dfs = []
        self.oneline_dfs = []

        if (('read_samples_from_file' in self.kwargs) and
            (self.kwargs['read_samples_from_file'] != '')):
            self.binary_generator = BinaryGenerator(\
                                     sampler=get_samples_from_file, **kwargs)
        else:
            self.binary_generator = BinaryGenerator(\
                                     sampler=generate_independent_samples,\
                                     **kwargs)
        self.entropy = self.binary_generator.entropy

        if file_name:
            self.store_file = file_name
            self.store_file = file_name

    def append(self, binary):
        """Add a binary instance internaly."""
        if isinstance(binary, (list, np.ndarray)):
            self.indices.append([b.index for b in binary])
            self.binaries.extend(list(binary))
        elif isinstance(binary, BinaryStar):
            self.indices.append(binary.index)
            self.binaries.append(binary)
        else:
            raise ValueError('Must be BinaryStar or list of BinaryStars')

    def remove(self, binary):
        """Remove a binary instance."""
        if isinstance(binary, (list, np.ndarray)):
            for b in binary:
                self.binaries.remove(b)
                self.indices.remove(b.index)

        elif isinstance(binary, BinaryStar):
            self.binaries.remove(binary)
            self.indices.remove(binary.index)

        else:
            raise ValueError('Must be BinaryStar or list of BinaryStars')

    def clear_dfs(self):
        """Remove all dfs."""
        self.history_dfs = []
        self.oneline_dfs = []

    def breakdown_to_df(self, binary, **kwargs):
        """Breakdown to a pandas DataFrame.

        Breakdown a binary into more convenient data type, store it, and
        remove the BinaryStar instance from self.

        """
        try:
            history = binary.to_df(**kwargs)
            self.history_dfs.append(history)
            oneline = binary.to_oneline_df(**kwargs)
            self.oneline_dfs.append(oneline)
            self.remove(binary)

        except Exception as err:
            print("Error during breakdown of {0}:\n{1}".
                  format(str(binary), err))

    def to_df(self, selection_function=None, **kwargs):
        """Convert all binaries to dataframe."""
        
        if len(self.binaries) == 0 and len(self.history_dfs) == 0:
            return
        
        is_callable = callable(selection_function)
        holder = []
        
        if len(self.binaries) > 0:
            for binary in self.binaries:
                if not is_callable or (is_callable
                                       and selection_function(binary)):
                    holder.append(binary.to_df(**kwargs))
        
        elif len(self.history_dfs) > 0:
            holder.extend(self.history_dfs)

        if len(holder) > 0:
            return pd.concat(holder, axis=0, ignore_index=False)

    def to_oneline_df(self, selection_function=None, **kwargs):
        """Convert all binaries to oneline dataframe."""
        if len(self.binaries) == 0 and len(self.oneline_dfs) == 0:
            return
        is_callable = callable(selection_function)
        holder = []
        if len(self.binaries) > 0:
            for binary in self.binaries:
                if not is_callable or (is_callable
                                       and selection_function(binary)):
                    holder.append(binary.to_oneline_df(**kwargs))

        elif len(self.oneline_dfs) > 0:
            holder.extend(self.oneline_dfs)

        if len(holder) > 0:
            return pd.concat(holder, axis=0, ignore_index=False)

    def find_failed(self,):
        """Find any failed binaries in the population."""
        if len(self) > 0:
            return [b for b in self if b.event == 'FAILED']
        elif len(self.history_dfs) > 0:
            failed_dfs = [f for f in self.history_dfs
                          if f['event'].iloc[-1] == 'FAILED']
            if bool(failed_dfs):
                return pd.concat(failed_dfs, axis=0, ignore_index=False)
            else:
                return failed_dfs

    def generate(self, **kwargs):
        """Generate a binary by drawing from the binary_generator.

        This can be a callable or a generator.
        """
        binary = self.binary_generator.draw_initial_binary(**kwargs)
        self.append(binary)
        return binary

    def from_hdf(self, indices=None, where=None, restore=False):
        """Load a BinaryStar instance from an hdf file of a saved population.

        Parameters
        ----------
        indices : int, list
            Selects the binaries to load.
        where : str
            Query performed on disk to select history and oneline DataFrames.
        restore : bool
            If true, restore binaries back to initial conditions.

        """
        # check if numpy64, since where does not support this
        if isinstance(indices, np.int64):
            indices = int(indices)

        if where is None:
            if indices is None:
                raise ValueError("You must specify either the binary indices or a query string "
                                 "to read from file.")               
            else:
                query_str = 'index==indices'                
        else:
            query_str = str(where)

        with pd.HDFStore(self.store_file, mode='r') as store:
            hist = store.select(key='history', where=query_str)
            oneline = store.select(key='oneline', where=query_str)
        
        binary_holder = []
        for i in np.unique(hist.index):
            binary = BinaryStar.from_df(
                hist.loc[[i]],
                extra_columns=self.kwargs.get('extra_columns', []))

            # if the binary has failed
            if bool(oneline.loc[[i]]['FAILED'].values[-1]):
                setattr(binary, 'event', 'FAILED')

            bin_scalars = self.kwargs.get('scalar_names', [])
            s1_scalars = self.kwargs.get(
                'S1_kwargs', {}).get('scalar_names', [])
            s2_scalars = self.kwargs.get(
                'S2_kwargs', {}).get('scalar_names', [])
            if any([bool(bin_scalars), bool(s1_scalars), bool(s2_scalars)]):
                oline_bin = BinaryStar.from_oneline_df(
                        oneline.loc[[i]],
                        extra_columns=self.kwargs.get('extra_columns', [])
                )
                for name in bin_scalars:
                    val = getattr(oline_bin, name)
                    setattr(binary, name, val)
                for name in s1_scalars:
                    val = getattr(oline_bin.star_1, name)
                    setattr(binary.star_1, name, val)
                for name in s2_scalars:
                    val = getattr(oline_bin.star_2, name)
                    setattr(binary.star_2, name, val)

                del oline_bin

            binary_holder.append(binary)
            self.append(binary)

        if restore:
            [b.restore() for b in binary_holder]

        return binary_holder

    def save(self, fname, **kwargs):
        """Save binaries to an hdf file using pandas HDFStore.

        Any object dtype columns not parsed by infer_objects() is converted to
        a string.

        Parameters
        ----------
        fname : str
            Name of hdf file saved.
        mode : {'a', 'w', 'r', 'r+'}, default 'a'
            See pandas HDFStore docs
        complib : {'zlib', 'lzo', 'bzip2', 'blosc'}, default 'zlib'
            Compression library. See HDFStore docs
        complevel : int, 0-9, default 9
            Level of compression. See HDFStore docs
        kwargs : dict
            Arguments for `BinaryStar` methods `to_df` and `to_oneline_df`.

        Returns
        -------
        None
        """
        # needed for metadata
        self.metallicity = self.binary_generator.Z_div_Zsun

        mode = kwargs.get('mode', 'a')
        complib = kwargs.get('complib', 'zlib')
        complevel = kwargs.get('complevel', 9)

        with pd.HDFStore(fname, mode=mode, complevel=complevel, complib=complib) as store:

            simulated_mass = 0.0
            simulated_mass_single = 0.0
            simulated_mass_binaries = 0.0
            number_of_systems=0

            history_df = self.to_df(**kwargs)
            store.append('history', history_df)

            kwargs['S1_kwargs'] = {"only_select_columns": ["mass"]}
            kwargs['S2_kwargs'] = {"only_select_columns": ["mass"]}
            oneline_df = self.to_oneline_df(**kwargs)

            try:

                # split weight between single and binary stars
                mask = oneline_df["state_i"] == "initially_single_star"
                filtered_data_single = oneline_df[mask]
                filtered_data_binaries = oneline_df[~mask]

                simulated_mass_binaries += np.nansum(filtered_data_binaries[["S1_mass_i", "S2_mass_i"]].to_numpy())
                simulated_mass_single += np.nansum(filtered_data_single[["S1_mass_i"]].to_numpy())
                simulated_mass = simulated_mass_single + simulated_mass_binaries

                if 'metallicity' not in oneline_df.columns:
                    met_df = pd.DataFrame(data={'metallicity': [self.metallicity] * len(oneline_df)}, index=oneline_df.index)
                    oneline_df = pd.concat([oneline_df, met_df], axis=1)

                number_of_systems += len(oneline_df)

                store.append('oneline', oneline_df)

            except Exception:
                print(traceback.format_exc(), flush=True)
            
            tmp_df = pd.DataFrame(
                index=[self.metallicity],
                data={'simulated_mass': simulated_mass,
                      'simulated_mass_single': simulated_mass_single,
                      'simulated_mass_binaries': simulated_mass_binaries,
                      'number_of_systems': number_of_systems})
            tmp_df.index.name = 'metallicity'
            store.append('mass_per_metallicity', tmp_df)

            # store population metadata
            tmp_df = pd.DataFrame()
            for c in saved_ini_parameters:
                tmp_df[c] = [self.kwargs[c]]
            store.append('ini_parameters', tmp_df)

        return


    def __getitem__(self, key):
        """Return the key-th binary."""
        return self.binaries[key]

    def __iter__(self):
        """Iterate the binaries in the population."""
        return iter(self.binaries)

    def __len__(self):
        """Return the number of binaries in the population."""
        return len(self.binaries)

    def __bool__(self):
        """Evaluate as True if binaries have been appended."""
        return len(self) > 0


class BinaryGenerator:
    """Generate binaries to be included in a BinaryPopulation."""

    def __init__(self, sampler=generate_independent_samples,
                 RNG=None, **kwargs):
        """Initialize the BinaryGenerator instance."""
        self._num_gen = 0
        if RNG is None:
            self.RNG = np.random.default_rng()
            self.entropy = self.RNG.bit_generator._seed_seq.entropy
        else:
            assert isinstance(RNG, np.random.Generator)
            self.RNG = RNG
            self.entropy = self.RNG.bit_generator._seed_seq.entropy

        self.kwargs = kwargs.copy()
        self.sampler = sampler
        self.star_formation = kwargs.get('star_formation', 'burst')
<<<<<<< HEAD
=======
        self.binary_fraction_generator =  binary_fraction_value
        self.Z_div_Zsun = kwargs.get('metallicity', 1.)
>>>>>>> 6f96c801

    def reset_rng(self):
        """Reset the RNG with the stored entropy."""
        self._num_gen = 0
        self.RNG = self.get_original_rng()

    def get_original_rng(self):
        """Return the random-number generator."""
        seq = np.random.SeedSequence(entropy=self.entropy)
        RNG = np.random.default_rng(seed=seq)
        return RNG

    def get_binary_by_iter(self, n=1, **kwargs):
        """Get the nth binary as if n calls were made to draw_intial_binary."""
        RNG = self.get_original_rng()
        original_num_gen = self._num_gen
        if n != 0:  # draw n-1 samples with new original RNG
            self.sampler(
                number_of_binaries=int(n-1), RNG=RNG, **kwargs)
        binary = self.draw_initial_binary(index=n, RNG=RNG, **kwargs)
        self._num_gen = original_num_gen
        return binary

    def draw_initial_samples(self, orbital_scheme='separation', **kwargs):
        """Generate all random variables."""
        if not ('RNG' in kwargs.keys()):
            kwargs['RNG'] = self.RNG
        # a, e, M_1, M_2, P
        sampler_output = self.sampler(orbital_scheme, **kwargs)
        if orbital_scheme == 'separation':
            separation, eccentricity, m1, m2 = sampler_output
            orbital_period = orbital_period_from_separation(separation, m1, m2)
        elif orbital_scheme == 'period':
            orbital_period, eccentricity, m1, m2 = sampler_output
            separation = orbital_separation_from_period(orbital_period, m1, m2)
        else:
            raise ValueError("Allowed orbital schemes: separation or period.")

        # formation times
        N_binaries = len(orbital_period)
        formation_times = get_formation_times(N_binaries, **kwargs)

        # indices
        indices = np.arange(self._num_gen, self._num_gen+N_binaries, 1)
        
        # kicks
        if (('read_samples_from_file' in kwargs) and (kwargs['read_samples_from_file'] != '')):
            kick1, kick2 = get_kick_samples_from_file(**kwargs)
        else:
            if 'number_of_binaries' in kwargs:
                number_of_binaries = kwargs['number_of_binaries']
            else:
                number_of_binaries = 1
            kick1 = np.array(number_of_binaries*[[None, None, None, None]])
            kick2 = np.array(number_of_binaries*[[None, None, None, None]])

        # Checking m2 to see if the system is a binary or initially single
        is_binary = ~np.isnan(m2)

        # output
        output_dict = {
            'binary_index': indices,
            'is_binary': is_binary,
            'time': formation_times,
            'separation': separation,
            'eccentricity': eccentricity,
            'orbital_period': orbital_period,
            'S1_mass': m1,
            'S2_mass': m2,
            'S1_natal_kick_array': kick1,
            'S2_natal_kick_array': kick2,
        }
        self._num_gen += N_binaries
        return output_dict

    def draw_initial_binary(self, **kwargs):
        """Return a binary for evolution in a population.

        Parameters
        ----------
        index : int
            Sets binary index. Defaults to number of generated binaries.

        Returns
        -------
        binary : BinaryStar

        """
        sampler_kwargs = kwargs.copy()
        sampler_kwargs['number_of_binaries'] = 1
        sampler_kwargs['RNG'] = kwargs.get('RNG', self.RNG)
        # Randomly generated variables
        output = self.draw_initial_samples(**sampler_kwargs)

        default_index = output['binary_index'].item()

        is_binary = output['is_binary'].item()

        formation_time = output['time'].item()
        m1 = output['S1_mass'].item()
        Z_div_Zsun = kwargs.get('metallicity', 1.)
        zams_table = {2.: 2.915e-01,
                      1.: 2.703e-01,
                      0.45: 2.586e-01,
                      0.2: 2.533e-01,
                      0.1: 2.511e-01,
                      0.01: 2.492e-01,
                      0.001: 2.49e-01,
                      0.0001: 2.49e-01}
        
        Z_div_Zsun = self.Z_div_Zsun
        Z = Z_div_Zsun*Zsun
        if Z_div_Zsun in zams_table.keys():
            Y = zams_table[Z_div_Zsun]
        else:
            raise KeyError(f"{Z_div_Zsun} is a not defined metallicity")
        X = 1. - Z - Y
        kick1 = output['S1_natal_kick_array'][0]
        
        star1_params = dict(
                mass=m1,
                state="H-rich_Core_H_burning",
                metallicity=Z,
                center_h1=X,
                center_he4=Y,
                natal_kick_array=kick1,
            )

        if is_binary:
            separation = output['separation'].item()
            orbital_period = output['orbital_period'].item()
            eccentricity = output['eccentricity'].item()
            m2 = output['S2_mass'].item()
            kick2 = output['S2_natal_kick_array'][0]

            binary_params = dict(
                index=kwargs.get('index', default_index),
                time=formation_time,
                state="detached",
                event="ZAMS",
                separation=separation,
                orbital_period=orbital_period,
                eccentricity=eccentricity,
                history_verbose=self.kwargs.get("history_verbose", False)
            )

            star2_params = dict(
                mass=m2,
                state="H-rich_Core_H_burning",
                metallicity=Z,
                center_h1=X,
                center_he4=Y,
                natal_kick_array=kick2,
            )
        #If binary_fraction not default a initially single star binary is created.
        else:
            separation = np.nan
            orbital_period = np.nan
            eccentricity = np.nan

            binary_params = dict(
                index=kwargs.get('index', default_index),
                time=formation_time,
                state="initially_single_star",
                event="ZAMS",
                separation=separation,
                orbital_period=orbital_period,
                eccentricity=eccentricity,
                history_verbose=self.kwargs.get("history_verbose", False)
            )
            star2_params = properties_massless_remnant()


        binary = BinaryStar(**binary_params,
                            star_1=SingleStar(**star1_params),
                            star_2=SingleStar(**star2_params))
        return binary

    def __repr__(self,):
        """Report key properties of the BinaryGenerator instance."""
        s = "<{}.{} at {}>\n".format(
            self.__class__.__module__, self.__class__.__name__, hex(id(self))
        )
        s += 'RNG: {}\n'.format(repr(self.RNG))
        s += 'entropy: {}\n'.format(self.entropy)
        for key, arg in self.kwargs.items():
            s += "{}: {}\n".format(key, arg)
        return s<|MERGE_RESOLUTION|>--- conflicted
+++ resolved
@@ -935,11 +935,8 @@
         self.kwargs = kwargs.copy()
         self.sampler = sampler
         self.star_formation = kwargs.get('star_formation', 'burst')
-<<<<<<< HEAD
-=======
         self.binary_fraction_generator =  binary_fraction_value
         self.Z_div_Zsun = kwargs.get('metallicity', 1.)
->>>>>>> 6f96c801
 
     def reset_rng(self):
         """Reset the RNG with the stored entropy."""
