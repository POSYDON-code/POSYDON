"""Create, evolve and save a binary star population.

Large populations are RAM limited when holding an arbitrary
number of BinaryStar instances. Therefore, by default the BinaryPopulation
will generate binaries, evolve, and try to save them to disk one at a time.

Create a BinaryPopulation instance from an inifile:
I. CREATING A POPULATION
------------------------
a) One-liner for creating a BinaryPopulation from an inifile:

> BinaryPopulation.from_ini('<PATH_TO_POSYDON>' \
            '/posydon/popsyn/population_params_default.ini')
"""


__authors__ = [
    "Kyle Akira Rocha <kylerocha2024@u.northwestern.edu>",
    "Jeffrey Andrews <jeffrey.andrews@northwestern.edu>",
    "Konstantinos Kovlakas <Konstantinos.Kovlakas@unige.ch>",
    "Devina Misra <devina.misra@unige.ch>",
    "Simone Bavera <Simone.Bavera@unige.ch>",
]


__credits__ = ["Nam Tran <tranhn03@gmail.com>"]


import pandas as pd
import numpy as np
import warnings
import traceback
import atexit
import os
from tqdm import tqdm
import psutil
import random

from posydon.binary_evol.binarystar import BinaryStar
from posydon.binary_evol.singlestar import SingleStar
from posydon.binary_evol.simulationproperties import SimulationProperties
from posydon.popsyn.star_formation_history import get_formation_times

from posydon.popsyn.independent_sample import generate_independent_samples
from posydon.utils.common_functions import (orbital_period_from_separation,
                                            orbital_separation_from_period)
from posydon.popsyn.defaults import default_kwargs
from posydon.popsyn.io import binarypop_kwargs_from_ini
from posydon.utils.constants import Zsun


# 'event' usually 10 but 'detached (Integration failure)' can occur
HISTORY_MIN_ITEMSIZE = {'state': 30, 'event': 10, 'step_names': 15,
                        'S1_state': 31, 'S2_state': 31,
                        'mass_transfer_case': 7,
                        'S1_SN_type': 5, 'S2_SN_type': 5}
ONELINE_MIN_ITEMSIZE = {'state_i': 30, 'state_f': 30,
                        'event_i': 10, 'event_f': 10,
                        'step_names_i': 15, 'step_names_f': 15,
                        'S1_state_i': 31, 'S1_state_f': 31,
                        'S2_state_i': 31, 'S2_state_f': 31,
                        'mass_transfer_case_i': 7, 'mass_transfer_case_f': 7,
                        'S1_SN_type': 5, 'S2_SN_type': 5}

# BinaryPopulation will enforce a constant metallicity accross all steps that
# load stellar or binary models by checked this list of steps.
STEP_NAMES_LOADING_GRIDS = [
    'step_HMS_HMS', 'step_CO_HeMS', 'step_CO_HMS_RLO', 'step_detached','step_isolated','step_disrupted','step_initially_single'
]

class BinaryPopulation:
    """Handle a binary star population."""

    def __init__(self, **kwargs):
        """Initialize the binary population object.

        Parameters
        ----------
        number_of_binaries : int
            Size of the population
        population_properties : SimulationProperties
            Instance of simulationproperties holding steps.
        """
        # Set population kwargs - first set defaults, then add updates
        self.kwargs = default_kwargs.copy()
        for key, arg in kwargs.items():
            self.kwargs[key] = arg
        # Have a binary fraction change the number_of binaries. 
        #Eirini's change
        self.binary_fraction = self.kwargs.get('binary_fraction')
        self.number_of_binaries = self.kwargs.get('number_of_binaries')

        self.population_properties = self.kwargs.get('population_properties',
                                                     SimulationProperties())
        atexit.register(lambda: BinaryPopulation.close(self))

        self.population_properties.max_simulation_time = self.kwargs.get(
            'max_simulation_time')  # years

        entropy = self.kwargs.get('entropy', None)
        seq = np.random.SeedSequence(entropy=entropy)

        self.comm = self.kwargs.pop('comm', None)
        if self.comm is not None:
            self.rank = self.comm.Get_rank()
            self.size = self.comm.Get_size()
            seed_seq = [i for i in seq.spawn(self.size)][self.rank]
        else:
            seed_seq = seq

        self.RNG = np.random.default_rng(seed=seed_seq)
        self.kwargs['RNG'] = self.RNG
        self.entropy = self.RNG.bit_generator._seed_seq.entropy
        self.kwargs['entropy'] = self.entropy

        self.manager = PopulationManager(**self.kwargs)

        # use manager methods
        self.to_df = self.manager.to_df
        self.to_oneline_df = self.manager.to_oneline_df
        self.find_failed = self.manager.find_failed

    @classmethod
    def from_ini(cls, path, verbose=False):
        """Create a BinaryPopulation instance from an inifile.

        Parameters
        ----------
        path : str
            Path to an inifile to load in.

        verbose : bool
            Print useful info.

        Returns
        -------
        BinaryPopulation
            A new instance of a BinaryPopulation.
        """
        kwargs = binarypop_kwargs_from_ini(path, verbose=verbose)
        return cls(**kwargs)

    def evolve(self, **kwargs):
        """Evolve a binary population.

        Parameters
        ----------
        indices : list, optional
            Custom binary indices to use. Default is range(number_of_binaries).
            If running with MPI, indices are split between processes if given.
        breakdown_to_df : bool, True
            Breakdown a binary after evolution, converting to dataframe and
            removing the binary instance from memory.
        tqdm : bool, False
            Show tqdm progress bar during evolution.

        Returns
        -------
        None
        """
        # combine kw defined at init and any passed here
        kw = {**self.kwargs, **kwargs}
        tqdm_bool = kw.get('tqdm', False)
        breakdown_to_df_bool = kw.get('breakdown_to_df', True)
        from_hdf_bool = kw.get('from_hdf', False)

        if self.comm is None:   # do regular evolution
            indices = kw.get('indices',
                             list(range(self.number_of_binaries)))
            params = {'indices':indices,
                      'tqdm':tqdm_bool,
                      'breakdown_to_df':breakdown_to_df_bool,
                      'from_hdf':from_hdf_bool}
            self.kwargs.update(params)

            self._safe_evolve(**self.kwargs)
        else:
            # do MPI evolution
            indices = kw.get('indices',
                            list(range(self.number_of_binaries)))
            indices_split = np.array_split(indices, self.size)
            batch_indices = indices_split[self.rank]
            mpi_tqdm_bool = True if (tqdm_bool and self.rank == 0) else False

            params = {'indices':batch_indices,
                      'tqdm':mpi_tqdm_bool,
                      'breakdown_to_df':breakdown_to_df_bool,
                      'from_hdf':from_hdf_bool}
            self.kwargs.update(params)

            self._safe_evolve(**self.kwargs)

    def _safe_evolve(self, **kwargs):
        """Evolve binaries in a population, catching warnings/exceptions."""
        if not self.population_properties.steps_loaded:
            # Enforce the same metallicity for all grid steps
            for step_name, tup in self.population_properties.kwargs.items():

                if step_name in STEP_NAMES_LOADING_GRIDS:
                    step_function, step_kwargs = tup # unpack params
                    step_kwargs['metallicity'] = self.kwargs.get('metallicity', 1)

                    # update the step kwargs, override metallicity
                    modified_tup = (step_function, step_kwargs)
                    self.population_properties.kwargs[step_name] = modified_tup

            self.population_properties.load_steps()

        indices = kwargs.get('indices', list(range(self.number_of_binaries)))

        indices_for_iter = (tqdm(indices) if kwargs.get('tqdm', False)
                            else indices)
        breakdown_to_df = kwargs.get('breakdown_to_df', True)
        optimize_ram = kwargs.get("optimize_ram", True)
        self.kwargs['optimize_ram'] = optimize_ram

        ram_per_cpu = kwargs.get("ram_per_cpu", None)

        if optimize_ram:
            dump_rate = kwargs.get(
                "dump_rate", int(len(indices_for_iter) / 10))
            dump_rate = np.max([dump_rate, 1])

        # Set temporary directory for population batches
        temp_directory = os.path.abspath(
            kwargs.get("temp_directory", "batches"))
        self.kwargs['temp_directory'] = temp_directory

        kw = self.kwargs.copy()

        # Create temporary directory if it doesn't exist
        # Built to handle MPI
        if self.comm is None:
            if not os.path.exists(temp_directory):
                os.makedirs(temp_directory)
        else:
            if self.rank == 0:
                if not os.path.exists(temp_directory):
                    os.makedirs(temp_directory)

        filenames = []

        for j, index in enumerate(indices_for_iter):

            if kwargs.get('from_hdf', False):
                #generator
                binary = self.manager.from_hdf(index, restore=True).pop()
            else:
                binary = self.manager.generate(index=index, **self.kwargs)
            binary.properties = self.population_properties

            with warnings.catch_warnings(record=True) as w:
                try:
                    binary.evolve()
                except Exception:
<<<<<<< HEAD
                    print(traceback.print_exc())
=======
>>>>>>> 80ed446a
                    binary.event = 'FAILED'
                    binary.traceback = traceback.format_exc()
                if len(w) > 0:
                    warnings.simplefilter("always")
                    binary.warning_message = [x.message for x in w]

            if breakdown_to_df:
                self.manager.breakdown_to_df(binary, **self.kwargs)

            # Save data at some frequency
            if (optimize_ram
                    and j % dump_rate == 0 and j != 0 and ram_per_cpu is None):

                # Create filenames for each batch
                if(self.comm is None):
                    path = os.path.join(temp_directory, f"{j}_evolution.batch")
                else:
                    path = os.path.join(temp_directory,
                                        f"{j}_evolution.batch.{self.rank}")

                # save binaries to disk for RAM optimization
                self.manager.save(path, mode="w", **kw)
                filenames.append(path)

                if(breakdown_to_df):
                    self.manager.clear_dfs()
                else:
                    self.manager.remove(self.manager.binaries.copy())

            # Check to see if used memory is greater than 99% of allowed memory
            # rss gives memory usage in bytes, so divide by 2^30 to get GBs
            elif (optimize_ram and ram_per_cpu is not None
                  and psutil.Process().memory_info().rss / (1024**3)
                  >= 0.9 * ram_per_cpu):

                if(self.comm is None):
                    path = os.path.join(temp_directory, f"{j}_evolution.batch")
                else:
                    path = os.path.join(temp_directory,
                                        f"{j}_evolution.batch.{self.rank}")

                # save binaries to disk for RAM optimization
                self.manager.save(path, mode="w", **kw)
                filenames.append(path)

                if(breakdown_to_df):
                    self.manager.clear_dfs()
                else:
                    self.manager.remove(self.manager.binaries.copy())


        # handling case if dump rate is not multiple of population size
        if ((len(self.manager.binaries) != 0
                or len(self.manager.history_dfs) != 0)
                and optimize_ram):

            if(self.comm is None):
                path = os.path.join(temp_directory, "leftover_evolution.batch")
            else:
                path = os.path.join(temp_directory,
                                    f"leftover_evolution.batch.{self.rank}")

            # save binaries to disk for RAM optimization
            self.manager.save(path, mode="w", **kw)
            filenames.append(path)

            if(breakdown_to_df):
                self.manager.clear_dfs()
            else:
                self.manager.remove(self.manager.binaries.copy())

        if optimize_ram:
            # combining files
            if self.comm is None:
                self.combine_saved_files(os.path.join(temp_directory,
                                                      "evolution.combined"),
                                         filenames, mode = "w")
            else:
                self.combine_saved_files(
                    os.path.join(temp_directory,
                                 f"evolution.combined.{self.rank}"),
                    filenames, mode = "w")

        else:
            if self.comm is None:
                self.manager.save(os.path.join(temp_directory,
                                               "evolution.combined"),
                                  mode='w',
                                  **kwargs)
            else:
                self.manager.save(
                    os.path.join(temp_directory,
                                 f"evolution.combined.{self.rank}"),
                    mode='w', **kwargs)

    def save(self, save_path, mode='a', **kwargs):
        """Save BinaryPopulation to hdf file."""
        optimize_ram = self.kwargs['optimize_ram']
        temp_directory = self.kwargs['temp_directory']

        if self.comm is None:
            if optimize_ram:
                os.rename(os.path.join(temp_directory, "evolution.combined"),
                          save_path)
            else:
                self.manager.save(save_path, mode=mode, **kwargs)
        else:
            absolute_filepath = os.path.abspath(save_path)
            dir_name = os.path.dirname(absolute_filepath)
            file_name = os.path.basename(absolute_filepath)

            if os.path.isdir(absolute_filepath):
                file_name = 'backup_save_pop_data.h5'
                file_path = os.path.join(dir_name, file_name)
                warnings.warn('The provided path is a directory - saving '
                              'to {0} instead.'.format(file_path), Warning)

            self.comm.Barrier()

            if self.rank == 0:

                file_name = os.path.basename(absolute_filepath)
                tmp_files = [os.path.join(
                    self.kwargs["temp_directory"], f"evolution.combined.{i}")
                             for i in range(self.size)]


                self.combine_saved_files(absolute_filepath, tmp_files, mode = mode)

            else:
                return

    def make_temp_fname(self):
        """Get a valid filename for the temporary file."""
        temp_directory = self.kwargs['temp_directory']
        return os.path.join(temp_directory, f"evolution.combined.{self.rank}")
        # return os.path.join(dir_name, '.tmp{}_'.format(rank) + file_name)

    def combine_saved_files(self, absolute_filepath, file_names, mode = "a"):
        """Combine various temporary files in a given folder."""
        dir_name = os.path.dirname(absolute_filepath)

        history_cols = pd.read_hdf(file_names[0], key='history').columns
        oneline_cols = pd.read_hdf(file_names[0], key='oneline').columns

        history_tmp = pd.read_hdf(file_names[0], key='history')

        history_min_itemsize = {key: val for key, val in
                                HISTORY_MIN_ITEMSIZE.items()
                                if key in history_cols}
        oneline_min_itemsize = {key: val for key, val in
                                ONELINE_MIN_ITEMSIZE.items()
                                if key in oneline_cols}

        with pd.HDFStore(absolute_filepath, mode = mode) as store:
            for f in file_names:
                # strings itemsize set by first append max value,
                # which may not be largest string
                try:
                    store.append('history', pd.read_hdf(f, key='history'),
                                 min_itemsize=history_min_itemsize)
                    store.append('oneline', pd.read_hdf(f, key='oneline'),
                                 min_itemsize=oneline_min_itemsize)
                    os.remove(f)
                except Exception:
                    print(traceback.format_exc(), flush=True)

    def close(self):
        """Close loaded h5 files from SimulationProperties."""
        self.population_properties.close()
        self.manager.close()

    def __getstate__(self):
        """Prepare the BinaryPopulation to be 'pickled'."""
        # In order to be generally picklable, we need to discard the
        # communicator object before trying.
        d = self.__dict__
        d["comm"] = None
        prop = d['population_properties']
        if prop.steps_loaded:
            prop.close()
        return d

    def __iter__(self):
        """Iterate the binaries."""
        return iter(self.manager)

    def __getitem__(self, key):
        """Get the k-th binary."""
        return self.manager[key]

    def __len__(self):
        """Get the number of binaries in the population."""
        return len(self.manager)

    def __repr__(self):
        """Report key properties of the object."""
        s = "<{}.{} at {}>\n".format(
            self.__class__.__module__, self.__class__.__name__, hex(id(self))
        )
        for key, arg in self.kwargs.items():
            s += "{}: {}\n".format(key, arg)
        return s


class PopulationManager:
    """Manage a population of binaries."""

    def __init__(self, file_name=None, **kwargs):
        """Initialize a PopulationManager instance."""
        self.kwargs = kwargs.copy()
        self.binaries = []
        self.indices = []
        self.history_dfs = []
        self.oneline_dfs = []

        self.binary_generator = BinaryGenerator(**kwargs)
        self.entropy = self.binary_generator.entropy

        if file_name:
            self.store = pd.HDFStore(file_name, mode='r',)
            atexit.register(lambda: PopulationManager.close(self))

    def close(self):
        """Close the HDF5 file."""
        if hasattr(self, 'store'):
            self.store.close()

    def append(self, binary):
        """Add a binary instance internaly."""
        if isinstance(binary, (list, np.ndarray)):
            self.indices.append([b.index for b in binary])
            self.binaries.extend(list(binary))
        elif isinstance(binary, BinaryStar):
            self.indices.append(binary.index)
            self.binaries.append(binary)
        else:
            raise ValueError('Must be BinaryStar or list of BinaryStars')

    def remove(self, binary):
        """Remove a binary instance."""
        if isinstance(binary, (list, np.ndarray)):
            for b in binary:
                self.binaries.remove(b)
                self.indices.remove(b.index)

        elif isinstance(binary, BinaryStar):
            self.binaries.remove(binary)
            self.indices.remove(binary.index)
        else:
            raise ValueError('Must be BinaryStar or list of BinaryStars')

    def clear_dfs(self):
        """Remove all dfs."""
        self.history_dfs = []
        self.oneline_dfs = []

    def breakdown_to_df(self, binary, **kwargs):
        """Breakdown to a pandas DataFrame.

        Breakdown a binary into more convenient data type, store it, and
        remove the BinaryStar instance from self.

        """
        try:
            history = binary.to_df(**kwargs)
            self.history_dfs.append(history)
            oneline = binary.to_oneline_df(**kwargs)
            self.oneline_dfs.append(oneline)
            self.remove(binary)
        except Exception as err:
            print("Error during breakdown of {0}:\n{1}".
                  format(str(binary), err))

    def to_df(self, selection_function=None, **kwargs):
        """Convert all binaries to dataframe."""
        if len(self.binaries) == 0 and len(self.history_dfs) == 0:
            return
        is_callable = callable(selection_function)
        holder = []
        if len(self.binaries) > 0:
            for binary in self.binaries:
                if not is_callable or (is_callable
                                       and selection_function(binary)):
                    holder.append(binary.to_df(**kwargs))
        elif len(self.history_dfs) > 0:
            holder.extend(self.history_dfs)

        if len(holder) > 0:
            return pd.concat(holder, axis=0, ignore_index=False)

    def to_oneline_df(self, selection_function=None, **kwargs):
        """Convert all binaries to oneline dataframe."""
        if len(self.binaries) == 0 and len(self.oneline_dfs) == 0:
            return
        is_callable = callable(selection_function)
        holder = []
        if len(self.binaries) > 0:
            for binary in self.binaries:
                if not is_callable or (is_callable
                                       and selection_function(binary)):
                    holder.append(binary.to_oneline_df(**kwargs))
        elif len(self.oneline_dfs) > 0:
            holder.extend(self.oneline_dfs)

        if len(holder) > 0:
            return pd.concat(holder, axis=0, ignore_index=False)

    def find_failed(self,):
        """Find any failed binaries in the population."""
        if len(self) > 0:
            return [b for b in self if b.event == 'FAILED']
        elif len(self.history_dfs) > 0:
            failed_dfs = [f for f in self.history_dfs
                          if f['event'].iloc[-1] == 'FAILED']
            if bool(failed_dfs):
                return pd.concat(failed_dfs, axis=0, ignore_index=False)
            else:
                return failed_dfs

    def generate(self, **kwargs):
        """Generate a binary by drawing from the binary_generator.

        This can be a callable or a generator.
        """
        binary = self.binary_generator.draw_initial_binary(**kwargs)
        self.append(binary)
        return binary

    def from_hdf(self, indices, where=None, restore=False):
        """Load a BinaryStar instance from an hdf file of a saved population.

        Parameters
        ----------
        indices : int, list
            Selects the binaries to load.
        where : str
            Query performed on disk to select history and oneline DataFrames.
        restore : bool
            Restore binaries back to initial conditions.

        """
        if where is None:
            query_str = 'index==indices'
        else:
            query_str = str(where)

        hist = self.store.select(key='history', where=query_str)
        oneline = self.store.select(key='oneline', where=query_str)

        binary_holder = []
        for i in np.unique(hist.index):
            binary = BinaryStar.from_df(
                hist.loc[i],
                extra_columns=self.kwargs.get('extra_columns', []))

            # if the binary has failed
            if bool(oneline.loc[[i]]['FAILED'].values[-1]):
                setattr(binary, 'event', 'FAILED')

            bin_scalars = self.kwargs.get('scalar_names', [])
            s1_scalars = self.kwargs.get(
                'S1_kwargs', {}).get('scalar_names', [])
            s2_scalars = self.kwargs.get(
                'S2_kwargs', {}).get('scalar_names', [])
            if any([bool(bin_scalars), bool(s1_scalars), bool(s2_scalars)]):
                oline_bin = BinaryStar.from_oneline_df(
                        oneline.loc[[i]],
                        extra_columns=self.kwargs.get('extra_columns', [])
                )
                for name in bin_scalars:
                    val = getattr(oline_bin, name)
                    setattr(binary, name, val)
                for name in s1_scalars:
                    val = getattr(oline_bin.star_1, name)
                    setattr(binary.star_1, name, val)
                for name in s2_scalars:
                    val = getattr(oline_bin.star_2, name)
                    setattr(binary.star_2, name, val)

                del oline_bin

            binary_holder.append(binary)
            self.append(binary)

        if restore:
            [b.restore() for b in binary_holder]

        return binary_holder

    def save(self, fname, mode='a', **kwargs):
        """Save binaries to an hdf file using pandas HDFStore.

        Any object dtype columns not parsed by infer_objects() is converted to
        a string.

        Parameters
        ----------
        fname : str
            Name of hdf file saved.
        **kwargs

        Returns
        -------
        None
        """
        def set_dtypes_oneline(data):
            """Change the dtypes for consistency in saving."""
            for col in data.columns:
                if 'natal_kick_array' in col:
                    # First convert None's to NaN's
                    # data[col][data[col] == 'None'] = np.nan
                    data.loc[data[col] == 'None', col] = np.nan

                    # Next, convert dtype
                    data = data.astype({col: np.float64})

            return data

        with pd.HDFStore(fname, mode=mode) as store:

            history_df = self.to_df(**kwargs)

            # Set dtypes for saving
            history_df = history_df.infer_objects()

            object_to_str = {name: 'str' for i, name
                             in enumerate(history_df.columns)
                             if history_df.iloc[:, i].dtype == 'object'}
            history_df = history_df.astype(object_to_str)

            store.append('history', history_df, data_columns=True)

            online_df = self.to_oneline_df(**kwargs)
            online_df = online_df.infer_objects()
            object_to_str = {name: 'str' for i, name
                             in enumerate(online_df.columns)
                             if online_df.iloc[:, i].dtype == 'object'}
            online_df = online_df.astype(object_to_str)
            online_df = set_dtypes_oneline(online_df)

            store.append('oneline', online_df, data_columns=True)

#         store = pd.HDFStore(fname, mode=mode)

#         history_df = self.to_df(**kwargs)

#         # Set dtypes for saving
#         history_df = history_df.infer_objects()

#         # TODO: move these data type conversions into to_df, to_oneline_df
#         object_to_str = {name:'str'
#                          for i, name in enumerate(history_df.columns)
#                         if history_df.iloc[:,i].dtype == 'object'}
#         history_df = history_df.astype(object_to_str)

#         store.append('history', history_df, data_columns=True)

#         online_df = self.to_oneline_df(**kwargs)
#         online_df = online_df.infer_objects()
#         object_to_str = {name:'str'
#                          for i, name in enumerate(online_df.columns)
#                         if online_df.iloc[:,i].dtype == 'object'}
#         online_df = online_df.astype(object_to_str)
#         online_df = set_dtypes_oneline(online_df)

#         store.append('oneline', online_df, data_columns=True)

#         store.close()

    def __getitem__(self, key):
        """Return the key-th binary."""
        return self.binaries[key]

    def __iter__(self):
        """Iterate the binaries in the population."""
        return iter(self.binaries)

    def __len__(self):
        """Return the number of binaries in the population."""
        return len(self.binaries)

    def __bool__(self):
        """Evaluate as True if binaries have been appended."""
        return len(self) > 0


class BinaryGenerator:
    """Generate binaries to be included in a BinaryPopulation."""

    def __init__(self, sampler=generate_independent_samples,
                 RNG=None, **kwargs):
        """Initialize the BinaryGenerator instance."""
        self._num_gen = 0
        if RNG is None:
            self.RNG = np.random.default_rng()
            self.entropy = self.RNG.bit_generator._seed_seq.entropy
        else:
            assert isinstance(RNG, np.random.Generator)
            self.RNG = RNG
            self.entropy = self.RNG.bit_generator._seed_seq.entropy

        self.kwargs = kwargs.copy()
        self.sampler = sampler
        self.star_formation = kwargs.get('star_formation', 'burst')
        self.binary_fraction =  kwargs.get('binary_fraction', 1)
    def reset_rng(self):
        """Reset the RNG with the stored entropy."""
        self._num_gen = 0
        self.RNG = self.get_original_rng()

    def get_original_rng(self):
        """Return the random-number generator."""
        seq = np.random.SeedSequence(entropy=self.entropy)
        RNG = np.random.default_rng(seed=seq)
        return RNG

    def get_binary_by_iter(self, n=1, **kwargs):
        """Get the nth binary as if n calls were made to draw_intial_binary."""
        RNG = self.get_original_rng()
        original_num_gen = self._num_gen
        if n != 0:  # draw n-1 samples with new original RNG
            self.sampler(
                number_of_binaries=int(n-1), RNG=RNG, **kwargs)
        binary = self.draw_initial_binary(index=n, RNG=RNG, **kwargs)
        self._num_gen = original_num_gen
        return binary

    def draw_initial_samples(self, orbital_scheme='separation', **kwargs):
        """Generate all random varibles."""
        binary_fraction = self.kwargs.get('binary_fraction', 1)
        if not ('RNG' in kwargs.keys()):
            kwargs['RNG'] = self.RNG
        # a, e, M_1, M_2, P
        sampler_output = self.sampler(orbital_scheme, **kwargs)
        if orbital_scheme == 'separation':
            separation, eccentricity, m1, m2 = sampler_output
            orbital_period = orbital_period_from_separation(separation, m1, m2)
        elif orbital_scheme == 'period':
            orbital_period, eccentricity, m1, m2 = sampler_output
            separation = orbital_separation_from_period(orbital_period, m1, m2)
        else:
            raise ValueError("Allowed orbital schemes: separation or period.")

        # formation times
        N_binaries = len(orbital_period)
        formation_times = get_formation_times(N_binaries, **kwargs)

        # indices
        indices = np.arange(self._num_gen, self._num_gen+N_binaries, 1)

        output_dict = {
            'binary_index': indices,
            'binary_fraction':binary_fraction,
            'time': formation_times,
            'separation': separation,
            'eccentricity': eccentricity,
            'orbital_period': orbital_period,
            'S1_mass': m1,
            'S2_mass': m2,
        }
        self._num_gen += N_binaries
        return output_dict

    def draw_initial_binary(self, **kwargs):
        """Return a binary for evolution in a population.

        Parameters
        ----------
        index : int
            Sets binary index. Defaults to number of generated binaries.

        Returns
        -------
        binary : BinaryStar

        """
        sampler_kwargs = kwargs.copy()
        sampler_kwargs['number_of_binaries'] = 1
        sampler_kwargs['RNG'] = kwargs.get('RNG', self.RNG)
        output = self.draw_initial_samples(**sampler_kwargs)

        default_index = output['binary_index'].item()
        #Eirini's comments:
        # Randomly generated variables

        if self.RNG.uniform() < self.binary_fraction:
            formation_time = output['time'].item()
            separation = output['separation'].item()
            orbital_period = output['orbital_period'].item()
            eccentricity = output['eccentricity'].item()
            m1 = output['S1_mass'].item()
            m2 = output['S2_mass'].item()
            Z_div_Zsun = kwargs.get('metallicity', 1.)
            zams_table = {1.: 2.703e-01,
                          0.1: 2.511e-01,
                          0.01: 2.492e-01,
                          0.001: 2.49e-01,
                          0.0001: 2.49e-01}
            Y = zams_table[Z_div_Zsun]
            Z = Z_div_Zsun*Zsun
            X = 1. - Z - Y

            binary_params = dict(
                index=kwargs.get('index', default_index),
                time=formation_time,
                state="detached",
                event="ZAMS",
                separation=separation,
                orbital_period=orbital_period,
                eccentricity=eccentricity,
            )
            star1_params = dict(
                mass=m1,
                state="H-rich_Core_H_burning",
                metallicity=Z,
                center_h1=X,
                center_he4=Y,
            )
            star2_params = dict(
                mass=m2,
                state="H-rich_Core_H_burning",
                metallicity=Z,
                center_h1=X,
                center_he4=Y,
            )
        #If binary_fraction not default a initially single star binary is created.
        else:
            formation_time = output['time'].item()
            separation = 1e99
            orbital_period = output['orbital_period'].item()
            eccentricity = output['eccentricity'].item()
            m1 = output['S1_mass'].item()
            m2 = output['S2_mass'].item()
            Z_div_Zsun = kwargs.get('metallicity', 1.)
            zams_table = {1.: 2.703e-01,
                          0.1: 2.511e-01,
                          0.01: 2.492e-01,
                          0.001: 2.49e-01,
                          0.0001: 2.49e-01}
            Y = zams_table[Z_div_Zsun]
            Z = Z_div_Zsun*Zsun
            X = 1. - Z - Y

            binary_params = dict(
                index=kwargs.get('index', default_index),
                time=formation_time,
                state="initially_single_star",
                event="ZAMS",
                separation=separation,
                orbital_period=orbital_period,
                eccentricity=eccentricity,
            )
            star1_params = dict(
                mass=m1,
                state="H-rich_Core_H_burning",
                metallicity=Z,
                center_h1=X,
                center_he4=Y,
            )
            star2_params = dict(
                mass=0,
                state="massless_remnant",
                metallicity=Z,
                center_h1=0,
                center_he4=0,
            )
        #do all of the above but with state = "initial_single star"
        #in this case the second star can be a compact object. 


        binary = BinaryStar(**binary_params,
                            star_1=SingleStar(**star1_params),
                            star_2=SingleStar(**star2_params))
        return binary

    def __repr__(self,):
        """Report key properties of the BinaryGenerator instance."""
        s = "<{}.{} at {}>\n".format(
            self.__class__.__module__, self.__class__.__name__, hex(id(self))
        )
        s += 'RNG: {}\n'.format(repr(self.RNG))
        s += 'entropy: {}\n'.format(self.entropy)
        for key, arg in self.kwargs.items():
            s += "{}: {}\n".format(key, arg)
        return s<|MERGE_RESOLUTION|>--- conflicted
+++ resolved
@@ -253,10 +253,6 @@
                 try:
                     binary.evolve()
                 except Exception:
-<<<<<<< HEAD
-                    print(traceback.print_exc())
-=======
->>>>>>> 80ed446a
                     binary.event = 'FAILED'
                     binary.traceback = traceback.format_exc()
                 if len(w) > 0:
