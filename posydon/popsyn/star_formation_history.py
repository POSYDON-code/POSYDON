--- conflicted
+++ resolved
@@ -194,13 +194,8 @@
         return sigma
     else:
         raise ValueError(f"Invalid sigma value {sigma}!")
-<<<<<<< HEAD
-
-
-=======
-
-
->>>>>>> 016a9b13
+
+
 def SFR_Z_fraction_at_given_redshift(
     z, SFR, sigma, metallicity_bins, Z_max, select_one_met
 ):
@@ -208,14 +203,8 @@
 
     Parameters
     ----------
-<<<<<<< HEAD
-    z : double
-        Cosmological redshift.
-
-=======
     z : np.array
         Cosmological redshift.
->>>>>>> 016a9b13
     SFR : string
         Star formation rate assumption:
         - Madau+Fragos17 see arXiv:1606.07887
@@ -285,13 +274,8 @@
         Z_max_mask = Z <= Z_max
         redshift_indices = np.array([np.where(redshifts <= i)[0][0] for i in z])
         Z_dist = M[:, Z_max_mask][redshift_indices]
-<<<<<<< HEAD
-
-        fSFR = np.zeros((len(z), len(metallicity_bins) - 1))
-=======
         fSFR = np.zeros((len(z), len(metallicity_bins) - 1))
         
->>>>>>> 016a9b13
         for i in range(len(z)):
             if Z_dist[i].sum() == 0.0:
                 continue
@@ -307,10 +291,6 @@
 
                 if not select_one_met:
                     # add the fraction of the SFR in the first and last bin
-<<<<<<< HEAD
-                    fSFR[i, 0] = Z_dist_cdf_interp(np.log10(metallicity_bins[1]))
-                    fSFR[i, -1] = 1 - Z_dist_cdf_interp(np.log10(metallicity_bins[-1]))
-=======
                     # or the only bin without selecting one metallicity
                     if len(metallicity_bins) == 2:
                         fSFR[i, 0] = 1
@@ -318,7 +298,6 @@
                         
                         fSFR[i, 0] = Z_dist_cdf_interp(np.log10(metallicity_bins[1]))
                         fSFR[i, -1] = 1 - Z_dist_cdf_interp(np.log10(metallicity_bins[-1]))
->>>>>>> 016a9b13
     else:
         raise ValueError("Invalid SFR!")
 
