--- conflicted
+++ resolved
@@ -291,19 +291,13 @@
   # use only for local MPI runs
   metallicity = [1.] #[2., 1., 0.45, 0.2, 0.1, 0.01, 0.001, 0.0001]
   # In units of solar metallicity
-<<<<<<< HEAD
-  history_verbose = False
-  # if True, record extra functional steps in the output DataFrames, default=False
-  # these steps represent internal workings of POSYDON rather than physical phases of evolution
-  
-=======
-
   error_checking_verbose = False
   # if True, write all POSYDON errors to stderr at runtime, default=False
   warnings_verbose = False
   # if True, write all POSYDON warnings to stderr at runtime, default=False
-
->>>>>>> 206f5b5f
+  history_verbose = False
+  # if True, record extra functional steps in the output DataFrames
+  # (These steps represent internal workings of POSYDON rather than physical phases of evolution)
   # Random Number Generation
   entropy = None
   # `None` uses system entropy (recommended)
