# POSYDON default BinaryPopulation inifile, use ConfigParser syntax

[environment_variables]
  PATH_TO_POSYDON = '<PATH_TO_POSYDON>'


;;;;;;;;;;;;;;;;;;;;;;;;;;;;;;;;;;;;;;;;;;
;;;;;;;;  SimulationProperties  ;;;;;;;;;;
;;;;;;;;;;;;;;;;;;;;;;;;;;;;;;;;;;;;;;;;;;

[flow]
  import = ['posydon.binary_evol.flow_chart', 'flow_chart']
    # builtin posydon flow
  absolute_import = None
    # if given, use an absolute filepath to user defined flow:
    # ['<PATH_TO_PY_FILE>', '<NAME>']

[step_HMS_HMS]
  import = ['posydon.binary_evol.MESA.step_mesa', 'MS_MS_step']
    # builtin posydon step
  absolute_import = None
    # if given, use an absolute filepath to user defined step:
    # ['<PATH_TO_PY_FILE>', '<NAME>']
  interpolation_path = None
    # str or None (found by default)
  interpolation_filename = None
    # str or None (found by default)
  interpolation_method = 'linear3c_kNN'
    # 'nearest_neighbour', 'linear3c_kNN', '1NN_1NN'
  save_initial_conditions = True
    # True, False (only for interpolation_method='nearest_neighbour')
  track_interpolation = False
    # True, False
  stop_method = 'stop_at_max_time'
    # 'stop_at_end', 'stop_at_max_time', 'stop_at_condition'
  stop_star = 'star_1'
    # 'star_1', 'star_2' (only for stop_method='stop_at_condition')
  stop_var_name = None
    # str or None (only for stop_method='stop_at_condition')
  stop_value = None
    # float or None (only for stop_method='stop_at_condition')
  stop_interpolate = True
    # True, False
  verbose = False
    # True, False


[step_CO_HeMS]
  import = ['posydon.binary_evol.MESA.step_mesa', 'CO_HeMS_step']
    # builtin posydon step
  absolute_import = None
    # if given, use an absolute filepath to user defined step:
    # ['<PATH_TO_PY_FILE>', '<NAME>']
  interpolation_path = None
    # str or None (found by default)
  interpolation_filename = None
    # str or None (found by default)
  interpolation_method = 'linear3c_kNN'
    # 'nearest_neighbour', 'linear3c_kNN', '1NN_1NN'
  save_initial_conditions = True
    # True, False (only for interpolation_method='nearest_neighbour')
  track_interpolation = False
    # True, False
  stop_method = 'stop_at_max_time'
    # 'stop_at_end', 'stop_at_max_time', 'stop_at_condition'
  stop_star = 'star_1'
    # 'star_1', 'star_2' (only for stop_method='stop_at_condition')
  stop_var_name = None
    # str or None (only for stop_method='stop_at_condition')
  stop_value = None
    # float or None (only for stop_method='stop_at_condition')
  stop_interpolate = True
    # True, False
  verbose = False
    # True, False

[step_CO_HMS_RLO]
  import = ['posydon.binary_evol.MESA.step_mesa', 'CO_HMS_RLO_step']
    # builtin posydon step
  absolute_import = None
    # if given, use an absolute filepath to user defined step:
    # ['<PATH_TO_PY_FILE>', '<NAME>']
  interpolation_path = None
    # str or None (found by default)
  interpolation_filename = None
    # str or None (found by default)
  interpolation_method = 'linear3c_kNN'
    # 'nearest_neighbour', 'linear3c_kNN', '1NN_1NN'
  save_initial_conditions = True
    # True, False (only for interpolation_method='nearest_neighbour')
  track_interpolation = False
    # True, False
  stop_method = 'stop_at_max_time'
    # 'stop_at_end' 'stop_at_max_time' 'stop_at_condition'
  stop_star = 'star_1'
    # 'star_1', 'star_2' (only for stop_method='stop_at_condition')
  stop_var_name = None
    # str or None (only for stop_method='stop_at_condition')
  stop_value = None
    # float or None (only for stop_method='stop_at_condition')
  stop_interpolate = True
    # True, False
  verbose = False
    # True, False

[step_CO_HeMS_RLO]
  import = ['posydon.binary_evol.MESA.step_mesa', 'CO_HeMS_RLO_step']
    # builtin posydon step
  absolute_import = None
    # if given, use an absolute filepath to user defined step:
    # ['<PATH_TO_PY_FILE>', '<NAME>']
  interpolation_path = None
    # str or None (found by default)
  interpolation_filename = None
    # str or None (found by default)
  interpolation_method = 'linear3c_kNN'
    # 'nearest_neighbour', 'linear3c_kNN', '1NN_1NN'
  save_initial_conditions = True
    # True, False (only for interpolation_method='nearest_neighbour')
  track_interpolation = False
    # True, False
  stop_method = 'stop_at_max_time'
    # 'stop_at_end', 'stop_at_max_time', 'stop_at_condition'
  stop_star = 'star_1'
    # 'star_1', 'star_2' (only for stop_method='stop_at_condition')
  stop_var_name = None
    # str or None (only for stop_method='stop_at_condition')
  stop_value = None
    # float or None (only for stop_method='stop_at_condition')
  stop_interpolate = True
    # True, False
  verbose = False
    # True, False


[step_detached]
  import = ['posydon.binary_evol.DT.step_detached', 'detached_step']
    # builtin posydon step
  absolute_import = None
    # if given, use an absolute filepath to user defined step:
    # ['<PATH_TO_PY_FILE>', '<NAME>']
  matching_method = 'minimize'
    # 'minimize', 'root'
  do_wind_loss = True
    # True, False
  do_tides = True
    # True, False
  do_gravitational_radiation = True
    # True, False
  do_magnetic_braking = True
    # True, False
  do_stellar_evolution_and_spin_from_winds = True
    # True, False
  RLO_orbit_at_orbit_with_same_am = False
    # True, False
  verbose = False
    # True, False

[step_disrupted]
  import = ['posydon.binary_evol.DT.step_disrupted','DisruptedStep']
    # builtin posydon step
  absolute_import = None
    # if given, use an absolute filepath to user defined step:
    # ['<PATH_TO_PY_FILE>', '<NAME>']

[step_merged]
  import = ['posydon.binary_evol.DT.step_merged','MergedStep']
    # builtin posydon step
  absolute_import = None
    # if given, use an absolute filepath to user defined step:
    # ['<PATH_TO_PY_FILE>', '<NAME>']

[step_initially_single]
  import = ['posydon.binary_evol.DT.step_initially_single','InitiallySingleStep']
    # builtin posydon step
  absolute_import = None
    # if given, use an absolute filepath to user defined step:
    # ['<PATH_TO_PY_FILE>', '<NAME>']

[step_CE]
  import = ['posydon.binary_evol.CE.step_CEE', 'StepCEE']
    # builtin posydon step
  absolute_import = None
    # if given, use an absolute filepath to user defined step:
    # ['<PATH_TO_PY_FILE>', '<NAME>']
  prescription = 'alpha-lambda'
    # 'alpha-lambda'
  common_envelope_efficiency = 1.0
    # float in (0, inf)
    # values >1 are discouraged (consider changing lambda or post CE
    # interactions)
  common_envelope_option_for_lambda = 'lambda_from_grid_final_values'
    # (1) 'default_lambda' (uses common_envelope_lambda_default),
    # (2) 'lambda_from_grid_final_values',
    # (3) 'lambda_from_profile_gravitational' (needs available profiles),
    # (4) 'lambda_from_profile_gravitational_plus_internal' (needs available
    #                                                        profiles),
    # (5) 'lambda_from_profile_gravitational_plus_internal_minus_recombination'
    #      (needs available profiles)
  common_envelope_lambda_default = 0.5
    # float in (0, inf) (only for common_envelope_option_for_lambda option 1)
  common_envelope_option_for_HG_star = "optimistic"
    # 'optimistic', 'pessimistic'
<<<<<<< HEAD
  common_envelope_alpha_thermal = 1.0
    # float in (0, inf) (only for common_envelope_option_for_lambda options 4
    #                    and 5)
  core_definition_H_fraction = 0.1
=======
  common_envelope_alpha_thermal=1.0
    # float in (0, inf) used only for option for (4), (5)
  core_definition_H_fraction=0.3
>>>>>>> c2a6d707
    # 0.01, 0.1, 0.3
  core_definition_He_fraction = 0.1
    # 0.1
  CEE_tolerance_err = 0.001
<<<<<<< HEAD
    # float (0, inf) (numerical tolerance on floats)
  common_envelope_option_after_succ_CEE = 'core_not_replaced_noMT'
    # 'core_not_replaced_noMT', 'core_replaced_noMT',
    # 'core_not_replaced_stableMT', 'core_not_replaced_windloss'
=======
    # float (0, inf)
  common_envelope_option_after_succ_CEE = 'two_phases_stableMT'
    # 'two_phases_stableMT' 'one_phase_variable_core_definition'
    # 'two_phases_windloss'
>>>>>>> c2a6d707
  verbose = False
    # True, False

[step_SN]
  import = ['posydon.binary_evol.SN.step_SN', 'StepSN']
    # builtin posydon step
  absolute_import = None
    # if given, use an absolute filepath to user defined step:
    # ['<PATH_TO_PY_FILE>', '<NAME>']
  mechanism = 'Fryer+12-delayed'
    # v2 interpolators support: 'Fryer+12-rapid', 'Fryer+12-delayed',
    #                          'Sukhbold+16-engine', 'Patton&Sukhbold20-engine'
    # need profiles: 'direct'
  engine = ''
    # 'N20' or 'W20' for 'Sukhbold+16-engine', 'Patton&Sukhbold20-engine'
    # '' for the others
  PISN = "Hendriks+23"
    # v2 interpolators support: "Hendriks+23"
    # other options: None, "Marchant+19"
  PISN_CO_shift = 0.0
    # Only when using Hendriks+23
    # float (-inf,inf)
    # v2 interpolators support: 0.0
  PPI_extra_mass_loss = -20.0
    # Only when using Hendriks+23
    # float (-inf,inf)
    # v2 interpolators support: 0.0 or -20.0
  ECSN = "Tauris+15"
    # "Tauris+15", "Podsiadlowski+04"
  conserve_hydrogen_envelope = False
    # True, False
  conserve_hydrogen_PPI  = False
    # Only when using Hendriks+23
    # True, False
  max_neutrino_mass_loss = 0.5
    # float (0,inf)
    # v2 interpolators support: 0.5
  max_NS_mass = 2.5
    # float (0,inf)
    # v2 interpolators support: 2.5
  use_interp_values = True
    # True, False
  use_profiles = True
    # True, False
  use_core_masses = True
    # True, False
  allow_spin_None = False
    # True, False
  approx_at_he_depletion = False
    # True, False
  kick = True
    # True, False
  kick_normalisation = 'one_over_mass'
    # "one_minus_fallback", "one_over_mass", "NS_one_minus_fallback_BH_one",
    # "one", "zero"
  sigma_kick_CCSN_NS = 265.0
    # float (0,inf)
  sigma_kick_CCSN_BH = 265.0
    # float (0,inf)
  sigma_kick_ECSN = 20.0
    # float (0,inf)
  verbose = False
    # True, False

[step_dco]
  import = ['posydon.binary_evol.DT.double_CO', 'DoubleCO']
    # builtin posydon step
  absolute_import = None
    # if given, use an absolute filepath to user defined step:
    # ['<PATH_TO_PY_FILE>', '<NAME>']
  n_o_steps_interval = None
    # None or int (0, inf)

[step_end]
  import = ['posydon.binary_evol.step_end', 'step_end']
    # builtin posydon step
  absolute_import = None
    # if given, use an absolute filepath to user defined step:
    # ['<PATH_TO_PY_FILE>', '<NAME>']

[extra_hooks]
  import_1 = ['posydon.binary_evol.simulationproperties', 'TimingHooks']
    # builtin posydon hook
  absolute_import_1 = None
    # if given, use an absolute filepath to user defined step:
    # ['<PATH_TO_PY_FILE>', '<NAME>']
  kwargs_1 = {}
    # dict

  import_2 = ['posydon.binary_evol.simulationproperties', 'StepNamesHooks']
    # builtin posydon hook
  absolute_import_2 = None
    # if given, use an absolute filepath to user defined step:
    # ['<PATH_TO_PY_FILE>', '<NAME>']
  kwargs_2 = {}
    # dict


;;;;;;;;;;;;;;;;;;;;;;;;;;;;;;;;;;;;;;
;;;;;;;;  BinaryPopulation  ;;;;;;;;;;
;;;;;;;;;;;;;;;;;;;;;;;;;;;;;;;;;;;;;;

[BinaryPopulation_options]
  optimize_ram = True
    # save population in batches: True, False
  ram_per_cpu = None
    # set maximum ram per cpu before batch saving (GB); None or float (0, inf)
  dump_rate = 2000
    # batch save after evolving N binaries: int (0, inf)
    # this should be at least 500 for populations of 100,000 binaries or more
  temp_directory = 'batches'
    # temporary folder for keeping batch files: str
  tqdm = False
    # progress bar: True, False
  breakdown_to_df = True
    # convert BinaryStars into DataFrames after evolution: True, False
  use_MPI = False
    # use only for local MPI runs: True, False
  metallicity = [1.]
    # in units of solar metallicity: list of float
    # e.g. [2., 1., 0.45, 0.2, 0.1, 0.01, 0.001, 0.0001]
  error_checking_verbose = False
    # if True, write all POSYDON errors to stderr at runtime, default=False
  warnings_verbose = False
    # if True, write all POSYDON warnings to stderr at runtime, default=False
  history_verbose = False
    # if True, record extra functional steps in the output DataFrames
    # (These steps represent internal workings of POSYDON rather than physical
    #  phases of evolution)
  entropy = None
    # if None uses system entropy (recommended): None or int
  number_of_binaries = 10
    # int (0, inf)
  binary_fraction_scheme = 'const'
    # 'const', 'Moe+17-massdependent'
  binary_fraction_const  = 1.0
    # float [0, 1]
  star_formation = 'burst'
    # 'constant', 'burst', 'custom_linear', 'custom_log10',
    # 'custom_linear_histogram', 'custom_log10_histogram'
  max_simulation_time = 13.8e9
    # float (0, inf)

  read_samples_from_file = ''
    # path to file to read initial parameters from (if empty string get random
    #                                               samples)
  primary_mass_scheme = 'Kroupa2001'
    # 'Salpeter', 'Kroupa1993', 'Kroupa2001'
  primary_mass_min = 7.0
    # float (0, inf)
    # value should be within the mass range given by the used grids
  primary_mass_max = 150.0
    # float (primary_mass_min, inf)
    # value should be within the mass range given by the used grids
  secondary_mass_scheme = 'flat_mass_ratio'
    # 'flat_mass_ratio', 'q=1', 'Moe+17-PsandQs' (will enforce
    #  orbital_period_scheme='Moe+17-PsandQs' and
    #  eccentricity_scheme='Moe+17-PsandQs')
  secondary_mass_min = 0.35
    # float (0, inf)
    # value should be within the mass range given by the used grids
  secondary_mass_max = 150.0
    # float (secondary_mass_min, inf)
    # value should be within the mass range given by the used grids
  orbital_scheme = 'period'
    # 'separation', 'period'
  orbital_period_scheme = 'Sana+12_period_extended'
    # (used only for orbital_scheme = 'period') 'Sana+12_period_extended',
    # 'Moe+17-PsandQs' (will enforce secondary_mass_scheme='Moe+17-PsandQs' and
    #                   eccentricity_scheme='Moe+17-PsandQs')
  orbital_period_min = 0.75
    # float (0, inf) (used only for orbital_scheme = 'period')
    # value should be within the period range given by the used grids
  orbital_period_max = 6000.0
    # float (0, inf) (used only for orbital_scheme = 'period')
    # value should be within the period range given by the used grids
  orbital_separation_scheme = 'log_uniform'
    # 'log_uniform', 'log_normal' (used only for orbital_scheme = 'separation')
  orbital_separation_min = 5.0
    # float (0, inf) (used only for orbital_scheme = 'separation')
    # value should be within the separation range given by the used grids
  orbital_separation_max = 1e5
    # float (0, inf) (used only for orbital_scheme = 'separation')
    # value should be within the separation range given by the used grids
  log_orbital_separation_mean = None
    # float (0, inf) (used only for orbital_separation_scheme ='log_normal')
    # value should be within the separation range given above
  log_orbital_separation_sigma = None
    # float (0, inf) (used only for orbital_separation_scheme ='log_normal')
    # value should respect the separation range given above
  eccentricity_scheme = 'zero'
    # 'zero', 'thermal', 'uniform', 'Moe+17-PsandQs' (will enforce
    #  secondary_mass_scheme='Moe+17-PsandQs' and
    #  orbital_period_scheme='Moe+17-PsandQs')


;;;;;;;;;;;;;;;;;;;;;;;;;;;;;;;;;;;
;;;;;;;;  Saving Output  ;;;;;;;;;;
;;;;;;;;;;;;;;;;;;;;;;;;;;;;;;;;;;;

[BinaryStar_output]
  extra_columns = {'step_names': 'string', 'step_times': 'float64'}
    # columns usually provided by hooks
    # e.g. 'step_times' from TimingHooks, 'step_names' from StepNamesHooks

  # LIST BINARY PROPERTIES
  only_select_columns = [
                         'state',
                         'event',
                         'time',
                         #'separation',
                         'orbital_period',
                         'eccentricity',
                         #'V_sys',
                         #'rl_relative_overflow_1',
                         #'rl_relative_overflow_2',
                         'lg_mtransfer_rate',
                         #'mass_transfer_case',
                         #'trap_radius',
                         #'acc_radius',
                         #'t_sync_rad_1',
                         #'t_sync_conv_1',
                         #'t_sync_rad_2',
                         #'t_sync_conv_2',
                         #'nearest_neighbour_distance',
                        ]
  scalar_names = [
                  'interp_class_HMS_HMS',
                  'interp_class_CO_HMS_RLO',
                  'interp_class_CO_HeMS',
                  'interp_class_CO_HeMS_RLO',
                  'mt_history_HMS_HMS',
                  'mt_history_CO_HMS_RLO',
                  'mt_history_CO_HeMS',
                  'mt_history_CO_HeMS_RLO',
                 ]

[SingleStar_1_output]
  # LIST STAR PROPERTIES TO SAVE
  include_S1 = True
    # True, False
  only_select_columns = [
                         'state',
                         #'metallicity',
                         'mass',
                         'log_R',
                         'log_L',
                         'lg_mdot',
                         #'lg_system_mdot',
                         #'lg_wind_mdot',
                         'he_core_mass',
                         'he_core_radius',
                         #'c_core_mass',
                         #'c_core_radius',
                         #'o_core_mass',
                         #'o_core_radius',
                         'co_core_mass',
                         'co_core_radius',
                         'center_h1',
                         'center_he4',
                         #'center_c12',
                         #'center_n14',
                         #'center_o16',
                         'surface_h1',
                         'surface_he4',
                         #'surface_c12',
                         #'surface_n14',
                         #'surface_o16',
                         #'log_LH',
                         #'log_LHe',
                         #'log_LZ',
                         #'log_Lnuc',
                         #'c12_c12',
                         #'center_gamma',
                         #'avg_c_in_c_core',
                         #'surf_avg_omega',
                         'surf_avg_omega_div_omega_crit',
                         #'total_moment_of_inertia',
                         #'log_total_angular_momentum',
                         'spin',
                         #'conv_env_top_mass',
                         #'conv_env_bot_mass',
                         #'conv_env_top_radius',
                         #'conv_env_bot_radius',
                         #'conv_env_turnover_time_g',
                         #'conv_env_turnover_time_l_b',
                         #'conv_env_turnover_time_l_t',
                         #'envelope_binding_energy',
                         #'mass_conv_reg_fortides',
                         #'thickness_conv_reg_fortides',
                         #'radius_conv_reg_fortides',
                         #'lambda_CE_1cent',
                         #'lambda_CE_10cent',
                         #'lambda_CE_30cent',
                         #'lambda_CE_pure_He_star_10cent',
                         #'profile',
                         #'total_mass_h1',
                         #'total_mass_he4',
                        ]
  scalar_names = [
                  'natal_kick_array',
                  'SN_type',
                  'f_fb',
                  'spin_orbit_tilt_first_SN',
                  'spin_orbit_tilt_second_SN',
                 ]

[SingleStar_2_output]
  # LIST STAR PROPERTIES TO SAVE
  include_S2 = True
    # True, False
  only_select_columns = [
                         'state',
                         #'metallicity',
                         'mass',
                         'log_R',
                         'log_L',
                         'lg_mdot',
                         #'lg_system_mdot',
                         #'lg_wind_mdot',
                         'he_core_mass',
                         'he_core_radius',
                         #'c_core_mass',
                         #'c_core_radius',
                         #'o_core_mass',
                         #'o_core_radius',
                         'co_core_mass',
                         'co_core_radius',
                         'center_h1',
                         'center_he4',
                         #'center_c12',
                         #'center_n14',
                         #'center_o16',
                         'surface_h1',
                         'surface_he4',
                         #'surface_c12',
                         #'surface_n14',
                         #'surface_o16',
                         #'log_LH',
                         #'log_LHe',
                         #'log_LZ',
                         #'log_Lnuc',
                         #'c12_c12',
                         #'center_gamma',
                         #'avg_c_in_c_core',
                         #'surf_avg_omega',
                         'surf_avg_omega_div_omega_crit',
                         #'total_moment_of_inertia',
                         #'log_total_angular_momentum',
                         'spin',
                         #'conv_env_top_mass',
                         #'conv_env_bot_mass',
                         #'conv_env_top_radius',
                         #'conv_env_bot_radius',
                         #'conv_env_turnover_time_g',
                         #'conv_env_turnover_time_l_b',
                         #'conv_env_turnover_time_l_t',
                         #'envelope_binding_energy',
                         #'mass_conv_reg_fortides',
                         #'thickness_conv_reg_fortides',
                         #'radius_conv_reg_fortides',
                         #'lambda_CE_1cent',
                         #'lambda_CE_10cent',
                         #'lambda_CE_30cent',
                         #'lambda_CE_pure_He_star_10cent',
                         #'profile',
                         #'total_mass_h1',
                         #'total_mass_he4',
                        ]
  scalar_names = [
                  'natal_kick_array',
                  'SN_type',
                  'f_fb',
                  'spin_orbit_tilt_first_SN',
                  'spin_orbit_tilt_second_SN',
                 ]<|MERGE_RESOLUTION|>--- conflicted
+++ resolved
@@ -201,31 +201,18 @@
     # float in (0, inf) (only for common_envelope_option_for_lambda option 1)
   common_envelope_option_for_HG_star = "optimistic"
     # 'optimistic', 'pessimistic'
-<<<<<<< HEAD
   common_envelope_alpha_thermal = 1.0
     # float in (0, inf) (only for common_envelope_option_for_lambda options 4
     #                    and 5)
-  core_definition_H_fraction = 0.1
-=======
-  common_envelope_alpha_thermal=1.0
-    # float in (0, inf) used only for option for (4), (5)
   core_definition_H_fraction=0.3
->>>>>>> c2a6d707
     # 0.01, 0.1, 0.3
   core_definition_He_fraction = 0.1
     # 0.1
   CEE_tolerance_err = 0.001
-<<<<<<< HEAD
     # float (0, inf) (numerical tolerance on floats)
-  common_envelope_option_after_succ_CEE = 'core_not_replaced_noMT'
-    # 'core_not_replaced_noMT', 'core_replaced_noMT',
-    # 'core_not_replaced_stableMT', 'core_not_replaced_windloss'
-=======
-    # float (0, inf)
   common_envelope_option_after_succ_CEE = 'two_phases_stableMT'
     # 'two_phases_stableMT' 'one_phase_variable_core_definition'
     # 'two_phases_windloss'
->>>>>>> c2a6d707
   verbose = False
     # True, False
 
