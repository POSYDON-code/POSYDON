--- conflicted
+++ resolved
@@ -205,33 +205,6 @@
     # builtin posydon step
   absolute_import = None
     # 'package' kwarg for importlib.import_module
-<<<<<<< HEAD
-  mechanism = 'Patton&Sukhbold20-engine'
-    # 'direct', Fryer+12-rapid', 'Fryer+12-delayed',
-    # 'Sukhbold+16-engine', 'Patton&Sukhbold20-engine'
-  engine = 'N20'
-    # 'N20' for 'Sukhbold+16-engine',
-    # 'Patton&Sukhbold20-engine' or None for the others
-  PISN = "Marchant+19"
-    # None, "Marchant+19"
-  ECSN = "Podsiadlowski+04"
-    # "Tauris+15", "Podsiadlowski+04"
-  conserve_hydrogen_envelope = False
-    # True, False
-  max_neutrino_mass_loss = 0.5
-    # float (0,inf)
-  max_NS_mass = 2.5
-    # float (0,inf)
-  use_interp_values = True
-    # True, False
-  use_profiles = True
-    # True, False
-  use_core_masses = True
-    # True, False
-  approx_at_he_depletion = False
-    # True, False
-  kick = True
-=======
   mechanism = 'Fryer+12-delayed'
     # v2 interpolators support: 'Fryer+12-rapid', 'Fryer+12-delayed',
     #                          'Sukhbold+16-engine', 'Patton&Sukhbold20-engine'
@@ -253,15 +226,12 @@
   ECSN = "Tauris+15"
     # "Tauris+15", "Podsiadlowski+04"
   conserve_hydrogen_envelope = False
->>>>>>> 710816f8
     # True, False
   conserve_hydrogen_PPI  = False
     # Only when using Hendriks+23
     # True, False
   max_neutrino_mass_loss = 0.5
     # float (0,inf)
-<<<<<<< HEAD
-=======
     # v2 interpolators support: 0.5
   max_NS_mass = 2.5
     # float (0,inf)
@@ -287,7 +257,6 @@
     # float (0,inf)
   sigma_kick_ECSN = 20.0
     # float (0,inf)
->>>>>>> 710816f8
   verbose = False
     # True False
 
@@ -347,10 +316,6 @@
   history_verbose = False
   # if True, record extra functional steps in the output DataFrames
   # (These steps represent internal workings of POSYDON rather than physical phases of evolution)
-<<<<<<< HEAD
-  # Random Number Generation
-=======
->>>>>>> 710816f8
   entropy = None
   # `None` uses system entropy (recommended)
   number_of_binaries = 10
