--- conflicted
+++ resolved
@@ -221,13 +221,8 @@
     # 'direct', Fryer+12-rapid', 'Fryer+12-delayed',
     # 'Sukhbold+16-engine', 'Patton&Sukhbold20-engine'
   engine = 'N20'
-<<<<<<< HEAD
-    # 'N20' for mechanism = 'Sukhbold+16-engine' or
-    # 'Patton&Sukhbold20-engine', None for the others
-=======
-    # 'N20' for 'Sukhbold+16-engine',
-    # 'Patton&Sukhbold20-engine' or '' for the others
->>>>>>> 1c8772b4
+    # 'N20' for mechanism in {'Sukhbold+16-engine',
+    # 'Patton&Sukhbold20-engine'} or '' for the others
   PISN = "Marchant+19"
     # None, "Marchant+19", "Hendriks+23"
   PISN_CO_shift = 0.0
@@ -428,7 +423,6 @@
 
 [SingleStar_1_output]
   # LIST STAR PROPERTIES TO SAVE
-<<<<<<< HEAD
   include_S1 = True
     # True, False
   only_select_columns = [
@@ -486,6 +480,8 @@
                          #'lambda_CE_30cent',
                          #'lambda_CE_pure_He_star_10cent',
                          #'profile',
+                         #'total_mass_h1',
+                         #'total_mass_he4',
                         ]
   scalar_names = [
                   'natal_kick_array',
@@ -494,82 +490,12 @@
                   'spin_orbit_tilt_first_SN',
                   'spin_orbit_tilt_second_SN',
                  ]
-=======
-  include_S1=True
-  # True, False
-  only_select_columns=[
-                      'state',
-                      #'metallicity',
-                      'mass',
-                      'log_R',
-                      'log_L',
-                      'lg_mdot',
-                      #'lg_system_mdot',
-                      #'lg_wind_mdot',
-                      'he_core_mass',
-                      'he_core_radius',
-                      #'c_core_mass',
-                      #'c_core_radius',
-                      #'o_core_mass',
-                      #'o_core_radius',
-                      'co_core_mass',
-                      'co_core_radius',
-                      'center_h1',
-                      'center_he4',
-                      #'center_c12',
-                      #'center_n14',
-                      #'center_o16',
-                      'surface_h1',
-                      'surface_he4',
-                      #'surface_c12',
-                      #'surface_n14',
-                      #'surface_o16',
-                      #'log_LH',
-                      #'log_LHe',
-                      #'log_LZ',
-                      #'log_Lnuc',
-                      #'c12_c12',
-                      #'center_gamma',
-                      #'avg_c_in_c_core',
-                      #'surf_avg_omega',
-                      'surf_avg_omega_div_omega_crit',
-                      #'total_moment_of_inertia',
-                      #'log_total_angular_momentum',
-                      'spin',
-                      #'conv_env_top_mass',
-                      #'conv_env_bot_mass',
-                      #'conv_env_top_radius',
-                      #'conv_env_bot_radius',
-                      #'conv_env_turnover_time_g',
-                      #'conv_env_turnover_time_l_b',
-                      #'conv_env_turnover_time_l_t',
-                      #'envelope_binding_energy',
-                      #'mass_conv_reg_fortides',
-                      #'thickness_conv_reg_fortides',
-                      #'radius_conv_reg_fortides',
-                      #'lambda_CE_1cent',
-                      #'lambda_CE_10cent',
-                      #'lambda_CE_30cent',
-                      #'lambda_CE_pure_He_star_10cent',
-                      #'profile',
-                      #'total_mass_h1',
-                      #'total_mass_he4',
-                      ]
-  scalar_names=[
-              'natal_kick_array',
-              'SN_type',
-              'f_fb',
-              'spin_orbit_tilt_first_SN',
-              'spin_orbit_tilt_second_SN',
-              ]
->>>>>>> 1c8772b4
 
 [SingleStar_2_output]
   # LIST STAR PROPERTIES TO SAVE
   include_S2 = True
     # True, False
   only_select_columns = [
-<<<<<<< HEAD
                          'state',
                          #'metallicity',
                          'mass',
@@ -624,6 +550,8 @@
                          #'lambda_CE_30cent',
                          #'lambda_CE_pure_He_star_10cent',
                          #'profile',
+                         #'total_mass_h1',
+                         #'total_mass_he4',
                         ]
   scalar_names = [
                   'natal_kick_array',
@@ -631,70 +559,4 @@
                   'f_fb',
                   'spin_orbit_tilt_first_SN',
                   'spin_orbit_tilt_second_SN',
-                 ]
-=======
-                      'state',
-                      #'metallicity',
-                      'mass',
-                      'log_R',
-                      'log_L',
-                      'lg_mdot',
-                      #'lg_system_mdot',
-                      #'lg_wind_mdot',
-                      'he_core_mass',
-                      'he_core_radius',
-                      #'c_core_mass',
-                      #'c_core_radius',
-                      #'o_core_mass',
-                      #'o_core_radius',
-                      'co_core_mass',
-                      'co_core_radius',
-                      'center_h1',
-                      'center_he4',
-                      #'center_c12',
-                      #'center_n14',
-                      #'center_o16',
-                      'surface_h1',
-                      'surface_he4',
-                      #'surface_c12',
-                      #'surface_n14',
-                      #'surface_o16',
-                      #'log_LH',
-                      #'log_LHe',
-                      #'log_LZ',
-                      #'log_Lnuc',
-                      #'c12_c12',
-                      #'center_gamma',
-                      #'avg_c_in_c_core',
-                      #'surf_avg_omega',
-                      'surf_avg_omega_div_omega_crit',
-                      #'total_moment_of_inertia',
-                      #'log_total_angular_momentum',
-                      'spin',
-                      #'conv_env_top_mass',
-                      #'conv_env_bot_mass',
-                      #'conv_env_top_radius',
-                      #'conv_env_bot_radius',
-                      #'conv_env_turnover_time_g',
-                      #'conv_env_turnover_time_l_b',
-                      #'conv_env_turnover_time_l_t',
-                      #'envelope_binding_energy',
-                      #'mass_conv_reg_fortides',
-                      #'thickness_conv_reg_fortides',
-                      #'radius_conv_reg_fortides',
-                      #'lambda_CE_1cent',
-                      #'lambda_CE_10cent',
-                      #'lambda_CE_30cent',
-                      #'lambda_CE_pure_He_star_10cent',
-                      #'profile',
-                      #'total_mass_h1',
-                      #'total_mass_he4',
-                      ]
-  scalar_names=[
-              'natal_kick_array',
-              'SN_type',
-              'f_fb',
-              'spin_orbit_tilt_first_SN',
-              'spin_orbit_tilt_second_SN',
-              ]
->>>>>>> 1c8772b4
+                 ]