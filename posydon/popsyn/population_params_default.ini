# POSYDON default BinaryPopulation inifile, use ConfigParser syntax

[environment_variables]
  PATH_TO_POSYDON = '<PATH_TO_POSYDON>'


;;;;;;;;;;;;;;;;;;;;;;;;;;;;;;;;;;;;;;;;;;
;;;;;;;;  SimulationProperties  ;;;;;;;;;;
;;;;;;;;;;;;;;;;;;;;;;;;;;;;;;;;;;;;;;;;;;

[flow]
  import = ['posydon.binary_evol.flow_chart', 'flow_chart']
    # builtin posydon flow
  absolute_import = None
    # if given, use an absolute filepath to user defined flow:
    # ['<PATH_TO_PY_FILE>', '<NAME>']

[step_HMS_HMS]
  import = ['posydon.binary_evol.MESA.step_mesa', 'MS_MS_step']
    # builtin posydon step
  absolute_import = None
    # if given, use an absolute filepath to user defined step:
    # ['<PATH_TO_PY_FILE>', '<NAME>']
  interpolation_path = None
    # str or None (found by default)
  interpolation_filename = None
    # str or None (found by default)
  interpolation_method = 'linear3c_kNN'
    # 'nearest_neighbour', 'linear3c_kNN', '1NN_1NN'
  save_initial_conditions = True
    # True, False (only for interpolation_method='nearest_neighbour')
  track_interpolation = False
    # True, False
  stop_method = 'stop_at_max_time'
    # 'stop_at_end', 'stop_at_max_time', 'stop_at_condition'
  stop_star = 'star_1'
    # 'star_1', 'star_2' (only for stop_method='stop_at_condition')
  stop_var_name = None
    # str or None (only for stop_method='stop_at_condition')
  stop_value = None
    # float or None (only for stop_method='stop_at_condition')
  stop_interpolate = True
    # True, False
  verbose = False
    # True, False


[step_CO_HeMS]
  import = ['posydon.binary_evol.MESA.step_mesa', 'CO_HeMS_step']
    # builtin posydon step
  absolute_import = None
    # if given, use an absolute filepath to user defined step:
    # ['<PATH_TO_PY_FILE>', '<NAME>']
  interpolation_path = None
    # str or None (found by default)
  interpolation_filename = None
    # str or None (found by default)
  interpolation_method = 'linear3c_kNN'
    # 'nearest_neighbour', 'linear3c_kNN', '1NN_1NN'
  save_initial_conditions = True
    # True, False (only for interpolation_method='nearest_neighbour')
  track_interpolation = False
    # True, False
  stop_method = 'stop_at_max_time'
    # 'stop_at_end', 'stop_at_max_time', 'stop_at_condition'
  stop_star = 'star_1'
    # 'star_1', 'star_2' (only for stop_method='stop_at_condition')
  stop_var_name = None
    # str or None (only for stop_method='stop_at_condition')
  stop_value = None
    # float or None (only for stop_method='stop_at_condition')
  stop_interpolate = True
    # True, False
  verbose = False
    # True, False

[step_CO_HMS_RLO]
  import = ['posydon.binary_evol.MESA.step_mesa', 'CO_HMS_RLO_step']
    # builtin posydon step
  absolute_import = None
    # if given, use an absolute filepath to user defined step:
    # ['<PATH_TO_PY_FILE>', '<NAME>']
  interpolation_path = None
    # str or None (found by default)
  interpolation_filename = None
    # str or None (found by default)
  interpolation_method = 'linear3c_kNN'
    # 'nearest_neighbour', 'linear3c_kNN', '1NN_1NN'
  save_initial_conditions = True
    # True, False (only for interpolation_method='nearest_neighbour')
  track_interpolation = False
    # True, False
  stop_method = 'stop_at_max_time'
    # 'stop_at_end' 'stop_at_max_time' 'stop_at_condition'
  stop_star = 'star_1'
    # 'star_1', 'star_2' (only for stop_method='stop_at_condition')
  stop_var_name = None
    # str or None (only for stop_method='stop_at_condition')
  stop_value = None
    # float or None (only for stop_method='stop_at_condition')
  stop_interpolate = True
    # True, False
  verbose = False
    # True, False

[step_CO_HeMS_RLO]
  import = ['posydon.binary_evol.MESA.step_mesa', 'CO_HeMS_RLO_step']
    # builtin posydon step
  absolute_import = None
    # if given, use an absolute filepath to user defined step:
    # ['<PATH_TO_PY_FILE>', '<NAME>']
  interpolation_path = None
    # str or None (found by default)
  interpolation_filename = None
    # str or None (found by default)
  interpolation_method = 'linear3c_kNN'
    # 'nearest_neighbour', 'linear3c_kNN', '1NN_1NN'
  save_initial_conditions = True
    # True, False (only for interpolation_method='nearest_neighbour')
  track_interpolation = False
    # True, False
  stop_method = 'stop_at_max_time'
    # 'stop_at_end', 'stop_at_max_time', 'stop_at_condition'
  stop_star = 'star_1'
    # 'star_1', 'star_2' (only for stop_method='stop_at_condition')
  stop_var_name = None
    # str or None (only for stop_method='stop_at_condition')
  stop_value = None
    # float or None (only for stop_method='stop_at_condition')
  stop_interpolate = True
    # True, False
  verbose = False
    # True, False


[step_detached]
  import = ['posydon.binary_evol.DT.step_detached', 'detached_step']
    # builtin posydon step
  absolute_import = None
    # if given, use an absolute filepath to user defined step:
    # ['<PATH_TO_PY_FILE>', '<NAME>']
  matching_method = 'minimize'
    # 'minimize', 'root'
  do_wind_loss = True
    # True, False
  do_tides = True
    # True, False
  do_gravitational_radiation = True
    # True, False
  do_magnetic_braking = True
    # True, False
  do_stellar_evolution_and_spin_from_winds = True
    # True, False
  RLO_orbit_at_orbit_with_same_am = False
    # True, False
  record_matching = False
    # True, False
  verbose = False
    # True, False

[step_disrupted]
  import = ['posydon.binary_evol.DT.step_disrupted','DisruptedStep']
    # builtin posydon step
  absolute_import = None
    # if given, use an absolute filepath to user defined step:
    # ['<PATH_TO_PY_FILE>', '<NAME>']
<<<<<<< HEAD
=======
  record_matching = False
    # True, False
  verbose = False
    # True, False
>>>>>>> 58aa7a34

[step_merged]
  import = ['posydon.binary_evol.DT.step_merged','MergedStep']
    # builtin posydon step
  absolute_import = None
    # if given, use an absolute filepath to user defined step:
    # ['<PATH_TO_PY_FILE>', '<NAME>']

[step_initially_single]
  import = ['posydon.binary_evol.DT.step_initially_single','InitiallySingleStep']
    # builtin posydon step
  absolute_import = None
    # if given, use an absolute filepath to user defined step:
    # ['<PATH_TO_PY_FILE>', '<NAME>']
<<<<<<< HEAD
=======
  record_matching = False
    # True, False
  verbose = False
    # True, False
>>>>>>> 58aa7a34

[step_CE]
  import = ['posydon.binary_evol.CE.step_CEE', 'StepCEE']
    # builtin posydon step
  absolute_import = None
    # if given, use an absolute filepath to user defined step:
    # ['<PATH_TO_PY_FILE>', '<NAME>']
  prescription = 'alpha-lambda'
    # 'alpha-lambda'
  common_envelope_efficiency = 1.0
    # float in (0, inf)
    # values >1 are discouraged (consider changing lambda or post CE
    # interactions)
  common_envelope_option_for_lambda = 'lambda_from_grid_final_values'
    # (1) 'default_lambda' (uses common_envelope_lambda_default),
    # (2) 'lambda_from_grid_final_values',
    # (3) 'lambda_from_profile_gravitational' (needs available profiles),
    # (4) 'lambda_from_profile_gravitational_plus_internal' (needs available
    #                                                        profiles),
    # (5) 'lambda_from_profile_gravitational_plus_internal_minus_recombination'
    #      (needs available profiles)
  common_envelope_lambda_default = 0.5
    # float in (0, inf) (only for common_envelope_option_for_lambda option 1)
  common_envelope_option_for_HG_star = "optimistic"
    # 'optimistic', 'pessimistic'
  common_envelope_alpha_thermal = 1.0
    # float in (0, inf) (only for common_envelope_option_for_lambda options 4
    #                    and 5)
  core_definition_H_fraction = 0.3
    # 0.01, 0.1, 0.3
  core_definition_He_fraction = 0.1
    # 0.1
  CEE_tolerance_err = 0.001
    # float (0, inf) (numerical tolerance on floats)
  common_envelope_option_after_succ_CEE = 'two_phases_stableMT'
    # 'two_phases_stableMT' 'one_phase_variable_core_definition'
    # 'two_phases_windloss'
  verbose = False
    # True, False

[step_SN]
  import = ['posydon.binary_evol.SN.step_SN', 'StepSN']
    # builtin posydon step
  absolute_import = None
    # 'package' kwarg for importlib.import_module
  mechanism = 'Fryer+12-delayed'
    # v2 interpolators support: 'Fryer+12-rapid', 'Fryer+12-delayed',
    #                          'Sukhbold+16-engine', 'Patton&Sukhbold20-engine'
    # need profiles: 'direct'
  engine = ''
    # 'N20' or 'W20' for 'Sukhbold+16-engine', 'Patton&Sukhbold20-engine'
    # '' for the others
  PISN = "Hendriks+23"
    # v2 interpolators support: "Hendriks+23"
    # other options: None, "Marchant+19"
  PISN_CO_shift = 0.0
    # Only when using Hendriks+23
    # float (-inf,inf)
    # v2 interpolators support: 0.0
  PPI_extra_mass_loss = -20.0
    # Only when using Hendriks+23
    # float (-inf,inf)
    # v2 interpolators support: 0.0 or -20.0
  ECSN = "Tauris+15"
    # "Tauris+15", "Podsiadlowski+04"
  conserve_hydrogen_envelope = False
    # True, False
  conserve_hydrogen_PPI  = False
    # Only when using Hendriks+23
    # True, False
  max_neutrino_mass_loss = 0.5
    # float (0,inf)
    # v2 interpolators support: 0.5
  max_NS_mass = 2.5
    # float (0,inf)
    # v2 interpolators support: 2.5
  use_interp_values = True
    # True, False
  use_profiles = True
    # True, False
  use_core_masses = True
    # True, False
  allow_spin_None = False
    # True, False
  approx_at_he_depletion = False
    # True, False
  kick = True
    # True, False
  kick_normalisation = 'one_over_mass'
    # "one_minus_fallback", "one_over_mass", "NS_one_minus_fallback_BH_one", 
    # "one", "zero", "asym_ej", "linear", "log_normal"
  sigma_kick_CCSN_NS = 265.0
    # float (0,inf)
  sigma_kick_CCSN_BH = 265.0
    # float (0,inf)
  sigma_kick_ECSN = 20.0
    # float (0,inf)
  verbose = False
    # True, False

[step_dco]
  import = ['posydon.binary_evol.DT.double_CO', 'DoubleCO']
    # builtin posydon step
  absolute_import = None
    # if given, use an absolute filepath to user defined step:
    # ['<PATH_TO_PY_FILE>', '<NAME>']
  n_o_steps_interval = None
    # None or int (0, inf)

[step_end]
  import = ['posydon.binary_evol.step_end', 'step_end']
    # builtin posydon step
  absolute_import = None
    # if given, use an absolute filepath to user defined step:
    # ['<PATH_TO_PY_FILE>', '<NAME>']

[extra_hooks]
  import_1 = ['posydon.binary_evol.simulationproperties', 'TimingHooks']
    # builtin posydon hook
  absolute_import_1 = None
    # if given, use an absolute filepath to user defined step:
    # ['<PATH_TO_PY_FILE>', '<NAME>']
  kwargs_1 = {}
    # dict

  import_2 = ['posydon.binary_evol.simulationproperties', 'StepNamesHooks']
    # builtin posydon hook
  absolute_import_2 = None
    # if given, use an absolute filepath to user defined step:
    # ['<PATH_TO_PY_FILE>', '<NAME>']
  kwargs_2 = {}
    # dict


;;;;;;;;;;;;;;;;;;;;;;;;;;;;;;;;;;;;;;
;;;;;;;;  BinaryPopulation  ;;;;;;;;;;
;;;;;;;;;;;;;;;;;;;;;;;;;;;;;;;;;;;;;;

[BinaryPopulation_options]
  optimize_ram = True
    # save population in batches: True, False
  ram_per_cpu = None
    # set maximum ram per cpu before batch saving (GB); None or float (0, inf)
  dump_rate = 2000
    # batch save after evolving N binaries: int (0, inf)
    # this should be at least 500 for populations of 100,000 binaries or more
  temp_directory = 'batches'
    # temporary folder for keeping batch files: str
  tqdm = False
    # progress bar: True, False
  breakdown_to_df = True
    # convert BinaryStars into DataFrames after evolution: True, False
  use_MPI = False
    # use only for local MPI runs: True, False
  metallicity = [1.]
    # in units of solar metallicity: list of float
    # e.g. [2., 1., 0.45, 0.2, 0.1, 0.01, 0.001, 0.0001]
  error_checking_verbose = False
    # if True, write all POSYDON errors to stderr at runtime, default=False
  warnings_verbose = False
    # if True, write all POSYDON warnings to stderr at runtime, default=False
  history_verbose = False
    # if True, record extra functional steps in the output DataFrames
    # (These steps represent internal workings of POSYDON rather than physical
    #  phases of evolution)
  entropy = None
    # if None uses system entropy (recommended): None or int
  number_of_binaries = 10
    # int (0, inf)
  binary_fraction_scheme = 'const'
    # 'const', 'Moe+17-massdependent'
  binary_fraction_const  = 1.0
    # float [0, 1]
  star_formation = 'burst'
    # 'constant', 'burst', 'custom_linear', 'custom_log10',
    # 'custom_linear_histogram', 'custom_log10_histogram'
  max_simulation_time = 13.8e9
    # float (0, inf)

  read_samples_from_file = ''
    # path to file to read initial parameters from (if empty string get random
    #                                               samples)
  primary_mass_scheme = 'Kroupa2001'
    # 'Salpeter', 'Kroupa1993', 'Kroupa2001'
  primary_mass_min = 7.0
    # float (0, inf)
    # value should be within the mass range given by the used grids
  primary_mass_max = 150.0
    # float (primary_mass_min, inf)
    # value should be within the mass range given by the used grids
  secondary_mass_scheme = 'flat_mass_ratio'
    # 'flat_mass_ratio', 'q=1', 'Moe+17-PsandQs' (will enforce
    #  orbital_period_scheme='Moe+17-PsandQs' and
    #  eccentricity_scheme='Moe+17-PsandQs')
  secondary_mass_min = 0.5
    # float (0,130)
    # value should be within the mass range given by the used grids
  secondary_mass_max = 150.0
    # float (secondary_mass_min, inf)
    # value should be within the mass range given by the used grids
  orbital_scheme = 'period'
    # 'separation', 'period'
  orbital_period_scheme = 'Sana+12_period_extended'
    # (used only for orbital_scheme = 'period') 'Sana+12_period_extended',
    # 'Moe+17-PsandQs' (will enforce secondary_mass_scheme='Moe+17-PsandQs' and
    #                   eccentricity_scheme='Moe+17-PsandQs')
  orbital_period_min = 0.75
    # float (0, inf) (used only for orbital_scheme = 'period')
    # value should be within the period range given by the used grids
  orbital_period_max = 6000.0
    # float (0, inf) (used only for orbital_scheme = 'period')
    # value should be within the period range given by the used grids
#  orbital_separation_scheme = 'log_uniform'
    # 'log_uniform', 'log_normal' (used only for orbital_scheme = 'separation')
#  orbital_separation_min = 5.0
    # float (0, inf) (used only for orbital_scheme = 'separation')
    # value should be within the separation range given by the used grids
#  orbital_separation_max = 1e5
    # float (0, inf) (used only for orbital_scheme = 'separation')
    # value should be within the separation range given by the used grids
#  log_orbital_separation_mean = None
    # float (0, inf) (used only for orbital_separation_scheme ='log_normal')
    # value should be within the separation range given above
#  log_orbital_separation_sigma = None
    # float (0, inf) (used only for orbital_separation_scheme ='log_normal')
    # value should respect the separation range given above
  eccentricity_scheme = 'zero'
    # 'zero', 'thermal', 'uniform', 'Moe+17-PsandQs' (will enforce
    #  secondary_mass_scheme='Moe+17-PsandQs' and
    #  orbital_period_scheme='Moe+17-PsandQs')


;;;;;;;;;;;;;;;;;;;;;;;;;;;;;;;;;;;
;;;;;;;;  Saving Output  ;;;;;;;;;;
;;;;;;;;;;;;;;;;;;;;;;;;;;;;;;;;;;;

[BinaryStar_output]
  extra_columns = {'step_names': 'string', 'step_times': 'float64'}
    # columns usually provided by hooks
    # e.g. 'step_times' from TimingHooks, 'step_names' from StepNamesHooks

  # LIST BINARY PROPERTIES
  only_select_columns = [
                         'state',
                         'event',
                         'time',
                         #'separation',
                         'orbital_period',
                         'eccentricity',
                         #'V_sys',
                         #'rl_relative_overflow_1',
                         #'rl_relative_overflow_2',
                         'lg_mtransfer_rate',
                         #'mass_transfer_case',
                         #'trap_radius',
                         #'acc_radius',
                         #'t_sync_rad_1',
                         #'t_sync_conv_1',
                         #'t_sync_rad_2',
                         #'t_sync_conv_2',
                         #'nearest_neighbour_distance',
                        ]
  scalar_names = [
                  'interp_class_HMS_HMS',
                  'interp_class_CO_HMS_RLO',
                  'interp_class_CO_HeMS',
                  'interp_class_CO_HeMS_RLO',
                  'mt_history_HMS_HMS',
                  'mt_history_CO_HMS_RLO',
                  'mt_history_CO_HeMS',
                  'mt_history_CO_HeMS_RLO',
                 ]

[SingleStar_1_output]
  # LIST STAR PROPERTIES TO SAVE
  include_S1 = True
    # True, False
  only_select_columns = [
                         'state',
                         #'metallicity',
                         'mass',
                         'log_R',
                         'log_L',
                         'lg_mdot',
                         #'lg_system_mdot',
                         #'lg_wind_mdot',
                         'he_core_mass',
                         'he_core_radius',
                         #'c_core_mass',
                         #'c_core_radius',
                         #'o_core_mass',
                         #'o_core_radius',
                         'co_core_mass',
                         'co_core_radius',
                         'center_h1',
                         'center_he4',
                         #'center_c12',
                         #'center_n14',
                         #'center_o16',
                         'surface_h1',
                         'surface_he4',
                         #'surface_c12',
                         #'surface_n14',
                         #'surface_o16',
                         #'log_LH',
                         #'log_LHe',
                         #'log_LZ',
                         #'log_Lnuc',
                         #'c12_c12',
                         #'center_gamma',
                         #'avg_c_in_c_core',
                         #'surf_avg_omega',
                         'surf_avg_omega_div_omega_crit',
                         #'total_moment_of_inertia',
                         #'log_total_angular_momentum',
                         'spin',
                         #'conv_env_top_mass',
                         #'conv_env_bot_mass',
                         #'conv_env_top_radius',
                         #'conv_env_bot_radius',
                         #'conv_env_turnover_time_g',
                         #'conv_env_turnover_time_l_b',
                         #'conv_env_turnover_time_l_t',
                         #'envelope_binding_energy',
                         #'mass_conv_reg_fortides',
                         #'thickness_conv_reg_fortides',
                         #'radius_conv_reg_fortides',
                         #'lambda_CE_1cent',
                         #'lambda_CE_10cent',
                         #'lambda_CE_30cent',
                         #'lambda_CE_pure_He_star_10cent',
                         #'profile',
                         #'total_mass_h1',
                         #'total_mass_he4',
                        ]
  scalar_names = [
                  'natal_kick_array',
                  'SN_type',
                  'f_fb',
                  'spin_orbit_tilt_first_SN',
                  'spin_orbit_tilt_second_SN',
                 ]

[SingleStar_2_output]
  # LIST STAR PROPERTIES TO SAVE
  include_S2 = True
    # True, False
  only_select_columns = [
                         'state',
                         #'metallicity',
                         'mass',
                         'log_R',
                         'log_L',
                         'lg_mdot',
                         #'lg_system_mdot',
                         #'lg_wind_mdot',
                         'he_core_mass',
                         'he_core_radius',
                         #'c_core_mass',
                         #'c_core_radius',
                         #'o_core_mass',
                         #'o_core_radius',
                         'co_core_mass',
                         'co_core_radius',
                         'center_h1',
                         'center_he4',
                         #'center_c12',
                         #'center_n14',
                         #'center_o16',
                         'surface_h1',
                         'surface_he4',
                         #'surface_c12',
                         #'surface_n14',
                         #'surface_o16',
                         #'log_LH',
                         #'log_LHe',
                         #'log_LZ',
                         #'log_Lnuc',
                         #'c12_c12',
                         #'center_gamma',
                         #'avg_c_in_c_core',
                         #'surf_avg_omega',
                         'surf_avg_omega_div_omega_crit',
                         #'total_moment_of_inertia',
                         #'log_total_angular_momentum',
                         'spin',
                         #'conv_env_top_mass',
                         #'conv_env_bot_mass',
                         #'conv_env_top_radius',
                         #'conv_env_bot_radius',
                         #'conv_env_turnover_time_g',
                         #'conv_env_turnover_time_l_b',
                         #'conv_env_turnover_time_l_t',
                         #'envelope_binding_energy',
                         #'mass_conv_reg_fortides',
                         #'thickness_conv_reg_fortides',
                         #'radius_conv_reg_fortides',
                         #'lambda_CE_1cent',
                         #'lambda_CE_10cent',
                         #'lambda_CE_30cent',
                         #'lambda_CE_pure_He_star_10cent',
                         #'profile',
                         #'total_mass_h1',
                         #'total_mass_he4',
                        ]
  scalar_names = [
                  'natal_kick_array',
                  'SN_type',
                  'f_fb',
                  'spin_orbit_tilt_first_SN',
                  'spin_orbit_tilt_second_SN',
                 ]<|MERGE_RESOLUTION|>--- conflicted
+++ resolved
@@ -164,13 +164,10 @@
   absolute_import = None
     # if given, use an absolute filepath to user defined step:
     # ['<PATH_TO_PY_FILE>', '<NAME>']
-<<<<<<< HEAD
-=======
   record_matching = False
     # True, False
   verbose = False
     # True, False
->>>>>>> 58aa7a34
 
 [step_merged]
   import = ['posydon.binary_evol.DT.step_merged','MergedStep']
@@ -185,13 +182,10 @@
   absolute_import = None
     # if given, use an absolute filepath to user defined step:
     # ['<PATH_TO_PY_FILE>', '<NAME>']
-<<<<<<< HEAD
-=======
   record_matching = False
     # True, False
   verbose = False
     # True, False
->>>>>>> 58aa7a34
 
 [step_CE]
   import = ['posydon.binary_evol.CE.step_CEE', 'StepCEE']
