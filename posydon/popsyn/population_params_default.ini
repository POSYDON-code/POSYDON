--- conflicted
+++ resolved
@@ -205,7 +205,6 @@
     # builtin posydon step
   absolute_import = None
     # 'package' kwarg for importlib.import_module
-<<<<<<< HEAD
   mechanism = 'Patton&Sukhbold20-engine'
     # 'direct', Fryer+12-rapid', 'Fryer+12-delayed',
     # 'Sukhbold+16-engine', 'Patton&Sukhbold20-engine'
@@ -231,52 +230,6 @@
   approx_at_he_depletion = False
     # True, False
   kick = True
-=======
-  mechanism = 'Fryer+12-delayed'
-    # v2 interpolators support: 'Fryer+12-rapid', 'Fryer+12-delayed',
-    #                          'Sukhbold+16-engine', 'Patton&Sukhbold20-engine'
-    # need profiles: 'direct'
-  engine = ''
-    # 'N20' or 'W20' for 'Sukhbold+16-engine', 'Patton&Sukhbold20-engine'
-    # '' for the others
-  PISN = "Hendriks+23"
-    # v2 interpolators support: "Hendriks+23"
-    # other options: None, "Marchant+19"
-  PISN_CO_shift = 0.0
-    # Only when using Hendriks+23
-    # float (-inf,inf)
-    # v2 interpolators support: 0.0
-  PPI_extra_mass_loss = -20.0
-    # Only when using Hendriks+23
-    # float (-inf,inf)
-    # v2 interpolators support: 0.0 or -20.0
-  ECSN = "Tauris+15"
-    # "Tauris+15", "Podsiadlowski+04"
-  conserve_hydrogen_envelope = False
->>>>>>> 710816f8
-    # True, False
-  conserve_hydrogen_PPI  = False
-    # Only when using Hendriks+23
-    # True, False
-  max_neutrino_mass_loss = 0.5
-    # float (0,inf)
-<<<<<<< HEAD
-=======
-    # v2 interpolators support: 0.5
-  max_NS_mass = 2.5
-    # float (0,inf)
-    # v2 interpolators support: 2.5
-  use_interp_values = True
-    # True, False
-  use_profiles = True
-    # True, False
-  use_core_masses = True
-    # True, False
-  allow_spin_None = False
-    # True, False
-  approx_at_he_depletion = False
-    # True, False
-  kick = True
     # True, False
   kick_normalisation = 'one_over_mass'
     # "one_minus_fallback", "one_over_mass", "NS_one_minus_fallback_BH_one",
@@ -287,7 +240,6 @@
     # float (0,inf)
   sigma_kick_ECSN = 20.0
     # float (0,inf)
->>>>>>> 710816f8
   verbose = False
     # True False
 
@@ -347,10 +299,7 @@
   history_verbose = False
   # if True, record extra functional steps in the output DataFrames
   # (These steps represent internal workings of POSYDON rather than physical phases of evolution)
-<<<<<<< HEAD
   # Random Number Generation
-=======
->>>>>>> 710816f8
   entropy = None
   # `None` uses system entropy (recommended)
   number_of_binaries = 10
