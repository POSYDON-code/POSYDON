--- conflicted
+++ resolved
@@ -220,19 +220,8 @@
   import = ['posydon.binary_evol.SN.step_SN', 'StepSN']
     # builtin posydon step
   absolute_import = None
-<<<<<<< HEAD
-    # if given, use an absolute filepath to user defined step:
-    # ['<PATH_TO_PY_FILE>', '<NAME>']
-  mechanism = 'Patton&Sukhbold20-engine'
-    # 'direct', Fryer+12-rapid', 'Fryer+12-delayed',
-    # 'Sukhbold+16-engine', 'Patton&Sukhbold20-engine'
-  engine = 'N20'
-    # 'N20' for mechanism in {'Sukhbold+16-engine',
-    # 'Patton&Sukhbold20-engine'} or '' for the others
-  PISN = "Marchant+19"
-    # None, "Marchant+19", "Hendriks+23"
-=======
-    # 'package' kwarg for importlib.import_module
+    # if given, use an absolute filepath to user defined step:
+    # ['<PATH_TO_PY_FILE>', '<NAME>']
   mechanism = 'Fryer+12-delayed'
     # v2 interpolators support: 'Fryer+12-rapid', 'Fryer+12-delayed',
     #                          'Sukhbold+16-engine', 'Patton&Sukhbold20-engine'
@@ -243,7 +232,6 @@
   PISN = "Hendriks+23"
     # v2 interpolators support: "Hendriks+23"
     # other options: None, "Marchant+19"
->>>>>>> fa8efc8f
   PISN_CO_shift = 0.0
     # Only when using Hendriks+23
     # float (-inf,inf)
