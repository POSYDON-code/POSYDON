# POSYDON default BinaryPopulation inifile, use ConfigParser syntax

[environment_variables]
  PATH_TO_POSYDON = '<PATH_TO_POSYDON>'


;;;;;;;;;;;;;;;;;;;;;;;;;;;;;;;;;;;;;;;;;;
;;;;;;;;  SimulationProperties  ;;;;;;;;;;
;;;;;;;;;;;;;;;;;;;;;;;;;;;;;;;;;;;;;;;;;;

[flow]
  import = ['posydon.binary_evol.flow_chart', 'flow_chart']
    # builtin posydon flow
  absolute_import = None
    # if given, use an absolute filepath to user defined flow:
    # ['<PATH_TO_PY_FILE>', '<NAME>']

[step_HMS_HMS]
  import = ['posydon.binary_evol.MESA.step_mesa', 'MS_MS_step']
    # builtin posydon step
  absolute_import = None
    # if given, use an absolute filepath to user defined step:
    # ['<PATH_TO_PY_FILE>', '<NAME>']
  interpolation_path = None
    # str or None (found by default)
  interpolation_filename = None
    # str or None (found by default)
  interpolation_method = 'linear3c_kNN'
    # 'nearest_neighbour', 'linear3c_kNN', '1NN_1NN'
  save_initial_conditions = True
    # True, False (only for interpolation_method='nearest_neighbour')
  track_interpolation = False
    # True, False
  stop_method = 'stop_at_max_time'
    # 'stop_at_end', 'stop_at_max_time', 'stop_at_condition'
  stop_star = 'star_1'
    # 'star_1', 'star_2' (only for stop_method='stop_at_condition')
  stop_var_name = None
    # str or None (only for stop_method='stop_at_condition')
  stop_value = None
    # float or None (only for stop_method='stop_at_condition')
  stop_interpolate = True
    # True, False
  verbose = False
    # True, False


[step_CO_HeMS]
  import = ['posydon.binary_evol.MESA.step_mesa', 'CO_HeMS_step']
    # builtin posydon step
  absolute_import = None
    # if given, use an absolute filepath to user defined step:
    # ['<PATH_TO_PY_FILE>', '<NAME>']
  interpolation_path = None
    # str or None (found by default)
  interpolation_filename = None
    # str or None (found by default)
  interpolation_method = 'linear3c_kNN'
    # 'nearest_neighbour', 'linear3c_kNN', '1NN_1NN'
  save_initial_conditions = True
    # True, False (only for interpolation_method='nearest_neighbour')
  track_interpolation = False
    # True, False
  stop_method = 'stop_at_max_time'
    # 'stop_at_end', 'stop_at_max_time', 'stop_at_condition'
  stop_star = 'star_1'
    # 'star_1', 'star_2' (only for stop_method='stop_at_condition')
  stop_var_name = None
    # str or None (only for stop_method='stop_at_condition')
  stop_value = None
    # float or None (only for stop_method='stop_at_condition')
  stop_interpolate = True
    # True, False
  verbose = False
    # True, False

[step_CO_HMS_RLO]
  import = ['posydon.binary_evol.MESA.step_mesa', 'CO_HMS_RLO_step']
    # builtin posydon step
  absolute_import = None
    # if given, use an absolute filepath to user defined step:
    # ['<PATH_TO_PY_FILE>', '<NAME>']
  interpolation_path = None
    # str or None (found by default)
  interpolation_filename = None
    # str or None (found by default)
  interpolation_method = 'linear3c_kNN'
    # 'nearest_neighbour', 'linear3c_kNN', '1NN_1NN'
  save_initial_conditions = True
    # True, False (only for interpolation_method='nearest_neighbour')
  track_interpolation = False
    # True, False
  stop_method = 'stop_at_max_time'
    # 'stop_at_end' 'stop_at_max_time' 'stop_at_condition'
  stop_star = 'star_1'
    # 'star_1', 'star_2' (only for stop_method='stop_at_condition')
  stop_var_name = None
    # str or None (only for stop_method='stop_at_condition')
  stop_value = None
    # float or None (only for stop_method='stop_at_condition')
  stop_interpolate = True
    # True, False
  verbose = False
    # True, False

[step_CO_HeMS_RLO]
  import = ['posydon.binary_evol.MESA.step_mesa', 'CO_HeMS_RLO_step']
    # builtin posydon step
  absolute_import = None
    # if given, use an absolute filepath to user defined step:
    # ['<PATH_TO_PY_FILE>', '<NAME>']
  interpolation_path = None
    # str or None (found by default)
  interpolation_filename = None
    # str or None (found by default)
  interpolation_method = 'linear3c_kNN'
    # 'nearest_neighbour', 'linear3c_kNN', '1NN_1NN'
  save_initial_conditions = True
    # True, False (only for interpolation_method='nearest_neighbour')
  track_interpolation = False
    # True, False
  stop_method = 'stop_at_max_time'
    # 'stop_at_end', 'stop_at_max_time', 'stop_at_condition'
  stop_star = 'star_1'
    # 'star_1', 'star_2' (only for stop_method='stop_at_condition')
  stop_var_name = None
    # str or None (only for stop_method='stop_at_condition')
  stop_value = None
    # float or None (only for stop_method='stop_at_condition')
  stop_interpolate = True
    # True, False
  verbose = False
    # True, False


[step_detached]
  import = ['posydon.binary_evol.DT.step_detached', 'detached_step']
    # builtin posydon step
  absolute_import = None
    # if given, use an absolute filepath to user defined step:
    # ['<PATH_TO_PY_FILE>', '<NAME>']
  matching_method = 'minimize'
    # 'minimize', 'root'
  do_wind_loss = True
    # True, False
  do_tides = True
    # True, False
  do_gravitational_radiation = True
    # True, False
  do_magnetic_braking = True
    # True, False
  do_stellar_evolution_and_spin_from_winds = True
    # True, False
  RLO_orbit_at_orbit_with_same_am = False
    # True, False
  record_matching = False
    # True, False
  verbose = False
    # True, False

[step_disrupted]
  import = ['posydon.binary_evol.DT.step_disrupted','DisruptedStep']
    # builtin posydon step
  absolute_import = None
    # if given, use an absolute filepath to user defined step:
    # ['<PATH_TO_PY_FILE>', '<NAME>']

[step_merged]
  import = ['posydon.binary_evol.DT.step_merged','MergedStep']
    # builtin posydon step
  absolute_import = None
    # if given, use an absolute filepath to user defined step:
    # ['<PATH_TO_PY_FILE>', '<NAME>']

[step_initially_single]
  import = ['posydon.binary_evol.DT.step_initially_single','InitiallySingleStep']
    # builtin posydon step
  absolute_import = None
<<<<<<< HEAD
    # if given, use an absolute filepath to user defined step:
    # ['<PATH_TO_PY_FILE>', '<NAME>']
=======
    # If given, use an absolute filepath to user defined step: ['<PATH_TO_PY_FILE>', '<NAME>']
>>>>>>> e6af0c93

[step_CE]
  import = ['posydon.binary_evol.CE.step_CEE', 'StepCEE']
    # builtin posydon step
  absolute_import = None
    # if given, use an absolute filepath to user defined step:
    # ['<PATH_TO_PY_FILE>', '<NAME>']
  prescription = 'alpha-lambda'
    # 'alpha-lambda'
  common_envelope_efficiency = 1.0
    # float in (0, inf)
    # values >1 are discouraged (consider changing lambda or post CE
    # interactions)
  common_envelope_option_for_lambda = 'lambda_from_grid_final_values'
    # (1) 'default_lambda' (uses common_envelope_lambda_default),
    # (2) 'lambda_from_grid_final_values',
    # (3) 'lambda_from_profile_gravitational' (needs available profiles),
    # (4) 'lambda_from_profile_gravitational_plus_internal' (needs available
    #                                                        profiles),
    # (5) 'lambda_from_profile_gravitational_plus_internal_minus_recombination'
    #      (needs available profiles)
  common_envelope_lambda_default = 0.5
    # float in (0, inf) (only for common_envelope_option_for_lambda option 1)
  common_envelope_option_for_HG_star = "optimistic"
    # 'optimistic', 'pessimistic'
  common_envelope_alpha_thermal = 1.0
    # float in (0, inf) (only for common_envelope_option_for_lambda options 4
    #                    and 5)
  core_definition_H_fraction = 0.3
    # 0.01, 0.1, 0.3
  core_definition_He_fraction = 0.1
    # 0.1
  CEE_tolerance_err = 0.001
    # float (0, inf) (numerical tolerance on floats)
  common_envelope_option_after_succ_CEE = 'two_phases_stableMT'
    # 'two_phases_stableMT' 'one_phase_variable_core_definition'
    # 'two_phases_windloss'
  verbose = False
    # True, False

[step_SN]
  import = ['posydon.binary_evol.SN.step_SN', 'StepSN']
    # builtin posydon step
  absolute_import = None
    # 'package' kwarg for importlib.import_module
  mechanism = 'Fryer+12-delayed'
    # v2 interpolators support: 'Fryer+12-rapid', 'Fryer+12-delayed',
    #                          'Sukhbold+16-engine', 'Patton&Sukhbold20-engine'
    # need profiles: 'direct'
  engine = ''
    # 'N20' or 'W20' for 'Sukhbold+16-engine', 'Patton&Sukhbold20-engine'
    # '' for the others
  PISN = "Hendriks+23"
    # v2 interpolators support: "Hendriks+23"
    # other options: None, "Marchant+19"
  PISN_CO_shift = 0.0
    # Only when using Hendriks+23
    # float (-inf,inf)
    # v2 interpolators support: 0.0
  PPI_extra_mass_loss = -20.0
    # Only when using Hendriks+23
    # float (-inf,inf)
    # v2 interpolators support: 0.0 or -20.0
  ECSN = "Tauris+15"
    # "Tauris+15", "Podsiadlowski+04"
  conserve_hydrogen_envelope = False
    # True, False
  conserve_hydrogen_PPI  = False
    # Only when using Hendriks+23
    # True, False
  max_neutrino_mass_loss = 0.5
    # float (0,inf)
    # v2 interpolators support: 0.5
  max_NS_mass = 2.5
    # float (0,inf)
    # v2 interpolators support: 2.5
  use_interp_values = True
    # True, False
  use_profiles = True
    # True, False
  use_core_masses = True
    # True, False
  allow_spin_None = False
    # True, False
  approx_at_he_depletion = False
    # True, False
  kick = True
    # True, False
  kick_normalisation = 'one_over_mass'
    # "one_minus_fallback", "one_over_mass", "NS_one_minus_fallback_BH_one", 
    # "one", "zero", "asym_ej", "linear", "log_normal"
  sigma_kick_CCSN_NS = 265.0
    # float (0,inf)
  sigma_kick_CCSN_BH = 265.0
    # float (0,inf)
  sigma_kick_ECSN = 20.0
    # float (0,inf)
  verbose = False
    # True, False

[step_dco]
  import = ['posydon.binary_evol.DT.double_CO', 'DoubleCO']
    # builtin posydon step
  absolute_import = None
    # if given, use an absolute filepath to user defined step:
    # ['<PATH_TO_PY_FILE>', '<NAME>']
  n_o_steps_interval = None
    # None or int (0, inf)

[step_end]
  import = ['posydon.binary_evol.step_end', 'step_end']
    # builtin posydon step
  absolute_import = None
    # if given, use an absolute filepath to user defined step:
    # ['<PATH_TO_PY_FILE>', '<NAME>']

[extra_hooks]
  import_1 = ['posydon.binary_evol.simulationproperties', 'TimingHooks']
    # builtin posydon hook
  absolute_import_1 = None
    # if given, use an absolute filepath to user defined step:
    # ['<PATH_TO_PY_FILE>', '<NAME>']
  kwargs_1 = {}
    # dict

  import_2 = ['posydon.binary_evol.simulationproperties', 'StepNamesHooks']
    # builtin posydon hook
  absolute_import_2 = None
    # if given, use an absolute filepath to user defined step:
    # ['<PATH_TO_PY_FILE>', '<NAME>']
  kwargs_2 = {}
    # dict


;;;;;;;;;;;;;;;;;;;;;;;;;;;;;;;;;;;;;;
;;;;;;;;  BinaryPopulation  ;;;;;;;;;;
;;;;;;;;;;;;;;;;;;;;;;;;;;;;;;;;;;;;;;

[BinaryPopulation_options]
  optimize_ram = True
    # save population in batches: True, False
  ram_per_cpu = None
    # set maximum ram per cpu before batch saving (GB); None or float (0, inf)
  dump_rate = 2000
    # batch save after evolving N binaries: int (0, inf)
    # this should be at least 500 for populations of 100,000 binaries or more
  temp_directory = 'batches'
    # temporary folder for keeping batch files: str
  tqdm = False
    # progress bar: True, False
  breakdown_to_df = True
    # convert BinaryStars into DataFrames after evolution: True, False
  use_MPI = False
    # use only for local MPI runs: True, False
  metallicity = [1.]
    # in units of solar metallicity: list of float
    # e.g. [2., 1., 0.45, 0.2, 0.1, 0.01, 0.001, 0.0001]
  error_checking_verbose = False
    # if True, write all POSYDON errors to stderr at runtime, default=False
  warnings_verbose = False
    # if True, write all POSYDON warnings to stderr at runtime, default=False
  history_verbose = False
    # if True, record extra functional steps in the output DataFrames
    # (These steps represent internal workings of POSYDON rather than physical
    #  phases of evolution)
  entropy = None
    # if None uses system entropy (recommended): None or int
  number_of_binaries = 10
    # int (0, inf)
  binary_fraction_scheme = 'const'
    # 'const', 'Moe+17-massdependent'
  binary_fraction_const  = 1.0
    # float [0, 1]
  star_formation = 'burst'
    # 'constant', 'burst', 'custom_linear', 'custom_log10',
    # 'custom_linear_histogram', 'custom_log10_histogram'
  max_simulation_time = 13.8e9
    # float (0, inf)

  read_samples_from_file = ''
    # path to file to read initial parameters from (if empty string get random
    #                                               samples)
  primary_mass_scheme = 'Kroupa2001'
    # 'Salpeter', 'Kroupa1993', 'Kroupa2001'
  primary_mass_min = 7.0
    # float (0, inf)
    # value should be within the mass range given by the used grids
  primary_mass_max = 150.0
    # float (primary_mass_min, inf)
    # value should be within the mass range given by the used grids
  secondary_mass_scheme = 'flat_mass_ratio'
    # 'flat_mass_ratio', 'q=1', 'Moe+17-PsandQs' (will enforce
    #  orbital_period_scheme='Moe+17-PsandQs' and
    #  eccentricity_scheme='Moe+17-PsandQs')
  secondary_mass_min = 0.5
    # float (0,130)
    # value should be within the mass range given by the used grids
  secondary_mass_max = 150.0
    # float (secondary_mass_min, inf)
    # value should be within the mass range given by the used grids
  orbital_scheme = 'period'
    # 'separation', 'period'
  orbital_period_scheme = 'Sana+12_period_extended'
    # (used only for orbital_scheme = 'period') 'Sana+12_period_extended',
    # 'Moe+17-PsandQs' (will enforce secondary_mass_scheme='Moe+17-PsandQs' and
    #                   eccentricity_scheme='Moe+17-PsandQs')
  orbital_period_min = 0.75
    # float (0, inf) (used only for orbital_scheme = 'period')
    # value should be within the period range given by the used grids
  orbital_period_max = 6000.0
    # float (0, inf) (used only for orbital_scheme = 'period')
    # value should be within the period range given by the used grids
#  orbital_separation_scheme = 'log_uniform'
    # 'log_uniform', 'log_normal' (used only for orbital_scheme = 'separation')
#  orbital_separation_min = 5.0
    # float (0, inf) (used only for orbital_scheme = 'separation')
    # value should be within the separation range given by the used grids
#  orbital_separation_max = 1e5
    # float (0, inf) (used only for orbital_scheme = 'separation')
    # value should be within the separation range given by the used grids
#  log_orbital_separation_mean = None
    # float (0, inf) (used only for orbital_separation_scheme ='log_normal')
    # value should be within the separation range given above
#  log_orbital_separation_sigma = None
    # float (0, inf) (used only for orbital_separation_scheme ='log_normal')
    # value should respect the separation range given above
  eccentricity_scheme = 'zero'
    # 'zero', 'thermal', 'uniform', 'Moe+17-PsandQs' (will enforce
    #  secondary_mass_scheme='Moe+17-PsandQs' and
    #  orbital_period_scheme='Moe+17-PsandQs')


;;;;;;;;;;;;;;;;;;;;;;;;;;;;;;;;;;;
;;;;;;;;  Saving Output  ;;;;;;;;;;
;;;;;;;;;;;;;;;;;;;;;;;;;;;;;;;;;;;

[BinaryStar_output]
  extra_columns = {'step_names': 'string', 'step_times': 'float64'}
    # columns usually provided by hooks
    # e.g. 'step_times' from TimingHooks, 'step_names' from StepNamesHooks

  # LIST BINARY PROPERTIES
  only_select_columns = [
                         'state',
                         'event',
                         'time',
                         #'separation',
                         'orbital_period',
                         'eccentricity',
                         #'V_sys',
                         #'rl_relative_overflow_1',
                         #'rl_relative_overflow_2',
                         'lg_mtransfer_rate',
                         #'mass_transfer_case',
                         #'trap_radius',
                         #'acc_radius',
                         #'t_sync_rad_1',
                         #'t_sync_conv_1',
                         #'t_sync_rad_2',
                         #'t_sync_conv_2',
                         #'nearest_neighbour_distance',
                        ]
  scalar_names = [
                  'interp_class_HMS_HMS',
                  'interp_class_CO_HMS_RLO',
                  'interp_class_CO_HeMS',
                  'interp_class_CO_HeMS_RLO',
                  'mt_history_HMS_HMS',
                  'mt_history_CO_HMS_RLO',
                  'mt_history_CO_HeMS',
                  'mt_history_CO_HeMS_RLO',
                 ]

[SingleStar_1_output]
  # LIST STAR PROPERTIES TO SAVE
  include_S1 = True
    # True, False
  only_select_columns = [
                         'state',
                         #'metallicity',
                         'mass',
                         'log_R',
                         'log_L',
                         'lg_mdot',
                         #'lg_system_mdot',
                         #'lg_wind_mdot',
                         'he_core_mass',
                         'he_core_radius',
                         #'c_core_mass',
                         #'c_core_radius',
                         #'o_core_mass',
                         #'o_core_radius',
                         'co_core_mass',
                         'co_core_radius',
                         'center_h1',
                         'center_he4',
                         #'center_c12',
                         #'center_n14',
                         #'center_o16',
                         'surface_h1',
                         'surface_he4',
                         #'surface_c12',
                         #'surface_n14',
                         #'surface_o16',
                         #'log_LH',
                         #'log_LHe',
                         #'log_LZ',
                         #'log_Lnuc',
                         #'c12_c12',
                         #'center_gamma',
                         #'avg_c_in_c_core',
                         #'surf_avg_omega',
                         'surf_avg_omega_div_omega_crit',
                         #'total_moment_of_inertia',
                         #'log_total_angular_momentum',
                         'spin',
                         #'conv_env_top_mass',
                         #'conv_env_bot_mass',
                         #'conv_env_top_radius',
                         #'conv_env_bot_radius',
                         #'conv_env_turnover_time_g',
                         #'conv_env_turnover_time_l_b',
                         #'conv_env_turnover_time_l_t',
                         #'envelope_binding_energy',
                         #'mass_conv_reg_fortides',
                         #'thickness_conv_reg_fortides',
                         #'radius_conv_reg_fortides',
                         #'lambda_CE_1cent',
                         #'lambda_CE_10cent',
                         #'lambda_CE_30cent',
                         #'lambda_CE_pure_He_star_10cent',
                         #'profile',
                         #'total_mass_h1',
                         #'total_mass_he4',
                        ]
  scalar_names = [
                  'natal_kick_array',
                  'SN_type',
                  'f_fb',
                  'spin_orbit_tilt_first_SN',
                  'spin_orbit_tilt_second_SN',
                 ]

[SingleStar_2_output]
  # LIST STAR PROPERTIES TO SAVE
  include_S2 = True
    # True, False
  only_select_columns = [
                         'state',
                         #'metallicity',
                         'mass',
                         'log_R',
                         'log_L',
                         'lg_mdot',
                         #'lg_system_mdot',
                         #'lg_wind_mdot',
                         'he_core_mass',
                         'he_core_radius',
                         #'c_core_mass',
                         #'c_core_radius',
                         #'o_core_mass',
                         #'o_core_radius',
                         'co_core_mass',
                         'co_core_radius',
                         'center_h1',
                         'center_he4',
                         #'center_c12',
                         #'center_n14',
                         #'center_o16',
                         'surface_h1',
                         'surface_he4',
                         #'surface_c12',
                         #'surface_n14',
                         #'surface_o16',
                         #'log_LH',
                         #'log_LHe',
                         #'log_LZ',
                         #'log_Lnuc',
                         #'c12_c12',
                         #'center_gamma',
                         #'avg_c_in_c_core',
                         #'surf_avg_omega',
                         'surf_avg_omega_div_omega_crit',
                         #'total_moment_of_inertia',
                         #'log_total_angular_momentum',
                         'spin',
                         #'conv_env_top_mass',
                         #'conv_env_bot_mass',
                         #'conv_env_top_radius',
                         #'conv_env_bot_radius',
                         #'conv_env_turnover_time_g',
                         #'conv_env_turnover_time_l_b',
                         #'conv_env_turnover_time_l_t',
                         #'envelope_binding_energy',
                         #'mass_conv_reg_fortides',
                         #'thickness_conv_reg_fortides',
                         #'radius_conv_reg_fortides',
                         #'lambda_CE_1cent',
                         #'lambda_CE_10cent',
                         #'lambda_CE_30cent',
                         #'lambda_CE_pure_He_star_10cent',
                         #'profile',
                         #'total_mass_h1',
                         #'total_mass_he4',
                        ]
  scalar_names = [
                  'natal_kick_array',
                  'SN_type',
                  'f_fb',
                  'spin_orbit_tilt_first_SN',
                  'spin_orbit_tilt_second_SN',
                 ]<|MERGE_RESOLUTION|>--- conflicted
+++ resolved
@@ -176,12 +176,8 @@
   import = ['posydon.binary_evol.DT.step_initially_single','InitiallySingleStep']
     # builtin posydon step
   absolute_import = None
-<<<<<<< HEAD
-    # if given, use an absolute filepath to user defined step:
-    # ['<PATH_TO_PY_FILE>', '<NAME>']
-=======
-    # If given, use an absolute filepath to user defined step: ['<PATH_TO_PY_FILE>', '<NAME>']
->>>>>>> e6af0c93
+    # if given, use an absolute filepath to user defined step:
+    # ['<PATH_TO_PY_FILE>', '<NAME>']
 
 [step_CE]
   import = ['posydon.binary_evol.CE.step_CEE', 'StepCEE']
