"""Compute the underlying stellar population mass for a given simulation."""


__authors__ = [
    "Devina Misra <devina.misra@unige.ch>",
    "Simone Bavera <Simone.Bavera@unige.ch>",
    "Konstantinos Kovlakas <Konstantinos.Kovlakas@unige.ch>",
    "Matthias Kruckow <Matthias.Kruckow@unige.ch>",
    "Dimitris Souropanis <dsouropanis@ia.forth.gr>",
]

import numpy as np
from posydon.popsyn import independent_sample
from scipy.integrate import quad
from posydon.utils.posydonwarning import Pwarn
<<<<<<< HEAD

def initial_total_underlying_mass(simulated_mass=None, simulated_mass_single=None, simulated_mass_binaries=None, f_bin=0.7,  **kwargs):
=======


def initial_total_underlying_mass(
    simulated_mass=None, simulated_mass_single=None, 
    simulated_mass_binaries=None, f_bin=0.7, **kwargs
):

>>>>>>> d64b0115
    """Compute the initial total mass of the population.


     Parameters
    ----------
    simulated_mass, simulated_mass_single, simulated_mass_binaries : float
        Total simulated mass, simulated mass of binary systems and simulated
        mass of single stars, respectively.
    f_bin: float
        The binary fraction of your population in "nature".
        If not provided, the default value is set to 0.7

     Parameters are expected to be provided as keyword arguments (kwargs):
     --------
     primary_mass_min: float
         minimum initial mass of the primary star
     primary_mass_max: float
         maximum initial mass of the primary star
     binary_fraction_const: float
         Binary fraction used in the simulations
     primary_mass_scheme: string
         Kroupa2001 or Salpeter options
     secondary_mass_scheme: string
         mass ratio distribution 
     
    ----------
<<<<<<< HEAD
    simulated_mass, simulated_mass_single, simulated_mass_binaries : float
        Total simulated mass, simulated mass of binary systems and simulated mass of single stars, respectively.
    primary_mass_min : type
        Description of parameter `primary_mass_min`.
    primary_mass_max : type
        Description of parameter `primary_mass_max`.
    primary_mass_scheme : type
        Description of parameter `primary_mass_scheme`.
    secondary_mass_scheme : type
        Description of parameter `secondary_mass_scheme`.
    **kwargs : type
        Description of parameter `**kwargs`.
=======
        
>>>>>>> d64b0115

    Returns
    -------
    underlying_total_mass: float
        The underlying total mass of the population: float
    f_corr_single_stars, f_corr_binaries; float
        Correction factors for singles and binaries, respectively.
    
        

    """
    # ENHANCEMENT: the code should assume default values of the POSYDON sampler
    # if not provided in kwargs.
    
    
<<<<<<< HEAD
    f_bin_nature = f_bin #This parameter represents the preferred fraction of binary systems within your population, allowing users to input any value ranging from 0.1 to 1.                               
    f_bin_simulated = kwargs['binary_fraction_const']

    m_min = 0.01
    m_max = 200.0
    m_a = kwargs['primary_mass_min']
    m_b = kwargs['primary_mass_max']

=======
    f_bin_nature = f_bin #This parameter represents the preferred fraction
                         # of binary systems within your population,
                         # allowing users to input any value ranging from 0.1 to 1.                               
    f_bin_simulated = kwargs['binary_fraction_const']

    m_min = 0.01
    m_max = 200.0
    m_a = kwargs['primary_mass_min']
    m_b = kwargs['primary_mass_max']

>>>>>>> d64b0115
    if simulated_mass is None:
        initial_ZAMS_mass = independent_sample.generate_independent_samples(
            **kwargs)
        initial_ZAMS_mass_1 = initial_ZAMS_mass[2]
        initial_ZAMS_mass_2 = initial_ZAMS_mass[3]
        n_binaries = int(f_bin_simulated * len(initial_ZAMS_mass_1))
<<<<<<< HEAD
        initial_ZAMS_TOTAL_binaries = (sum(initial_ZAMS_mass_1[:n_binaries]) +  sum(initial_ZAMS_mass_2[:n_binaries]))
=======
        initial_ZAMS_TOTAL_binaries = (
            sum(initial_ZAMS_mass_1[:n_binaries]) +  
            sum(initial_ZAMS_mass_2[:n_binaries]))
>>>>>>> d64b0115
        initial_ZAMS_TOTAL_single = sum(initial_ZAMS_mass_1[n_binaries:len(initial_ZAMS_mass_1)])
        initial_ZAMS_TOTAL_mass = initial_ZAMS_TOTAL_binaries + initial_ZAMS_TOTAL_single

    else:
        initial_ZAMS_TOTAL_mass = simulated_mass
        initial_ZAMS_TOTAL_single= simulated_mass_single
        initial_ZAMS_TOTAL_binaries= simulated_mass_binaries
    

    def imf_part_1(m, m_min, alpha1):
        return (m/m_min)**-alpha1

    def imf_part_2(m, m_1, m_min, alpha1, alpha2):
        return ((m_1/m_min)**-alpha1) * ((m/m_1)**-alpha2)

    def imf_part_3(m, m_1, m_2, m_min, alpha1, alpha2, alpha3):
        return ((m_1/m_min)**-alpha1)*((m_2/m_1)**-alpha2)*((m/m_2)**-alpha3)

    def mean_mass_of_binary(f0, f_bin_nature, m_1, m_2, m_min, m_max,
                            alpha1, alpha2, alpha3):
        a1, a2, a3 = alpha1, alpha2, alpha3
        mean_mass = f0 * (1 + (f_bin_nature/2)) * (
            (1/(2-a1)) * ((m_1**(2-a1) - m_min**(2-a1))/(m_min**-a1))
            + ((1/(2-a2))
               * (m_1/m_min)**-a1 * ((m_2**(2-a2) - m_1**(2-a2))/(m_1**-a2)))
            + ((1/(2-a3)) * (m_1/m_min)**-a1 * (m_2/m_1)**-a2
               * ((m_max**(2-a3) - m_2**(2-a3))/(m_2**-a3))))
        return mean_mass

    def mean_mass_simulated(alpha3, m_a, m_b, f_bin_simulated):
        a = alpha3
        mean_mass_sim = (1+(f_bin_simulated/2)) * ((1-a) / (2-a)) * (
            (m_b**(2-a)-m_a**(2-a))/(m_b**(1-a)-m_a**(1-a)))
        return mean_mass_sim

    def fraction_simulated( m_1, m_2, m_min, m_max,
                           alpha1, alpha2, alpha3):
        a1, a2, a3 = alpha1, alpha2, alpha3
<<<<<<< HEAD
        f_model = f_bin * f0 * (1/(1-a3)) * (m_1/m_min)**(-a1) * (m_2/m_1)**(
=======
        f_model =   f0 * (1/(1-a3)) * (m_1/m_min)**(-a1) * (m_2/m_1)**(
>>>>>>> d64b0115
            -a2) * ((m_b**(1-a3)-m_a**(1-a3)) / (m_2**-a3)) 
        return f_model

    # Kroupa P., 2001, MNRAS, 322, 231
    if (kwargs['primary_mass_scheme'] == 'Kroupa2001'
            and kwargs['secondary_mass_scheme'] == 'flat_mass_ratio'):
        m_1 = 0.08
        m_2 = 0.5
        alpha1 = 0.3
        alpha2 = 1.3
        alpha3 = 2.3

    # Salpeter E. E., 1955, ApJ, 121, 161
    elif (kwargs['primary_mass_scheme'] == 'Salpeter'
            and kwargs['secondary_mass_scheme'] == 'flat_mass_ratio'):
        m_1 = 0.08
        m_2 = 0.5
        alpha1 = 2.35
        alpha2 = 2.35
        alpha3 = 2.35
    else:
        Pwarn("Scheme not included yet: primary_mass_scheme="
              f"{kwargs['primary_mass_scheme']}, secondary_mass_scheme"
              f"={kwargs['secondary_mass_scheme']}", "UnsupportedModelWarning")
        return np.nan, np.nan, np.nan

    

    f0 = 1/(quad(imf_part_1, m_min, m_1, args=(m_min, alpha1))[0]
<<<<<<< HEAD
                + quad(imf_part_2, m_1, m_2, args=(m_1, m_min, alpha1, alpha2))[0]
                + quad(imf_part_3, m_2, m_max, args=(m_1, m_2, m_min, alpha1, alpha2, alpha3))[0])

    
    if (f_bin_simulated == 1) & (f_bin_nature != 0): #when you have modeled only binary stars
       

        f_corr_binaries = (fraction_simulated(f_bin_nature, m_1, m_2, m_min, m_max, alpha1, alpha2, alpha3)
                  * mean_mass_simulated(alpha3, m_a, m_b, f_bin_simulated)
                  / mean_mass_of_binary(f0, f_bin_nature, m_1, m_2, m_min, m_max,
                                        alpha1, alpha2, alpha3))

        underlying_total_mass=initial_ZAMS_TOTAL_binaries/f_corr_binaries

        f_corr_single_stars=0

    if (f_bin_simulated != 1): #when you have modeled both binary and single stars) 
        if (f_bin_nature == 0): #you want the underlying mass for a population consisting of only single stars

            

            f_corr_single_stars = (fraction_simulated(1, m_1, m_2, m_min, m_max, alpha1, alpha2, alpha3)
                  * mean_mass_simulated(alpha3, m_a, m_b, f_bin_simulated)
                  / mean_mass_of_binary(f0, f_bin_nature, m_1, m_2, m_min, m_max,
                                        alpha1, alpha2, alpha3))
            
            underlying_total_mass=initial_ZAMS_TOTAL_single/f_corr_single_stars
            f_corr_binaries=0
            
        if (f_bin_nature == 1): #you want the underlying mass for a population consisting of only binary stars
            f_corr_binaries = (fraction_simulated(1, m_1, m_2, m_min, m_max, alpha1, alpha2, alpha3)
                  * mean_mass_simulated(alpha3, m_a, m_b, f_bin_simulated)
                  / mean_mass_of_binary(f0, f_bin_nature, m_1, m_2, m_min, m_max,
                                        alpha1, alpha2, alpha3))
            
            underlying_total_mass=initial_ZAMS_TOTAL_binaries/f_corr_binaries
            f_corr_single_stars=0

       
        else:  #you want the underlying mass for a population consisting of both single and binary stars    
             f_corr_binaries = (fraction_simulated(f_bin_nature, m_1, m_2, m_min, m_max, alpha1, alpha2, alpha3)
                  * mean_mass_simulated(alpha3, m_a, m_b, f_bin_simulated)
                  / (mean_mass_of_binary(f0, f_bin_nature, m_1, m_2, m_min, m_max,
                                        alpha1, alpha2, alpha3)*f_bin_simulated))
            
            
             f_corr_single_stars=(fraction_simulated(1-f_bin_nature, m_1, m_2, m_min, m_max, alpha1, alpha2, alpha3)
                   * mean_mass_simulated(alpha3, m_a, m_b, f_bin_simulated)
                   / (mean_mass_of_binary(f0, f_bin_nature, m_1, m_2, m_min, m_max,
                                         alpha1, alpha2, alpha3)*(1-f_bin_simulated)))

             

             underlying_total_mass=(initial_ZAMS_TOTAL_single/f_corr_single_stars)+(initial_ZAMS_TOTAL_binaries/f_corr_binaries)
             

            
=======
        + quad(imf_part_2, m_1, m_2, args=(m_1, m_min, alpha1, alpha2))[0]
        + quad(imf_part_3, m_2, m_max, args=(m_1, m_2, m_min, alpha1, alpha2, alpha3))[0])

    
    f_corr_single_stars = (fraction_simulated(m_1, m_2, m_min, m_max, alpha1, alpha2, alpha3)
                  * mean_mass_simulated(alpha3, m_a, m_b, f_bin_simulated)
                  / mean_mass_of_binary(f0, f_bin_nature, m_1, m_2, m_min, m_max, alpha1, alpha2, alpha3))

    
    f_corr_binaries = (fraction_simulated(m_1, m_2, m_min, m_max, alpha1, alpha2, alpha3)
                  * mean_mass_simulated(alpha3, m_a, m_b, f_bin_simulated)
                  / mean_mass_of_binary(f0, f_bin_nature, m_1, m_2, m_min, m_max, alpha1, alpha2, alpha3))  


    if (f_bin_simulated == 1): #when you have simulated only binary stars
        if (f_bin_nature != 0): 

            f_corr_binaries = f_corr_binaries*f_bin_nature
            f_corr_single_stars=0


            underlying_total_mass=initial_ZAMS_TOTAL_binaries/f_corr_binaries

            
        else:
            Pwarn("We apologize for not having simulated single stars. Please "
                "provide a value greater than 0 and less than or equal to 1.", 
                "UnsupportedModelWarning")
            return np.nan, np.nan, np.nan

    if (f_bin_simulated != 1): #when you have modeled both binary and single stars
        if (f_bin_nature == 0): #but you want the underlying mass for a population
                                # consisting of only single stars

            

            f_corr_single_stars= (f_corr_single_stars*(1-f_bin_nature))/(1-f_bin_simulated)
            f_corr_binaries=0
            underlying_total_mass=initial_ZAMS_TOTAL_single/f_corr_single_stars

            
        if (f_bin_nature == 1): #you want the underlying mass for a population
                                # consisting of only binary stars
            
            f_corr_binaries = f_corr_binaries*(f_bin_nature/f_bin_simulated)
            f_corr_single_stars=0

            underlying_total_mass=initial_ZAMS_TOTAL_binaries/f_corr_binaries

       
        else:  #you want the underlying mass for a population 
               #consisting of both single and binary stars
            
             f_corr_binaries = f_corr_binaries*(f_bin_nature/f_bin_simulated)
             f_corr_single_stars=  (f_corr_single_stars*(1-f_bin_nature))/(1-f_bin_simulated)
             underlying_total_mass = ((initial_ZAMS_TOTAL_single / f_corr_single_stars) +
                                      (initial_ZAMS_TOTAL_binaries / f_corr_binaries))

    
    
>>>>>>> d64b0115

    return underlying_total_mass, f_corr_single_stars, f_corr_binaries
     <|MERGE_RESOLUTION|>--- conflicted
+++ resolved
@@ -13,10 +13,6 @@
 from posydon.popsyn import independent_sample
 from scipy.integrate import quad
 from posydon.utils.posydonwarning import Pwarn
-<<<<<<< HEAD
-
-def initial_total_underlying_mass(simulated_mass=None, simulated_mass_single=None, simulated_mass_binaries=None, f_bin=0.7,  **kwargs):
-=======
 
 
 def initial_total_underlying_mass(
@@ -24,7 +20,6 @@
     simulated_mass_binaries=None, f_bin=0.7, **kwargs
 ):
 
->>>>>>> d64b0115
     """Compute the initial total mass of the population.
 
 
@@ -51,22 +46,7 @@
          mass ratio distribution 
      
     ----------
-<<<<<<< HEAD
-    simulated_mass, simulated_mass_single, simulated_mass_binaries : float
-        Total simulated mass, simulated mass of binary systems and simulated mass of single stars, respectively.
-    primary_mass_min : type
-        Description of parameter `primary_mass_min`.
-    primary_mass_max : type
-        Description of parameter `primary_mass_max`.
-    primary_mass_scheme : type
-        Description of parameter `primary_mass_scheme`.
-    secondary_mass_scheme : type
-        Description of parameter `secondary_mass_scheme`.
-    **kwargs : type
-        Description of parameter `**kwargs`.
-=======
         
->>>>>>> d64b0115
 
     Returns
     -------
@@ -82,8 +62,9 @@
     # if not provided in kwargs.
     
     
-<<<<<<< HEAD
-    f_bin_nature = f_bin #This parameter represents the preferred fraction of binary systems within your population, allowing users to input any value ranging from 0.1 to 1.                               
+    f_bin_nature = f_bin #This parameter represents the preferred fraction
+                         # of binary systems within your population,
+                         # allowing users to input any value ranging from 0.1 to 1.                               
     f_bin_simulated = kwargs['binary_fraction_const']
 
     m_min = 0.01
@@ -91,31 +72,15 @@
     m_a = kwargs['primary_mass_min']
     m_b = kwargs['primary_mass_max']
 
-=======
-    f_bin_nature = f_bin #This parameter represents the preferred fraction
-                         # of binary systems within your population,
-                         # allowing users to input any value ranging from 0.1 to 1.                               
-    f_bin_simulated = kwargs['binary_fraction_const']
-
-    m_min = 0.01
-    m_max = 200.0
-    m_a = kwargs['primary_mass_min']
-    m_b = kwargs['primary_mass_max']
-
->>>>>>> d64b0115
     if simulated_mass is None:
         initial_ZAMS_mass = independent_sample.generate_independent_samples(
             **kwargs)
         initial_ZAMS_mass_1 = initial_ZAMS_mass[2]
         initial_ZAMS_mass_2 = initial_ZAMS_mass[3]
         n_binaries = int(f_bin_simulated * len(initial_ZAMS_mass_1))
-<<<<<<< HEAD
-        initial_ZAMS_TOTAL_binaries = (sum(initial_ZAMS_mass_1[:n_binaries]) +  sum(initial_ZAMS_mass_2[:n_binaries]))
-=======
         initial_ZAMS_TOTAL_binaries = (
             sum(initial_ZAMS_mass_1[:n_binaries]) +  
             sum(initial_ZAMS_mass_2[:n_binaries]))
->>>>>>> d64b0115
         initial_ZAMS_TOTAL_single = sum(initial_ZAMS_mass_1[n_binaries:len(initial_ZAMS_mass_1)])
         initial_ZAMS_TOTAL_mass = initial_ZAMS_TOTAL_binaries + initial_ZAMS_TOTAL_single
 
@@ -154,11 +119,7 @@
     def fraction_simulated( m_1, m_2, m_min, m_max,
                            alpha1, alpha2, alpha3):
         a1, a2, a3 = alpha1, alpha2, alpha3
-<<<<<<< HEAD
         f_model = f_bin * f0 * (1/(1-a3)) * (m_1/m_min)**(-a1) * (m_2/m_1)**(
-=======
-        f_model =   f0 * (1/(1-a3)) * (m_1/m_min)**(-a1) * (m_2/m_1)**(
->>>>>>> d64b0115
             -a2) * ((m_b**(1-a3)-m_a**(1-a3)) / (m_2**-a3)) 
         return f_model
 
@@ -188,65 +149,6 @@
     
 
     f0 = 1/(quad(imf_part_1, m_min, m_1, args=(m_min, alpha1))[0]
-<<<<<<< HEAD
-                + quad(imf_part_2, m_1, m_2, args=(m_1, m_min, alpha1, alpha2))[0]
-                + quad(imf_part_3, m_2, m_max, args=(m_1, m_2, m_min, alpha1, alpha2, alpha3))[0])
-
-    
-    if (f_bin_simulated == 1) & (f_bin_nature != 0): #when you have modeled only binary stars
-       
-
-        f_corr_binaries = (fraction_simulated(f_bin_nature, m_1, m_2, m_min, m_max, alpha1, alpha2, alpha3)
-                  * mean_mass_simulated(alpha3, m_a, m_b, f_bin_simulated)
-                  / mean_mass_of_binary(f0, f_bin_nature, m_1, m_2, m_min, m_max,
-                                        alpha1, alpha2, alpha3))
-
-        underlying_total_mass=initial_ZAMS_TOTAL_binaries/f_corr_binaries
-
-        f_corr_single_stars=0
-
-    if (f_bin_simulated != 1): #when you have modeled both binary and single stars) 
-        if (f_bin_nature == 0): #you want the underlying mass for a population consisting of only single stars
-
-            
-
-            f_corr_single_stars = (fraction_simulated(1, m_1, m_2, m_min, m_max, alpha1, alpha2, alpha3)
-                  * mean_mass_simulated(alpha3, m_a, m_b, f_bin_simulated)
-                  / mean_mass_of_binary(f0, f_bin_nature, m_1, m_2, m_min, m_max,
-                                        alpha1, alpha2, alpha3))
-            
-            underlying_total_mass=initial_ZAMS_TOTAL_single/f_corr_single_stars
-            f_corr_binaries=0
-            
-        if (f_bin_nature == 1): #you want the underlying mass for a population consisting of only binary stars
-            f_corr_binaries = (fraction_simulated(1, m_1, m_2, m_min, m_max, alpha1, alpha2, alpha3)
-                  * mean_mass_simulated(alpha3, m_a, m_b, f_bin_simulated)
-                  / mean_mass_of_binary(f0, f_bin_nature, m_1, m_2, m_min, m_max,
-                                        alpha1, alpha2, alpha3))
-            
-            underlying_total_mass=initial_ZAMS_TOTAL_binaries/f_corr_binaries
-            f_corr_single_stars=0
-
-       
-        else:  #you want the underlying mass for a population consisting of both single and binary stars    
-             f_corr_binaries = (fraction_simulated(f_bin_nature, m_1, m_2, m_min, m_max, alpha1, alpha2, alpha3)
-                  * mean_mass_simulated(alpha3, m_a, m_b, f_bin_simulated)
-                  / (mean_mass_of_binary(f0, f_bin_nature, m_1, m_2, m_min, m_max,
-                                        alpha1, alpha2, alpha3)*f_bin_simulated))
-            
-            
-             f_corr_single_stars=(fraction_simulated(1-f_bin_nature, m_1, m_2, m_min, m_max, alpha1, alpha2, alpha3)
-                   * mean_mass_simulated(alpha3, m_a, m_b, f_bin_simulated)
-                   / (mean_mass_of_binary(f0, f_bin_nature, m_1, m_2, m_min, m_max,
-                                         alpha1, alpha2, alpha3)*(1-f_bin_simulated)))
-
-             
-
-             underlying_total_mass=(initial_ZAMS_TOTAL_single/f_corr_single_stars)+(initial_ZAMS_TOTAL_binaries/f_corr_binaries)
-             
-
-            
-=======
         + quad(imf_part_2, m_1, m_2, args=(m_1, m_min, alpha1, alpha2))[0]
         + quad(imf_part_3, m_2, m_max, args=(m_1, m_2, m_min, alpha1, alpha2, alpha3))[0])
 
@@ -307,7 +209,6 @@
 
     
     
->>>>>>> d64b0115
 
     return underlying_total_mass, f_corr_single_stars, f_corr_binaries
      