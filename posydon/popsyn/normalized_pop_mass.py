--- conflicted
+++ resolved
@@ -190,11 +190,7 @@
             underlying_total_mass=initial_ZAMS_TOTAL_single/f_corr_single_stars
 
             
-<<<<<<< HEAD
-        if (f_bin_nature == 1): #you want the underlying mass for a population
-=======
         elif (f_bin_nature == 1): #you want the underlying mass for a population
->>>>>>> 710816f8
                                 # consisting of only binary stars
             
             f_corr_binaries = f_corr_binaries*(f_bin_nature/f_bin_simulated)
