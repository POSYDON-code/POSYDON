--- conflicted
+++ resolved
@@ -45,9 +45,7 @@
 import posydon.visualization.plot_pop as plot_pop
 from posydon.utils.common_functions import convert_metallicity_to_string
 
-<<<<<<< HEAD
 from posydon.utils.posydonwarning import BinaryParsingWarning
-=======
 from astropy.cosmology import Planck15 as cosmology
 from astropy import constants as const
 
@@ -110,7 +108,6 @@
         If `True`, print additional information.
 
     """
->>>>>>> ceacdb21
 
     def __init__(self, path_to_ini, verbose=False):
         """Initialize the binary populations from an ini file.
@@ -539,13 +536,6 @@
         chunksize : int, optional
             The number of rows to read from the HDFStore file at a time. Default is 10000.
         """
-<<<<<<< HEAD
-        if not invert_S1S2 and S1_state != S2_state and warn:
-            warnings.warn('Note that invert_S1S2=False, hence you are parsing '
-                          f'the dataset for {S1_state}-{S2_state} binaries '
-                          f'and not for for {S2_state}-{S1_state}. If this is '
-                          'done on purpose, ignore this message!', BinaryParsingWarning)
-=======
         self.filename = filename
         self.verbose = verbose
         self.chunksize = chunksize
@@ -553,7 +543,6 @@
         self.indices = None
         if not os.path.exists(filename):
             raise FileNotFoundError(f"{filename} does not exist!")
->>>>>>> ceacdb21
 
         with pd.HDFStore(filename, mode="r") as store:
             self.indices = store.select_column("oneline", "index").to_numpy()
@@ -705,16 +694,8 @@
         return pd.read_hdf(self.filename, key="oneline")._repr_html_()
 
 
-<<<<<<< HEAD
-        # save parsed population as synthetic population
-        if self.df is not None:
-            warnings.warn('Overwriting the df population!', WritingWarning)
-        self.df = df_sel
-        self.df_oneline = df_sel_oneline
-=======
     def select(self, where=None, start=None, stop=None, columns=None):
         """Select a subset of the oneline table based on the given conditions.
->>>>>>> ceacdb21
 
         This method allows you to filter and extract a subset of rows from the oneline table stored in an HDF file.
         You can specify conditions to filter the rows, define the range of rows to select, and choose specific columns to include in the subset.
@@ -977,94 +958,6 @@
         # check if formation channels are present
         if "/formation_channels" not in keys:
             if self.verbose:
-<<<<<<< HEAD
-                print('Computing formation channels...')
-            self.get_formation_channels(mt_history=mt_history)
-
-        # to avoid the user making mistake automatically check the inverse of
-        # the stellar states, since the df is already parsed this will not
-        # take too much extra time
-        logic = self.apply_logic(self.df, S1_state=S1_state,
-                                          S2_state=S2_state,
-                                          binary_state='detached',
-                                          step_name = 'step_SN',
-                                          invert_S1S2=True)
-        self.df_synthetic = self.df.loc[logic].copy()
-
-        # compute the inspiral timescale from the integrated orbit
-        # this estimate is better than evaluating Peters approxiamtion
-        time_contact = self.df.loc[self.df['event'] == 'END',['time']]
-        # NOTE/TODO: we change the units of time in the dataframe to Myr
-        # this might be confusion to the user? Note that Myr are convinient
-        # when inspecting the data frame.
-        self.df_synthetic['t_delay'] = (time_contact - self.df_synthetic[['time']])*1e-6 # Myr
-        self.df_synthetic['time'] *= 1e-6 # Myr
-
-        # add properties of the oneline dataframe
-        if self.df_oneline is not None:
-            # TODO: add kicks as well by default?
-            save_cols = ['S1_spin_orbit_tilt_second_SN', 'S2_spin_orbit_tilt_second_SN']
-            if compute_GRB_properties:
-                save_cols += ['S1_m_disk_radiated', 'S2_m_disk_radiated']
-            if formation_channels:
-                save_cols.append('channel')
-            if oneline_cols is not None:
-                for c in oneline_cols:
-                    if c not in save_cols:
-                        save_cols.append(c)
-            for c in save_cols:
-                if c in self.df_oneline:
-                    self.df_synthetic[c] = self.df_oneline[c]
-                else:
-                    raise KeyError(f'The column {c} is not present in the '
-                                   'oneline dataframe.')
-
-        # compute GRB properties
-        if compute_GRB_properties:
-            if ('GRB_efficiency' not in self.MODEL or
-                self.MODEL['GRB_efficiency'] is None):
-                raise ValueError('Missing GRB_efficiency variable in the MODEL!')
-            if ('GRB_beaming' not in self.MODEL or
-                self.MODEL['GRB_beaming'] is None):
-                raise ValueError('Missing GRB_beaming variable in the MODEL!')
-            if ('E_GRB_iso_min' not in self.MODEL or
-                self.MODEL['E_GRB_iso_min'] is None):
-                raise ValueError('Missing GRB_beaming variable in the MODEL!')
-            self.df_synthetic = get_GRB_properties(self.df_synthetic,
-                                                   self.MODEL['GRB_efficiency'],
-                                                   self.MODEL['GRB_beaming'],
-                                                   self.MODEL['E_GRB_iso_min']
-                                                   )
-            # get time_CC1 and time_CC2 note that for GRB calculations we
-            # do not use the "time" column indicating the time of formation
-            # of the DCO systems as there might be cases where
-            # CC2 might happen before CC1 due to mass ratio reversal
-            DCO = [[S1_state, None], [None, S2_state]]
-            events = ['CC1', 'CC2']
-            for i, event in enumerate(events):
-                logic = self.apply_logic(self.df, S1_state=DCO[i][0],
-                            S2_state=DCO[i][1],
-                            binary_state='detached',
-                            step_name = 'step_SN',
-                            invert_S1S2=False,
-                            warn=False)
-                last_index = -1
-                time = []
-                for index, value in self.df.loc[logic,'time'].items():
-                    if index != last_index:
-                        time.append(value)
-                    last_index = index
-                if len(time) != self.df_synthetic.shape[0]:
-                    raise ValueError('Missing values in time_{event}!')
-                self.df_synthetic[f'time_{event}'] = np.array(time)*1e-6 # Myr
-
-        # for convinience reindex the DataFrame
-        n_rows = len(self.df_synthetic.index)
-        self.df_synthetic = self.df_synthetic.set_index(np.linspace(0,n_rows-1,n_rows,dtype=int))
-
-    def save_synthetic_pop(self, path='./synthetic_population.h5'):
-        """Save synthetc population.
-=======
                 warnings.warn(f"{filename} does not contain formation channels!")
             self._formation_channels = None
         else:
@@ -1140,7 +1033,6 @@
         the existing file if it already exists and the indices will be shifted 
         based on the current length of data in the file that is being appended to.
 
->>>>>>> ceacdb21
 
         Parameters
         ----------
