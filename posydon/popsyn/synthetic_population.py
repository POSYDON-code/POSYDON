--- conflicted
+++ resolved
@@ -2081,38 +2081,15 @@
         met_edges = rates.edges_metallicity_bins
         # sample the SFH for only the events that are within the Hubble time
         # only need to sample the SFH at each metallicity and z_birth
-<<<<<<< HEAD
-        # Not for every event!
-        SFR_at_z_birth = star_formation_rate(rates.MODEL["SFR"], z_birth)
-        # get metallicity bin edges
-        met_edges = rates.edges_metallicity_bins
-
-        # get the fractional SFR at each metallicity and z_birth
-        fSFR = SFR_Z_fraction_at_given_redshift(
-            z_birth,
-            rates.MODEL["SFR"],
-            rates.MODEL["sigma_SFR"],
-            met_edges,
-            rates.MODEL["Z_max"],
-            rates.MODEL["select_one_met"],
-        )
-
+        # Not for every event!        
+        SFR_per_met_at_z_birth = SFR_per_met_at_z(z_birth, met_edges, rates.MODEL)
+        
         # the weight per model
         M_model = self.model_weights(model_weights_identifier=model_weights)
         
         #rates.mass_per_metallicity.loc[rates.centers_metallicity_bins / Zsun][
         #    "underlying_mass"
         #].values
-=======
-        # Not for every event!        
-        SFR_per_met_at_z_birth = SFR_per_met_at_z(z_birth, met_edges, rates.MODEL)
-        
-        # simulated mass per given metallicity corrected for the unmodeled
-        # single and binary stellar mass
-        M_model = rates.mass_per_metallicity.loc[rates.centers_metallicity_bins / Zsun][
-            "underlying_mass"
-        ].values
->>>>>>> f0a5f459
 
         # speed of light
         c = const.c.to("Mpc/yr").value  # Mpc/yr
@@ -2170,13 +2147,8 @@
                     * c
                     * D_c[mask] ** 2
                     * deltaT
-<<<<<<< HEAD
-                    * (fSFR[:, i] * SFR_at_z_birth)
+                    * SFR_per_met_at_z_birth[:, j]
                     * tmp_model_weights[mask]
-=======
-                    * SFR_per_met_at_z_birth[:, j]
-                    / M_model[j]
->>>>>>> f0a5f459
                 )  # yr^-1
 
             with pd.HDFStore(self.filename, mode="a") as store:
