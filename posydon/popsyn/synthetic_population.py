"""Evolve multiple BinaryPopulations together.

e.g. with multiple solar_metallicities
"""

__authors__ = [
    "Simone Bavera <Simone.Bavera@unige.ch>",
    "Kyle Akira Rocha <kylerocha2024@u.northwestern.edu>",
    "Monica Gallegos-Garcia <monicagallegosgarcia2024@u.northwestern.edu>",
    "Max Briel < max.briel@gmail.com",
]

import warnings
import numpy as np
import pandas as pd
from tqdm import tqdm
import os
import copy
<<<<<<< HEAD

from matplotlib import pyplot as plt

=======
import multiprocessing as mp
>>>>>>> 914f3e18
from posydon.utils.constants import Zsun
from posydon.popsyn.io import binarypop_kwargs_from_ini
from posydon.popsyn.binarypopulation import BinaryPopulation
from posydon.utils.common_functions import convert_metallicity_to_string
from posydon.popsyn.normalized_pop_mass import initial_total_underlying_mass
from posydon.popsyn.rate_calculation import Rates
import posydon.visualization.plot_pop as plot_pop
from posydon.popsyn.GRB import get_GRB_properties, GRB_PROPERTIES

# TODO: temp import, remove after TF2 classification is implemented in pop synth
from posydon.interpolation.IF_interpolation import IFInterpolator
from posydon.binary_evol.binarystar import BinaryStar
from posydon.binary_evol.singlestar import SingleStar
from posydon.utils.common_functions import convert_metallicity_to_string

from posydon.popsyn.binarypopulation import HISTORY_MIN_ITEMSIZE, ONELINE_MIN_ITEMSIZE

class PopulationRunner:
    
    def __init__(self, path_to_ini, verbose=False):
        '''A Synthetic Population to run, process, and parse BinaryPopulations.
        
        Parameters
        -----------
        path_to_ini : str
            path to the ini file to parse, which determines the populations.
        verbose : bool (optional; True)
            Whether to print progress statements.
        '''
        self.synthetic_pop_params = None
        self.solar_metallicities = None
        self.binary_populations = None
        self.verbose = verbose
        
        if '.ini' not in path_to_ini:
            raise ValueError('You did not provide a valid path_to_ini!')
        else:
            self.synthetic_pop_params = binarypop_kwargs_from_ini(path_to_ini)
            self.solar_metallicities = self.synthetic_pop_params['metallicity']
            if not isinstance( self.solar_metallicities, list):
                self.solar_metallicities = [self.solar_metallicities]
            self.binary_populations = None

    def create_binary_populations(self):
        """Create a list of BinaryPopulation objects."""
        self.binary_populations = []
        for met in self.solar_metallicities[::-1]:
            ini_kw = copy.deepcopy(self.synthetic_pop_params)
            ini_kw['metallicity'] = met
            ini_kw['temp_directory'] = self.create_met_prefix(met) + self.synthetic_pop_params['temp_directory']
            self.binary_populations.append(BinaryPopulation(**ini_kw))  
            
    def get_ini_kw(self):
        return self.synthetic_pop_params.copy()

    def evolve(self):
        """Evolve population(s) at given Z(s)."""
        if self.binary_populations is None:
            self.create_binary_populations()
        while self.binary_populations:
            pop =  self.binary_populations.pop()
            if self.verbose:
                print( f'Z={pop.kwargs["metallicity"]:.2e} Z_sun' )
            pop.evolve()
            del pop

    def merge_parallel_runs(self, path_to_batches):
        """
        Merge the folder or list of folders into a single file per metallicity.

        Parameters
        ----------
        path_to_batches : str or list of str
            Path to the folder(s) containing the batch folders.
        """
        # Max Briel: Should this function read in the ini file from the batch?
        
        if isinstance(path_to_batches, str):
            path_to_batches = [path_to_batches]
        # check if path_to_batches is the same length as the number of solar_metallicities
        if len(path_to_batches) != len(self.solar_metallicities):
            raise ValueError('The number of metallicity and batch directories do not match!')

        for met, path_to_batch in zip(self.solar_metallicities, path_to_batches):
            met_prefix = self.create_met_prefix(met)
            ini_kw = self.synthetic_pop_params.copy()
            ini_kw['metallicity'] = met
            tmp_files = [os.path.join(path_to_batch, f)     \
                         for f in os.listdir(path_to_batch) \
                            if os.path.isfile(os.path.join(path_to_batch, f))]
            
            BinaryPopulation(**ini_kw).combine_saved_files(met_prefix+ 'population.h5', tmp_files)
            if self.verbose:
                print(f'Population at Z={met:.2e} Z_sun successfully merged!')
            # Store the population ini parameters inside the file.
            # This is useful to keep track of the population parameters
            # when merging multiple populations.
            with pd.HDFStore(met_prefix+ 'population.h5', mode='a') as store:
                store.put('ini_parameters', pd.Series(ini_kw))
            
            if len(os.listdir(path_to_batch)) == 0:
                os.rmdir(path_to_batch)
            elif self.verbose:
                print(f'{path_to_batch} is not empty, it was not removed!')

    @staticmethod
    def create_met_prefix(met):
        """Append a prefix to the name of directories for batch saving."""
        return convert_metallicity_to_string(met) + '_Zsun_'
    
###############################################################################

class ParsedPopAttrs:
    
    def __init__(self):
        self.verbose = False
        self.parse_kwargs = None
        self.ini_params = None
        self.solar_metallicities = None
        self.metallicities = None
        self.underlying_mass_per_met = None
        self.simulated_mass_per_met = None

parameter_array = [ "number_of_binaries",
                   'binary_fraction_scheme',
                   'binary_fraction_const',
                   'star_formation',
                   'max_simulation_time',
                   'primary_mass_scheme',
                   'primary_mass_min',                              
                   'primary_mass_max',                                  
                   'secondary_mass_scheme',
                   'secondary_mass_min',
                   'secondary_mass_max',
                   'orbital_scheme',
                   'orbital_period_scheme',
                   'orbital_period_min',
                   'orbital_period_max',
                   'eccentricity_scheme']

class ParsedPopulationIO():

    def __init__(self, path_to_parsed_pop_file=None, verbose=False):
        self.verbose = verbose
        self.parsed_pop_file = path_to_parsed_pop_file    
    
    def load_params_from_ini(self, parsed_pop_instance,  path_to_ini):
        '''load parameters from ini file'''
        synthetic_pop_params = binarypop_kwargs_from_ini(path_to_ini)
        parsed_pop_instance.solar_metallicities = np.array(synthetic_pop_params['metallicity'])
        parsed_pop_instance.metallicities = parsed_pop_instance.solar_metallicities * Zsun
        parsed_pop_instance.ini_params = {}
        for c in parameter_array:
            parsed_pop_instance.ini_params[c] = synthetic_pop_params[c]

    def save_ini_params(self, parsed_pop_instance):
        '''
        Store the ini parameters to the ParsedPopulation file'''
        with pd.HDFStore(self.parsed_pop_file, mode='a') as store:
            
            # write ini parameters to file
            tmp_df = pd.DataFrame()
            for c in parameter_array:
                tmp_df[c] = [parsed_pop_instance.ini_params[c]]
            store.put('ini_parameters', tmp_df)
            
            # write metallicity to file
            tmp_df = pd.DataFrame(index=parsed_pop_instance.metallicities)
            store.put('mass_per_met', tmp_df)
            
    def load_ini_params(self, parsed_pop_instance):
        # load ini parameters
        with pd.HDFStore(self.parsed_pop_file, mode='r', ) as store:
            tmp_df = store['ini_parameters']
            parsed_pop_instance.ini_params = {}
            for c in parameter_array:
                parsed_pop_instance.ini_params[c] = tmp_df[c][0]
            
            parsed_pop_instance.metallicities = store['mass_per_met'].index.to_numpy()
        
        # extract solar metallicities from metallicity
        parsed_pop_instance.solar_metallicities = parsed_pop_instance.metallicities / Zsun    

    def save_parse_kwargs(self, parsed_pop_instance):
        with pd.HDFStore(self.parsed_pop_file, mode='a') as store:
            tmp_df = pd.DataFrame()
            for c in parsed_pop_instance.parse_kwargs.keys():
                tmp_df[c] = [parsed_pop_instance.parse_kwargs[c]]
            
            store.put('parse_kwargs', tmp_df.astype(str))
            
    def load_parse_kwargs(self, parsed_pop_instance):
        """load the parse arguments used to create the population
        """    
        with pd.HDFStore(self.parsed_pop_file, mode='r') as store:
            parsed_pop_instance.parse_kwargs = store['parse_kwargs'].loc[0].to_dict()

    def save_per_metallicity_info(self, parsed_pop_instance):
        with pd.HDFStore(self.parsed_pop_file, mode='a') as store:
            tmp_df = pd.DataFrame(index=parsed_pop_instance.metallicities)
            tmp_df['underlying_mass'] = parsed_pop_instance.underlying_mass_per_met
            tmp_df['simulated_mass'] = parsed_pop_instance.simulated_mass_per_met
            tmp_df['selected_systems'] = parsed_pop_instance.selected_systems
            tmp_df['total_systems'] = parsed_pop_instance.total_systems
            store.put('mass_per_met', tmp_df)
    
    def save_path_to_data(self, parsed_pop_instance):
        with pd.HDFStore(self.parsed_pop_file, mode='a') as store:
            tmp_df = pd.Series(parsed_pop_instance.path_to_data)
            store.put('path_to_data', tmp_df)
        
    def load_per_metallicity_info(self, parsed_pop_instance):
        """Load the underlying mass, simulated mass, selected systems, 
        and total_systems"""
        with pd.HDFStore(self.parsed_pop_file, mode='r') as store:
            tmp_df = store['mass_per_met']
            parsed_pop_instance.underlying_mass_per_met = tmp_df['underlying_mass'].to_numpy()
            parsed_pop_instance.simulated_mass_per_met = tmp_df['simulated_mass'].to_numpy()
            parsed_pop_instance.selected_systems = tmp_df['selected_systems'].to_numpy()
            parsed_pop_instance.total_systems = tmp_df['total_systems'].to_numpy()
            
    def load_path_to_data(self, parsed_pop_instance):
        """Load the path_to_data array
        
        Contains which population files were used to create the
        Parsed Population file"""
        with pd.HDFStore(self.parsed_pop_file, model='r') as store:
            parsed_pop_instance.path_to_data = store['path_to_data'].to_numpy()

    def read_formation_channels(self, parsed_pop_instance):
        '''Read the formation channels from the ParsedPopulation file'''
        with pd.HDFStore(self.parsed_pop_file, mode='r') as store:
            tmp_df = store['formation_channels']
        return tmp_df
    
    def write_formation_channels(self, parsed_pop_instance, df):
        '''Write the formation channels to the ParsedPopulation file'''
        mask = df['channel_debug'].str.len() > 100
        if any(mask):
            if self.verbose:
                print('Warning: Channels are longer than 100 characters:')
                print('This should not be possible and there is likely a bug in the flow_chart')
                print('We will truncate the channels to 100 characters!')
            df.loc[mask, 'channel_debug'] = df.loc[mask, 'channel_debug'].str[:100]
            df.loc[mask, 'channel'] = df.loc[mask, 'channel'].str[:100]

        with pd.HDFStore(self.parsed_pop_file, mode='a') as store:
            store.append('formation_channels',
                      df,
                      format='table',
                      data_columns=True,
                      min_itemsize = {'channel': 100, 'channel_debug': 100})
            
    def load_parsed_pop_path(self, synthetic_pop_instance):
        '''Load the path to the parsed population file'''
        with pd.HDFStore(self.parsed_pop_file, model='r') as store:
            synthetic_pop_instance.parsed_pop_path = store['parsed_pop_path'].to_numpy()[0]
            
    def save_parsed_pop_path(self, parsed_pop_path):
        '''Save the path to the parsed population file'''
        with pd.HDFStore(self.parsed_pop_file, mode='a') as store:
            store.put('parsed_pop_path', pd.Series(parsed_pop_path))
    
class ParsedPopulation():
    
    def __init__(self, path_to_parsed_pop_file, path_to_ini=None, verbose=False, chunksize=500000):
        '''A parsed stellar population from raw BinaryPopulations.
        
        Calculates the total number of binaries in the population, and the
        total mass of the simulated and underlying stellar populations.
        
        The user has to make sure that the ini file and population files
        are consistent!
        
        Parameters
        -----------
        
        path_to_data : str or list of str
            Path to the data to parse.
            
        '''
        # initialise the parsed population class variables
        
        ParsedPopAttrs.__init__(self)
    
        self.verbose = verbose
        self.chunksize = chunksize
        # ini file given, create parsed_pop_file
        if path_to_ini is not None:
            # Read path_to_ini
            if '.ini' not in path_to_ini:
                raise ValueError('You did not provide a valid path_to_ini!')
            else:
                ParsedPopulationIO().load_params_from_ini(self,path_to_ini)
            
            # makes sure the parsed population isn't overwritten or double added
            if os.path.isfile(path_to_parsed_pop_file):
                raise FileExistsError('The parsed population file already exists!')                
            
            # create parsed_pop_file
            self.parsed_pop_file = path_to_parsed_pop_file
            self.io = ParsedPopulationIO(self.parsed_pop_file, self.verbose)
            self.io.save_ini_params(self)
            
        # if only parsed_pop_file is given, load the data from the file
        else:
            self.parsed_pop_file = path_to_parsed_pop_file
            self.io = ParsedPopulationIO(self.parsed_pop_file, self.verbose)
            self.io.load_ini_params(self)
            self.io.load_parse_kwargs(self)
            self.io.load_per_metallicity_info(self)
            self.io.load_path_to_data(self)
        
    def parse(self, path_to_data, S1_state=None, S2_state=None, binary_state=None,
               binary_event=None, step_name=None, invert_S1S2=False):
        """Given the path to the data, parse the datafiles for binaries which
        satisfy the given conditions.
        
        It also stores the underlying stellar mass and
        the initial simulated stellar mass for each metallicity.

        Parameters
        ----------
        S1_state : str
            Star1 stellar state.
        S2_state : str
            Star2 stellar state.
        binary_state : str
            Binary state.
        binary_event : str
            Binary event.
        step_name : str
            Name of posydon step.
        invert_S1S2 : bool
            If `True` isolated also sort S1_state=S2_state and S2_state=S1_state
            systems.
        chunksize : int
            Read the POSYDON binary population in chuncks to prevent OFM error.

        """
        # TODO: A check should be applied in the gien S1_state, S2_state, etc.
        # are valid.
        
        # if the user provided a single string instead of a list of strings
        if type(path_to_data) is str and ('.h5' in path_to_data):
            path_to_data = [path_to_data]
        
        # The ini file and path_to_data metallities should match.
        if len(path_to_data) != len(self.solar_metallicities):
            raise ValueError('The number of metallicities and data files do not match!')        
        
        # catch the case where the user did not provide a path to data 
        if (isinstance(path_to_data, list)):
            for path in path_to_data:
                if os.path.splitext(path)[-1] != '.h5':
                    raise ValueError('You did not provide a valid path_to_data!')
        else:
            raise ValueError('You did not provide a valid path_to_data!')
        
        #df_sel = pd.DataFrame()
        #df_sel_oneline = pd.DataFrame()
        parsed_population_file = pd.HDFStore(self.parsed_pop_file,
                                             mode='a',
                                             complevel=1,
                                             complib='lzo')
        
        count = 0
        tmp = 0
        index_shift = 0
        
        self.parse_kwargs = {'S1_state': S1_state,
                            'S2_state': S2_state,
                            'binary_state': binary_state,
                            'binary_event': binary_event,
                            'step_name': step_name,
                            'invert_S1S2': invert_S1S2}

        self.path_to_data = path_to_data
        self.underlying_mass_per_met = np.zeros(len(self.metallicities))
        self.simulated_mass_per_met = np.zeros(len(self.metallicities))
        self.selected_systems = np.zeros(len(self.metallicities))
        self.total_systems = np.zeros(len(self.metallicities))
        
        if self.verbose:
            print('Binary count with (S1_state, S2_state, binary_state, binary_event, step_name) equal')
            print(f'to ({S1_state}, {S2_state}, {binary_state}, {binary_event}, {step_name})')
            if invert_S1S2:
                print(f'and ({S2_state}, {S1_state}, {binary_state}, {binary_event}, {step_name})')
                
        for k, file in enumerate(path_to_data):
            indices_sel_met = []
            last_binary_df = None
            total = 0
            # read metallicity from path
            met = float(file.split('/')[-1].split('_Zsun')[0])*Zsun
            met_index = np.where(np.isclose(self.metallicities, met))[0][0]
            simulated_mass_for_met = 0.
            
            # get the history columns + min_itemsize
            history_cols = pd.read_hdf(file, key='history', start=0, stop=0).columns
            history_min_itemsize = {key: val for key, val in
                                    HISTORY_MIN_ITEMSIZE.items()
                                    if key in history_cols}
            
            oneline_cols = pd.read_hdf(file, key='oneline', start=0, end=0).columns
            oneline_min_itemsize = {key: val for key, val in 
                                    ONELINE_MIN_ITEMSIZE.items()
                                    if key in oneline_cols}
            
            for i, df in enumerate(pd.read_hdf(file,  key='history', chunksize=self.chunksize)):
                
                df = pd.concat([last_binary_df, df])
                    
                last_binary_df = df.loc[[df.index[-1]]]
                df.drop(df.index[-1], inplace=True)
                total += len(df.index.drop_duplicates())
                max_index = df.index.max()
                
                logic = self.apply_logic(df, 
                                         S1_state     = S1_state,
                                         S2_state     = S2_state,
                                         binary_state = binary_state,
                                         binary_event = binary_event,
                                         step_name    = step_name,
                                         invert_S1S2  = invert_S1S2)
                
                # select systems
                # remove duplicate indicies, e.g. if selecting 'contact' state it appears twice
                # if no specific event is selected (the second time is from the copied END event)
                sel = df.loc[logic].index.drop_duplicates()
                
                # count systems
                count += len(np.unique(sel))

                # read the simulated ZAMS mass
                sel_ZAMS = df['event'] == 'ZAMS'
                mass = sum(df['S1_mass'][sel_ZAMS]+df['S2_mass'][sel_ZAMS])
                simulated_mass_for_met += mass

                # sort systems
                if any(sel):
                    df_tmp = pd.DataFrame()
                    df_tmp = df.loc[sel]
                    # store metallicity
                    df_tmp['metallicity'] = met
                    indices_sel_met.extend(sel.values)

                    # shift index
                    df_tmp.index += index_shift
                    parsed_population_file.append('history',
                                                  df_tmp,
                                                  data_columns=True,
                                                  min_itemsize=history_min_itemsize)
                    
                    del df_tmp

            # check last binary if it should be included
            if last_binary_df is not None:
                max_index = np.max([max_index, last_binary_df.index.max()])
                total += 1
                logic = self.apply_logic(last_binary_df, 
                                    S1_state     = S1_state,
                                    S2_state     = S2_state,
                                    binary_state = binary_state,
                                    binary_event = binary_event,
                                    step_name    = step_name,
                                    invert_S1S2  = invert_S1S2)
                
                # The last binary is selected
                if any(logic) == True:
                    df_tmp = last_binary_df.loc[logic]
                    df_tmp['metallicity'] = met
                    indices_sel_met.extend(df_tmp.index.drop_duplicates().values)
                    df_tmp.index += index_shift
                    parsed_population_file.append('history',
                                                  df_tmp,
                                                  data_columns=True,
                                                  min_itemsize=history_min_itemsize)
                    del df_tmp
            
            # calculate population masses and parameters
            self.simulated_mass_per_met[met_index] = simulated_mass_for_met
            self.underlying_mass_per_met[met_index] = initial_total_underlying_mass(df=simulated_mass_for_met, **self.ini_params)[0] # This used to be init_kw
            self.selected_systems[met_index] = count-tmp
            self.total_systems[met_index] = total
            
            # get unique indicies
            #sel_met = df_sel_met.index.drop_duplicates()
            
            # Now select the oneline data
            # 1. Get indices from history
            unique_indices = np.unique(indices_sel_met).tolist()
            
            # 2. Select indices from oneline
            for i, df in enumerate(pd.read_hdf(file, 
                                               key='oneline',
                                               chunksize=self.chunksize,
                                               where="index in unique_indices")):
                df.index += index_shift
                df['metallicity'] = met
                parsed_population_file.append('oneline',
                                              df,
                                              data_columns=True,
                                              min_itemsize=oneline_min_itemsize)
            
            if self.verbose:
                print(f'in {file} are {count-tmp}')
            tmp = count
            # either the max of the population in the file or the total number of systems.
            index_shift += np.max([max_index, total])

        if self.verbose:
            print('Total binaries found are', count)
        
        # close the file first since the other functions open the file again
        parsed_population_file.close()    
        # store the information into the ParsedPopulation file
        self.io.save_per_metallicity_info(self)
        self.io.save_parse_kwargs(self)
        self.io.save_path_to_data(self)
        
    def head(self, n=10, type='history'):
        """Return the first n rows of the parsed population."""
        return pd.read_hdf(self.parsed_pop_file, key=type, start=0, stop=n)
    
    def iterator(self, key='history'):
        """Return an iterator over the parsed population."""
        return pd.read_hdf(self.parsed_pop_file, key=key, iterator=True)
    
    def read_binary(self, index, type='history', columns=None):
        """Return a specific binary and specified columns
        
        Parameters
        ----------
        index : int
            Index of the binary to read.
        type : str
            Type of data to read, either 'history' or 'oneline'.
        columns : list of str
            List of columns to read.
        
        Returns
        -------
        pd.DataFrame
            Dataframe containing the binary.
        """
        # No checks are done if the columns of indices are present in the file.
        return pd.read_hdf(self.parsed_pop_file, key=type, columns=columns, where=f'index=={index}')
        
    def apply_logic(self, df, S1_state=None, S2_state=None, binary_state=None,
                    binary_event=None, step_name=None, invert_S1S2=False,
                    warn=True):
        """Select binaries in a dataframe given some properties.

        Parameters
        ----------
        df : pd.DataFrame
            POSYDON binary population synthesis dataframe.
        S1_state : str
            Star1 stellar state.
        S2_state : str
            Star2 stellar state.
        binary_state : str
            Binary state.
        binary_event : str
            Binary event.
        step_name : str
            Name of posydon step.
        invert_S1S2 : bool
            If `True` isolated also sort S1_state=S2_state and S2_state=S1_state
            systems.

        Returns
        -------
        pd.DataFrame of bools
            List of binaries to select given the search parameters.

        """
        if not invert_S1S2 and S1_state != S2_state and warn:
            warnings.warn('Note that invert_S1S2=False, hence you are not parsing '
                          f'the dataset for {S1_state}-{S2_state} binaries and '
                          f'and not for for {S1_state}-{S2_state}. If this is '
                          'done on purpose, ignore this message!')

        sel_all = df['S1_state'].astype(bool)

        if S1_state is not None:
            S1_logic = (df['S1_state'] == S1_state)
        else:
            S1_logic = sel_all
        if S2_state is not None:
            S2_logic = (df['S2_state'] == S2_state)
        else:
            S2_logic = sel_all
        if binary_state is not None:
            binary_state_logic = (df['state'] == binary_state)
        else:
            binary_state_logic = sel_all
        if binary_event is not None:
            binary_event_logic = (df['event'] == binary_event)
        else:
            binary_event_logic = sel_all
        if step_name is not None:
            step_name_logic = (df['step_names'] == step_name)
        else:
            step_name_logic = sel_all

        if invert_S1S2:
            S1_logic_inverted = (df['S1_state'] == S2_state)
            S2_logic_inverted = (df['S2_state'] == S1_state)
            # find systems
            logic = ((S1_logic & S2_logic & binary_state_logic &
                        binary_event_logic & step_name_logic) |
                     (S1_logic_inverted & S2_logic_inverted &
                        binary_state_logic  & binary_event_logic &
                        step_name_logic))
        else:
            # find systems
            logic = (S1_logic & S2_logic & binary_state_logic &
                        binary_event_logic & step_name_logic)

        return logic
 
    @property
    def indices(self):
        """Return the indices of the parsed population."""
        if not hasattr(self, '_indices'):
            with pd.HDFStore(self.parsed_pop_file, mode='r') as store:
                self._indices = store.select_column('oneline', 'index').to_numpy()
        return self._indices

    def get_formation_channels(self, mt_history=False):
        """Get formation channel and add to df_oneline.
        
        Parameters
        ----------
        mt_history : bool
            If `True`, split the event oRLO1/oRLO2 into oRLO1-contact/oRLO2-contact,
            oRLO1-reverse/oRLO2-reverse and oRLO1/oRLO2. This is useful to
            identify binaries undergoing contact stable mass-transfer phases and 
            reverse mass-transfer phase .
        """
        
        # 1. Get the binary indices from the oneline df
        # 2. Read the specific columns from the history df and oneline for each binary
        # 3. Store them into a new dataframe and save it to the ParsedPopulation file
        
        if self.verbose: print('Calculating formation channels...')  
        
        
        # load the HMS-HMS interp class
        HMS_HMS_event_dict = {'stable_MT'   : 'oRLO1', 
                              'no_MT'       : 'None', 
                              'unstable_MT' : 'oCE1/oDoubleCE1'}
        
        unique_binary_indices = self.indices
        
        # check if formation channels already exist
        with pd.HDFStore(self.parsed_pop_file, mode='a') as store:
            if '/formation_channels' in store.keys():
                print('Formation channels already exist in the parsed population file!')
                print('Channels will be overwriten')
                del store['formation_channels']
        
        
        def get_events(group):
             # for now, only append information for RLO1; unstable_MT information already exists
            if 'oRLO1' in group['interp_class_HMS_HMS'].tolist():
                combined_events = group['event'].iloc[0] + '_' + group['interp_class_HMS_HMS'].iloc[0]
                tmp = [combined_events]
                tmp.extend(group['event'].iloc[1:])
                combined_events = '_'.join(tmp)
            else:
                combined_events = '_'.join(group['event'])
            return pd.Series({'channel_debug': combined_events})
        
        def mt_history(row):
            if pd.notna(row['mt_history_HMS_HMS']) and row['mt_history_HMS_HMS'] == 'Stable contact phase':
                return row['channel'].replace('oRLO1','oRLO1-contact')
            elif pd.notna(row['mt_history_HMS_HMS']) and row['mt_history_HMS_HMS'] == 'Stable reverse mass-transfer phase':
                return row['channel'].replace('oRLO1', 'oRLO1-reverse')
            else:
                return row['channel']
        
        if self.verbose:
            print('Getting history counts...')
        
        # get the length of each binary's history
        # oneline can be accessed using the counter (i) + chunksize
        # but each binary has a different history length
        with pd.HDFStore(self.parsed_pop_file, mode='r') as store:
            history_events = store.select_column('history', 'index')
        history_lengths = history_events.groupby(history_events).count()
        
        if self.verbose:
            print("Done")

        unique_binary_indices = self.indices
        
        if self.verbose: print('looping over the binaries now')
        
        previous = 0
        for i in tqdm(range(0,len(unique_binary_indices), self.chunksize), disable=not self.verbose):
            selection = unique_binary_indices[i:i+self.chunksize]
            
            # create the dataframe for the chunk
            df = pd.DataFrame(index=selection, columns=['channel_debug', 'channel'])
            end = previous + history_lengths[i:i+self.chunksize].sum()
            
            # get the history of chunk events and transform the interp_class_HMS_HMS
            with pd.HDFStore(self.parsed_pop_file, mode='r') as store:
                interp_class_HMS_HMS = store.select_column('oneline',
                                                            'interp_class_HMS_HMS',
                                                            start=i,
                                                            stop=i+self.chunksize)
                                
                interp_class_HMS_HMS.index = selection
                
                # mask the nan values
                mask = ~interp_class_HMS_HMS.isna()
                interp_class_HMS_HMS[mask] = interp_class_HMS_HMS[mask].apply(lambda x : HMS_HMS_event_dict[x])
                del mask
                
                hist = store.select_column('history',
                                            'event',
                                            start=previous,
                                            stop=end)
            
            hist.index = history_events.loc[previous:end-1]
            previous = end
            
            # combine based on the index, this allows for an easier apply later
            merged = pd.merge(hist.dropna(), interp_class_HMS_HMS, left_index=True, right_index=True)
            del hist, interp_class_HMS_HMS
            
            merged.index.name='binary_index'
            df['channel_debug'] = merged.groupby('binary_index').apply(get_events)
            del merged
            df['channel'] = df['channel_debug'].str.replace('_redirect', '').str.replace('_CO_contact', '')
            
            if mt_history:
                
                with pd.HDFStore(self.parsed_pop_file, mode='r') as store:
                    # check if mt_history in df
                    columns = store.select('oneline', start=0, stop=0).columns
                    if 'mt_history_HMS_HMS' not in columns:
                        raise ValueError('mt_history_HMS_HMS not saved in the oneline dataframe!')
                    else:
                        tmp_df = pd.DataFrame(index=selection, columns=['channel', 'mt_history_HMS_HMS'])
                        #print(df.loc[selection,'channel'])
                        tmp_df['channel'] = df['channel']
                        x = store.select_column('oneline',
                                                'mt_history_HMS_HMS',
                                                start=i,
                                                stop=i+self.chunksize)
                        
                        x.index = selection
                        tmp_df['mt_history_HMS_HMS'] = x
                        df['channel'] = tmp_df.apply(mt_history, axis=1)
                        del tmp_df
            
            self.io.write_formation_channels(self, df)
            del df
            
    @property
    def formation_channels(self):
        '''Return the formation channel if calculated
        '''
        
        with pd.HDFStore(self.parsed_pop_file, mode='r') as store:
            if '/formation_channels' in store.keys():
                return store['formation_channels']
            else:
                print('No formation channels found in the file')                
                return None
        
    def create_DCO_population(self, output_file=None, additional_oneline_cols=None):
        '''Create a DCO population from the parsed population.
        
        A DCO Population will contain one 'time' for each 'event',
        which represents the time after starburst that the event takes place.
        
        All DCO events in the population will be contained in the new population.
        If no filtering for the BH or NS formation is done, the DCO population
        will contain both.
        
        Parameters
        -----------
        oneline_cols : list of str
            List of columns to extract from the oneline dataframe and add to
            the DCO population dataframe.
            
        Returns
        --------
        DCO_synthetic_population : SyntheticPopulation
            A synthetic population containing DCOs with the time of formation
            and merger.
        '''
        
        # The user will have done an initial parse, when inputting the parsed
        # population data. Additional filtering can be done manually.
        # Using the data from the parsed population, 
        # we find the DCO at their formation.
        if output_file == None:
            DCO_synthetic_population = SyntheticPopulation(self.parsed_pop_file,
                                                           verbose=self.verbose)
            parsed_file = pd.HDFStore(self.parsed_pop_file, mode='a')
            output_store = parsed_file
            
        else:
            DCO_synthetic_population = SyntheticPopulation(output_file,
                                                           verbose=self.verbose)
            
            # write population data to the new file!
            DCO_synthetic_population.io.save_ini_params(self)
            DCO_synthetic_population.io.save_parse_kwargs(self)
            DCO_synthetic_population.io.save_per_metallicity_info(self)
            DCO_synthetic_population.io.save_path_to_data(self)
            DCO_synthetic_population.io.save_parsed_pop_path(self.parsed_pop_file)
            
            # load data into DCO class
            DCO_synthetic_population.io.load_ini_params(DCO_synthetic_population)
            DCO_synthetic_population.io.load_parse_kwargs(DCO_synthetic_population)
            DCO_synthetic_population.io.load_per_metallicity_info(DCO_synthetic_population)
            DCO_synthetic_population.io.load_path_to_data(DCO_synthetic_population)
            DCO_synthetic_population.io.load_parsed_pop_path(DCO_synthetic_population)
            
            # Open the file for writing the synthetic population
            parsed_file = pd.HDFStore(self.parsed_pop_file, mode='r')
            output_store = pd.HDFStore(DCO_synthetic_population.pop_file, mode='a')

        
        if '/synthetic' in output_store.keys():
            print('A synthetic population already exists in this file.\
                The current population will overwrite the existing one.!')                    
            output_store.remove('synthetic')
        
        DCO_synthetic_population.population_selection = 'DCO'
        DCO_synthetic_population._save_population_selection()
        
        where_BHNS = '((S1_state == "BH")'\
                    + ' & (S2_state == "NS")'\
                    + ' & (state == "detached")'\
                    + ' & (step_names == "step_SN"))'\
                    + ' | ((S1_state == "NS")' \
                    + ' & (S2_state == "BH")' \
                    + ' & (state == "detached")' \
                    + ' & (step_names == "step_SN"))'
        where_BNS = '((S1_state == "NS")'\
                    + ' & (S2_state == "NS")'\
                    + ' & (state == "detached")'\
                    + ' & (step_names == "step_SN"))'
        where_BBH = '((S1_state == "BH")'\
                    + ' & (S2_state == "BH")'\
                    + ' & (state == "detached")'\
                    + ' & (step_names == "step_SN"))'
        
        # get the history columns + min_itemsize
        history_cols = parsed_file.select('history',start=0, stop=0).columns
        history_min_itemsize = {key: val for key, val in
                                HISTORY_MIN_ITEMSIZE.items()
                                if key in history_cols}
        
        oneline_cols = parsed_file.select(key='oneline', start=0, stop=0).columns
        oneline_min_itemsize = {key: val for key, val in 
                                ONELINE_MIN_ITEMSIZE.items()
                                if key in oneline_cols}
        
        min_itemsize = history_min_itemsize
        min_itemsize.update(oneline_min_itemsize)
        min_itemsize.update({'channel': 100, 'channel_debug': 100}) 
        
        save_cols = ['S1_spin_orbit_tilt', 'S2_spin_orbit_tilt']
        if additional_oneline_cols is not None:
            for c in additional_oneline_cols:
                if c not in save_cols:
                    save_cols.append(c)

        # remove columnns from min_itemsize not in save_cols
        for c in min_itemsize.copy():
            if c not in save_cols:
                min_itemsize.pop(c)
        
        # never add time to the save_cols from the oneline dataframe
        # add based on the history data

        for selection in [where_BHNS, where_BNS, where_BBH]:
            if self.verbose:
                print(f'Parsing {selection}')
                
            # select BBH models and store them in the DCO population
            for df_synthetic in parsed_file.select('history', 
                                                where=selection,
                                                chunksize=self.chunksize):
                selected_indices = df_synthetic.index.values.tolist()
                if len(selected_indices) == 0:
                    continue
                
                # compute the inspiral timescale from the integrated orbit
                # this estimate is better than evaluating Peters approxiamtion
                time_contact = parsed_file.select('history',
                                                where='event == END & index in selected_indices',
                                                columns=['time'])
                # NOTE/TODO: we change the units of time in the dataframe to Myr
                # this might be confusion to the user? Note that Myr are convinient
                # when inspecting the data frame.
                df_synthetic['t_delay'] = (time_contact - df_synthetic[['time']])*1e-6 # Myr
                df_synthetic['time'] *= 1e-6 # Myr
                
                # If columns are not present, they're skipped.
                df_oneline = parsed_file.select('oneline',
                                                where='index in selected_indices',
                                                columns=save_cols)
                
                df_mt_channels = parsed_file.select('formation_channels',
                                                    where=f'index in selected_indices',
                                                    columns=save_cols)
               

                # add the columns to the synthetic population
                df_synthetic = pd.concat([df_synthetic, df_oneline], axis=1)
                df_synthetic = pd.concat([df_synthetic, df_mt_channels], axis=1)
        
                # store the synthetic populations
                output_store.append('synthetic',
                                df_synthetic,
                                format='table',
                                data_columns=True,
                                min_itemsize=min_itemsize
                                )
            
        output_store.close()
        parsed_file.close()
        return DCO_synthetic_population


    # TODO: add output_file to this function!!
    def create_GRB_population(self, output_file=None, GRB_properties={}, additional_oneline_cols=None):
        '''Create a GRB population from the parsed population.
        
        The Synthetic Population will contain a 'time for each 'event',
        which represents the time after starburst that the event takes place.
        
        Parameters
        ----------
        GRB_properties : dict
            Dictionary containing the GRB properties to use.
            The dictionary must contain
            
            - 'GRB_efficiency',
            - 'GRB_beaming',
            - 'E_GRB_iso_min'
        
        '''
        # The user will have done an initial parse, when inputting the parsed
        # population data. Additional filtering can be done manually.
        # Using the data from the parsed population, 
        # we find the DCO at their formation.
        if output_file is None:
            GRB_synthetic_population = SyntheticPopulation(self.parsed_pop_file,
                                                           verbose=self.verbose)
            parsed_store = pd.HDFStore(self.parsed_pop_file, mode='a')
            output_store = parsed_file
        else:
            GRB_synthetic_population = SyntheticPopulation(output_file,
                                                           verbose=self.verbose)
            
            # write population data to the new file!
            GRB_synthetic_population.io.save_ini_params(self)
            GRB_synthetic_population.io.save_parse_kwargs(self)
            GRB_synthetic_population.io.save_per_metallicity_info(self)
            GRB_synthetic_population.io.save_path_to_data(self)
            GRB_synthetic_population.io.save_parsed_pop_path(self.parsed_pop_file)
            
            # load data into GRB_data
            GRB_synthetic_population.io.load_ini_params(GRB_synthetic_population)
            GRB_synthetic_population.io.load_parse_kwargs(GRB_synthetic_population)
            GRB_synthetic_population.io.load_per_metallicity_info(GRB_synthetic_population)
            GRB_synthetic_population.io.load_path_to_data(GRB_synthetic_population)
            GRB_synthetic_population.io.load_parsed_pop_path(GRB_synthetic_population)
            
            # Open the file for writing the synthetic population
            parsed_store = pd.HDFStore(self.parsed_pop_file, mode='r')
            output_store = pd.HDFStore(GRB_synthetic_population.pop_file, mode='a')

        
        if 'synthetic' in output_store.keys():
            print('A synthetic population already exists in this file.\
                The current population will be removed!')      
            del output_store['synthetic']
        
        GRB_synthetic_population.population_selection = 'GRB'
        GRB_synthetic_population._save_population_selection()
        GRB_synthetic_population.model_parameters = GRB_properties  
        
        if ('GRB_efficiency' not in GRB_properties or
            GRB_properties['GRB_efficiency'] is None):
            raise ValueError('Missing GRB_efficiency variable in the MODEL!')
        if ('GRB_beaming' not in GRB_properties or
            GRB_properties['GRB_beaming'] is None):
            raise ValueError('Missing GRB_beaming variable in the MODEL!')
        if ('E_GRB_iso_min' not in GRB_properties or
            GRB_properties['E_GRB_iso_min'] is None):
            raise ValueError('Missing GRB_beaming variable in the MODEL!')
        
        # S1 and S2 mass are autmatically added to their respective columns
        # changing columns over the SN
        columns_pre_post = ['orbital_period', 'eccentricity']
        # unchanged columns
        columns = ['metallicity']
        # LGRB parameters
        oneline_columns = ['S1_spin_orbit_tilt']
        if additional_oneline_cols is not None:
            for c in additional_oneline_cols:
                if c not in oneline_columns:
                    oneline_columns.append(c)
                    
                    
        min_itemsize = {'channel': 100,}
        min_itemsize.update({key:val for key, val in 
                             HISTORY_MIN_ITEMSIZE.items() 
                             if key in columns_pre_post})
        min_itemsize.update({key:val for key, val in
                             HISTORY_MIN_ITEMSIZE.items()
                                if key in columns})
        min_itemsize.update({key:val for key, val in
                             ONELINE_MIN_ITEMSIZE.items()
                            if key in oneline_columns})
        
        def multi_columns_read(key, parsed_store, columns, previous, end, additional_oneline_cols=None):
            '''Read multiple columns from the history dataframe
            '''
            df = pd.DataFrame()
            for c in columns:
                df[c] = parsed_store.select_column(key, c, start=previous, stop=end)
            df.index = parsed_store.select_column(key, 'index', start=previous, stop=end)
            return df                  
        
        def GRB_data_store(tmp_df, parsed_store, previous, end, S1_S2='S1'):                    
            indices = tmp_df.index
            
            # Read history of the chunk
            hist = multi_columns_read('history',
                                    parsed_store, 
                                    ['S1_state', 'S2_state', 'event', 'step_names', 'time', 'S1_mass', 'S2_mass', 'metallicity', 'orbital_period', 'eccentricity'],
                                    previous,
                                    end)
            
            GRB_df_synthetic = pd.DataFrame()
            
            if S1_S2 == 'S1':
            # get the SN event of the GRB
            # This also select the second step_SN if S1_S2 goes SN first.
                logic1 = self.apply_logic(hist,
                                        S1_state='BH',
                                        S2_state=None,
                                        step_name='step_SN',
                                        invert_S1S2=False)
            elif S1_S2 == 'S2':
                logic1 = self.apply_logic(hist,
                                        S1_state=None,
                                        S2_state='BH',
                                        step_name='step_SN',
                                        invert_S1S2=False)   
        
            # select the previous row
            mask2 = logic1.shift(-1)
            mask2.iloc[-1]  = False
            
            # Select just the event where S1_S2 was not BH before undergoing the SN
            S1_SN = hist.loc[mask2].loc[indices][f'{S1_S2}_state'] != 'BH'
            post_sn = hist.loc[logic1].loc[indices][S1_SN]
            pre_sn = hist.loc[mask2].loc[indices][S1_SN]
            # write properties to the Synthetic Population
            GRB_df_synthetic = pd.DataFrame()
            if S1_S2 == 'S1':
                columns_pre_post.append('S1_mass')
                columns.append('S2_mass')
            elif S1_S2 == 'S2':
                columns_pre_post.append('S2_mass')
                columns.append('S1_mass')
                
            for c in columns_pre_post:
                GRB_df_synthetic['preSN_'+c] = pre_sn[c].values
                GRB_df_synthetic['postSN_'+c] = post_sn[c].values
            
            GRB_df_synthetic.index = post_sn.index
            GRB_df_synthetic['time'] = post_sn['time'].values * 1e-6 # Myr
            for c in columns:
                GRB_df_synthetic[c] = pre_sn[c].values
            

            # add oneline parameters
            df_oneline = multi_columns_read('oneline',
                                            parsed_store,
                                            oneline_columns,
                                            i,
                                            i+self.chunksize)
            
            for c in oneline_columns:
                GRB_df_synthetic[c] = df_oneline.loc[indices,c].values
            
            # Add GRB parameters
            for c in tmp_df.columns:
                GRB_df_synthetic[c] = tmp_df.loc[indices,c].values

            
            
            # add formation channels
            df_channel = parsed_store.select_column('formation_channels',
                                                    'channel', 
                                                    start = i,
                                                    stop=i+self.chunksize)
            
            df_channel.index = parsed_store.select_column('formation_channels',
                                                         'index',
                                                          start = i,
                                                          stop=i+self.chunksize)
            
            GRB_df_synthetic['channel'] = df_channel.loc[indices].values
            
            return GRB_df_synthetic
        
        history_events = parsed_store.select_column('history', 'index')
        history_lengths = history_events.groupby(history_events).count()
        del history_events
        
        unique_binary_indices = self.indices
            
        if self.verbose: print('looping over the binaries now')
        
        previous = 0
        for i in tqdm(range(0,len(unique_binary_indices), self.chunksize), disable=not self.verbose):
            
            selection = unique_binary_indices[i:i+self.chunksize]
            end = previous + history_lengths[i:i+self.chunksize].sum()
                        
            # Read oneline
            m_disk_radiated = parsed_store.select_column('oneline',
                                                         'S1_m_disk_radiated',
                                                         start = i,
                                                         stop=i+self.chunksize)
            m_disk_radiated = pd.concat([m_disk_radiated, 
                                         parsed_store.select_column('oneline',
                                                               'S2_m_disk_radiated',
                                                               start = i,
                                                               stop=i+self.chunksize)],
                                   axis=1)
            
            m_disk_radiated.index = parsed_store.select_column('oneline',
                                                              'index',
                                                              start = i,
                                                              stop=i+self.chunksize)
            
            tmp_df = get_GRB_properties(m_disk_radiated,
                                        GRB_properties['GRB_efficiency'],
                                        GRB_properties['GRB_beaming'],
                                        GRB_properties['E_GRB_iso_min']
                                        )
            
            # S1 GRBs
            S1_tmp_df = tmp_df[tmp_df['GRB1'] == True]
            S1_GRB_df_synthetic = GRB_data_store(S1_tmp_df, parsed_store, previous, end, 'S1')
            # Set all S2 columns to NaN
            for c in S1_GRB_df_synthetic.columns:
                if c in ['S2_eta', 'S2_E_GRB', 'S2_f_beaming', 'S2_E_GRB_iso', 'S2_L_GRB_iso', 'GRB2']:
                    S1_GRB_df_synthetic[c] = None
            
            
            # S2 GRBs
            S2_tmp_df = tmp_df[tmp_df['GRB2'] == True]
            S2_GRB_df_synthetic = GRB_data_store(S2_tmp_df, parsed_store, previous, end, 'S2')
            # Set all S1 columns to NaN
            for c in S2_GRB_df_synthetic.columns:
                if c in ['S1_eta', 'S1_E_GRB', 'S1_f_beaming', 'S1_E_GRB_iso', 'S1_L_GRB_iso', 'GRB1']:
                    S2_GRB_df_synthetic[c] = None
            
            out = pd.concat([S1_GRB_df_synthetic, S2_GRB_df_synthetic])
            
            out['GRB1'] = out['GRB1'].astype(bool)
            out['GRB2'] = out['GRB2'].astype(bool)
            # store the synthetic populations
            output_store.append('synthetic',
                                out,
                                format='table',
                                data_columns=True,
                                min_itemsize=min_itemsize
                                )
            previous = end
            
            
        output_store.close()
        parsed_store.close()
        return GRB_synthetic_population


    def plot_popsyn_over_grid_slice(self, grid_type, met_Zsun, **kwargs):
      # option for formation channel selection
    # needs the full history
    # This should be part of parsed population since it uses only df and df_oneline.
    # should not rely on a population class.
        """Plot popsyn over grid slice."""
        
        # TODO: does this fit into memory?
        df = pd.read_hdf(self.parsed_pop_file,
                               key='history',
                               columns=['S1_mass', 'S2_mass', 'metallicity', 'event'],)
        df_oneline = pd.read_hdf(self.parsed_pop_file,
                                 key='oneline',
                                 columns=['channel'])
        
        plot_pop.plot_popsyn_over_grid_slice(temp_pop, grid_type, met_Zsun, **kwargs)

class SyntheticPopulation():
    
    def __init__(self,
                 pop_file,
                 verbose=False,
                 
                 ):
        '''This class contains a synthetic population of transient events.

        You can calculate additional properties of the population, such as
        the formation channel, merger times, GRB properties, etc.
        
        pop_file : str
            Path to the synthetic population file.
        verbose : bool
            If `True`, print additional information.
        '''
        # initialise the parsed population class variables
        ParsedPopAttrs.__init__(self)
        self.io = ParsedPopulationIO(pop_file)
        self.pop_file = pop_file
        self.verbose = verbose
        self.population_selection = None
        if os.path.isfile(self.pop_file):
            store = pd.HDFStore(self.pop_file, mode='r')
            keys = store.keys()
            store.close()
            # Try to load the population parameters
            if '/ini_parameters' in keys:
                self.io.load_ini_params(self)
            if '/mass_per_met' in keys:
                self.io.load_per_metallicity_info(self)
            if '/parse_kwargs' in keys:
                self.io.load_parse_kwargs(self)            
            if '/path_to_data' in keys:
                self.io.load_path_to_data(self)
            if '/parsed_pop_file' in keys:
                self.io.load_parsed_pop_file(self)
            if '/parsed_pop_path' in keys:
                self.io.load_parsed_pop_path(self)
            if '/efficiency' in keys:
                self._load_efficiency()
            if '/population_selection' in keys:
                self._load_population_selection()
    
    def _load_efficiency(self):
        '''Loads the transient efficiency over metallicity from the population file'''
        with pd.HDFStore(self.pop_file, mode='r') as store:
            self.efficiency = store['efficiency'].to_dict()
            for key in self.efficiency:
                self.efficiency[key] = np.fromiter(self.efficiency[key].values(), dtype=float)
            self.met_efficiency = store['efficiency'].index.to_numpy()
    
    def _save_efficiency(self):
        '''Save the transient efficiency over metallicity to the population file.
        '''
        with pd.HDFStore(self.pop_file, mode='a') as store:
            # writing them as a fixed format to avoid problems with the
            # columns names
            store.put('efficiency',
                      pd.DataFrame(index=self.met_efficiency,
                                   data=self.efficiency),
                      format='fixed')

    def _load_population_selection(self):
        '''Loads the population selection from the synthetic population file'''
        with pd.HDFStore(self.pop_file, mode='r') as store:
            if '/population_selection' in store.keys():
                self.population_selection = store['population_selection'].values[0][0]
            
    def _save_population_selection(self):
        '''Stores the population selection to the synthetic population file'''
        with pd.HDFStore(self.pop_file, mode='a') as store:
            store.put('population_selection',
                      pd.DataFrame([self.population_selection]),
                      format='fixed')

    def export_synthetic_population(self, output_file, columns=None, chunksize=500000):
        '''Export the synthetic population to a separate file.'''
        
        synthetic_population = SyntheticPopulation(output_file)
        
        # write population data to the new file!
        synthetic_population.io.save_ini_params(self)
        synthetic_population.io.save_parse_kwargs(self)
        synthetic_population.io.save_per_metallicity_info(self)
        synthetic_population.io.save_path_to_data(self)
        synthetic_population.io.save_parsed_pop_path(self.parsed_pop_path)
        synthetic_population.population_selection = self.population_selection
        synthetic_population._save_population_selection()
        # Open the file for writing the synthetic population
        with pd.HDFStore(synthetic_population.pop_file, mode='a') as store:
            if '/synthetic' in store.keys():
                print('A synthetic population already exists in this file.\
                    The current population will be removed!')
                store.remove('synthetic')
                
            for df in pd.read_hdf(self.pop_file, key='synthetic', chunksize=chunksize):
                if columns is not None:
                    df = df[columns]
                store.append('synthetic',
                             df,
                             format='table',
                             data_columns=True)
                                       
    def head(self, n=10):
        """Return the first n rows of the synthetic population."""
        return pd.read_hdf(self.pop_file, key='synthetic', start=0, stop=n)
    
    def iloc(self, i,j):
        """Return the `i` to `j` entry of the synthetic population."""
        return pd.read_hdf(self.pop_file, key='synthetic', start=i, stop=j)
    
    def get_transient(self, index, columns=None):
        """Get a specific transient in the population."""
        return pd.read_hdf(self.pop_file,
                           key='synthetic',
                           columns=columns,
                           where=f'index=={index}')
    
    @property
    def synthetic_population(self):
        '''Returns the whole synthetic populaiton as a pandas dataframe.
        
        Warning: might be too big to load in memory!
        
        Returns
        -------
        pd.DataFrame
            Dataframe containing the synthetic population.
        '''
        return pd.read_hdf(self.pop_file, key='synthetic')
    
    @property
    def indices(self):
        if not hasattr(self, '_indices'):
            with pd.HDFStore(self.pop_file, mode='r') as store:
                self._indices = store.select_column('synthetic', 'index').to_numpy()
        return self._indices
    
    def plot_DTD(self, metallicity=None, ax=None, bins=100,):
        '''Plot the delay time distribution of the events in the population.
        
        Parameters
        ----------
        
        metallicity : float
            The metallicity in absolute metals. 
            Check `SyntheticPopulation.metallicities` for options.
            If `None`, all metallicities are combined
        ax : matplotlib.axes.Axes, optional
            The axes to plot on. If None given, a new figure will be created.
        bins : int or sequence, optional
            If bins is an int, it defines the number of equal-width bins in the
            given range (10, by default). If bins is a sequence, it defines the
            bin edges, including the rightmost edge, allowing for non-uniform
            bin widths. 
        '''
        if ax is None:
            fig, ax = plt.subplots()
        
        
        # plot all solar_metallicities
        if metallicity is None:
            # Values have to be copied to avoid overwriting the original data
            with pd.HDFStore(self.pop_file, mode='r') as store:
                # only load in 1 column at the time
                time = store.select_column('synthetic', 'time').to_numpy()
                if 't_delay' in store.select('synthetic', start=0, stop=0).columns:
                    t_delay = store.select_column('synthetic', 't_delay').to_numpy()
                    time += t_delay
            time *= 1e6 # yr
            h, bin_edges = np.histogram(time, bins=bins)
        
            h = h/np.diff(bin_edges)/self.underlying_mass_per_met.sum()
            
        else:
            if not any(np.isclose(metallicity, self.metallicities)):
                raise ValueError('The metallicity is not present in the population!')

            # get the time of the events
            # select_columns cannot be used with where
            # TODO: this might need to be rewritten to not go out of memory!
            df_tmp = pd.read_hdf(self.pop_file,
                                 key='synthetic',
                                 where='metallicity == metallicity',
                                 columns= ['time', 't_delay'])
            time = df_tmp['time'].to_numpy()
            
            # Add the delay time (GW inspiral time) if present
            if 't_delay' in df_tmp:
                time += df_tmp['t_delay'].to_numpy()
            time *= 1e6 # yr
                
            h, bin_edges = np.histogram(time, bins=bins)
            
            h = h/np.diff(bin_edges)/self.underlying_mass_per_met[np.isclose(metallicity, self.metallicities)]
        
        ax.step(bin_edges[:-1], h, where='post')
        ax.set_xscale('log')
        ax.set_yscale('log')
        ax.set_xlabel('Time [yr]')
        ax.set_ylabel('Number of events/Msun/yr')
     
    def get_efficiency_over_metallicity(self):
        """Compute the efficiency of events per Msun for each solar_metallicities."""
        
        if hasattr(self, 'efficiency'):
            print('Efficiencies already computed! Overwriting them!')
            
        efficiencies = []
        self.met_efficiency = sorted(self.metallicities, reverse=True)
        for met in self.met_efficiency:
            count = len(pd.read_hdf(self.pop_file, key='synthetic', 
                              where='metallicity == met',
                              columns=['index']))
            # just sums the number of events
            #count = np.sum(sel)
            underlying_stellar_mass = self.underlying_mass_per_met[np.isclose(met, self.metallicities)][0]
            eff = count/underlying_stellar_mass
            efficiencies.append(eff)
            print(f'Efficiency at Z={met:1.2E}: {eff:1.2E} Msun^-1')
        self.met_efficiency = np.array(self.met_efficiency)
        self.efficiency = {'total' : np.array(efficiencies)}
        # if the channel column is present compute the merger efficiency per channel
        if 'channel' in pd.read_hdf(self.pop_file,
                                              key='synthetic',
                                              start=0,
                                              stop=0).columns:   
        #if "channel" in self.df_synthetic:
            channels = np.unique(pd.read_hdf(self.pop_file,
                                             key='synthetic',
                                             columns=['channel']).values)
            for ch in channels:
                efficiencies = []
                for met in self.met_efficiency:
                    count = len(pd.read_hdf(self.pop_file,
                                          key='synthetic',
                                          where='metallicity == met & channel == ch',))

                    #count = self.df_synthetic[sel].shape[0]
                    if count > 0:
                        underlying_stellar_mass =self.underlying_mass_per_met[np.isclose(met, self.metallicities)][0]
                        eff = count/underlying_stellar_mass
                    else:
                        eff = np.nan
                    efficiencies.append(eff)
                    # print(f'Z={met:1.2E} {ch}: {eff:1.2E} Msun^-1')
                self.efficiency[ch] = np.array(efficiencies)
        
        # save the efficiency
        self._save_efficiency()
         
    def plot_met_efficiency(self, **kwargs):
        """Plot merger rate efficiency.
        
        Parameters
        ----------
        channel : bool
            plot the subchannels
        """
        if self.met_efficiency is None or self.efficiency is None:
            raise ValueError('First you need to compute the merger efficinty!')
        plot_pop.plot_merger_efficiency(self.met_efficiency, self.efficiency, **kwargs)
    
    
    def plot_hist_properties(self, var, intrinsic=False, observable=False, pop=None, **kwargs):
        """Plot histogram of intrinsic/observable properites.

        Parameters
        ----------
        var : str
            Property to plot stored in intrinsic/observable dataframe.
        intrinsic : bool
            `True` if you want to deplay the intrisc population.
        observable : bool
            `True` if you want to deplay the observable population.
        **kwargs : dict
            ploting arguments

        """
        if pop == 'DCO':
            if self.df_dco_intrinsic is None and self.df_dco_observable is None:
                raise ValueError('First you need to compute the merger rate density!')
            if intrinsic:
                df_intrinsic = self.df_dco_intrinsic
            else:
                df_intrinsic = None
            if observable:
                df_observable = self.df_dco_observable
            else:
                df_observable = None
        elif pop == 'GRB':
            if self.df_grb_intrinsic is None and self.df_grb_observable is None:
                raise ValueError('First you need to compute the merger rate density!')
            if intrinsic:
                df_intrinsic = self.df_grb_intrinsic
            else:
                df_intrinsic = None
            if observable:
                df_observable = self.df_grb_observable
            else:
                df_observable = None       
        else:
            raise ValueError('Population not recognized!')
        plot_pop.plot_hist_properties(var, df_intrinsic=df_intrinsic, df_observable=df_observable, pop=pop, **kwargs)

    def plot_rate_density(self, DCO=False, GRB=False, **kwargs):
        """Plot DCO and GRB rate densities."""
        if not DCO and not GRB:
            raise ValueError('You need to choose at least one population to plot!')
        if DCO:
            if self.dco_z_rate_density is None or self.dco_rate_density is None:
                raise ValueError('First you need to compute the merger rate density!')
            else:
                z_dco = self.dco_z_rate_density
                rate_dco =  self.dco_rate_density
        else:
            z_dco = None
            rate_dco = None
        if GRB:
            if self.grb_z_rate_density is None or self.grb_rate_density is None:
                raise ValueError('First you need to compute the GRB rate density!')
            else:
                z_grb = self.grb_z_rate_density
                rate_grb =  self.grb_rate_density
        else:
            z_grb = None
            rate_grb = None
        plot_pop.plot_rate_density(z_dco, rate_dco, z_grb, rate_grb, **kwargs)

    def plot_popsyn_over_grid_slice(self, grid_type, met_Zsun, **kwargs):
        """Plot popsyn over grid slice."""
        plot_pop.plot_popsyn_over_grid_slice(self, grid_type, met_Zsun, **kwargs)
    
    def compute_cosmological_weights(self, sensitivity, flag_pdet, working_dir, load_data, pop='DCO'):
        """Compute the GRB/DCO merger rate weights.

        Parameters
        ----------
        sensitivity : str
            GW detector sensitivity and network configuration you want to use, see arXiv:1304.0670v3
            detector sensitivities are taken from: https://dcc.ligo.org/LIGO-T2000012-v2/public
            available sensitivity keys (for Hanford, Livingston, Virgo network):
                'O3actual_H1L1V1' : aligo_O3actual_H1.txt, aligo_O3actual_L1.txt, avirgo_O3actual.txt
                'O4low_H1L1V1' : aligo_O4low.txt, aligo_O4low.txt, avirgo_O4high_NEW.txt
                'O4high_H1L1V1' : aligo_O4high.txt, aligo_O4high.txt, avirgo_O4high_NEW.txt
                'design_H1L1V1' : AplusDesign.txt, AplusDesign.txt, avirgo_O5high_NEW.txt
                'infinite': intrinsic merging DCO population, i.e. p_det = 1
        flag_pdet : bool
            `True` if you use sensitivity != 'infinite'.
        working_dir : str
            Working directory where the weights will be saved.
        load_data : bool
            `True` if you want to load the weights computed by this function
            in your working directory.
        **kwargs : dict
            Kwargs containing the model parameters of your rate calculation.
            See posydon/popsyn/rate_calculation.py

        Returns
        -------
        array doubles
            Return the cosmological weights, z_formation, z_merger and binary
            index k associated to each weighted binary.

        """

        # TODO: make the class inputs kwargs
        self.rates = Rates(self.df_synthetic, **GRB_properties)

        # compute DCO merger rate density
        if pop == 'DCO':
            if not load_data:
                self.rates.compute_merger_rate_weights(sensitivity=sensitivity, flag_pdet=flag_pdet, path_to_dir=working_dir)
            index, z_formation, z_merger, w_ijk = self.rates.load_merger_rate_weights(sensitivity, path_to_dir=working_dir)

            return index, z_formation, z_merger, w_ijk
        elif pop == 'GRB':
            if not load_data:
                self.rates.compute_GRB_rate_weights(sensitivity=sensitivity, path_to_dir=working_dir)
            index_1, z_formation_1, z_grb_1, w_ijk_1, \
                index_2, z_formation_2, z_grb_2, w_ijk_2 = self.rates.load_grb_rate_weights(sensitivity, path_to_dir=working_dir)

            return index_1, z_formation_1, z_grb_1, w_ijk_1, index_2, z_formation_2, z_grb_2, w_ijk_2
        else:
            raise ValueError('Population not recognized!')  
    
    def resample_synthetic_population(self, index, z_formation, z_event, w_ijk, export_cols=None, 
                                      pop='DCO', reset_grb_properties=None):
        """Resample synthetc population to obtain intrinsic/observable population.

        Parameters
        ----------
        index : array int
            Index k of each binary corresponding to the synthetc dataframe
            proeprties.
        z_formation : array float
            Redshift of formation of each binary.
        z_merger : array float
            Redshift of merger of each binary.
        w_ijk : array float
            Cosmological weights computed with Eq. B.8 of Bavera et at. (2020).
        export_cols : list str
            List of additional columns to save in the intrinsic/observable
            population.

        Returns
        -------
        pd.DataFrame
            Resampled synthetc population to intrinsic or detecatable
            population.

        """
        # compute GRB properties boolean
        compute_GRB_properties = (GRB_properties is not None and 
                                  "compute_GRB_properties" in GRB_properties and 
                                  GRB_properties["compute_GRB_properties"])

        # drop all zero weights to save memory
        sel = w_ijk > 0.
        index = index[sel]
        z_formation = z_formation[sel]
        z_event = z_event[sel]
        w_ijk = w_ijk[sel]

        # export results, we do a selections of columns else the dataframe
        # risks to go out of memory
        df = pd.DataFrame()
        df['weight'] = w_ijk
        df['z_formation'] = z_formation
        if pop == 'DCO':
            df['z_merger'] = z_event
        elif pop == 'GRB':
            df['z_grb'] = z_event
        else:
            raise ValueError('Population not recognized!')
        save_cols = ['metallicity','time','t_delay','S1_state','S2_state',
                     'S1_mass','S2_mass','S1_spin','S2_spin',
                     'orbital_period','eccentricity', 'q', 'm_tot',
                     'm_chirp', 'chi_eff']
        if compute_GRB_properties:
            save_cols += GRB_PROPERTIES
        if "channel" in self.rates.df:
            save_cols.append('channel')
        if export_cols is not None:
            for c in export_cols:
                if c not in save_cols:
                    save_cols.append(c)
        for c in save_cols:
            df[c] = self.rates.get_data(c, index)
        
        # the same binary system can emit two GRBs, we remove the
        # GRB properties of the other GRB to prevent mistakes
        if reset_grb_properties is not None:
            if reset_grb_properties == 'GRB1':
                for key in GRB_PROPERTIES:
                    if "S1" in key:
                        df[key] = np.nan
            elif reset_grb_properties == 'GRB2':
                for key in GRB_PROPERTIES:
                    if "S2" in key:
                        df[key] = np.nan
            else:
                raise ValueError(f'reset_grb_properties=={reset_grb_properties} key not recognized!')

        return df
    
    def get_dco_merger_rate_density(self, export_cols=None,  working_dir='./', load_data=False):
        """Compute the merger rate density as a function of redshift.

        Parameters
        ----------
        export_cols : list str
            List of additional columns to save in the intrinsic/observable
            population.
        working_dir : str
            Working directory where the weights will be saved.
        load_data : bool
            `True` if you want to load the weights computed by this function
            in your working directory.

        """
        if self.df_synthetic is None:
            raise ValueError('You first need to isolated the DCO synthetic population!')

        # compute cosmological weights (detection rate weights with infinite sensitivity)
        sensitivity='infinite'
        flag_pdet = False
        index, z_formation, z_merger, w_ijk = self.compute_cosmological_weights(sensitivity, flag_pdet, working_dir=working_dir, load_data=load_data, pop='DCO')
        # compute rate density weights
        self.dco_z_rate_density = self.rates.get_centers_redshift_bins()
        total_rate = self.rates.compute_rate_density(w_ijk, z_merger, observable='DCO', sensitivity=sensitivity)
        self.dco_rate_density = {'total' : total_rate}
        if "channel" in self.df_synthetic:
            channels = np.unique(self.df_synthetic['channel'])
            for ch in tqdm(channels):
                sel = (self.rates.get_data('channel', index) == ch)
                rate = self.rates.compute_rate_density(w_ijk[sel], z_merger[sel], observable='DCO', sensitivity=sensitivity)
                self.dco_rate_density[ch] = rate
            
        print(f'DCO merger rate density in the local Universe (z={self.dco_z_rate_density[0]:1.2f}): {round(total_rate[0],2)} Gpc^-3 yr^-1')

        # export the intrinsic DCO population
        self.df_dco_intrinsic = self.resample_synthetic_population(index, z_formation, z_merger, w_ijk, export_cols=export_cols, pop='DCO')

    def get_dco_detection_rate(self, sensitivity='design_H1L1V1', export_cols=None,  working_dir='./', load_data=False):
        """Compute the detection rate per yr.

        Parameters
        ----------
        sensitivity : str
            GW detector sensitivity and network configuration you want to use, see arXiv:1304.0670v3
            detector sensitivities are taken from: https://dcc.ligo.org/LIGO-T2000012-v2/public
            available sensitivity keys (for Hanford, Livingston, Virgo network):
                'O3actual_H1L1V1' : aligo_O3actual_H1.txt, aligo_O3actual_L1.txt, avirgo_O3actual.txt
                'O4low_H1L1V1' : aligo_O4low.txt, aligo_O4low.txt, avirgo_O4high_NEW.txt
                'O4high_H1L1V1' : aligo_O4high.txt, aligo_O4high.txt, avirgo_O4high_NEW.txt
                'design_H1L1V1' : AplusDesign.txt, AplusDesign.txt, avirgo_O5high_NEW.txt
        export_cols : list str
            List of additional columns to save in the intrinsic/observable
            population.
        working_dir : str
            Working directory where the weights will be saved.
        load_data : bool
            `True` if you want to load the weights computed by this function
            in your working directory.

        """
        if self.df_synthetic is None:
            raise ValueError('You first need to isolated the DCO synthetic population!')

        # compute detection rate weights
        flag_pdet = True
        index, z_formation, z_merger, w_ijk = self.compute_cosmological_weights(sensitivity, flag_pdet, working_dir=working_dir, load_data=load_data)
        print(f'DCO detection rate at {sensitivity} sensitivity: {sum(w_ijk):1.2f} yr^-1')

        # export the observable DCO population
        # TODO: store p_det
        self.df_dco_observable = self.resample_synthetic_population(index, z_formation, z_merger, w_ijk, export_cols=export_cols)


    def get_grb_rate_density(self, export_cols=None,  working_dir='./', load_data=False):
        """Compute the GRB density as a function of redshift.

        Parameters
        ----------
        export_cols : list str
            List of additional columns to save in the intrinsic/observable
            population.
        working_dir : str
            Working directory where the weights will be saved.
        load_data : bool
            `True` if you want to load the weights computed by this function
            in your working directory.

        """
        if self.df_synthetic is None:
            raise ValueError('You first need to isolated the DCO synthetic population!')

        # compute cosmological weights (detection rate weights with infinite sensitivity)
        sensitivity='infinite'
        flag_pdet = False
        index_1, z_formation_1, z_grb_1, w_ijk_1, \
            index_2, z_formation_2, z_grb_2, w_ijk_2 = self.compute_cosmological_weights(sensitivity, flag_pdet, working_dir=working_dir, load_data=load_data, pop='GRB')

        # compute beamed rate density weights
        # note we compute the beamed rate density for GRBs as this is what is often reported in the literature
        # as the beaming factor is not known a priori
        self.grb_z_rate_density = self.rates.get_centers_redshift_bins()
        total_GRB1 = self.rates.compute_rate_density(w_ijk_1, z_grb_1, observable='GRB1', sensitivity='beamed', index=index_1)
        total_GRB2 = self.rates.compute_rate_density(w_ijk_2, z_grb_2, observable='GRB2', sensitivity='beamed', index=index_2)
        total_rate = total_GRB1 + total_GRB2
        self.grb_rate_density = {'total' : total_rate, 'total_GRB1' : total_GRB1, 'total_GRB2': total_GRB2}
        if "channel" in self.df_synthetic:
            channels = np.unique(self.df_synthetic['channel'])
            for ch in tqdm(channels):
                sel1 = (self.rates.get_data('channel', index_1) == ch)
                if any(sel1):
                    self.grb_rate_density[ch+'_GRB1'] = self.rates.compute_rate_density(w_ijk_1[sel1], z_grb_1[sel1], observable='GRB1', sensitivity='beamed', index=index_1[sel1])
                else:
                    self.grb_rate_density[ch+'_GRB1'] = np.zeros(len(self.grb_z_rate_density))
                sel2 = (self.rates.get_data('channel', index_2) == ch)
                if any(sel2):
                    self.grb_rate_density[ch+'_GRB2'] = self.rates.compute_rate_density(w_ijk_2[sel2], z_grb_2[sel2], observable='GRB2', sensitivity='beamed', index=index_2[sel2])
                else:
                    self.grb_rate_density[ch+'_GRB2'] = np.zeros(len(self.grb_z_rate_density))
                self.grb_rate_density[ch] = self.grb_rate_density[ch+'_GRB1'] + self.grb_rate_density[ch+'_GRB2']
            
        print(f'GRB (beamed) rate density in the local Universe (z={self.grb_z_rate_density[0]:1.2f}): {round(total_rate[0],2)} Gpc^-3 yr^-1')

        # export the intrinsic grb intrisic population
        # TODO: instead of concatenating two dataframe and duplicating the information of the same
        # binary system we should combine the two datraframes where we have two columns for GRB1 and GRB2
        # such dataframe will have z_grb_1, z_grb_2, weight_1, weight_2
        # when this is addressed, remove reset_grb_properties feature
        self.df_grb_intrinsic = pd.DataFrame()
        df_grb_1 = self.resample_synthetic_population(index_1, z_formation_1, z_grb_1, w_ijk_1, export_cols=export_cols, pop='GRB', reset_grb_properties='GRB2')
        df_grb_2 = self.resample_synthetic_population(index_2, z_formation_2, z_grb_2, w_ijk_2, export_cols=export_cols, pop='GRB', reset_grb_properties='GRB1')
        self.df_grb_intrinsic = pd.concat([df_grb_1, df_grb_2], ignore_index=True, sort=False)
        # the observable population accounts for beaming
        self.df_grb_observable = self.df_grb_intrinsic.copy()
        for i in [1,2]:
            sel = self.df_grb_observable[f'S{i}_f_beaming'] > 0 
            self.df_grb_observable.loc[sel,'weight'] *= self.df_grb_observable.loc[sel,f'S{i}_f_beaming']
    
    def get_dco_detection_rate(self, sensitivity='design_H1L1V1', export_cols=None,  working_dir='./', load_data=False):
        """Compute the detection rate per yr.

        Parameters
        ----------
        sensitivity : str
            GW detector sensitivity and network configuration you want to use, see arXiv:1304.0670v3
            detector sensitivities are taken from: https://dcc.ligo.org/LIGO-T2000012-v2/public
            available sensitivity keys (for Hanford, Livingston, Virgo network):
                'O3actual_H1L1V1' : aligo_O3actual_H1.txt, aligo_O3actual_L1.txt, avirgo_O3actual.txt
                'O4low_H1L1V1' : aligo_O4low.txt, aligo_O4low.txt, avirgo_O4high_NEW.txt
                'O4high_H1L1V1' : aligo_O4high.txt, aligo_O4high.txt, avirgo_O4high_NEW.txt
                'design_H1L1V1' : AplusDesign.txt, AplusDesign.txt, avirgo_O5high_NEW.txt
        export_cols : list str
            List of additional columns to save in the intrinsic/observable
            population.
        working_dir : str
            Working directory where the weights will be saved.
        load_data : bool
            `True` if you want to load the weights computed by this function
            in your working directory.

        """
        if self.df_synthetic is None:
            raise ValueError('You first need to isolated the DCO synthetic population!')

        # compute detection rate weights
        flag_pdet = True
        index, z_formation, z_merger, w_ijk = self.compute_cosmological_weights(sensitivity, flag_pdet, working_dir=working_dir, load_data=load_data)
        print(f'DCO detection rate at {sensitivity} sensitivity: {sum(w_ijk):1.2f} yr^-1')

        # export the observable DCO population
        # TODO: store p_det
        self.df_dco_observable = self.resample_synthetic_population(index, z_formation, z_merger, w_ijk, export_cols=export_cols)
   
    def save(self, path):
        # overwrite the save function to also store the MODEL parameters
        return
        
    def load(self, path):
        # overwrite the save function.
        return 
                

##-------------------------------------------------------------------------####    

class SyntheticPopulation2:

    def __init__(self, path_to_ini, verbose=False, MODEL={}):
        """
        Parameters
        ----------

        path : str
            Path to the inifile to parse. You can supply a list in the
            metallicity parameter to evolve more than one population.
        """
        self.synthetic_pop_params = None
        self.solar_metallicities = None
        self.binary_populations = None

        self.verbose = verbose
        GRB_properties = MODEL
        # DCOs
        self.df = None
        self.df_oneline = None
        self.df_synthetic = None
        self.df_dco_intrinsic = None
        self.df_dco_observable = None
        self.met_efficiency = None
        self.efficiency = None
        self.dco_z_rate_density = None
        self.dco_rate_density = None
        # GRBs
        self.df_grb_intrinsic = None
        self.df_grb_observable = None
        self.grb_z_rate_density = None
        self.grb_rate_density = None

        if '.ini' not in path_to_ini:
            raise ValueError('You did not provide a valid path_to_ini!')
        else:
            self.synthetic_pop_params = binarypop_kwargs_from_ini(path_to_ini)
            self.solar_metallicities = self.synthetic_pop_params['metallicity']
            if not isinstance( self.solar_metallicities, list):
                self.solar_metallicities = [self.solar_metallicities]
            self.binary_populations = None
        
    def create_binary_populations(self):
        """Create a list of BinaryPopulation objects."""
        self.binary_populations = []
<<<<<<< HEAD
        ini_kw = self.synthetic_pop_params.copy()
        for met in self.solar_metallicities[::-1]:
=======
        for met in self.metallicities[::-1]:
            ini_kw = copy.deepcopy(self.synthetic_pop_params)
>>>>>>> 914f3e18
            ini_kw['metallicity'] = met
            ini_kw['temp_directory'] = self.create_met_prefix(met) + self.synthetic_pop_params['temp_directory']
            self.binary_populations.append(BinaryPopulation(**ini_kw))

    def get_ini_kw(self):
        return self.synthetic_pop_params.copy()

    def evolve(self):
        """Evolve population(s) at given Z(s)."""
        if self.binary_populations is None:
            self.create_binary_populations()
        while self.binary_populations:
            pop =  self.binary_populations.pop()
            
            if self.verbose:
                print(f'Z={pop.kwargs["metallicity"]:.2e} Z_sun')
                            
            process = mp.Process(target=pop.evolve)
            process.start()
            process.join()
            
            pop.close()
            del pop


    def merge_parallel_runs(self, path_to_batches):
        """
        Merge the folder or list of folders into a single file per metallicity.

        Parameters
        ----------
        path_to_batches : str or list of str
            Path to the folder(s) containing the batch folders.
        """
        
        if isinstance(path_to_batches, str):
            path_to_batches = [path_to_batches]
        # check if path_to_batches is the same length as the number of solar_metallicities
        if len(path_to_batches) != len(self.solar_metallicities):
            raise ValueError('The number of metallicity and batch directories do not match!')

        for met, path_to_batch in zip(self.solar_metallicities, path_to_batches):
            met_prefix = self.create_met_prefix(met)
            tmp_files = [os.path.join(path_to_batch, f)     \
                         for f in os.listdir(path_to_batch) \
                            if os.path.isfile(os.path.join(path_to_batch, f))]
            
            BinaryPopulation(**self.get_ini_kw()).combine_saved_files(met_prefix+ 'population.h5', tmp_files)
            print(f'Population at Z={met:.2e} Z_sun successfully merged!')
            if len(os.listdir(path_to_batch)) == 0:
                os.rmdir(path_to_batch)
            elif self.verbose:
                print(f'{path_to_batch} is not empty, it was not removed!')

    @staticmethod
    def create_met_prefix(met):
        """Append a prefix to the name of directories for batch saving."""
        return convert_metallicity_to_string(met) + '_Zsun_'

    def apply_logic(self, df, S1_state=None, S2_state=None, binary_state=None,
                    binary_event=None, step_name=None, invert_S1S2=False,
                    warn=True):
        """Select binaries in a dataframe given some properties.

        Parameters
        ----------
        df : pd.DataFrame
            POSYDON binary population synthesis dataframe.
        S1_state : str
            Star1 stellar state.
        S2_state : str
            Star2 stellar state.
        binary_state : str
            Binary state.
        binary_event : str
            Binary event.
        step_name : str
            Name of posydon step.
        invert_S1S2 : bool
            If `True` isolated also sort S1_state=S2_state and S2_state=S1_state
            systems.

        Returns
        -------
        pd.DataFrame of bools
            List of binaries to select given the search parameters.

        """
        if not invert_S1S2 and S1_state != S2_state and warn:
            warnings.warn('Note that invert_S1S2=False, hence you are not parsing '
                          f'the dataset for {S1_state}-{S2_state} binaries and '
                          f'and not for for {S1_state}-{S2_state}. If this is '
                          'done on purpose, ignore this message!')

        sel_all = df['S1_state'].astype(bool)

        if S1_state is not None:
            S1_logic = (df['S1_state'] == S1_state)
        else:
            S1_logic = sel_all
        if S2_state is not None:
            S2_logic = (df['S2_state'] == S2_state)
        else:
            S2_logic = sel_all
        if binary_state is not None:
            binary_state_logic = (df['state'] == binary_state)
        else:
            binary_state_logic = sel_all
        if binary_event is not None:
            binary_event_logic = (df['event'] == binary_event)
        else:
            binary_event_logic = sel_all
        if step_name is not None:
            step_name_logic = (df['step_names'] == step_name)
        else:
            step_name_logic = sel_all

        if invert_S1S2:
            S1_logic_inverted = (df['S1_state'] == S2_state)
            S2_logic_inverted = (df['S2_state'] == S1_state)
            # find systems
            logic = ((S1_logic & S2_logic & binary_state_logic &
                        binary_event_logic & step_name_logic) |
                     (S1_logic_inverted & S2_logic_inverted &
                        binary_state_logic  & binary_event_logic &
                        step_name_logic))
        else:
            # find systems
            logic = (S1_logic & S2_logic & binary_state_logic &
                        binary_event_logic & step_name_logic)

        return logic


    def parse(self, path_to_data, S1_state=None, S2_state=None, binary_state=None,
               binary_event=None, step_name=None, invert_S1S2=False, chunksize=500000):
        """Sort binaries of interests given some properties.
        
        It also stores the underlying stellar mass and 
        the initial simulated stellar mass for each metallicity.

        Parameters
        ----------
        S1_state : str
            Star1 stellar state.
        S2_state : str
            Star2 stellar state.
        binary_state : str
            Binary state.
        binary_event : str
            Binary event.
        step_name : str
            Name of posydon step.
        invert_S1S2 : bool
            If `True` isolated also sort S1_state=S2_state and S2_state=S1_state
            systems.
        chunksize : int
            Read the POSYDON binary population in chuncks to prevent OFM error.

        """
        
        # if the user provided a single string instead of a list of strings
        if type(path_to_data) is str and ('.h5' in path_to_data):
            path_to_data = [path_to_data]
        
        # catch the case where the user did not provide a path to data 
        if (isinstance(path_to_data, list)):
            for path in path_to_data:
                if os.path.splitext(path)[-1] != '.h5':
                    raise ValueError('You did not provide a valid path_to_data!')
        else:
            raise ValueError('You did not provide a valid path_to_data!')
        
        df_sel = pd.DataFrame()
        df_sel_oneline = pd.DataFrame()
        count = 0
        tmp = 0
        shift_index = 0
        if self.verbose:
            print('Binary count with (S1_state, S2_state, binary_state, binary_event, step_name) equal')
            print(f'to ({S1_state}, {S2_state}, {binary_state}, {binary_event}, {step_name})')
            if invert_S1S2:
                print(f'and ({S2_state}, {S1_state}, {binary_state}, {binary_event}, {step_name})')
        for k, file in enumerate(path_to_data):
            df_sel_met = pd.DataFrame()
            sel_met = []
            last_binary_df = None
            
            # read metallicity from path
            met = float(file.split('/')[-1].split('_Zsun')[0])*Zsun
            simulated_mass_for_met = 0.
            
            for i, df in enumerate(pd.read_hdf(file,  key='history', chunksize=chunksize)):
                
                df = pd.concat([last_binary_df, df])
                    
                last_binary_df = df.loc[[df.index[-1]]]
                df.drop(df.index[-1], inplace=True)
                
                logic = self.apply_logic(df, 
                                         S1_state     = S1_state,
                                         S2_state     = S2_state,
                                         binary_state = binary_state,
                                         binary_event = binary_event,
                                         step_name    = step_name,
                                         invert_S1S2  = invert_S1S2)
                
                # select systems
                # remove duplicate indicies, e.g. if selecting 'contact' state it appears twice
                # if no specific event is selected (the second time is from the copied END event)
                sel = df.loc[logic].index.drop_duplicates()
                
                # count systems
                count += len(np.unique(sel))

                # read the simulated ZAMS mass
                sel_ZAMS = df['event'] == 'ZAMS'
                mass = sum(df['S1_mass'][sel_ZAMS]+df['S2_mass'][sel_ZAMS])
                simulated_mass_for_met += mass

                # sort systems
                if any(sel):
                    df_tmp = pd.DataFrame()
                    df_tmp = df.loc[sel]
                    # store metallicity
                    df_tmp['metallicity'] = met
                    # concatenate results
                    df_sel_met = pd.concat([df_sel_met, df_tmp])
                    del df_tmp

            # check last binary if it should be included
            if last_binary_df is not None:
                logic = self.apply_logic(last_binary_df, 
                                    S1_state     = S1_state,
                                    S2_state     = S2_state,
                                    binary_state = binary_state,
                                    binary_event = binary_event,
                                    step_name    = step_name,
                                    invert_S1S2  = invert_S1S2)
                
                # The last binary is selected
                if any(logic) == True:
                    df_tmp = last_binary_df.loc[logic]
                    df_sel_met = pd.concat([df_sel_met, df_tmp])

            # get unique indicies
            sel_met = df_sel_met.index.drop_duplicates()
            
            if k > 0 and df_sel.shape[0] > 0:
                shift_index += max(np.unique(df.index)) + 1 
            else:
                shift_index = 0
            
            # store simulated and underlying stellar mass
            df_sel_met['simulated_mass_for_met'] = simulated_mass_for_met
            df_sel_met['underlying_mass_for_met'] = initial_total_underlying_mass(df=simulated_mass_for_met, **self.synthetic_pop_params)[0] # This used to be init_kw

            # concatenate results with shifted indices for each metallicity
            df_sel_met.index += shift_index
            df_sel = pd.concat([df_sel, df_sel_met])
            del df_sel_met

            # load, parse and store oneline dataframe
            # this dataframe is smaller, we can load it all at once
            df_sel_met_oneline = pd.read_hdf(file,  key='oneline')
            df_sel_met_oneline = df_sel_met_oneline.loc[sel_met]
            df_sel_met_oneline['metallicity'] = met

            df_sel_met_oneline.index += shift_index
            df_sel_oneline = pd.concat([df_sel_oneline, df_sel_met_oneline])

            if self.verbose:
                print(f'in {file} are {count-tmp}')
            tmp = count
            
            # shift the index for the next metallicity
            shift_index += max(np.unique(df.index)) + 1

        if self.verbose:
            print('Total binaries found are', count)

        # save parsed population as synthetic population
        if self.df is not None:
            warnings.warn('Overwriting the df population!')
        self.df = df_sel
        self.df_oneline = df_sel_oneline

    def save_pop(self, path='./selfulation.h5'):
        """Save parsed population.

        Parameters
        ----------
        path : str
            Path to file where you want to export the dataset.

        """
        if self.df is None:
            raise ValueError('Nothing to save! The population was not parsed.')
        elif self.df_oneline is None:
            raise ValueError('Missing oneline dataframe!')
        else:
            self.df.to_hdf(path, key='history')
            self.df_oneline.to_hdf(path, key='oneline')
            if self.verbose:
                print('Population successfully saved!')

    def load_pop(self, path):
        """Load parsed population.

        Parameters
        ----------
        path : str
            Path to dataset.

        """
        if self.df is None and self.df_oneline is None :
            self.df = pd.read_hdf(path, key='history')
            self.df_oneline = pd.read_hdf(path, key='oneline')
            if self.verbose:
                print('Population successfully loaded!')
        else:
            raise ValueError('You already have a population stored in memory!')

    def get_dco_at_formation(self, S1_state, S2_state, oneline_cols=None, formation_channels=False, mt_history=False):
        """Populates `df_synthetic` with DCOs at their formation.
        
        If `formation_channels` is `True` the `channel` column is added to the
        `df_synthetic` dataframe.

        if MODEL on class initialization is not None and
        "compute_GRB_properties" in MODEL. 
        If MODEL["compute_GRB_properties"] is `True` the following columns are
        in the MODEL:

            - 'GRB_efficiency',
            - 'GRB_beaming',
            - 'E_GRB_iso_min'

        The following columns are added to the `df_synthetic` dataframe:
            - S1_m_disk_radiated
            - S2_m_disk_radiated

        Note: by default this function looks for the symmetric state
        S1_state = S2_sate and S2_state = S1_sate.

        Parameters
        ----------
        S1_state : str
            Star1 stellar state.
        S2_state : str
            Star2 stellar state.
        oneline_cols : list str
            List of columns preset in the oneline dataframe you want to export
            into the synthetic population.
        formation_channels : bool
            Compute the formation channel, a string containing the binary
            event evolution.
        mt_history : bool
            If `True`, split the event oRLO1/oRLO2 into oRLO1-contact/oRLO2-contact,
            oRLO1-reverse/oRLO2-reverse and oRLO1/oRLO2. This is useful to
            identify binaries undergoing contact stable mass-transfer phases and
            reverse mass-transfer phase .

        """
        # compute GRB properties boolean
        compute_GRB_properties = (GRB_properties is not None and 
                                  "compute_GRB_properties" in GRB_properties and 
                                  GRB_properties["compute_GRB_properties"])

        # add channel column to oneline dataframe
        if formation_channels:
            if self.verbose:
                print('Computing formation channels...')
            self.get_formation_channels(mt_history=mt_history)

        # to avoid the user making mistake automatically check the inverse of
        # the stellar states, since the df is already parsed this will not
        # take too much extra time
        logic = self.apply_logic(self.df, S1_state=S1_state,
                                          S2_state=S2_state,
                                          binary_state='detached',
                                          step_name = 'step_SN',
                                          invert_S1S2=True)
        self.df_synthetic = self.df.loc[logic].copy()

        # compute the inspiral timescale from the integrated orbit
        # this estimate is better than evaluating Peters approxiamtion
        time_contact = self.df.loc[self.df['event'] == 'END',['time']]
        # NOTE/TODO: we change the units of time in the dataframe to Myr
        # this might be confusion to the user? Note that Myr are convinient
        # when inspecting the data frame.
        self.df_synthetic['t_delay'] = (time_contact - self.df_synthetic[['time']])*1e-6 # Myr
        self.df_synthetic['time'] *= 1e-6 # Myr

        # add properties of the oneline dataframe
        if self.df_oneline is not None:
            # TODO: add kicks as well by default?
            save_cols = ['S1_spin_orbit_tilt', 'S2_spin_orbit_tilt']
            if compute_GRB_properties:
                save_cols += ['S1_m_disk_radiated', 'S2_m_disk_radiated']
            if formation_channels:
                save_cols.append('channel')
            if oneline_cols is not None:
                for c in oneline_cols:
                    if c not in save_cols:
                        save_cols.append(c)
            for c in save_cols:
                if c in self.df_oneline:
                    self.df_synthetic[c] = self.df_oneline[c]
                else:
                    warnings.warn(f'The column {c} is not present in the '
                                   'oneline dataframe.')

        # compute GRB properties
        if compute_GRB_properties:
            if ('GRB_efficiency' not in GRB_properties or
                GRB_properties['GRB_efficiency'] is None):
                raise ValueError('Missing GRB_efficiency variable in the MODEL!')
            if ('GRB_beaming' not in GRB_properties or
                GRB_properties['GRB_beaming'] is None):
                raise ValueError('Missing GRB_beaming variable in the MODEL!')
            if ('E_GRB_iso_min' not in GRB_properties or
                GRB_properties['E_GRB_iso_min'] is None):
                raise ValueError('Missing GRB_beaming variable in the MODEL!')
            self.df_synthetic = get_GRB_properties(self.df_synthetic,
                                                   GRB_properties['GRB_efficiency'],
                                                   GRB_properties['GRB_beaming'],
                                                   GRB_properties['E_GRB_iso_min']
                                                   )
            # get time_CC1 and time_CC2 note that for GRB calculations we
            # do not use the "time" column indicating the time of formation
            # of the DCO systems as there might be cases where
            # CC2 might happen before CC1 due to mass ratio reversal
            DCO = [[S1_state, None], [None, S2_state]]
            events = ['CC1', 'CC2']
            for i, event in enumerate(events):
                logic = self.apply_logic(self.df, S1_state=DCO[i][0],
                            S2_state=DCO[i][1],
                            binary_state='detached',
                            step_name = 'step_SN',
                            invert_S1S2=False,
                            warn=False)
                last_index = -1
                time = []
                for index, value in self.df.loc[logic,'time'].items():
                    if index != last_index:
                        time.append(value)
                    last_index = index
                if len(time) != self.df_synthetic.shape[0]:
                    raise ValueError('Missing values in time_{event}!')
                self.df_synthetic[f'time_{event}'] = np.array(time)*1e-6 # Myr

        # for convinience reindex the DataFrame
        n_rows = len(self.df_synthetic.index)
        self.df_synthetic = self.df_synthetic.set_index(np.linspace(0,n_rows-1,n_rows,dtype=int))

    def save_synthetic_pop(self, path='./synthetic_population.h5'):
        """Save synthetc population.

        Parameters
        ----------
        path : str
            Path to dataset.

        """
        if self.df_synthetic is None:
            raise ValueError('Nothing to save!')
        else:
            self.df_synthetic.to_hdf(path, key='history')
            if self.verbose:
                print('Synthetic population successfully saved!')

    def load_synthetic_pop(self, path):
        """Load synthetc population.

        Parameters
        ----------
        path : str
            Path to dataset.

        """
        if self.df_synthetic is None:
            self.df_synthetic = pd.read_hdf(path, key='history')
            if self.verbose:
                print('Synthetic population successfully loaded!')
        else:
            raise ValueError('You already have an synthetic population stored in memory!')




    def compute_cosmological_weights(self, sensitivity, flag_pdet, working_dir, load_data, pop='DCO'):
        """Compute the GRB/DCO merger rate weights.

        Parameters
        ----------
        sensitivity : str
            GW detector sensitivity and network configuration you want to use, see arXiv:1304.0670v3
            detector sensitivities are taken from: https://dcc.ligo.org/LIGO-T2000012-v2/public
            available sensitivity keys (for Hanford, Livingston, Virgo network):
                'O3actual_H1L1V1' : aligo_O3actual_H1.txt, aligo_O3actual_L1.txt, avirgo_O3actual.txt
                'O4low_H1L1V1' : aligo_O4low.txt, aligo_O4low.txt, avirgo_O4high_NEW.txt
                'O4high_H1L1V1' : aligo_O4high.txt, aligo_O4high.txt, avirgo_O4high_NEW.txt
                'design_H1L1V1' : AplusDesign.txt, AplusDesign.txt, avirgo_O5high_NEW.txt
                'infinite': intrinsic merging DCO population, i.e. p_det = 1
        flag_pdet : bool
            `True` if you use sensitivity != 'infinite'.
        working_dir : str
            Working directory where the weights will be saved.
        load_data : bool
            `True` if you want to load the weights computed by this function
            in your working directory.
        **kwargs : dict
            Kwargs containing the model parameters of your rate calculation.
            See posydon/popsyn/rate_calculation.py

        Returns
        -------
        array doubles
            Return the cosmological weights, z_formation, z_merger and binary
            index k associated to each weighted binary.

        """

        # TODO: make the class inputs kwargs
        self.rates = Rates(self.df_synthetic, **GRB_properties)

        # compute DCO merger rate density
        if pop == 'DCO':
            if not load_data:
                self.rates.compute_merger_rate_weights(sensitivity=sensitivity, flag_pdet=flag_pdet, path_to_dir=working_dir)
            index, z_formation, z_merger, w_ijk = self.rates.load_merger_rate_weights(sensitivity, path_to_dir=working_dir)

            return index, z_formation, z_merger, w_ijk
        elif pop == 'GRB':
            if not load_data:
                self.rates.compute_GRB_rate_weights(sensitivity=sensitivity, path_to_dir=working_dir)
            index_1, z_formation_1, z_grb_1, w_ijk_1, \
                index_2, z_formation_2, z_grb_2, w_ijk_2 = self.rates.load_grb_rate_weights(sensitivity, path_to_dir=working_dir)

            return index_1, z_formation_1, z_grb_1, w_ijk_1, index_2, z_formation_2, z_grb_2, w_ijk_2
        else:
            raise ValueError('Population not recognized!')

    def resample_synthetic_population(self, index, z_formation, z_event, w_ijk, export_cols=None,
                                      pop='DCO', reset_grb_properties=None):
        """Resample synthetc population to obtain intrinsic/observable population.

        Parameters
        ----------
        index : array int
            Index k of each binary corresponding to the synthetc dataframe
            properties.
        z_formation : array float
            Redshift of formation of each binary.
        z_merger : array float
            Redshift of merger of each binary.
        w_ijk : array float
            Cosmological weights computed with Eq. B.8 of Bavera et at. (2020).
        export_cols : list str
            List of additional columns to save in the intrinsic/observable
            population.

        Returns
        -------
        pd.DataFrame
            Resampled synthetc population to intrinsic or detecatable
            population.

        """
        # compute GRB properties boolean
        compute_GRB_properties = (GRB_properties is not None and 
                                  "compute_GRB_properties" in GRB_properties and 
                                  GRB_properties["compute_GRB_properties"])

        # drop all zero weights to save memory
        sel = w_ijk > 0.
        index = index[sel]
        z_formation = z_formation[sel]
        z_event = z_event[sel]
        w_ijk = w_ijk[sel]

        # export results, we do a selections of columns else the dataframe
        # risks to go out of memory
        df = pd.DataFrame()
        df['weight'] = w_ijk
        df['z_formation'] = z_formation
        if pop == 'DCO':
            df['z_merger'] = z_event
        elif pop == 'GRB':
            df['z_grb'] = z_event
        else:
            raise ValueError('Population not recognized!')
        save_cols = ['metallicity','time','t_delay','S1_state','S2_state',
                     'S1_mass','S2_mass','S1_spin','S2_spin',
                     'orbital_period','eccentricity', 'q', 'm_tot',
                     'm_chirp', 'chi_eff']
        if compute_GRB_properties:
            save_cols += GRB_PROPERTIES
        if "channel" in self.rates.df:
            save_cols.append('channel')
        if export_cols is not None:
            for c in export_cols:
                if c not in save_cols:
                    save_cols.append(c)
        for c in save_cols:
            df[c] = self.rates.get_data(c, index)

        # the same binary system can emit two GRBs, we remove the
        # GRB properties of the other GRB to prevent mistakes
        if reset_grb_properties is not None:
            if reset_grb_properties == 'GRB1':
                for key in GRB_PROPERTIES:
                    if "S1" in key:
                        df[key] = np.nan
            elif reset_grb_properties == 'GRB2':
                for key in GRB_PROPERTIES:
                    if "S2" in key:
                        df[key] = np.nan
            else:
                raise ValueError(f'reset_grb_properties=={reset_grb_properties} key not recognized!')

        return df

    def get_dco_merger_rate_density(self, export_cols=None,  working_dir='./', load_data=False):
        """Compute the merger rate density as a function of redshift.

        Parameters
        ----------
        export_cols : list str
            List of additional columns to save in the intrinsic/observable
            population.
        working_dir : str
            Working directory where the weights will be saved.
        load_data : bool
            `True` if you want to load the weights computed by this function
            in your working directory.

        """
        if self.df_synthetic is None:
            raise ValueError('You first need to isolated the DCO synthetic population!')

        # compute cosmological weights (detection rate weights with infinite sensitivity)
        sensitivity='infinite'
        flag_pdet = False
        index, z_formation, z_merger, w_ijk = self.compute_cosmological_weights(sensitivity, flag_pdet, working_dir=working_dir, load_data=load_data, pop='DCO')
        # compute rate density weights
        self.dco_z_rate_density = self.rates.get_centers_redshift_bins()
        total_rate = self.rates.compute_rate_density(w_ijk, z_merger, observable='DCO', sensitivity=sensitivity)
        self.dco_rate_density = {'total' : total_rate}
        if "channel" in self.df_synthetic:
            channels = np.unique(self.df_synthetic['channel'])
            for ch in tqdm(channels):
                sel = (self.rates.get_data('channel', index) == ch)
                rate = self.rates.compute_rate_density(w_ijk[sel], z_merger[sel], observable='DCO', sensitivity=sensitivity)
                self.dco_rate_density[ch] = rate

        print(f'DCO merger rate density in the local Universe (z={self.dco_z_rate_density[0]:1.2f}): {round(total_rate[0],2)} Gpc^-3 yr^-1')

        # export the intrinsic DCO population
        self.df_dco_intrinsic = self.resample_synthetic_population(index, z_formation, z_merger, w_ijk, export_cols=export_cols, pop='DCO')


    def get_grb_rate_density(self, export_cols=None,  working_dir='./', load_data=False):
        """Compute the GRB density as a function of redshift.

        Parameters
        ----------
        export_cols : list str
            List of additional columns to save in the intrinsic/observable
            population.
        working_dir : str
            Working directory where the weights will be saved.
        load_data : bool
            `True` if you want to load the weights computed by this function
            in your working directory.

        """
        if self.df_synthetic is None:
            raise ValueError('You first need to isolated the DCO synthetic population!')

        # compute cosmological weights (detection rate weights with infinite sensitivity)
        sensitivity='infinite'
        flag_pdet = False
        index_1, z_formation_1, z_grb_1, w_ijk_1, \
            index_2, z_formation_2, z_grb_2, w_ijk_2 = self.compute_cosmological_weights(sensitivity, flag_pdet, working_dir=working_dir, load_data=load_data, pop='GRB')

        # compute beamed rate density weights
        # note we compute the beamed rate density for GRBs as this is what is often reported in the literature
        # as the beaming factor is not known a priori
        self.grb_z_rate_density = self.rates.get_centers_redshift_bins()
        total_GRB1 = self.rates.compute_rate_density(w_ijk_1, z_grb_1, observable='GRB1', sensitivity='beamed', index=index_1)
        total_GRB2 = self.rates.compute_rate_density(w_ijk_2, z_grb_2, observable='GRB2', sensitivity='beamed', index=index_2)
        total_rate = total_GRB1 + total_GRB2
        self.grb_rate_density = {'total' : total_rate, 'total_GRB1' : total_GRB1, 'total_GRB2': total_GRB2}
        if "channel" in self.df_synthetic:
            channels = np.unique(self.df_synthetic['channel'])
            for ch in tqdm(channels):
                sel1 = (self.rates.get_data('channel', index_1) == ch)
                if any(sel1):
                    self.grb_rate_density[ch+'_GRB1'] = self.rates.compute_rate_density(w_ijk_1[sel1], z_grb_1[sel1], observable='GRB1', sensitivity='beamed', index=index_1[sel1])
                else:
                    self.grb_rate_density[ch+'_GRB1'] = np.zeros(len(self.grb_z_rate_density))
                sel2 = (self.rates.get_data('channel', index_2) == ch)
                if any(sel2):
                    self.grb_rate_density[ch+'_GRB2'] = self.rates.compute_rate_density(w_ijk_2[sel2], z_grb_2[sel2], observable='GRB2', sensitivity='beamed', index=index_2[sel2])
                else:
                    self.grb_rate_density[ch+'_GRB2'] = np.zeros(len(self.grb_z_rate_density))
                self.grb_rate_density[ch] = self.grb_rate_density[ch+'_GRB1'] + self.grb_rate_density[ch+'_GRB2']

        print(f'GRB (beamed) rate density in the local Universe (z={self.grb_z_rate_density[0]:1.2f}): {round(total_rate[0],2)} Gpc^-3 yr^-1')

        # export the intrinsic grb intrisic population
        # TODO: instead of concatenating two dataframe and duplicating the information of the same
        # binary system we should combine the two datraframes where we have two columns for GRB1 and GRB2
        # such dataframe will have z_grb_1, z_grb_2, weight_1, weight_2
        # when this is addressed, remove reset_grb_properties feature
        self.df_grb_intrinsic = pd.DataFrame()
        df_grb_1 = self.resample_synthetic_population(index_1, z_formation_1, z_grb_1, w_ijk_1, export_cols=export_cols, pop='GRB', reset_grb_properties='GRB2')
        df_grb_2 = self.resample_synthetic_population(index_2, z_formation_2, z_grb_2, w_ijk_2, export_cols=export_cols, pop='GRB', reset_grb_properties='GRB1')
        self.df_grb_intrinsic = pd.concat([df_grb_1, df_grb_2], ignore_index=True, sort=False)
        # the observable population accounts for beaming
        self.df_grb_observable = self.df_grb_intrinsic.copy()
        for i in [1,2]:
            sel = self.df_grb_observable[f'S{i}_f_beaming'] > 0
            self.df_grb_observable.loc[sel,'weight'] *= self.df_grb_observable.loc[sel,f'S{i}_f_beaming']

    def get_dco_detection_rate(self, sensitivity='design_H1L1V1', export_cols=None,  working_dir='./', load_data=False):
        """Compute the detection rate per yr.

        Parameters
        ----------
        sensitivity : str
            GW detector sensitivity and network configuration you want to use, see arXiv:1304.0670v3
            detector sensitivities are taken from: https://dcc.ligo.org/LIGO-T2000012-v2/public
            available sensitivity keys (for Hanford, Livingston, Virgo network):
                'O3actual_H1L1V1' : aligo_O3actual_H1.txt, aligo_O3actual_L1.txt, avirgo_O3actual.txt
                'O4low_H1L1V1' : aligo_O4low.txt, aligo_O4low.txt, avirgo_O4high_NEW.txt
                'O4high_H1L1V1' : aligo_O4high.txt, aligo_O4high.txt, avirgo_O4high_NEW.txt
                'design_H1L1V1' : AplusDesign.txt, AplusDesign.txt, avirgo_O5high_NEW.txt
        export_cols : list str
            List of additional columns to save in the intrinsic/observable
            population.
        working_dir : str
            Working directory where the weights will be saved.
        load_data : bool
            `True` if you want to load the weights computed by this function
            in your working directory.

        """
        if self.df_synthetic is None:
            raise ValueError('You first need to isolated the DCO synthetic population!')

        # compute detection rate weights
        flag_pdet = True
        index, z_formation, z_merger, w_ijk = self.compute_cosmological_weights(sensitivity, flag_pdet, working_dir=working_dir, load_data=load_data)
        print(f'DCO detection rate at {sensitivity} sensitivity: {sum(w_ijk):1.2f} yr^-1')

        # export the observable DCO population
        # TODO: store p_det
        self.df_dco_observable = self.resample_synthetic_population(index, z_formation, z_merger, w_ijk, export_cols=export_cols)
    
    def save_intrinsic_pop(self, path='./intrinsic_population_type.h5', pop='DCO'):
        """Save intrinsic population.

        Parameters
        ----------
        path : str
            Path to dataset.

        """
        if pop == 'DCO':
            if self.df_dco_intrinsic is None:
                raise ValueError('Nothing to save!')
            else:
                self.df_dco_intrinsic.to_hdf(path.replace('type', pop), key='history')
                if self.verbose:
                    print('Intrinsic population successfully saved!')
        elif pop == 'GRB':
            if self.df_grb_intrinsic is None:
                raise ValueError('Nothing to save!')
            else:
                self.df_grb_intrinsic.to_hdf(path.replace('type', pop), key='history')
                if self.verbose:
                    print('Intrinsic population successfully saved!')
        else:
            raise ValueError('Population not recognized!')

    def load_intrinsic_pop(self, path, pop='DCO'):
        """Load intrinsic population.

        Parameters
        ----------
        path : str
            Path to dataset.

        """
        if pop == 'DCO':
            if self.df_dco_intrinsic is None:
                self.df_dco_intrinsic = pd.read_hdf(path, key='history')
                if self.verbose:
                    print('Intrinsic population successfully loaded!')
            else:
                raise ValueError('You already have an intrinsic population stored in memory!')
        elif pop == 'GRB':
            if self.df_grb_intrinsic is None:
                self.df_grb_intrinsic = pd.read_hdf(path, key='history')
                if self.verbose:
                    print('Intrinsic population successfully loaded!')
            else:
                raise ValueError('You already have an intrinsic population stored in memory!')

    def save_observable_pop(self, path='./observable_population_type.h5', pop='DCO'):
        """Save observable population.

        Parameters
        ----------
        path : str
            Path to dataset.

        """
        if pop == 'DCO':
            if self.df_dco_observable is None:
                raise ValueError('Nothing to save!')
            else:
                self.df_dco_observable.to_hdf(path.replace('type', pop), key='history')
                if self.verbose:
                    print('observable population successfully saved!')
        elif pop == 'GRB':
            if self.df_grb_observable is None:
                raise ValueError('Nothing to save!')
            else:
                self.df_grb_observable.to_hdf(path.replace('type', pop), key='history')
                if self.verbose:
                    print('observable population successfully saved!')
        else:
            raise ValueError('Population not recognized!')

    def load_observable_pop(self, path, pop='DCO'):
        """Load observable population.

        Parameters
        ----------
        path : str
            Path to dataset.

        """
        if pop == 'DCO':
            if self.df_dco_observable is None:
                self.df_dco_observable = pd.read_hdf(path, key='history')
                if self.verbose:
                    print('observable population successfully loaded!')
            else:
                raise ValueError('You already have an observable population stored in memory!')
        elif pop == 'GRB':
            if self.df_grb_observable is None:
                self.df_grb_observable = pd.read_hdf(path, key='history')
                if self.verbose:
                    print('observable population successfully loaded!')
            else:
                raise ValueError('You already have an observable population stored in memory!')
        else:
            raise ValueError('Population not recognized!')

    def plot_hist_properties(self, var, intrinsic=False, observable=False, pop=None, **kwargs):
        """Plot histogram of intrinsic/observable properites.

        Parameters
        ----------
        var : str
            Property to plot stored in intrinsic/observable dataframe.
        intrinsic : bool
            `True` if you want to deplay the intrisc population.
        observable : bool
            `True` if you want to deplay the observable population.
        **kwargs : dict
            ploting arguments

        """
        if pop == 'DCO':
            if self.df_dco_intrinsic is None and self.df_dco_observable is None:
                raise ValueError('First you need to compute the merger rate density!')
            if intrinsic:
                df_intrinsic = self.df_dco_intrinsic
            else:
                df_intrinsic = None
            if observable:
                df_observable = self.df_dco_observable
            else:
                df_observable = None
        elif pop == 'GRB':
            if self.df_grb_intrinsic is None and self.df_grb_observable is None:
                raise ValueError('First you need to compute the merger rate density!')
            if intrinsic:
                df_intrinsic = self.df_grb_intrinsic
            else:
                df_intrinsic = None
            if observable:
                df_observable = self.df_grb_observable
            else:
                df_observable = None
        else:
            raise ValueError('Population not recognized!')
        plot_pop.plot_hist_properties(var, df_intrinsic=df_intrinsic, df_observable=df_observable, pop=pop, **kwargs)

    def plot_rate_density(self, DCO=False, GRB=False, **kwargs):
        """Plot DCO and GRB rate densities."""
        if not DCO and not GRB:
            raise ValueError('You need to choose at least one population to plot!')
        if DCO:
            if self.dco_z_rate_density is None or self.dco_rate_density is None:
                raise ValueError('First you need to compute the merger rate density!')
            else:
                z_dco = self.dco_z_rate_density
                rate_dco =  self.dco_rate_density
        else:
            z_dco = None
            rate_dco = None
        if GRB:
            if self.grb_z_rate_density is None or self.grb_rate_density is None:
                raise ValueError('First you need to compute the GRB rate density!')
            else:
                z_grb = self.grb_z_rate_density
                rate_grb =  self.grb_rate_density
        else:
            z_grb = None
            rate_grb = None
        plot_pop.plot_rate_density(z_dco, rate_dco, z_grb, rate_grb, **kwargs)

    def plot_popsyn_over_grid_slice(self, grid_type, met_Zsun, **kwargs):
        """Plot popsyn over grid slice."""
        plot_pop.plot_popsyn_over_grid_slice(self, grid_type, met_Zsun, **kwargs)<|MERGE_RESOLUTION|>--- conflicted
+++ resolved
@@ -16,13 +16,9 @@
 from tqdm import tqdm
 import os
 import copy
-<<<<<<< HEAD
-
 from matplotlib import pyplot as plt
-
-=======
 import multiprocessing as mp
->>>>>>> 914f3e18
+
 from posydon.utils.constants import Zsun
 from posydon.popsyn.io import binarypop_kwargs_from_ini
 from posydon.popsyn.binarypopulation import BinaryPopulation
@@ -1933,13 +1929,8 @@
     def create_binary_populations(self):
         """Create a list of BinaryPopulation objects."""
         self.binary_populations = []
-<<<<<<< HEAD
-        ini_kw = self.synthetic_pop_params.copy()
-        for met in self.solar_metallicities[::-1]:
-=======
         for met in self.metallicities[::-1]:
             ini_kw = copy.deepcopy(self.synthetic_pop_params)
->>>>>>> 914f3e18
             ini_kw['metallicity'] = met
             ini_kw['temp_directory'] = self.create_met_prefix(met) + self.synthetic_pop_params['temp_directory']
             self.binary_populations.append(BinaryPopulation(**ini_kw))
