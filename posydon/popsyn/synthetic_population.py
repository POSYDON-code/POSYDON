"""Processing of population files.

This module contains classes and functions to process population files.
Population files are HDF5 files containing the history and oneline dataframes
of a population of binary systems. The history dataframe contains the detailed
evolution of each binary system, while the oneline dataframe contains the
final state of each binary system.

Classes
-------
PopulationRunner
    A class to handle the evolution of binary populations.

Population
    A class to handle population files.
History
    A class to handle the history dataframe of a population file.
Oneline
    A class to handle the oneline dataframe of a population file.

TransientPopulation
    A class to handle transient populations.

Rates
    A class to handle the cosmic rates of in a population file.
"""

__authors__ = [
    "Simone Bavera <Simone.Bavera@unige.ch>",
    "Kyle Akira Rocha <kylerocha2024@u.northwestern.edu>",
    "Monica Gallegos-Garcia <monicagallegosgarcia2024@u.northwestern.edu>",
    "Max Briel <max.briel@unige.ch>",
]

<<<<<<< HEAD
import numpy as np
=======
import warnings
import numpy as np  
>>>>>>> c8b9645d
import pandas as pd
from tqdm import tqdm
import os
from matplotlib import pyplot as plt

from posydon.utils.constants import Zsun
from posydon.popsyn.io import binarypop_kwargs_from_ini
from posydon.popsyn.normalized_pop_mass import initial_total_underlying_mass
import posydon.visualization.plot_pop as plot_pop
from posydon.utils.common_functions import convert_metallicity_to_string
from posydon.utils.posydonwarning import Pwarn
from astropy.cosmology import Planck15 as cosmology
from astropy import constants as const

from posydon.popsyn.rate_calculation import (
    get_shell_comoving_volume,
    get_comoving_distance_from_redshift,
    get_cosmic_time_from_redshift,
    redshift_from_cosmic_time_interpolator,
    DEFAULT_MODEL,
    get_redshift_bin_edges,
    get_redshift_bin_centers,
)

from posydon.popsyn.star_formation_history import (
    star_formation_rate,
    SFR_Z_fraction_at_given_redshift,
)

from posydon.popsyn.binarypopulation import (
    BinaryPopulation,
    HISTORY_MIN_ITEMSIZE,
    ONELINE_MIN_ITEMSIZE,
)


###############################################################################

parameter_array = [
    "number_of_binaries",
    "binary_fraction_scheme",
    "binary_fraction_const",
    "star_formation",
    "max_simulation_time",
    "primary_mass_scheme",
    "primary_mass_min",
    "primary_mass_max",
    "secondary_mass_scheme",
    "secondary_mass_min",
    "secondary_mass_max",
    "orbital_scheme",
    "orbital_period_scheme",
    "orbital_period_min",
    "orbital_period_max",
    "eccentricity_scheme",
]


class PopulationRunner:
    """A class to handle the evolution of binary populations.

    Attributes
    ----------
    pop_params : dict
        The parameters of the population population.
    solar_metallicities : list of float
        The metallicities of the populations in solar units.
    binary_populations : list of BinaryPopulation
        The binary populations.
    verbose : bool
        If `True`, print additional information.

    """

    def __init__(self, path_to_ini, verbose=False):
        """Initialize the binary populations from an ini file.

        Parameters
        ----------
        path_to_ini : str
            The path to the ini file.
        verbose : bool, optional
            If True, print additional information. Default is False.

        Raises
        ------
        ValueError
            If the provided `path_to_ini` does not have a '.ini' extension.

        Notes
        -----
        This method initializes the `PopulationRunner` object by reading the binary population parameters from an ini file specified by `path_to_ini`.
        It also allows for optional verbosity, which, when set to True, enables additional information to be printed in operation of the class.

        The `path_to_ini` should be a valid path to an ini file. If the provided `path_to_ini` does not have a '.ini' extension, a `ValueError` is raised.

        Examples
        --------
        >>> sp = PopulationRunner('/path/to/ini/file.ini')
        >>> sp = PopulationRunner('/path/to/ini/file.ini', verbose=True)

        """
        if ".ini" not in path_to_ini:
            raise ValueError("You did not provide a valid path_to_ini!")
        else:
            self.pop_params = binarypop_kwargs_from_ini(path_to_ini)
            self.solar_metallicities = self.pop_params["metallicity"]
            self.verbose = verbose
            if not isinstance(self.solar_metallicities, list):
                self.solar_metallicities = [self.solar_metallicities]

            self.binary_populations = []
            for MET in self.solar_metallicities:
                ini_kw = binarypop_kwargs_from_ini(path_to_ini)
                # overwrite the ini_kw verbose parameter
                ini_kw["verbose"] = self.verbose
                ini_kw['tqdm'] = self.verbose
                ini_kw["metallicity"] = MET
                ini_kw["temp_directory"] = (
                    convert_metallicity_to_string(MET)
                    + "_Zsun_"
                    + ini_kw["temp_directory"]
                )
                self.binary_populations.append(BinaryPopulation(**ini_kw))

    def evolve(self, overwrite=False):
        """Evolve the binary populations.

        This method is responsible for evolving the binary populations. It iterates over each population
        in the `binary_populations` list and calls the `evolve` method on each population. After evolving
        each population, it merges them using the `merge_parallel_runs` method.

        Note:
            The `merge_parallel_runs` method is called only if the `comm` attribute of the population is `None`.

        """
        for pop in self.binary_populations:
            # check if the temp directory exists
            if os.path.exists(pop.kwargs["temp_directory"]) and not overwrite:
                raise FileExistsError(f"The {pop.kwargs['temp_directory']} directory already exists! Please remove it or rename it before running the population.") 
            elif os.path.exists(pop.kwargs["temp_directory"]) and overwrite:
                if self.verbose:
                    print(f"Removing {pop.kwargs['temp_directory']} directory...")
                os.removedirs(pop.kwargs["temp_directory"])    
                
            pop.evolve()
            if pop.comm is None:
                self.merge_parallel_runs(pop)

    def merge_parallel_runs(self, pop):
        """Merge the parallel runs of the population.

        Parameters
        ----------
        pop : BinaryPopulation
            The binary population whose files have to be merged.

        """
        if os.path.exists(convert_metallicity_to_string(pop.metallicity) + "_Zsun_population.h5"):
            raise FileExistsError(
                f"{convert_metallicity_to_string(pop.metallicity)}_Zsun_population.h5 already exists!\n"
                +"Files were not merged. You can use PopulationRunner.merge_parallel_runs() to merge the files manually."
            )
                
        path_to_batch = pop.kwargs["temp_directory"]
        
        tmp_files = [
            os.path.join(path_to_batch, f)
            for f in os.listdir(path_to_batch)
            if os.path.isfile(os.path.join(path_to_batch, f))
        ]
        if self.verbose:
            print(f"Merging {len(tmp_files)} files...")
        
        pop.combine_saved_files(
            convert_metallicity_to_string(pop.metallicity) + "_Zsun_population.h5",
            tmp_files,
        )
        if self.verbose:
            print("Files merged!")
            print(f"Removing files in {path_to_batch}...")
        # remove files
        if len(os.listdir(path_to_batch)) == 0:
            os.rmdir(path_to_batch)



##################
# Helper classes #
##################

class DFInterface:
    """A class to handle the interface between the population file and the History and Oneline classes."""
    
    def __init__(self):
        self.filename = None
        self.chunksize = None

    def head(self, key, n=10):
        """Return the first n rows of the key table

        Parameters
        ----------
        key: str
            The key of the table
        n : int, optional
            The number of rows to return. Default is 10.

        Returns
        -------
        pandas.DataFrame
            The first n rows of the key table.

        """
        with pd.HDFStore(self.filename, mode="r") as store:
            return store.select(key, start=0, stop=n)
        
    def tail(self, key, n=10):
        """
        Get the last n rows of the key table.

        Parameters
        ----------
        key : str
            The key of the table.
        n : int, optional
            The number of rows to return. Default is 10.

        Returns
        -------
        pd.DataFrame
            The last n rows of the key table.
        """
        with pd.HDFStore(self.filename, mode="r") as store:
            return store.select(key, start=-n)
        
    
    def select(self, key, where=None, start=None, stop=None, columns=None):
        '''Select a subset of the key table based on the given conditions.
        
        Parameters
        ----------
        key : str
            The key of the table to select from.
        where : str, optional
            A string representing the query condition to apply to the data.
        start : int, optional
            The starting index of the data to select.
        stop : int, optional
            The ending index of the data to select.
        columns : list, optional
            A list of column names to select.
        
        Returns
        -------
        pandas.DataFrame
            The selected data as a DataFrame.
        '''
        # we have to chunk the read because of memory issues
        with pd.HDFStore(self.filename, mode="r") as store:
            iterator = store.select(key, where=where, start=start, stop=stop, columns=columns, chunksize=self.chunksize)
            # read the data in chunks and concatenate once (faster than concat every chunk!)
            out = []
            for chunk in iterator:
                out.append(chunk)
            out = pd.concat(out, axis=0)
        return out
    
    def get_repr(self, key):
        '''Return a string representation of the key table.
        
        Parameters
        ----------
        key : str
            The key of the table to return the string representation of.
            
        Returns
        -------
        str
            The string representation of the key table.
        
        '''
        with pd.HDFStore(self.filename, mode="r") as store:
            return store.select(key, start=0, stop=10).__repr__()
        
    def get_html_repr(self, key):
        """Return the HTML representation of the key table.
        
        Parameters
        ----------
        key : str
            The key of the table to return the HTML representation of.
            
        Returns
        -------
        str
            The HTML representation of the key table.
        """
        with pd.HDFStore(self.filename, mode="r") as store:
            return store.select(key, start=0, stop=10)._repr_html_()


class History(DFInterface):
    """A class to handle the history dataframe of a population file.

    This class provides methods to handle the history dataframe of a population file.
    It allows accessing and manipulating the history table based on various keys and conditions.

    Attributes
    ----------
    filename : str
        The path to the population file.
    verbose : bool
        If `True`, print additional information.
    chunksize : int
        The chunksize to use when reading the history file.
    lengths : pd.DataFrame
        The number of rows of each binary in the history dataframe.
    number_of_systems : int
        The number of systems in the history dataframe.
    columns : list of str
        The columns of the history dataframe.
    indices : np.ndarray
        The binary indices of the history dataframe.
    """

    def __init__(self, filename, verbose=False, chunksize=100000):
        """Initialise the history dataframe.

        This class is used to handle the history dataframe of a population file.
        On initialisation, the history_lengths are calculated and stored in the population file,
        if not present in the file. The history dataframe is not loaded into memory.

        Parameters
        ----------
        filename : str
            The path to the population file.
        verbose : bool
            If `True`, print additional information.
        chunksize : int (default=100000)
            The chunksize to use when reading the history file.
        """
        self.filename = filename
        self.verbose = verbose
        self.chunksize = chunksize
        self.lengths = None
        self.number_of_systems = None
        self.columns = None
        if not os.path.exists(filename):
            raise FileNotFoundError(f"{filename} does not exist!")

        # add history_lengths
        with pd.HDFStore(filename, mode="a") as store:
            # get the history lengths from the file
            if "/history_lengths" in store.keys():
                self.lengths = store["history_lengths"]
            else:
                if self.verbose:
                    print(
                        "history_lengths not found in population file. Calculating history lengths..."
                    )
                history_events = store.select_column("history", "index")
                tmp_df = pd.DataFrame(
                    history_events.groupby(history_events).count(),
                )
                tmp_df.rename(columns={"index": "length"}, inplace=True)
                self.lengths = tmp_df
                del tmp_df
                if self.verbose:
                    print("Storing history lengths in population file!")
                store.put("history_lengths", pd.DataFrame(self.lengths), format="table")
                del history_events

            self.columns = store.select("history", start=0, stop=0).columns.to_list()
        self.indices = self.lengths.index.to_numpy()
        self.number_of_systems = len(self.lengths)


    def __getitem__(self, key):
        """Return the history table based on the provided key.


        Parameters
        ----------
<<<<<<< HEAD
        path_to_batches : str or list of str
            Path to the folder(s) containing the batch folders.
        """
        
        if isinstance(path_to_batches, str):
            path_to_batches = [path_to_batches]
        # check if path_to_batches is the same length as the number of metallicities
        if len(path_to_batches) != len(self.metallicities):
            raise ValueError('The number of metallicity and batch directories do not match!')

        for time,met,path_to_batch in zip(self.times,self.metallicities,path_to_batches):
            met_prefix = self.create_met_prefix(met)
            time_suffix = self.create_time_suffix(time)
            tmp_files = [os.path.join(path_to_batch, f)     \
                         for f in os.listdir(path_to_batch) \
                            if os.path.isfile(os.path.join(path_to_batch, f))]
            
            BinaryPopulation(**self.get_ini_kw()).combine_saved_files(met_prefix+time_suffix+'population.h5', tmp_files)
            print(f'Population at Z={met:.2e} Z_sun and time = {time/1e6} successfully merged!')
            if len(os.listdir(path_to_batch)) == 0:
                os.rmdir(path_to_batch)
            elif self.verbose:
                print(f'{path_to_batch} is not empty, it was not removed!')


    @staticmethod
    def create_met_prefix(met):
        """Append a prefix to the name of directories for batch saving."""
        return convert_metallicity_to_string(met) + '_Zsun_'
    @staticmethod    
    def create_time_suffix(time):
        "Append a suffix to the name of the directories for batch saving."
        return str(time/1e6) + '_Myr_'

    def apply_logic(self, df, S1_state=None, S2_state=None, binary_state=None,
                    binary_event=None, step_name=None, invert_S1S2=False,
                    warn=True):
        """Select binaries in a dataframe given some properties.

        Parameters
        ----------
        df : pd.DataFrame
            POSYDON binary population synthesis dataframe.
        S1_state : str
            Star1 stellar state.
        S2_state : str
            Star2 stellar state.
        binary_state : str
            Binary state.
        binary_event : str
            Binary event.
        step_name : str
            Name of posydon step.
        invert_S1S2 : bool
            If `True` isolated also sort S1_state=S2_state and S2_state=S1_state
            systems.

        Returns
        -------
        pd.DataFrame of bools
            List of binaries to select given the search parameters.

        """
        if not invert_S1S2 and S1_state != S2_state and warn:
            warnings.warn('Note that invert_S1S2=False, hence you are not parsing '
                          f'the dataset for {S1_state}-{S2_state} binaries and '
                          f'and not for for {S1_state}-{S2_state}. If this is '
                          'done on purpose, ignore this message!')

        sel_all = df['S1_state'].astype(bool)

        if S1_state is not None:
            S1_logic = (df['S1_state'] == S1_state)
        else:
            S1_logic = sel_all
        if S2_state is not None:
            S2_logic = (df['S2_state'] == S2_state)
        else:
            S2_logic = sel_all
        if binary_state is not None:
            binary_state_logic = (df['state'] == binary_state)
        else:
            binary_state_logic = sel_all
        if binary_event is not None:
            binary_event_logic = (df['event'] == binary_event)
        else:
            binary_event_logic = sel_all
        if step_name is not None:
            step_name_logic = (df['step_names'] == step_name)
        else:
            step_name_logic = sel_all

        if invert_S1S2:
            S1_logic_inverted = (df['S1_state'] == S2_state)
            S2_logic_inverted = (df['S2_state'] == S1_state)
            # find systems
            logic = ((S1_logic & S2_logic & binary_state_logic &
                        binary_event_logic & step_name_logic) |
                     (S1_logic_inverted & S2_logic_inverted &
                        binary_state_logic  & binary_event_logic &
                        step_name_logic))
        else:
            # find systems
            logic = (S1_logic & S2_logic & binary_state_logic &
                        binary_event_logic & step_name_logic)

        return logic


    def parse(self, path_to_data, S1_state=None, S2_state=None, binary_state=None,
               binary_event=None, step_name=None, invert_S1S2=False, chunksize=500000):
        """Sort binaries of interests given some properties.
        
        It also stores the underlying stellar mass and 
        the initial simulated stellar mass for each metallicity.

        Parameters
        ----------
        S1_state : str
            Star1 stellar state.
        S2_state : str
            Star2 stellar state.
        binary_state : str
            Binary state.
        binary_event : str
            Binary event.
        step_name : str
            Name of posydon step.
        invert_S1S2 : bool
            If `True` isolated also sort S1_state=S2_state and S2_state=S1_state
            systems.
        chunksize : int
            Read the POSYDON binary population in chuncks to prevent OFM error.

        """
        
        # if the user provided a single string instead of a list of strings
        if type(path_to_data) is str and ('.h5' in path_to_data):
            path_to_data = [path_to_data]
        
        # catch the case where the user did not provide a path to data 
        if (isinstance(path_to_data, list)):
            for path in path_to_data:
                if os.path.splitext(path)[-1] != '.h5':
                    raise ValueError('You did not provide a valid path_to_data!')
        else:
            raise ValueError('You did not provide a valid path_to_data!')
        
        df_sel = pd.DataFrame()
        df_sel_oneline = pd.DataFrame()
        count = 0
        tmp = 0
        shift_index = 0
        if self.verbose:
            print('Binary count with (S1_state, S2_state, binary_state, binary_event, step_name) equal')
            print(f'to ({S1_state}, {S2_state}, {binary_state}, {binary_event}, {step_name})')
            if invert_S1S2:
                print(f'and ({S2_state}, {S1_state}, {binary_state}, {binary_event}, {step_name})')
        for k, file in enumerate(path_to_data):
            df_sel_met = pd.DataFrame()
            sel_met = []
            last_binary_df = None
            
            # read metallicity from path
            met = float(file.split('/')[-1].split('_Zsun')[0])*Zsun
            simulated_mass_for_met = 0.
            
            for i, df in enumerate(pd.read_hdf(file,  key='history', chunksize=chunksize)):
                
                df = pd.concat([last_binary_df, df])
                    
                last_binary_df = df.loc[[df.index[-1]]]
                df.drop(df.index[-1], inplace=True)
                
                logic = self.apply_logic(df, 
                                         S1_state     = S1_state,
                                         S2_state     = S2_state,
                                         binary_state = binary_state,
                                         binary_event = binary_event,
                                         step_name    = step_name,
                                         invert_S1S2  = invert_S1S2)
                
                # select systems
                # remove duplicate indicies, e.g. if selecting 'contact' state it appears twice
                # if no specific event is selected (the second time is from the copied END event)
                sel = df.loc[logic].index.drop_duplicates()
                
                # count systems
                count += len(np.unique(sel))

                # read the simulated ZAMS mass
                sel_ZAMS = df['event'] == 'ZAMS'
                mass = sum(df['S1_mass'][sel_ZAMS]+df['S2_mass'][sel_ZAMS])
                simulated_mass_for_met += mass

                # sort systems
                if any(sel):
                    df_tmp = pd.DataFrame()
                    df_tmp = df.loc[sel]
                    # store metallicity
                    df_tmp['metallicity'] = met
                    # concatenate results
                    df_sel_met = pd.concat([df_sel_met, df_tmp])
                    del df_tmp

            # check last binary if it should be included
            if last_binary_df is not None:
                logic = self.apply_logic(last_binary_df, 
                                    S1_state     = S1_state,
                                    S2_state     = S2_state,
                                    binary_state = binary_state,
                                    binary_event = binary_event,
                                    step_name    = step_name,
                                    invert_S1S2  = invert_S1S2)
                
                # The last binary is selected
                if any(logic) == True:
                    df_tmp = last_binary_df.loc[logic]
                    df_sel_met = pd.concat([df_sel_met, df_tmp])

            # get unique indicies
            sel_met = df_sel_met.index.drop_duplicates()
            
            # store simulated and underlying stellar mass
            df_sel_met['simulated_mass_for_met'] = simulated_mass_for_met
            df_sel_met['underlying_mass_for_met'] = initial_total_underlying_mass(df=simulated_mass_for_met, **self.synthetic_pop_params)[0] # This used to be init_kw

            # concatenate results with shifted indices for each metallicity
            df_sel_met.index += shift_index
            df_sel = pd.concat([df_sel, df_sel_met])
            del df_sel_met

            # load, parse and store oneline dataframe
            # this dataframe is smaller, we can load it all at once
            df_sel_met_oneline = pd.read_hdf(file,  key='oneline')
            df_sel_met_oneline = df_sel_met_oneline.loc[sel_met]
            df_sel_met_oneline['metallicity'] = met

            df_sel_met_oneline.index += shift_index
            df_sel_oneline = pd.concat([df_sel_oneline, df_sel_met_oneline])

            if self.verbose:
                print(f'in {file} are {count-tmp}')
            tmp = count
            
            # shift the index for the next metallicity
            shift_index += max(np.unique(df.index)) + 1

        if self.verbose:
            print('Total binaries found are', count)

        # save parsed population as synthetic population
        if self.df is not None:
            warnings.warn('Overwriting the df population!')
        self.df = df_sel
        self.df_oneline = df_sel_oneline

    def save_pop(self, path='./parsed_population.h5'):
        """Save parsed population.

        Parameters
        ----------
        path : str
            Path to file where you want to export the dataset.

        """
        if self.df is None:
            raise ValueError('Nothing to save! The population was not parsed.')
        elif self.df_oneline is None:
            raise ValueError('Missing oneline dataframe!')
        else:
            self.df.to_hdf(path, key='history')
            self.df_oneline.to_hdf(path, key='oneline')
            if self.verbose:
                print('Population successfully saved!')

    def load_pop(self, path):
        """Load parsed population.

        Parameters
        ----------
        path : str
            Path to dataset.

        """
        if self.df is None and self.df_oneline is None :
            self.df = pd.read_hdf(path, key='history')
            self.df_oneline = pd.read_hdf(path, key='oneline')
            if self.verbose:
                print('Population successfully loaded!')
        else:
            raise ValueError('You already have a population stored in memory!')

    def get_dco_at_formation(self, S1_state, S2_state, oneline_cols=None, formation_channels=False, mt_history=False):
        """Populates `df_synthetic` with DCOs at their formation.
        
        If `formation_channels` is `True` the `channel` column is added to the
        `df_synthetic` dataframe.

        if MODEL on class initialization is not None and
        "compute_GRB_properties" in MODEL. 
        If MODEL["compute_GRB_properties"] is `True` the following columns are
        in the MODEL:

            - 'GRB_efficiency',
            - 'GRB_beaming',
            - 'E_GRB_iso_min'

        The following columns are added to the `df_synthetic` dataframe:
            - S1_m_disk_radiated
            - S2_m_disk_radiated

        Note: by default this function looks for the symmetric state
        S1_state = S2_sate and S2_state = S1_sate.

        Parameters
        ----------
        S1_state : str
            Star1 stellar state.
        S2_state : str
            Star2 stellar state.
        oneline_cols : list str
            List of columns preset in the oneline dataframe you want to export
            into the synthetic population.
        formation_channels : bool
            Compute the formation channel, a string containing the binary
            event evolution.
        mt_history : bool
            If `True`, split the event oRLO1/oRLO2 into oRLO1-contact/oRLO2-contact,
            oRLO1-reverse/oRLO2-reverse and oRLO1/oRLO2. This is useful to
            identify binaries undergoing contact stable mass-transfer phases and
            reverse mass-transfer phase .

        """
        # compute GRB properties boolean
        compute_GRB_properties = (self.MODEL is not None and
                                  "compute_GRB_properties" in self.MODEL and
                                  self.MODEL["compute_GRB_properties"])

        # add channel column to oneline dataframe
        if formation_channels:
            if self.verbose:
                print('Computing formation channels...')
            self.get_formation_channels(mt_history=mt_history)

        # to avoid the user making mistake automatically check the inverse of
        # the stellar states, since the df is already parsed this will not
        # take too much extra time
        logic = self.apply_logic(self.df, S1_state=S1_state,
                                          S2_state=S2_state,
                                          binary_state='detached',
                                          step_name = 'step_SN',
                                          invert_S1S2=True)
        self.df_synthetic = self.df.loc[logic].copy()

        # compute the inspiral timescale from the integrated orbit
        # this estimate is better than evaluating Peters approxiamtion
        time_contact = self.df.loc[self.df['event'] == 'END',['time']]
        # NOTE/TODO: we change the units of time in the dataframe to Myr
        # this might be confusion to the user? Note that Myr are convinient
        # when inspecting the data frame.
        self.df_synthetic['t_delay'] = (time_contact - self.df_synthetic[['time']])*1e-6 # Myr
        self.df_synthetic['time'] *= 1e-6 # Myr

        # add properties of the oneline dataframe
        if self.df_oneline is not None:
            # TODO: add kicks as well by default?
            save_cols = ['S1_spin_orbit_tilt', 'S2_spin_orbit_tilt']
            if compute_GRB_properties:
                save_cols += ['S1_m_disk_radiated', 'S2_m_disk_radiated']
            if formation_channels:
                save_cols.append('channel')
            if oneline_cols is not None:
                for c in oneline_cols:
                    if c not in save_cols:
                        save_cols.append(c)
            for c in save_cols:
                if c in self.df_oneline:
                    self.df_synthetic[c] = self.df_oneline[c]
                else:
                    warnings.warn(f'The column {c} is not present in the '
                                   'oneline dataframe.')

        # compute GRB properties
        if compute_GRB_properties:
            if ('GRB_efficiency' not in self.MODEL or
                self.MODEL['GRB_efficiency'] is None):
                raise ValueError('Missing GRB_efficiency variable in the MODEL!')
            if ('GRB_beaming' not in self.MODEL or
                self.MODEL['GRB_beaming'] is None):
                raise ValueError('Missing GRB_beaming variable in the MODEL!')
            if ('E_GRB_iso_min' not in self.MODEL or
                self.MODEL['E_GRB_iso_min'] is None):
                raise ValueError('Missing GRB_beaming variable in the MODEL!')
            self.df_synthetic = get_GRB_properties(self.df_synthetic,
                                                   self.MODEL['GRB_efficiency'],
                                                   self.MODEL['GRB_beaming'],
                                                   self.MODEL['E_GRB_iso_min']
                                                   )
            # get time_CC1 and time_CC2 note that for GRB calculations we
            # do not use the "time" column indicating the time of formation
            # of the DCO systems as there might be cases where
            # CC2 might happen before CC1 due to mass ratio reversal
            DCO = [[S1_state, None], [None, S2_state]]
            events = ['CC1', 'CC2']
            for i, event in enumerate(events):
                logic = self.apply_logic(self.df, S1_state=DCO[i][0],
                            S2_state=DCO[i][1],
                            binary_state='detached',
                            step_name = 'step_SN',
                            invert_S1S2=False,
                            warn=False)
                last_index = -1
                time = []
                for index, value in self.df.loc[logic,'time'].items():
                    if index != last_index:
                        time.append(value)
                    last_index = index
                if len(time) != self.df_synthetic.shape[0]:
                    raise ValueError('Missing values in time_{event}!')
                self.df_synthetic[f'time_{event}'] = np.array(time)*1e-6 # Myr

        # for convinience reindex the DataFrame
        n_rows = len(self.df_synthetic.index)
        self.df_synthetic = self.df_synthetic.set_index(np.linspace(0,n_rows-1,n_rows,dtype=int))

    def save_synthetic_pop(self, path='./synthetic_population.h5'):
        """Save synthetc population.

        Parameters
        ----------
        path : str
            Path to dataset.

        """
        if self.df_synthetic is None:
            raise ValueError('Nothing to save!')
        else:
            self.df_synthetic.to_hdf(path, key='history')
            if self.verbose:
                print('Synthetic population successfully saved!')

    def load_synthetic_pop(self, path):
        """Load synthetc population.

        Parameters
        ----------
        path : str
            Path to dataset.

        """
        if self.df_synthetic is None:
            self.df_synthetic = pd.read_hdf(path, key='history')
            if self.verbose:
                print('Synthetic population successfully loaded!')
        else:
            raise ValueError('You already have an synthetic population stored in memory!')

    def get_dco_merger_efficiency(self):
        """Compute the DCO merger efficinty per Msun for each metallicities."""
        metallicities = np.unique(self.df_synthetic['metallicity'])
        efficiencies = []
        self.met_merger_efficiency = sorted(metallicities)[::-1]
        for met in self.met_merger_efficiency:
            sel = (self.df_synthetic['metallicity'] == met)
            count = self.df_synthetic[sel].shape[0]
            underlying_stellar_mass = self.df_synthetic.loc[sel,'underlying_mass_for_met'].values[0]
            eff = count/underlying_stellar_mass
            efficiencies.append(eff)
            print(f'DCO merger efficiency at Z={met:1.2E}: {eff:1.2E} Msun^-1')
        self.met_merger_efficiency = np.array(self.met_merger_efficiency)
        self.merger_efficiency = {'total' : np.array(efficiencies)}
        # if the channel column is present compute the merger efficiency per channel
        if "channel" in self.df_synthetic:
            channels = np.unique(self.df_synthetic['channel'])
            for ch in channels:
                efficiencies = []
                for met in self.met_merger_efficiency:
                    sel = (self.df_synthetic['metallicity'] == met) & (self.df_synthetic['channel'] == ch)
                    count = self.df_synthetic[sel].shape[0]
                    if count > 0:
                        underlying_stellar_mass = self.df_synthetic.loc[sel,'underlying_mass_for_met'].values[0]
                        eff = count/underlying_stellar_mass
                    else:
                        eff = np.nan
                    efficiencies.append(eff)
                    # print(f'Z={met:1.2E} {ch}: {eff:1.2E} Msun^-1')
                self.merger_efficiency[ch] = np.array(efficiencies)


    def compute_cosmological_weights(self, sensitivity, flag_pdet, working_dir, load_data, pop='DCO'):
        """Compute the GRB/DCO merger rate weights.

        Parameters
        ----------
        sensitivity : str
            GW detector sensitivity and network configuration you want to use, see arXiv:1304.0670v3
            detector sensitivities are taken from: https://dcc.ligo.org/LIGO-T2000012-v2/public
            available sensitivity keys (for Hanford, Livingston, Virgo network):
                'O3actual_H1L1V1' : aligo_O3actual_H1.txt, aligo_O3actual_L1.txt, avirgo_O3actual.txt
                'O4low_H1L1V1' : aligo_O4low.txt, aligo_O4low.txt, avirgo_O4high_NEW.txt
                'O4high_H1L1V1' : aligo_O4high.txt, aligo_O4high.txt, avirgo_O4high_NEW.txt
                'design_H1L1V1' : AplusDesign.txt, AplusDesign.txt, avirgo_O5high_NEW.txt
                'infinite': intrinsic merging DCO population, i.e. p_det = 1
        flag_pdet : bool
            `True` if you use sensitivity != 'infinite'.
        working_dir : str
            Working directory where the weights will be saved.
        load_data : bool
            `True` if you want to load the weights computed by this function
            in your working directory.
        **kwargs : dict
            Kwargs containing the model parameters of your rate calculation.
            See posydon/popsyn/rate_calculation.py

        Returns
        -------
        array doubles
            Return the cosmological weights, z_formation, z_merger and binary
            index k associated to each weighted binary.

        """

        # TODO: make the class inputs kwargs
        self.rates = Rates(self.df_synthetic, **self.MODEL)

        # compute DCO merger rate density
        if pop == 'DCO':
            if not load_data:
                self.rates.compute_merger_rate_weights(sensitivity=sensitivity, flag_pdet=flag_pdet, path_to_dir=working_dir)
            index, z_formation, z_merger, w_ijk = self.rates.load_merger_rate_weights(sensitivity, path_to_dir=working_dir)

            return index, z_formation, z_merger, w_ijk
        elif pop == 'GRB':
            if not load_data:
                self.rates.compute_GRB_rate_weights(sensitivity=sensitivity, path_to_dir=working_dir)
            index_1, z_formation_1, z_grb_1, w_ijk_1, \
                index_2, z_formation_2, z_grb_2, w_ijk_2 = self.rates.load_grb_rate_weights(sensitivity, path_to_dir=working_dir)

            return index_1, z_formation_1, z_grb_1, w_ijk_1, index_2, z_formation_2, z_grb_2, w_ijk_2
        else:
            raise ValueError('Population not recognized!')

    def resample_synthetic_population(self, index, z_formation, z_event, w_ijk, export_cols=None,
                                      pop='DCO', reset_grb_properties=None):
        """Resample synthetc population to obtain intrinsic/observable population.

        Parameters
        ----------
        index : array int
            Index k of each binary corresponding to the synthetc dataframe
            proeprties.
        z_formation : array float
            Redshift of formation of each binary.
        z_merger : array float
            Redshift of merger of each binary.
        w_ijk : array float
            Cosmological weights computed with Eq. B.8 of Bavera et at. (2020).
        export_cols : list str
            List of additional columns to save in the intrinsic/observable
            population.
=======
        key : int, list of int, np.ndarray, or str
            The key to use for indexing the history dataframe.
>>>>>>> ceacdb21f03b257ba927fd8381263de1292d6458

        Returns
        -------
        pd.DataFrame
            The history table based on the provided key.

        Raises
        ------
        ValueError
            If the key type is invalid or if the column name(s) are not valid.

        Examples
        --------
        # Get a single row by index
        >>> population[0]
        Returns the history table for the row with index 0.

        # Get multiple rows by index
        >>> population[[0, 1, 2]]
        Returns the history table for the rows with indices 0, 1, and 2.

        # Get rows based on a boolean mask
        >>> mask = population['age'] > 30
        >>> population[mask]
        Returns the history table for the rows where the 'age' column is greater than 30.

        # Get a specific column
        >>> population['time']
        Returns the 'age' column from the history table.

        # Get multiple columns
        >>> population[['S1_mass', 'S2_mass']]
        Returns the 'S1_mass' and 'S2_mass' columns from the history table.
        """
        if isinstance(key, slice):
            if key.start is None:
                pre = 0
            else:
                pre = key.start
            if key.stop is None:
                chunk = self.number_of_systems
            else:
                chunk = key.stop - pre
            indices = list(range(pre, pre + chunk))
            return self.select(where=f'index in {indices}')
            
        # single index
        elif isinstance(key, int):
            return self.select(where=f"index == {key}")
                
        # list of indices
        elif isinstance(key, list) and all(isinstance(x, int) for x in key):
            if len(key) == 0:
                return pd.DataFrame()
            else:
                return self.select(where=f"index in {key}")
                
        # numpy array
        elif isinstance(key, np.ndarray) and (key.dtype == int):
            if len(key) == 0:
                return pd.DataFrame()
            else:
                indices = key.tolist()
                return self.select(where=f"index in {indices}")
                
        # boolean mask
        elif (isinstance(key, np.ndarray) and key.dtype == bool) or (isinstance(key, pd.DataFrame) and all(key.dtypes == bool)):
            # return empty if no values
            if len(key) == 0:
                return pd.DataFrame()
            # We cannot use self.select because we're using a boolean mask across the entire table
            # This can be optimized by only selecting indices that are True instead of the entire table
            with pd.HDFStore(self.filename, mode="r") as store:
                iterator = store.select("history", chunksize=self.chunksize)
                out = []
                for i, chunk in enumerate(iterator):
                    out.append(chunk[key[i : i + self.chunksize]])
                return pd.concat(out, axis=0)
        
        # single column
        elif isinstance(key, str):
            if key in self.columns:
                return self.select(columns=[key])
            else:
                raise ValueError(f"{key} is not a valid column name!")
            
        # multiple columns
        elif isinstance(key, list) and all(isinstance(x, str) for x in key):
            if all(x in self.columns for x in key):
                return self.select(columns=key)
            else:
                raise ValueError(f"Not all columns in {key} are valid column names!")
        else:
            raise ValueError("Invalid key type!")

    def __len__(self):
        """Return the number of rows in the history table

        Returns
        -------
        int
            The number of rows in the history table.
        """
        return np.sum(self.lengths.values)

    def head(self, n=10):
        """Return the first n rows of the history table

        Parameters
        ----------
        n : int, optional
            The number of rows to return. Default is 10.

        Returns
        -------
        pandas.DataFrame
            The first n rows of the history table.

        """
        return super().head("history", n)

    def tail(self, n=10):
        """Return the last n rows of the history table.

        Parameters:
        -----------
        n : int, optional
            Number of rows to return. Default is 10.

        Returns:
        --------
        pandas.DataFrame
            The last n rows of the history table.

        """
        return super().tail("history", n)

    def __repr__(self):
        """Return a string representation of the object.

        Returns:
            str: A string representation of the object.
        """
        return super().get_repr("history")
        
    def _repr_html_(self):
        """Return the HTML representation of the history dataframe.

        This method reads the history data from an HDF file and returns
        the HTML representation of the data using the `_repr_html_` method of the
        pandas DataFrame.

        Returns
        -------
        str
            The HTML representation of the history dataframe.
        """
        return super().get_html_repr("history")

    def select(self, where=None, start=None, stop=None, columns=None):
        """Select a subset of the history table based on the given conditions.

        This method allows you to query and retrieve a subset of data from the history table
        stored in an HDFStore file. You can specify conditions using the `where` parameter,
        which is a string representing the query condition to apply to the data. You can also
        specify the starting and ending indices of the data to select using the `start` and
        `stop` parameters. Additionally, you can choose to select specific columns by providing
        a list of column names using the `columns` parameter.

        Parameters
        ----------
        where : str, optional
            A string representing the query condition to apply to the data.
            It is only possible to query on the index or string columns. 
        start : int, optional
            The starting index of the data to select.
        stop : int, optional
            The ending index of the data to select.
        columns : list, optional
            A list of column names to select.

        Returns
        -------
        pandas.DataFrame
            The selected data as a DataFrame.
        """
        return super().select(key='history',
                              where=where,
                              start=start,
                              stop=stop,
                              columns=columns)


class Oneline(DFInterface):
    """A class to handle the oneline dataframe of a population file.

    The `Oneline` class provides methods to manipulate and retrieve data from the oneline dataframe of a population file.

    Attributes
    ----------
    filename : str
        The path to the population file.
    verbose : bool
        If `True`, print additional information.
    chunksize : int
        The chunksize to use when reading the oneline file.
    number_of_systems : int
        The number of systems in the oneline dataframe.
    indices : np.ndarray
        The binary indices of the oneline dataframe.
    columns : list of str

    """

    def __init__(self, filename, verbose=False, chunksize=100000):
        """Initialize a Oneline class instance.

        Parameters
        ----------
        filename : str
            The path to the HDFStore file containing the Oneline population data.
        verbose : bool, optional
            If True, print additional information during initialization. Default is False.
        chunksize : int, optional
            The number of rows to read from the HDFStore file at a time. Default is 10000.
        """
        self.filename = filename
        self.verbose = verbose
        self.chunksize = chunksize
        self.number_of_systems = None
        self.indices = None
        if not os.path.exists(filename):
            raise FileNotFoundError(f"{filename} does not exist!")

        with pd.HDFStore(filename, mode="r") as store:
            self.indices = store.select_column("oneline", "index").to_numpy()
            self.columns = store.select("oneline", start=0, stop=0).columns.to_list()

        self.number_of_systems = len(self.indices)

    def __getitem__(self, key):
        """Get a subset of the oneline table based on the given key.

        Parameters
        ----------
        key : slice, int, list, np.ndarray, str
            The key to select the subset of the oneline table.

        Returns
        -------
        pd.DataFrame
            The subset of the oneline table.

        Raises
        ------
        ValueError
            If the key is of invalid type or contains invalid values.

        Examples
        --------
        # Get a slice of the oneline table
        >>> subset = population[10:20]

        # Get a single row from the oneline table
        >>> row = population[5]

        # Get multiple rows from the oneline table using a list of indices
        >>> rows = population[[1, 3, 5]]

        # Get rows from the oneline table using a boolean array
        >>> mask = population['age'] > 30
        >>> filtered_rows = population[mask]

        # Get a specific column from the oneline table
        >>> column = population['age']

        # Get multiple columns from the oneline table using a list of column names
        >>> columns = population[['age', 'gender']]
        """
        if isinstance(key, slice):
            if key.start is None:
                pre = 0
            else:
                pre = key.start
            if key.stop is None:
                chunk = self.number_of_systems
            else:
                chunk = key.stop - pre
            indices = list(range(pre, pre + chunk))
            return self.select(where=f'index in {indices}')
        
        elif isinstance(key, int):
            return self.select(where=f"index == {key}")
        elif isinstance(key, list) and all(isinstance(x, int) for x in key):
            return self.select(where=f"index in {key}")
        elif isinstance(key, np.ndarray) and (key.dtype == int):
            indices = key.tolist()
            return self.select(where=f"index in {indices}")
        elif isinstance(key, list) and all(isinstance(x, float) for x in key):
            raise ValueError("elements in list are not integers! Try casting to int.")
        elif isinstance(key, pd.DataFrame) and all(key.dtypes == bool):
            indices = self.indices[key.to_numpy().flatten()].tolist()
            return self.select(where=f"index in {indices}")
        elif isinstance(key, np.ndarray) and key.dtype == bool:
            indices = self.indices[key].tolist()
            return self.select(where=f"index in {indices}")
        elif isinstance(key, str):
            if key in self.columns:
                return self.select(columns=[key])
            else:
                raise ValueError(f"{key} is not a valid column!")
        elif isinstance(key, list) and all(isinstance(x, str) for x in key):
            if all(x in self.columns for x in key):
                return self.select(columns=key)
            else:
                raise ValueError(f"Not all columns in {key} are valid column names!")
        else:
            raise ValueError("Invalid key type!")

    def __len__(self):
        """
        Get the number of systems in the oneline table.

        Returns
        -------
        int
            The number of systems in the oneline table.
        """
        return self.number_of_systems

    def head(self, n=10):
        """Get the first n rows of the oneline table.

        Parameters
        ----------
        n : int, optional
            The number of rows to return. Default is 10.

        Returns
        -------
        pd.DataFrame
            The first n rows of the oneline table.
        """
        return super().head("oneline", n)

    def tail(self, n=10):
        """
        Get the last n rows of the oneline table.

        Parameters
        ----------
        n : int, optional
            The number of rows to return. Default is 10.

        Returns
        -------
        pd.DataFrame
            The last n rows of the oneline table.
        """
        return super().tail("oneline", n)

    def __repr__(self):
        """
        Get a string representation of the oneline table.

        Returns
        -------
        str
            The string representation of the oneline table.
        """
        return super().get_repr("oneline")

    def _repr_html_(self):
        """
        Get an HTML representation of the oneline table.

        Returns
        -------
        str
            The HTML representation of the oneline table.
        """
        return super().get_html_repr("oneline")

    def select(self, where=None, start=None, stop=None, columns=None):
        """Select a subset of the oneline table based on the given conditions.

        This method allows you to filter and extract a subset of rows from the oneline table stored in an HDF file.
        You can specify conditions to filter the rows, define the range of rows to select, and choose specific columns to include in the subset.

        Parameters
        ----------
        where : str, optional
            A condition to filter the rows of the oneline table. Default is None. 
            It is only possible to query on the index or string columns. 
        start : int, optional
            The starting index of the subset. Default is None.
        stop : int, optional
            The ending index of the subset. Default is None.
        columns : list, optional
            The column names to include in the subset. Default is None.

        Returns
        -------
        pd.DataFrame
            The selected subset of the oneline table.

        Examples
        --------
        # Select rows based on a condition
        >>> df = Oneline.select(where="event == 'ZAMS'")

        # Select rows from index 10 to 20
        >>> df = Oneline.select(start=10, stop=20)

        # Select specific columns
        >>> df = Oneline.select(columns=['S1_mass_i', 'S1_mass_f'])
        """
        return super().select(key='oneline',
                              where=where,
                              start=start,
                              stop=stop,
                              columns=columns)


class PopulationIO:
    """A class to handle the input/output of population files.

    This class provides methods to load and save population files in HDF5 format.
    It also includes methods to load and save metadata and ini parameters.

    Attributes
    ----------
    mass_per_metallicity : pandas.DataFrame
        A DataFrame containing mass per metallicity data.
    ini_params : dict
        A dictionary containing some ini parameters, described in parameter_array.

    """

    def __init__(self):
        self.verbose = False        


    def _load_metadata(self, filename):
        """Load the metadata from the file.

        Parameters
        ----------
        filename : str
            The name of the file to load the metadata from.

        Raises
        ------
        ValueError
            If the filename does not contain '.h5' extension.

        """
        if ".h5" not in filename:
            raise ValueError(
                f"{filename} does not contain .h5 in the se.\n Is this a valid population file?"
            )

        self._load_ini_params(filename)
        self._load_mass_per_metallicity(filename)

    def _save_mass_per_metallicity(self, filename):
        """Save the mass per metallicity data to the file.

        Parameters
        ----------
        filename : str
            The name of the file to save the mass per metallicity data to.

        """
        with pd.HDFStore(filename, mode="a") as store:
            store.put("mass_per_metallicity", self.mass_per_metallicity)
            if self.verbose:
                print("mass_per_metallicity table written to population file!")

    def _load_mass_per_metallicity(self, filename):
        """Load the mass per metallicity data from the file.

        Parameters
        ----------
        filename : str
            The name of the file to load the mass per metallicity data from.

        """
        with pd.HDFStore(filename, mode="r") as store:
            self.mass_per_metallicity = store["mass_per_metallicity"]
            if self.verbose:
                print("mass_per_metallicity table read from population file!")

    def _save_ini_params(self, filename):
        """Save the ini parameters to the file.

        Parameters
        ----------
        filename : str
            The name of the file to save the ini parameters to.

        """
        with pd.HDFStore(filename, mode="a") as store:
            # write ini parameters to file
            tmp_df = pd.DataFrame()
            for c in parameter_array:
                tmp_df[c] = [self.ini_params[c]]
            store.put("ini_parameters", tmp_df)

    def _load_ini_params(self, filename):
        """Load the ini parameters from the file.

        The values loaded from file are stored in the parameter_array.

        Parameters
        ----------
        filename : str
            The name of the file to load the ini parameters from.

        """
        # load ini parameters
        with pd.HDFStore(filename,mode="r",) as store:
            tmp_df = store["ini_parameters"]
            self.ini_params = {}
            for c in parameter_array:
                self.ini_params[c] = tmp_df[c][0]


##########################
# Main interface classes #
##########################


class Population(PopulationIO):
    """A class to handle population files.

    This class provides methods to handle population files. It includes methods to read and write population files,
    as well as methods to access and manipulate the history and oneline dataframes.

    Attributes
    ----------
    history : History
        The history dataframe of the population.
    oneline : Oneline
        The oneline dataframe of the population.
    formation_channels : pd.DataFrame
        The formation channels dataframe of the population.
    ini_params : dict
        The parameters from the ini file used to create the population.
    mass_per_metallicity : pd.DataFrame
        The mass per metallicity dataframe of the population.
    solar_metallicities : np.ndarray
        The solar metallicities of the population.
    metallicities : np.ndarray
        The metallicities of the population.
    indices : np.ndarray
        The indices of the binaries in the population.
    verbose : bool
        If `True`, print additional information.
    chunksize : int
        The chunksize to use when reading the population file.
    filename : str
        The path to the population file.
    number_of_systems : int
        The number of systems in the population.
    history_lengths : pd.DataFrame
        The number of rows of each binary in the history dataframe. The index is the binary index.

    """

    def __init__(
        self, filename, metallicity=None, ini_file=None, verbose=False, chunksize=1000000
    ):
        """Initialize the Population object.

        The Population object is initialised by creating History and Oneline objects,
        which refer back to the population file (filename). The formation channels are also
        linked to the population file, if present. The mass per metallicity data is loaded
        from the file, if present, or calculated and saved to the file if not present.

        If the mass per metallicity data is not present in the file, you can provide a metallicity
        and the ini file (used to create the population) to calculate and save the mass per metallicity data.
        You only need to do this once for a given population file. However, all systems in the population
        will be given the same metallicity.

        Parameters
        -----------
        filename : str
            The path to the population file
        metallicity : float, optional
            The metallicity of the population in solar units.
        ini_file : str, optional
            The path to the ini file used to create the population.
        verbose : bool, optional
            If `True`, print additional information.
        chunksize : int, optional
            The chunksize to use when reading the population file.

        Raises
        ------
        ValueError
            If the provided filename does not contain '.h5' extension.
            If the population file does not contain a history table.
            If the population file does not contain an oneline table.
            If the population file does not contain an ini_parameters table.
            If the population file does not contain a mass_per_metallicity table and no metallicity for the file was given.

        Examples
        --------
        # When the population file contains a mass_per_metallicity table
        >>> pop = Population('/path/to/population_file.h5')

        # When the population file does not contain a mass_per_metallicity table
        >>> pop = Population('/path/to/population_file.h5', metallicity=0.02, ini_file='/path/to/ini_file.ini')
        """

        self.filename = filename
        self.verbose = verbose
        self.chunksize = chunksize

        self.mass_per_metallicity = None
        self.number_of_systems = None
        self.history_lengths = None

        # if the user provided a single string instead of a list of strings
        if not (".h5" in filename):
            raise ValueError(
                f"{filename} does not contain .h5 in the se.\n Is this a valid population file?"
            )

        # read the population file
        with pd.HDFStore(filename, mode="r") as store:
            keys = store.keys()

        # check if pop contains history
        if "/history" not in keys:
            raise ValueError(f"{filename} does not contain a history table!")
        else:
            self.history = History(filename, self.verbose, self.chunksize)

        # check if pop contains oneline
        if "/oneline" not in keys:
            raise ValueError(f"{filename} does not contain an oneline table!")
        else:
            self.oneline = Oneline(filename, self.verbose, self.chunksize)

        # check if formation channels are present
        if "/formation_channels" not in keys:
            if self.verbose:
                print(f"{filename} does not contain formation channels!")
            self._formation_channels = None
        else:
            self._formation_channels = pd.read_hdf(
                self.filename, key="formation_channels"
            )

        # if an ini file is given, read the parameters from the ini file
        if ini_file is not None:
            self.ini_params = binarypop_kwargs_from_ini(ini_file)
            self._save_ini_params(filename)
            self._load_ini_params(filename)
        else:
            if "/ini_parameters" not in keys:
                raise ValueError(
                    f"{filename} does not contain an ini_parameters table!"
                )
            else:
                self._load_ini_params(filename)

        # check if pop contains mass_per_metallicity table
        if "/mass_per_metallicity" in keys and metallicity is None:
            self._load_mass_per_metallicity(filename)
            self.solar_metallicities = self.mass_per_metallicity.index.to_numpy()
            self.metallicities = self.solar_metallicities * Zsun
        elif metallicity is None:
            raise ValueError(
                f"{filename} does not contain a mass_per_metallicity table and no metallicity for the file was given!"
            )

        # calculate the metallicity information. This assumes the metallicity is for the whole file!
        if metallicity is not None and ini_file is not None:
            if "/mass_per_metallicity" in keys:
                Pwarn(f"{filename} already contains a mass_per_metallicity "
                      "table. Overwriting the table!", "OverwriteWarning")

            # only load in required columns
            tmp_data = self.oneline[['state_i', 'S1_mass_i', 'S2_mass_i']]
            mask = tmp_data["state_i"] == "initially_single_star"
            filtered_data_single = tmp_data[mask]
            filtered_data_binaries = tmp_data[~mask]
            
            simulated_mass_single = np.nansum(filtered_data_single[["S1_mass_i"]].to_numpy())
            simulated_mass_binaries = np.nansum(filtered_data_binaries[["S1_mass_i", "S2_mass_i"]].to_numpy())
            simulated_mass = simulated_mass_single + simulated_mass_binaries
            del tmp_data, filtered_data_single, filtered_data_binaries
            
            self.mass_per_metallicity = pd.DataFrame(
                    index=[metallicity],
                    data={"simulated_mass": simulated_mass,
                          "simulated_mass_single": simulated_mass_single,
                          "simulated_mass_binaries": simulated_mass_binaries,
                          "number_of_systems": len(self.oneline),
                },
            )

            self._save_mass_per_metallicity(filename)
            self.solar_metallicities = self.mass_per_metallicity.index.to_numpy()
            self.metallicities = self.solar_metallicities * Zsun

        elif metallicity is not None and ini_file is None:
            raise ValueError(
                f"{filename} does not contain a mass_per_metallicity table and no ini file was given!"
            )

        # add number of systems
        self.history_lengths = self.history.lengths
        self.number_of_systems = self.oneline.number_of_systems
        self.indices = self.history.indices
        
    def calculate_underlying_mass(self, f_bin=0.7, overwrite=False):
        """Calculate the underlying mass of the population.
        
        Adds the underlying mass of the population to the mass_per_metallicity table.
        
        This method calculates the underlying mass of the population based on the simulated mass
        of the population and the boundaries of the sampled mass distribution.
        You can specify the fraction of binaries in the population using the `f_bin` parameter.
        
        Parameters
        ----------
        f_bin : float, optional
            The fraction of binaries in the population. Default is 0.7.
        overwrite : bool, optional
            If `True`, overwrite the underlying mass values if they already exist. Default is `False`.
            
        Returns
        -------
        np.ndarray
            The underlying mass of the population.
        """
        
        if 'underlying_mass' in self.mass_per_metallicity.columns:
            warn_text="underlying_mass already exists in the mass_per_metallicity table."
            if overwrite:
                Pwarn(warn_text+" Overwriting the underlying_mass values.", "OverwriteWarning")
            else:
                Pwarn(warn_text+" Not overwriting the underlying_mass values, skipping it.", "IncompletenessWarning")
                return
    
        
        underlying_mass = np.zeros(len(self.mass_per_metallicity))
        for i in range(len(self.mass_per_metallicity)):
            underlying_mass[i] = initial_total_underlying_mass(
                simulated_mass=self.mass_per_metallicity['simulated_mass'].iloc[i],
                simulated_mass_single=self.mass_per_metallicity['simulated_mass_single'].iloc[i],
                simulated_mass_binaries=self.mass_per_metallicity['simulated_mass_binaries'].iloc[i],
                f_bin=f_bin, 
                **self.ini_params)[0]
        
        self.mass_per_metallicity['underlying_mass'] = underlying_mass
        
        # save it to the file
        self._save_mass_per_metallicity(self.filename)
        
        return underlying_mass

    def export_selection(self, selection, filename, overwrite=False, append=False, history_chunksize=1000000):
        """Export a selection of the population to a new file

        This method exports a selection of systems from the population to a new file.
        The selected systems are specified by their indices in the population.

        By default the selected systems will overwrite the file if it already exists.
        If overwrite is set to False, the selected systems will be appended to 
        the existing file if it already exists and the indices will be shifted 
        based on the current length of data in the file that is being appended to.


        Parameters
        ----------
        selection : list of int
            The indices of the systems to export.
        filename : str
            The name of the export file to create or append to.
        chunksize : int, optional
            The number of systems to export at a time. Default is 1000000.

        Raises
        ------
        ValueError
            If the filename does not contain ".h5" extension.

        Warnings
        --------
        ReplaceValueWarning
            If there is no "metallicity" column in the oneline dataframe and the population file contains multiple metallicities.

        Notes
        -----
        - The exported systems will be appended to the existing file if it already exists.
        - The indices of the exported systems will be shifted based on the current length of data in the file.
        - The "oneline" and "history" dataframes of the selected systems will be written to the file.
        - If available, the "formation_channels" dataframe and "history_lengths" dataframe of the selected systems will also be written to the file.
        - The "metallicity" column of the oneline dataframe will be added if it is not present, using the metallicity of the population file.
        - The "mass_per_metallicity" dataframe will be updated with the number of selected systems.

        Examples
        --------
        # Export systems with indices [0, 1, 2] to a new file named "selected.h5"
        >>> population.export_selection([0, 1, 2], "selected.h5")

        # Export systems with indices [3, 4, 5] to an existing file named "existing.h5"
        >>> population.export_selection([3, 4, 5], "existing.h5")

        # Export systems with indices [6, 7, 8] to a new file named "selected.h5" in chunks of 2
        >>> population.export_selection([6, 7, 8], "selected.h5", history_chunksize=2)
        """

        if not (".h5" in filename):
            raise ValueError(
                f"{filename} does not contain .h5 in the se.\n Is this a valid population file?"
            )
        
        # overwrite and append cannot both be True
        if append and overwrite:
            raise ValueError("Both overwrite and append cannot be True!")
        
        # check for file existence
        if os.path.exists(filename) and not overwrite and not append:
            raise FileExistsError(f"{filename} already exists! Set overwrite or append to True to continue!")
        
        if overwrite:
            mode = 'w'
        elif append:
            mode = 'a'
        else:
            mode = 'w'

        history_cols = self.history.columns
        oneline_cols = self.oneline.columns

        history_min_itemsize = {
            key: val for key, val in HISTORY_MIN_ITEMSIZE.items() if key in history_cols
        }
        oneline_min_itemsize = {
            key: val for key, val in ONELINE_MIN_ITEMSIZE.items() if key in oneline_cols
        }

        with pd.HDFStore(filename, mode=mode) as store:
            # shift all new indices by the current length of data in the file
            last_index_in_file = -1

            if "/oneline" in store.keys():
                last_index_in_file = np.sort(store["oneline"].index)[-1]
            elif "/history" in store.keys():
                last_index_in_file = np.sort(store["history"].index)[-1]

            if "/history" in store.keys() and self.verbose:
                print("history in file. Appending to file")

            if "/oneline" in store.keys() and self.verbose:
                print("oneline in file. Appending to file")

            if "/formation_channels" in store.keys() and self.verbose:
                print("formation_channels in file. Appending to file")

            if "/history_lengths" in store.keys() and self.verbose:
                print("history_lengths in file. Appending to file")

            # TODO: I need to shift the indices of the binaries or should I reindex them?
            # since I'm storing the information, reindexing them should be fine.

            if last_index_in_file == -1:
                last_index_in_file = 0
                reindex = {
                    i: j
                    for i, j in zip(selection,
                                    np.arange(last_index_in_file, last_index_in_file + len(selection), 1),
                    )
                }
            else:
                reindex = {
                    i: j
                    for i, j in zip(selection,
                                    np.arange(last_index_in_file + 1, last_index_in_file + len(selection) + 1,1,),
                    )
                }

            if "metallicity" not in self.oneline.columns:
                Pwarn("No metallicity column in oneline dataframe! Using the "
                      "metallicity of the population file and adding it to the"
                      " oneline.", "ReplaceValueWarning")
                if len(self.metallicities) > 1:
                    raise ValueError(
                        "The population file contains multiple metallicities. Please add a metallicity column to the oneline dataframe!"
                    )

            if self.verbose:
                print("Writing selected systems to population file...")

            # write oneline of selected systems
            for i in tqdm(
                range(0, len(selection), self.chunksize),
                total=len(selection) // self.chunksize,
                disable=not self.verbose,
            ):
                
                tmp_df = self.oneline[selection[i : i + self.chunksize]]
                if "metallicity" in tmp_df.columns:
                    tmp_df["metallicity"] = tmp_df["metallicity"].astype("float")
                else:
                    tmp_df["metallicity"] = self.metallicities[0]
                tmp_df.rename(index=reindex, inplace=True)
                store.append(
                    "oneline",
                    tmp_df,
                    format="table",
                    min_itemsize=oneline_min_itemsize,
                    index=False,
                )

            if self.verbose:
                print("Oneline: Done")

            # write history of selected systems
            for i in tqdm(
                range(0, len(selection), history_chunksize),
                total=len(selection) // history_chunksize,
                disable=not self.verbose,
            ):
                tmp_df = self.history[selection[i : i + history_chunksize]]
                tmp_df.rename(index=reindex, inplace=True)
                store.append(
                    "history",
                    tmp_df,
                    format="table",
                    min_itemsize=history_min_itemsize,
                    index=False,
                )

            if self.verbose:
                print("History: Done")

            # write formation channels of selected systems
            if self.formation_channels is not None:
                for i in tqdm(
                    range(0, len(selection), self.chunksize),
                    total=len(selection) // self.chunksize,
                    disable=not self.verbose,
                ):
                    tmp_df = self.formation_channels.loc[selection[i : i + self.chunksize]]
                    tmp_df.rename(index=reindex, inplace=True)
                    store.append(
                        "formation_channels",
                        tmp_df,
                        format="table",
                        min_itemsize={"channel_debug": 100, "channel": 100},
                        index=False,
                    )

            ## METADATA

            # write the history lengths
            for i in tqdm(
                range(0, len(selection), self.chunksize),
                total=len(selection) // self.chunksize,
                disable=not self.verbose,
            ):
                tmp_df = self.history.lengths.loc[selection[i : i + self.chunksize]]
                tmp_df.rename(index=reindex, inplace=True)
                store.append(
                    "history_lengths", pd.DataFrame(tmp_df), format="table", index=False
                )

            # write mass_per_metallicity
            if "/mass_per_metallicity" in store.keys():
                self_mass = self.mass_per_metallicity
                self_mass["number_of_systems"] = len(selection)
                tmp_df = pd.concat([store["mass_per_metallicity"], self_mass])
                mass_per_metallicity = tmp_df.groupby(tmp_df.index).sum()
                store.put("mass_per_metallicity", mass_per_metallicity)

            else:
                self_mass = self.mass_per_metallicity
                self_mass["number_of_systems"] = len(selection)
                store.put("mass_per_metallicity", self_mass)

        # write ini parameters
        self._save_ini_params(filename)

    @property
    def formation_channels(self):
        """
        Retrieves the formation channels from the population file.

        Returns:
            pandas.DataFrame or None: The formation channels if available, otherwise None.
        """
        with pd.HDFStore(self.filename, mode="r") as store:
            if "/formation_channels" in store.keys():
                self._formation_channels = pd.read_hdf(
                    self.filename, key="formation_channels"
                )
            else:
                if self.verbose:
                    print("No formation channels in the population file!")
                self._formation_channels = None

        return self._formation_channels

    def calculate_formation_channels(self, mt_history=True):
        """Calculate the formation channels of the population.

        mt_history is a boolean that determines if the detailed mass-transfer history
        from the HMS-HMS grid is included in the formation channels.


        Parameters
        ----------
        mt_history : bool, optional
            If `True`, include the mass-transfer history in the formation channels. Default is False.

        Raises
        ------
        ValueError
            If the mt_history_HMS_HMS column is not present in the oneline dataframe.
        """

        if self.verbose:
            print("Calculating formation channels...")

        # load the HMS-HMS interp class
        HMS_HMS_event_dict = {
            "initial_MT": "initial_MT",
            "stable_MT": "oRLO1",
            "stable_reverse_MT": "oRLO1-reverse",
            "no_MT": "None",
            "unstable_MT": "oCE1/oDoubleCE1",
        }

        unique_binary_indices = self.indices

        # check if formation channels already exist
        with pd.HDFStore(self.filename, mode="a") as store:
            if "/formation_channels" in store.keys():
                print("Formation channels already exist in the parsed population file!")
                print("Channels will be overwriten")
                del store["formation_channels"]

        def get_events(group):
            # for now, only append information for RLO1; unstable_MT information already exists
            if "oRLO1" in group["interp_class_HMS_HMS"].tolist() or "oRLO1-reverse" in group["interp_class_HMS_HMS"].tolist() :
                combined_events = (
                    group["event"].iloc[0] + "_" + group["interp_class_HMS_HMS"].iloc[0]
                )
                tmp = [combined_events]
                tmp.extend(group["event"].iloc[1:])
                combined_events = "_".join(tmp)
            else:
                combined_events = "_".join(group["event"])
            return pd.Series({"channel_debug": combined_events})

        def get_mt_history(row):
            if (
                pd.notna(row["mt_history_HMS_HMS"])
                and row["mt_history_HMS_HMS"] == "Stable contact phase"
            ):
                return row["channel"].replace("oRLO1", "oRLO1-contact")
            # reverse is already included in the interpolation class now!
            # elif (
            #     pd.notna(row["mt_history_HMS_HMS"])
            #     and row["mt_history_HMS_HMS"] == "Stable reverse mass-transfer phase"
            # ):
            #     return row["channel"].replace("oRLO1", "oRLO1-reverse")
            else:
                return row["channel"]

        previous = 0

        for i in tqdm(
            range(0, len(unique_binary_indices), self.chunksize),
            disable=not self.verbose,
        ):
            selection = unique_binary_indices[i : i + self.chunksize]

            # create the dataframe for the chunk
            df = pd.DataFrame(index=selection, columns=["channel_debug", "channel"])
            end = (
                previous
                + self.history_lengths.iloc[i : i + self.chunksize].sum().iloc[0]
            )

            # get the history of chunk events and transform the interp_class_HMS_HMS
            interp_class_HMS_HMS = self.oneline.select(
                start=i, stop=i + self.chunksize, columns=["interp_class_HMS_HMS"]
            )
            events = self.history.select(start=previous, stop=end, columns=["event"])

            mask = pd.notna(interp_class_HMS_HMS["interp_class_HMS_HMS"].values)
            interp_class_HMS_HMS.loc[mask, "interp_class_HMS_HMS"] = (
                interp_class_HMS_HMS[mask]
                .apply(lambda x: HMS_HMS_event_dict[x["interp_class_HMS_HMS"]], axis=1)
                .values
            )
            del mask

            previous = end
            # combine based on the index, this allows for an easier apply later
            merged = pd.merge(
                events.dropna(), interp_class_HMS_HMS, left_index=True, right_index=True
            )
            del events, interp_class_HMS_HMS

            merged.index.name = "binary_index"
            df["channel_debug"] = merged.groupby("binary_index").apply(get_events)
            del merged
            df["channel"] = (
                df["channel_debug"]
                .str.replace("_redirect_from_ZAMS", "")
                .str.replace("_redirect_from_CO_HMS_RLO", "")
                .str.replace("_redirect_from_CO_HeMS_RLO", "")
                .str.replace("_redirect_from_CO_HeMS", "")
                .str.replace("_CO_contact", "")
            )

            if mt_history:
                columns = self.oneline.columns
                if "mt_history_HMS_HMS" not in columns:
                    raise ValueError(
                        "mt_history_HMS_HMS not saved in the oneline dataframe!"
                    )
                else:
                    tmp_df = pd.DataFrame(
                        index=selection, columns=["channel", "mt_history_HMS_HMS"]
                    )
                    tmp_df["channel"] = df["channel"]
                    x = self.oneline.select(
                        start=i, stop=i + self.chunksize, columns=["mt_history_HMS_HMS"]
                    )
                    tmp_df["mt_history_HMS_HMS"] = x
                    df["channel"] = tmp_df.apply(get_mt_history, axis=1)
                    del tmp_df
                    del x

            self._write_formation_channels(self.filename, df)
            del df
            
        if self.verbose:
            print("formation_channels written to population file!")

    def _write_formation_channels(self, filename, df):
        """Write the formation channels to the population file
        
        This will append the formation channels to the population file, while restricting the maximum
        length of the channel and channel_debug columns to 100 characters.

        Parameters
        ----------
        filename : str
            The name of the file to write the formation channels to.
        df : pd.DataFrame
            The dataframe containing the formation channels.
        """
        str_length = 100
        
        with pd.HDFStore(filename, mode="a") as store:
            df['channel'] = df['channel'].str.slice(0, str_length)
            df['channel_debug'] = df['channel_debug'].str.slice(0, str_length)
            store.append(
                "formation_channels",
                df,
                format="table",
                min_itemsize={"channel_debug": str_length, "channel": str_length},
            )

    def __len__(self):
        """Get the number of systems in the population.

        Returns
        -------
        int
            The number of systems in the population.

        """
        return self.number_of_systems

    @property
    def columns(self):
        """
        Returns a dictionary containing the column names of the history and oneline dataframes.

        Returns
        -------
        dict
            A dictionary with keys 'history' and 'oneline', where the values are the column names of the respective dataframes.
        """
        return {"history": self.history.columns, "oneline": self.oneline.columns}

    def create_transient_population(
        self, func, transient_name, oneline_cols=None, hist_cols=None
    ):
        """Given a function, create a TransientPopulation

        This method creates a transient population using the provided function.
        `func` is given the history, oneline, and formation channels dataframes as arguments.
        The function should return a dataframe containing the transient population, which needs to contain the columns 'time' and 'metallicity'.

        Processing is done in chunks to avoid memory issues and a pandas DataFrame is stored at `'/transients/transient_name'` in the population file.

        The creation of the transient population can be sped up by limiting the oneline_cols and hist_cols to only the columns needed for the function.
        If you do not provide these, all columns will be used, which can be slow for large populations.

        Parameters
        ----------
        func : function
            Function to apply to the parsed population to create a transient population.
            The function needs to take 3 arguments:
                - history_chunk : pd.DataFrame
                - oneline_chunk : pd.DataFrame
                - formation_channels_chunk : pd.DataFrame
            and return a pd.DataFrame containing the transient population, which needs to contain the columns 'time' and 'metallicity'.

        oneline_cols : list of str, optional
            Columns to extract from the oneline dataframe. Default is all columns.

        hist_cols : list of str, optional
            Columns to extract from the history dataframe. Default is all columns.

        Returns
        -------
        TransientPopulation or None
            A TransientPopulation object for interfacing with the transient population or None if no systems are present in the TransientPopulation.

        Raises
        ------
        ValueError
            If the transient population requires a time column or if the transient population contains duplicate columns.

        Examples
        --------
        See the tutorials for examples of how to use this method.

        """

        with pd.HDFStore(self.filename, mode="a") as store:
            if f"/transients/{transient_name}" in store.keys():
                print("overwriting transient population")
                del store["transients/" + transient_name]

        min_itemsize = {
            "channel": 100,
        }
        if hist_cols is not None:
            if "time" not in hist_cols:
                raise ValueError("The transient population requires a time column!")

            min_itemsize.update(
                {
                    key: val
                    for key, val in HISTORY_MIN_ITEMSIZE.items()
                    if key in hist_cols
                }
            )
        else:
            hist_cols = self.history.columns
            min_itemsize.update(HISTORY_MIN_ITEMSIZE)

        if oneline_cols is not None:
            min_itemsize.update(
                {
                    key: val
                    for key, val in ONELINE_MIN_ITEMSIZE.items()
                    if key in oneline_cols
                }
            )
        else:
            oneline_cols = self.oneline.columns
            min_itemsize.update(ONELINE_MIN_ITEMSIZE)

        # setup a mapping to the size of each history colummn
        history_lengths = self.history_lengths
        unique_binary_indices = self.indices

        previous = 0
        for i in tqdm(
            range(0, len(unique_binary_indices), self.chunksize),
            disable=not self.verbose,
        ):
            end = previous + history_lengths[i : i + self.chunksize].sum().iloc[0]

            oneline_chunk = self.oneline.select(
                start=i, stop=i + self.chunksize, columns=oneline_cols
            )

            history_chunk = self.history.select(
                start=previous, stop=end, columns=hist_cols
            )

            if self.formation_channels is not None:
                formation_channels_chunk = self.formation_channels[
                    i : i + self.chunksize
                ]
            else:
                formation_channels_chunk = None

            syn_df = func(history_chunk, oneline_chunk, formation_channels_chunk)

            if len(syn_df.columns) != len(syn_df.columns.unique()):
                raise ValueError("Transient population contains duplicate columns!")

            # filter out the columns in min_itemsize that are not in the dataframe
            min_itemsize = {
                key: val for key, val in min_itemsize.items() if key in syn_df.columns
            }

            with pd.HDFStore(self.filename, mode="a") as store:
                store.append(
                    "transients/" + transient_name,
                    syn_df,
                    format="table",
                    min_itemsize=min_itemsize,
                )

            previous = end
            
        # it can happen that no systems are selected, in which case nothing has been appended to the file in the loop
        with pd.HDFStore(self.filename, mode="r") as store:
            if '/transients/'+transient_name not in store.keys():
                Pwarn("No systems selected for the transient population!", "POSYDONWarning")
                return None

        synth_pop = TransientPopulation(
            self.filename, transient_name, verbose=self.verbose
        )
        return synth_pop

    def plot_binary_evolution(self, index):
        """Plot the binary evolution of a system

        This method is not currently implemented.
        """
        pass


class TransientPopulation(Population):
    """A class representing a population of transient events.

    This class allows you to calculate additional properties of the population,
    such as the efficiency of events per Msun for each solar metallicity, and to
    calculate the cosmic weights of the transient population.

    Attributes
    ----------
    population : pandas.DataFrame
        DataFrame containing the whole transient population.
    transient_name : str
        Name of the transient population.
    efficiency : pandas.DataFrame
        DataFrame containing the efficiency of events per Msun for each solar metallicity.
    columns : list
        List of columns in the transient population.

    """

    def __init__(self, filename, transient_name, verbose=False, chunksize=100000):
        """Initialise the TransientPopulation object.

        This method initializes the TransientPopulation object by linking it to the population file.
        The transient population linked is located at '/transients/{transient_name}' in the population file.


        Parameters
        ----------
        filename : str
            The name of the file containing the population. The file should be in HDF5 format.
        transient_name : str
            The name of the transient population within the file.
        verbose : bool, optional
            If `True`, additional information will be printed during the initialization process.
        chunksize : int, optional
            The chunksize to use when reading the population file (default is 100000).

        Raises
        ------
        ValueError
            If the specified transient population name is not found in the file.

        Notes
        -----
        The population data is stored in an HDF5 file format. The file should contain a group named '/transients' which
        holds all the transient populations. The specified transient population name should be a valid group name within
        '/transients'. If the transient population has associated efficiencies, they will be loaded as well.

        Examples
        --------
        >>> filename = 'population_data.h5'
        >>> transient_name = 'BBH'
        >>> population = TransientPopulation(filename, transient_name, verbose=True)
        """
        super().__init__(filename, verbose=verbose, chunksize=chunksize)

        with pd.HDFStore(self.filename, mode="r") as store:
            if "/transients/" + transient_name not in store.keys():
                raise ValueError(
                    f"{transient_name} is not a valid transient population in {filename}!"
                )

            self.transient_name = transient_name
            if "/transients/" + transient_name + "/efficiencies" in store.keys():
                self._load_efficiency(filename)

    @property
    def population(self):
        """Returns the entire transient population as a pandas DataFrame.

        This method retrieves the transient population data from a file and returns it as a pandas DataFrame.
        Please note that if the transient population is too large, it may consume a significant amount of memory.

        Returns
        -------
        pd.DataFrame
            A DataFrame containing the transient population data.
        """
        return pd.read_hdf(self.filename, key="transients/" + self.transient_name)

    def _load_efficiency(self, filename):
        """Load the efficiency from the file

        Parameters:
            filename (str): The path to the file containing the efficiency data.

        Returns:
            None

        Raises:
            None

        """
        with pd.HDFStore(filename, mode="r") as store:
            self.efficiency = store[
                "transients/" + self.transient_name + "/efficiencies"
            ]
            if self.verbose:
                print("Efficiency table read from population file!")

    def _save_efficiency(self, filename):
        """Save the efficiency to the file.

        Args:
            filename (str): The name of the file to save the efficiency to.

        Returns:
            None
        """
        with pd.HDFStore(filename, mode="a") as store:
            store.put(
                "transients/" + self.transient_name + "/efficiencies", self.efficiency
            )

    @property
    def columns(self):
        """Return the columns of the transient population.

        Returns:
            list: A list of column names in the transient population.
        """
        if not hasattr(self, "_columns"):
            with pd.HDFStore(self.filename, mode="r") as store:
                self._columns = store.select(
                    "transients/" + self.transient_name, start=0, stop=0
                ).columns
        return self._columns

    def select(self, where=None, start=None, stop=None, columns=None):
        """
        Select a subset of the transient population.

        This method allows you to filter and extract a subset of rows from the transient table stored in an HDF file.
        You can specify conditions to filter the rows, define the range of rows to select, and choose specific columns to include in the subset.

        Parameters
        ----------
        where : str, optional
            A condition to filter the rows of the transient table. Default is None.
            It is only possible to search on the index or string columns.
        start : int, optional
            The starting index of the subset. Default is None.
        stop : int, optional
            The ending index of the subset. Default is None.
        columns : list, optional
            The column names to include in the subset. Default is None.

        Returns
        -------
        pd.DataFrame
            The selected subset of the transient table.

        Examples
        --------
        # Select rows based on a condition
        >>> df = transpop.select(where="S1_state == 'BH'")

        # Select rows from index 10 to 20
        >>> df = transpop.select(start=10, stop=20)

        # Select specific columns
        >>> df = transpop.select(columns=['time', 'metallicity'])
        """
        return pd.read_hdf(
            self.filename,
            key="transients/" + self.transient_name,
            where=where,
            start=start,
            stop=stop,
            columns=columns,
        )

    def get_efficiency_over_metallicity(self):
        """
        Compute the efficiency of events per Msun for each solar_metallicities.

        This method calculates the efficiency of events per solar mass for each solar metallicity value in the transient population.
        It first checks if the efficiencies have already been computed and if so, overwrites them.
        Then, it iterates over each metallicity value and calculates the efficiency by dividing the count of events with the underlying stellar mass.
        The efficiencies are stored in a DataFrame with the metallicity values as the index and the 'total' column representing the efficiency for all channels.
        If the 'channel' column is present, it also computes the merger efficiency per channel and adds the results to the DataFrame.
        """
        if hasattr(self, "efficiency"):
            print("Efficiencies already computed! Overwriting them!")
            with pd.HDFStore(self.filename, mode="a") as store:
                if (
                    "/transients/" + self.transient_name + "/efficiencies"
                    in store.keys()
                ):
                    del store["transients/" + self.transient_name + "/efficiencies"]

        metallicities = self.mass_per_metallicity.index.to_numpy()
        
        if 'underlying_mass' not in self.mass_per_metallicity.columns:
            raise ValueError("Underlying mass not calculated! Please calculate the underlying mass first!")
        
        met_columns = self.select(columns=["metallicity"]).value_counts()
        
        met_columns.index = [i[0] for i in met_columns.index.to_numpy().flatten()]

        combined_df = pd.concat([met_columns, self.mass_per_metallicity], axis=1)
        combined_df.fillna(0, inplace=True)
        combined_df.sort_index(inplace=True)
        
        efficiencies = combined_df['count']/combined_df['underlying_mass']
        if self.verbose:
            for MET, value in efficiencies.sort_index().items():
                print(f"Efficiency at Z={MET:1.2E}: {value:1.2E} Msun^-1")
            
        self.efficiency = pd.DataFrame(
            efficiencies, columns=["total"]
        )
        self.efficiency.index.name = "metallicity"
        # if the channel column is present compute the merger efficiency per channel
        if "channel" in self.columns:
            
            data = self.select(columns=["channel", "metallicity"]).value_counts()
            channels = np.unique(data.index.get_level_values(0))
            
            for ch in channels:
                self.efficiency[ch] = (data[ch] / self.mass_per_metallicity["underlying_mass"]).fillna(0)
        # save the efficiency
        self._save_efficiency(self.filename)

    def calculate_cosmic_weights(self, SFH_identifier, MODEL_in=None):
        """
        Calculate the cosmic weights of the transient population.

        This method calculates the cosmic weights of the transient population based on the provided star formation history identifier and model parameters.
        It performs various calculations and stores the results in an HDF5 file at the location '/transients/{transient_name}/rates/{SFH_identifier}'.
        This allows for multiple star formation histories to be used with the same transient population.

        The default MODEL parameters are used if none are provided, which come from the IllustrisTNG model.

        Parameters
        ----------
        SFH_identifier : str
            Identifier for the star formation history.
        MODEL_in : dict, optional
            Dictionary containing the model parameters. If not provided, the default model parameters will be used.

        Returns
        -------
        Rates
            An instance of the Rates class.

        Raises
        ------
        ValueError
            If a parameter name in MODEL_in is not valid.

        Notes
        -----
        This function calculates the cosmic weights of the transient population based on the provided star formation history
        identifier and model parameters. It performs various calculations and stores the results in an HDF5 file.

        The cosmic weights are computed for each event in the population, taking into account the metallicity, redshift,
        and birth time of the events. The weights are calculated using the provided model parameters and the underlying mass
        distribution.

        The calculated weights, along with the corresponding redshifts of the events, are stored in the HDF5 file for further analysis.
        These can be accessed using the Rates class.

        Examples
        --------
        >>> transient_population = TransientPopulation('filename.h5', 'transient_name')
        >>> transient_population.calculate_cosmic_weights('IllustrisTNG', MODEL_in=DEFAULT_MODEL)
        """

        # Set model to DEFAULT or provided MODEL parameters
        # Allows for partial model specification
        if MODEL_in is None:
            MODEL = DEFAULT_MODEL
        else:
            for key in MODEL_in:
                if key not in DEFAULT_MODEL:
                    raise ValueError(key + " is not a valid parameter name!")

            # write the DEFAULT_MODEL with updates parameters to self.MODEL.
            MODEL = DEFAULT_MODEL
            MODEL.update(MODEL_in)

        path_in_file = (
            "/transients/" + self.transient_name + "/rates/" + SFH_identifier + "/"
        )
        
        if 'underlying_mass' not in self.mass_per_metallicity.columns:
            raise ValueError("Underlying mass not calculated! Please calculate the underlying mass first!")

        with pd.HDFStore(self.filename, mode="a") as store:
            if path_in_file + "MODEL" in store.keys():
                store.remove(path_in_file + "MODEL")
                if self.verbose:
                    print("Cosmic weights already computed! Overwriting them!")
                if path_in_file + "weights" in store.keys():
                    store.remove(path_in_file + "weights")
                if path_in_file + "z_events" in store.keys():
                    store.remove(path_in_file + "z_events")
                if path_in_file + "birth" in store.keys():
                    store.remove(path_in_file + "birth")

        self._write_MODEL_data(self.filename, path_in_file, MODEL)

        rates = Rates(
            self.filename, self.transient_name, SFH_identifier, verbose=self.verbose
        )

        z_birth = rates.centers_redshift_bins
        t_birth = get_cosmic_time_from_redshift(z_birth)
        nr_of_birth_bins = len(z_birth)
        # write birth to the population file
        with pd.HDFStore(self.filename, mode="a") as store:
            store.put(
                path_in_file + "birth", pd.DataFrame(data={"z": z_birth, "t": t_birth})
            )

        get_redshift_from_cosmic_time = redshift_from_cosmic_time_interpolator()
        indices = self.indices

        # sample the SFH for only the events that are within the Hubble time
        # only need to sample the SFH at each metallicity and z_birth
        # Not for every event!
        SFR_at_z_birth = star_formation_rate(rates.MODEL["SFR"], z_birth)
        # get metallicity bin edges
        met_edges = rates.edges_metallicity_bins

        # get the fractional SFR at each metallicity and z_birth
        fSFR = SFR_Z_fraction_at_given_redshift(
            z_birth,
            rates.MODEL["SFR"],
            rates.MODEL["sigma_SFR"],
            met_edges,
            rates.MODEL["Z_max"],
            rates.MODEL["select_one_met"],
        )

        # simulated mass per given metallicity corrected for the unmodeled
        # single and binary stellar mass
        M_model = rates.mass_per_metallicity.loc[rates.centers_metallicity_bins / Zsun][
            "underlying_mass"
        ].values

        # speed of light
        c = const.c.to("Mpc/yr").value  # Mpc/yr

        # delta cosmic time bin
        deltaT = rates.MODEL["delta_t"] * 10**6  # yr

        for i in tqdm(
            range(0, len(indices), self.chunksize),
            desc="event loop",
            disable=not self.verbose,
        ):
            selected_indices = (
                self.select(start=i, stop=i + self.chunksize, columns=["index"])
                .index.to_numpy()
                .flatten()
            )
            if len(selected_indices) == 0:
                continue

            # selected_indices = indices[i:i+self.chunksize]
            delay_time = (
                self.select(
                    start=i, stop=i + self.chunksize, columns=["time"]
                ).to_numpy()
                * 1e-3
            )  # Gyr

            t_events = t_birth + delay_time
            hubble_time_mask = t_events <= cosmology.age(1e-08).value * 0.9999999

            # get the redshift of the events
            z_events = np.full(t_events.shape, np.nan)
            z_events[hubble_time_mask] = get_redshift_from_cosmic_time(
                t_events[hubble_time_mask]
            )

            D_c = get_comoving_distance_from_redshift(z_events)  # Mpc

            # the events have to be in solar metallicity
            met_events = (
                self.select(start=i, stop=i + self.chunksize, columns=["metallicity"])
                .to_numpy()
                .flatten()
                * Zsun
            )
            
            weights = np.zeros((len(met_events), nr_of_birth_bins))
            for i, met in enumerate(rates.centers_metallicity_bins):
                mask = met_events == met
                weights[mask, :] = (
                    4.0
                    * np.pi
                    * c
                    * D_c[mask] ** 2
                    * deltaT
                    * (fSFR[:, i] * SFR_at_z_birth)
                    / M_model[i]
                )  # yr^-1

            with pd.HDFStore(self.filename, mode="a") as store:
                store.append(
                    path_in_file + "weights",
                    pd.DataFrame(data=weights, index=selected_indices),
                    format="table",
                )
                store.append(
                    path_in_file + "z_events",
                    pd.DataFrame(data=z_events, index=selected_indices),
                    format="table",
                )
        return rates

    def plot_efficiency_over_metallicity(self, **kwargs):
        """
        Plot the efficiency over metallicity.

        Parameters
        ----------
        channel : bool, optional
            If True, plot the subchannels. Default is False.
        """
        if not hasattr(self, "efficiency"):
            raise ValueError(
                "First you need to compute the efficiency over metallicity!"
            )
        plot_pop.plot_merger_efficiency(
            self.efficiency.index.to_numpy() * Zsun, self.efficiency, **kwargs
        )

    def plot_delay_time_distribution(
        self, metallicity=None, ax=None, bins=100, color="black"
    ):
        """
        Plot the delay time distribution of the transient population.

        This method plots the delay time distribution of the transient population. If a specific metallicity is provided,
        the delay time distribution of the population at that metallicity will be plotted. Otherwise, the delay time distribution
        of the entire population will be plotted.

        Parameters
        ----------
        metallicity : float or None
            The metallicity value to select a specific population. If None, the delay time distribution of the entire population will be plotted.
        ax : matplotlib.axes.Axes or None
            The axes object to plot the distribution on. If None, a new figure and axes will be created.
        bins : int
            The number of bins to use for the histogram.
        color : str
            The color of the histogram.

        Raises
        ------
        ValueError
            If the specified metallicity is not present in the population.

        Notes
        -----
        - The delay time distribution is normalized by the total mass of the population if no metallicity is specified.
        Otherwise, it is normalized by the mass of the population at the specified metallicity.

        """
        if 'underlying_mass' not in self.mass_per_metallicity.columns:
            raise ValueError("Underlying mass not calculated! Please calculate the underlying mass first!")
        
        if ax is None:
            fig, ax = plt.subplots()

        if metallicity is None:
            time = self.select(columns=["time"]).values
            time = time * 1e6  # yr
            h, bin_edges = np.histogram(time, bins=bins)
            h = h / np.diff(bin_edges) / self.mass_per_metallicity["underlying_mass"].sum()

        else:
            if not any(np.isclose(metallicity, self.solar_metallicities)):
                raise ValueError("The metallicity is not present in the population!")

            time = self.select(columns=['metallicity', 'time'])
            time = time[time['metallicity'] == metallicity].drop(columns=['metallicity']).values
            time = time * 1e6  # yr
            h, bin_edges = np.histogram(time, bins=bins)
            h = (
                h
                / np.diff(bin_edges)
                / self.mass_per_metallicity["underlying_mass"][metallicity]
            )

        ax.step(bin_edges[:-1], h, where="post", color=color)
        ax.set_xscale("log")
        ax.set_yscale("log")
        ax.set_xlabel("Time [yr]")
        ax.set_ylabel("Number of events/Msun/yr")

    def plot_popsyn_over_grid_slice(self, grid_type, met_Zsun, **kwargs):
        """
        Plot the transients over the grid slice.

        Parameters
        ----------
        grid_type : str
            The type of grid to plot.
        met_Zsun : float
            The metallicity of the Sun.
        **kwargs
            Additional keyword arguments to pass to the plot_pop.plot_popsyn_over_grid_slice function.

        """

        plot_pop.plot_popsyn_over_grid_slice(
            pop=self, grid_type=grid_type, met_Zsun=met_Zsun, **kwargs
        )

    def _write_MODEL_data(self, filename, path_in_file, MODEL):
        """
        Write the MODEL data to the HDFStore file.

        Parameters
        ----------
        filename : str
            The path to the HDFStore file.
        path_in_file : str
            The path within the HDFStore file to store the MODEL data.
        MODEL : dict
            The MODEL data to be stored.

        """
        with pd.HDFStore(filename, mode="a") as store:
            if (MODEL["dlogZ"] is not None) and (not isinstance(MODEL["dlogZ"], float)):
                store.put(path_in_file + "MODEL", pd.DataFrame(MODEL))
            else:
                store.put(path_in_file + "MODEL", pd.DataFrame(MODEL, index=[0]))
            if self.verbose:
                print("MODEL written to population file!")


class Rates(TransientPopulation):
    """Class representing rates of a transient population.

    Attributes
    ----------
    SFH_identifier : str
        The identifier for the star formation history.
    base_path : str
        The base path for accessing the rates data.
    MODEL : dict
        The model data for the star formation history.
    weights : pandas.DataFrame
        The weights of the transient population.
    z_birth : pandas.DataFrame
        The redshift of the birth bins.
    z_events : pandas.DataFrame
        The redshift of the events.
    intrinsic_rate_density : pandas.DataFrame
        The intrinsic rate density of the transient population.
    observable_population_names : list
        The names of the observable populations.
    edges_metallicity_bins : np.ndarray
        The edges of the metallicity bins of the star formation history.
    centers_metallicity_bins : np.ndarray
        The centers of the metallicity bins of the star formation history.
    edges_redshift_bins : np.ndarray
        The edges of the redshift bins of the star formation history.
    centers_redshift_bins : np.ndarray
        The centers of the redshift bins of the star formation history.

    """

    def __init__(self, filename, transient_name, SFH_identifier, verbose=False, chunksize=100000):
        """
        Initialize the Rates object.

        This method initializes a Rates object by linking it to the population file
        with the specified transient name and star formation history identifier.
        The path in the file is '/transients/{transient_name}/rates/{SFH_identifier}'.

        Parameters:
        -----------
        filename : str
            The path to the file containing the transient population data.
        transient_name : str
            The name of the transient.
        SFH_identifier : str
            The identifier for the star formation history.
        verbose : bool, optional
            Whether to print verbose output. Default is False.
        chunksize : int, optional
            The chunksize to use when reading the population file (Default is 100000).
        """

        super().__init__(filename, transient_name, verbose=verbose, chunksize=chunksize)
        self.SFH_identifier = SFH_identifier

        self.base_path = (
            "/transients/" + self.transient_name + "/rates/" + self.SFH_identifier + "/"
        )

        with pd.HDFStore(self.filename, mode="r") as store:
            if (
                "/transients/"
                + self.transient_name
                + "/rates/"
                + self.SFH_identifier
                + "/MODEL"
                not in store.keys()
            ):
                raise ValueError(
                    f"{self.SFH_identifier} is not a valid SFH_identifier in {filename}!"
                )

        # load in the SFH_model
        self._read_MODEL_data(self.filename)

    def _read_MODEL_data(self, filename):
        """
        Reads the MODEL data from the specified file.

        Parameters
        ----------
        filename : str
            The path to the file containing the MODEL data.
        """
        with pd.HDFStore(filename, mode="r") as store:
            tmp_df = store[self.base_path + "MODEL"]
            if len(tmp_df) > 1:
                self.MODEL = tmp_df.iloc[0].to_dict()
                self.MODEL["dlogZ"] = [tmp_df["dlogZ"].min(), tmp_df["dlogZ"].max()]
            else:
                self.MODEL = tmp_df.iloc[0].to_dict()

            if self.verbose:
                print("MODEL read from population file!")

    @property
    def weights(self):
        """
        Retrieves the weights from the HDFStore.

        The rows are indexed by the binary index of the events, while to columns are indexed by the redshift of the birth bins.

        Returns
        -------
        pandas.DataFrame
            The weights DataFrame.
        """
        with pd.HDFStore(self.filename, mode="r") as store:
            return store[self.base_path + "weights"]

    @property
    def z_birth(self):
        """
        Retrieves the 'birth' data from the HDFStore.

        The 'birth' DataFrame contains the redshift and age of the Universe of the birth bins with columns 'z' and 't'.

        Returns
        -------
        pandas.DataFrame
            The 'birth' DataFrame, which contains the redshift and age of the Universe of the birth bins.
        """
        with pd.HDFStore(self.filename, mode="r") as store:
            return store[self.base_path + "birth"]

    @property
    def z_events(self):
        """
        Returns the 'z_events' data from the HDFStore.

        The 'z_events' data contains the redshifts at which the events occur.
        The rows of the returned DataFrame are indexed by the binary index of the events.
        The columns of the returned DataFrame are indexed by the redshift of the birth bins.

        Returns
        -------
        pandas.DataFrame
            The 'z_events' data from the HDFStore.

        """
        with pd.HDFStore(self.filename, mode="r") as store:
            return store[self.base_path + "z_events"]

    def select_rate_slice(self, key, start=None, stop=None):
        """Selects a slice of a rates dataframe at key.

        This method allows you to select a slice in rows from the diffferent rates dataframes.
        The slice is selected based on the start and stop indices.
        The key specifies which rates dataframe to select, and must be one of ['weights', 'z_events', 'birth'].

        Parameters
        ----------
        key : str
            The key to select the slice from. Must be one of ['weights', 'z_events', 'birth'].
        start : int, optional
            The starting index of the slice. Defaults to None.
        stop : int, optional
            The ending index of the slice. Defaults to None.

        Returns
        -------
        pandas.DataFrame
            The selected slice of rates.

        Raises
        ------
        ValueError
            If the key is not one of ['weights', 'z_events', 'birth'].
        """
        if key not in ["weights", "z_events", "birth"]:
            raise ValueError("key not in [weights, z_events, birth]")

        with pd.HDFStore(self.filename, mode="r") as store:
            return store.select(self.base_path + key, start=start, stop=stop)

    def calculate_intrinsic_rate_density(self, channels=False):
        """
        Compute the intrinsic rate density over redshift of the transient population.

        Besides returning the intrinsic rate density, this method also stores the results in the HDF5 file for further analysis.
        This can be accessed using the intrinsic_rate_density attribute of the Rates class.

        Parameters
        ----------
        channels : bool, optional
            Flag indicating whether to calculate the intrinsic rate density for each channel separately. Default is False.

        Returns
        -------
        pandas.DataFrame
            DataFrame containing the intrinsic rate density values.
        """
        z_events = self.z_events.to_numpy()
        weights = self.weights.to_numpy()
        z_horizon = self.edges_redshift_bins
        n = len(z_horizon)

        if channels:
            channels = self.select(columns=["channel"])
            unique_channels = np.unique(channels)
        else:
            unique_channels = []

        intrinsic_rate_density = pd.DataFrame(index=z_horizon[:-1], columns=["total"])

        normalisation = np.zeros(n - 1)

        for i in tqdm(range(1, n), total=n - 1, disable=not self.verbose):
            normalisation[i - 1] = get_shell_comoving_volume(
                z_horizon[i - 1], z_horizon[i], "infinite"
            )

        for i in tqdm(range(1, n), total=n - 1, disable=not self.verbose):
            mask = (z_events > z_horizon[i - 1]) & (z_events <= z_horizon[i])
            for ch in unique_channels:
                mask_ch = channels.to_numpy() == ch
                intrinsic_rate_density.loc[z_horizon[i - 1], ch] = (
                    np.nansum(weights[mask & mask_ch]) / normalisation[i - 1]
                )

            intrinsic_rate_density.loc[z_horizon[i - 1], "total"] = (
                np.nansum(weights[mask]) / normalisation[i - 1]
            )

        with pd.HDFStore(self.filename, mode="a") as store:
            store.put(self.base_path + "intrinsic_rate_density", intrinsic_rate_density)

        return intrinsic_rate_density

    def calculate_observable_population(self, observable_func, observable_name):
        """
        Calculate an observable population.

        The observable population is calculated based on the provided observable function.
        It should recalculate your weights based on an observability probability given certain transinet parameters.

        This function requires the following input chunks:
        1. transient_pop_chunk
        2. z_events_chunk
        3. weights_chunk
        The observable function should output a DataFrame with the same shape as the weights_chunk.

        The observable population is stored in the HDF5 file at
        the location '/transients/{transient_name}/rates/observable/{observable_name}'.

        Parameters
        ----------
        observable_func : function
            The observability function that takes the TransientPopulation as input.
        observable_name : str
            The name of the observable.

        Note
        ----
        - If the observable population already exists in the file, it will be overwritten.
        """

        with pd.HDFStore(self.filename, mode="a") as store:
            # remove the observable population if it already exists
            if (
                "/transients/"
                + self.transient_name
                + "/rates/observable/"
                + observable_name
                in store.keys()
            ):
                if self.verbose:
                    print("Overwriting observable population!")
                del store[
                    "transients/"
                    + self.transient_name
                    + "/rates/observable/"
                    + observable_name
                ]

        # loop over the transient population and calculate the new weights, while writing to the file
        for i in tqdm(
            range(0, len(self), self.chunksize),
            total=len(self) // self.chunksize,
            disable=not self.verbose,
        ):
            transient_pop_chunk = self.select(start=i, stop=i + self.chunksize)
            weights_chunk = self.select_rate_slice(
                "weights", start=i, stop=i + self.chunksize
            )
            z_events_chunk = self.select_rate_slice(
                "z_events", start=i, stop=i + self.chunksize
            )
            new_weights = observable_func(
                transient_pop_chunk, z_events_chunk, weights_chunk
            )

            with pd.HDFStore(self.filename, mode="a") as store:
                store.append(
                    "transients/"
                    + self.transient_name
                    + "/rates/observable/"
                    + observable_name,
                    new_weights,
                    format="table",
                )

    def observable_population(self, observable_name):
        """Return the observable population based on the provided name.

        This method returns the observable population based on the provided name,
        which can take a while to load if the population is large.
        It loads the observable population from '/transients/{transient_name}/rates/observable/{observable_name}' in the HDF5 file.

        Parameters
        ----------
        observable_name : str
            The name of the observable population to return.

        Returns
        -------
        pandas.DataFrame
            The observable population based on the provided name.
        """

        with pd.HDFStore(self.filename, mode="r") as store:
            if (
                "/transients/"
                + self.transient_name
                + "/rates/observable/"
                + observable_name
                not in store.keys()
            ):
                raise ValueError(
                    f"{observable_name} is not a valid observable population!"
                )
            else:
                return store[
                    "transients/"
                    + self.transient_name
                    + "/rates/observable/"
                    + observable_name
                ]

    @property
    def observable_population_names(self):
        """Return the names of the observable populations in the associated file.

        Returns
        -------
        list
            The names of the observable populations.
        """

        with pd.HDFStore(self.filename, mode="r") as store:
            return [
                key.split("/")[-1]
                for key in store.keys()
                if "/transients/" + self.transient_name + "/rates/observable/" in key
            ]

    @property
    def intrinsic_rate_density(self):
        """Return the intrinsic rate density of the transient population at the specified SFH_identifier and transient_name.

        The data is read from the HDF5 file at '/transients/{transient_name}/rates/{SFH_identifier}/intrinsic_rate_density'.

        Returns
        -------
        pandas.DataFrame
            The intrinsic rate density of the transient population.

        """
        with pd.HDFStore(self.filename, mode="r") as store:
            if self.base_path + "intrinsic_rate_density" not in store.keys():
                raise ValueError(
                    "First you need to compute the intrinsic rate density!"
                )
            else:
                return store[self.base_path + "intrinsic_rate_density"]

    def plot_hist_properties(
        self, prop, intrinsic=True, observable=None, bins=50, channel=None, **kwargs
    ):
        """Plot a histogram of a given property available in the transient population.

        This method plots a histogram of a given property available in the transient population.
        The property can be intrinsic or observable, and the histogram can be plotted for a specific channel if provided.

        Parameters
        ----------
        prop : str
            The property to plot the histogram for.
        intrinsic : bool, optional
            If True, plot the intrinsic property. Default is True.
        observable : str, optional
            The observable population name to plot the histogram for. Default is None.
        bins : int, optional
            The number of bins to use for the histogram. Default is 50.
        channel : str, optional
            The channel to plot the histogram for. Default is None.
            A channel column must be present in the transient population.
        **kwargs
            Additional keyword arguments to pass to the plot

        Raises
        ------
        ValueError
            If the specified property is not a valid property in the transient population.
            If the specified observable is not a valid observable population.
            If the specified channel is not present in the transient population.

        """

        if prop not in self.columns:
            raise ValueError(
                f"{prop} is not a valid property in the transient population!"
            )

        # get the property and its associated weights in the population.

        df = self.select(columns=[prop])
        kwargs['xlabel'] = prop
        df["property"] = df[prop]
        del df[prop]
        if intrinsic:
            df["intrinsic"] = np.sum(self.weights, axis=1)

        if observable is not None:
            with pd.HDFStore(self.filename, mode="r") as store:
                if (
                    "/transients/"
                    + self.transient_name
                    + "/rates/observable/"
                    + observable
                    not in store.keys()
                ):
                    raise ValueError(
                        f"{observable} is not a valid observable population!"
                    )
                else:
                    df["observable"] = np.sum(
                        store[
                            "transients/"
                            + self.transient_name
                            + "/rates/observable/"
                            + observable
                        ],
                        axis=1,
                    )
        if channel is not None:
            df["channel"] = self.select(columns=["channel"])
            df = df[df["channel"] == channel]
            if len(df) == 0:
                raise ValueError(
                    f"{channel} is not present in the transient population!"
                )
            plot_pop.plot_hist_properties(df, bins=bins, **kwargs)

        else:
            # plot the histogram using plot_pop.plot_hist_properties
            plot_pop.plot_hist_properties(df, bins=bins, **kwargs)

    def plot_intrinsic_rate(self, channels=False, **kwargs):
        """Plot the intrinsic rate density of the transient population."""

        plot_pop.plot_rate_density(self.intrinsic_rate_density, channels=channels, **kwargs)

    @property
    def edges_metallicity_bins(self):
        """Return the edges of the metallicity bins.

        Returns
        -------
        array float
            Returns the edges of all metallicity bins. We assume metallicities
            were binned in log-space.

        """
        met_val = np.log10(self.centers_metallicity_bins)
        bin_met = np.zeros(len(met_val) + 1)
        # if more than one metallicty bin
        if len(met_val) > 1:
            bin_met[0] = met_val[0] - (met_val[1] - met_val[0]) / 2.0
            bin_met[-1] = met_val[-1] + (met_val[-1] - met_val[-2]) / 2.0
            bin_met[1:-1] = met_val[:-1] + (met_val[1:] - met_val[:-1]) / 2.0
        # one metallicty bin
        elif len(met_val) == 1:
            if self.MODEL["dlogZ"] is None:
                bin_met[0] = -9
                bin_met[-1] = 0
            elif isinstance(self.MODEL["dlogZ"], float):
                bin_met[0] = met_val[0] - self.MODEL["dlogZ"] / 2.0
                bin_met[-1] = met_val[0] + self.MODEL["dlogZ"] / 2.0
            elif isinstance(self.MODEL["dlogZ"], list) or isinstance(
                self.MODEL["dlogZ"], np.array
            ):
                bin_met[0] = self.MODEL["dlogZ"][0]
                bin_met[-1] = self.MODEL["dlogZ"][1]

        return 10**bin_met

    @property
    def centers_metallicity_bins(self):
        """Return the centers of the metallicity bins.

        Returns
        -------
        array float
            Returns sampled metallicities of the population. This corresponds
            to the center of each metallicity bin.
        """
        return np.sort(self.metallicities)

    @property
    def edges_redshift_bins(self):
        """Compute redshift bin edges.

        Returns
        -------
        array floats
            We devide the cosmic time history of the Universe in equally spaced
            bins of cosmic time of self.MODEL['delta_t'] (100 Myr default) an compute the
            redshift corresponding to edges of these bins.

        """
        return get_redshift_bin_edges(self.MODEL["delta_t"])

    @property
    def centers_redshift_bins(self):
        """Compute redshift bin centers.

        Returns
        -------
        array floats
            We devide the cosmic time history of the Universe in equally spaced
            bins of cosmic time of self.MODEL['delta_t'] (100 Myr default) an compute the
            redshift corresponding to center of these bins.

        """
        return get_redshift_bin_centers(self.MODEL["delta_t"])<|MERGE_RESOLUTION|>--- conflicted
+++ resolved
@@ -32,12 +32,7 @@
     "Max Briel <max.briel@unige.ch>",
 ]
 
-<<<<<<< HEAD
 import numpy as np
-=======
-import warnings
-import numpy as np  
->>>>>>> c8b9645d
 import pandas as pd
 from tqdm import tqdm
 import os
@@ -422,572 +417,8 @@
 
         Parameters
         ----------
-<<<<<<< HEAD
-        path_to_batches : str or list of str
-            Path to the folder(s) containing the batch folders.
-        """
-        
-        if isinstance(path_to_batches, str):
-            path_to_batches = [path_to_batches]
-        # check if path_to_batches is the same length as the number of metallicities
-        if len(path_to_batches) != len(self.metallicities):
-            raise ValueError('The number of metallicity and batch directories do not match!')
-
-        for time,met,path_to_batch in zip(self.times,self.metallicities,path_to_batches):
-            met_prefix = self.create_met_prefix(met)
-            time_suffix = self.create_time_suffix(time)
-            tmp_files = [os.path.join(path_to_batch, f)     \
-                         for f in os.listdir(path_to_batch) \
-                            if os.path.isfile(os.path.join(path_to_batch, f))]
-            
-            BinaryPopulation(**self.get_ini_kw()).combine_saved_files(met_prefix+time_suffix+'population.h5', tmp_files)
-            print(f'Population at Z={met:.2e} Z_sun and time = {time/1e6} successfully merged!')
-            if len(os.listdir(path_to_batch)) == 0:
-                os.rmdir(path_to_batch)
-            elif self.verbose:
-                print(f'{path_to_batch} is not empty, it was not removed!')
-
-
-    @staticmethod
-    def create_met_prefix(met):
-        """Append a prefix to the name of directories for batch saving."""
-        return convert_metallicity_to_string(met) + '_Zsun_'
-    @staticmethod    
-    def create_time_suffix(time):
-        "Append a suffix to the name of the directories for batch saving."
-        return str(time/1e6) + '_Myr_'
-
-    def apply_logic(self, df, S1_state=None, S2_state=None, binary_state=None,
-                    binary_event=None, step_name=None, invert_S1S2=False,
-                    warn=True):
-        """Select binaries in a dataframe given some properties.
-
-        Parameters
-        ----------
-        df : pd.DataFrame
-            POSYDON binary population synthesis dataframe.
-        S1_state : str
-            Star1 stellar state.
-        S2_state : str
-            Star2 stellar state.
-        binary_state : str
-            Binary state.
-        binary_event : str
-            Binary event.
-        step_name : str
-            Name of posydon step.
-        invert_S1S2 : bool
-            If `True` isolated also sort S1_state=S2_state and S2_state=S1_state
-            systems.
-
-        Returns
-        -------
-        pd.DataFrame of bools
-            List of binaries to select given the search parameters.
-
-        """
-        if not invert_S1S2 and S1_state != S2_state and warn:
-            warnings.warn('Note that invert_S1S2=False, hence you are not parsing '
-                          f'the dataset for {S1_state}-{S2_state} binaries and '
-                          f'and not for for {S1_state}-{S2_state}. If this is '
-                          'done on purpose, ignore this message!')
-
-        sel_all = df['S1_state'].astype(bool)
-
-        if S1_state is not None:
-            S1_logic = (df['S1_state'] == S1_state)
-        else:
-            S1_logic = sel_all
-        if S2_state is not None:
-            S2_logic = (df['S2_state'] == S2_state)
-        else:
-            S2_logic = sel_all
-        if binary_state is not None:
-            binary_state_logic = (df['state'] == binary_state)
-        else:
-            binary_state_logic = sel_all
-        if binary_event is not None:
-            binary_event_logic = (df['event'] == binary_event)
-        else:
-            binary_event_logic = sel_all
-        if step_name is not None:
-            step_name_logic = (df['step_names'] == step_name)
-        else:
-            step_name_logic = sel_all
-
-        if invert_S1S2:
-            S1_logic_inverted = (df['S1_state'] == S2_state)
-            S2_logic_inverted = (df['S2_state'] == S1_state)
-            # find systems
-            logic = ((S1_logic & S2_logic & binary_state_logic &
-                        binary_event_logic & step_name_logic) |
-                     (S1_logic_inverted & S2_logic_inverted &
-                        binary_state_logic  & binary_event_logic &
-                        step_name_logic))
-        else:
-            # find systems
-            logic = (S1_logic & S2_logic & binary_state_logic &
-                        binary_event_logic & step_name_logic)
-
-        return logic
-
-
-    def parse(self, path_to_data, S1_state=None, S2_state=None, binary_state=None,
-               binary_event=None, step_name=None, invert_S1S2=False, chunksize=500000):
-        """Sort binaries of interests given some properties.
-        
-        It also stores the underlying stellar mass and 
-        the initial simulated stellar mass for each metallicity.
-
-        Parameters
-        ----------
-        S1_state : str
-            Star1 stellar state.
-        S2_state : str
-            Star2 stellar state.
-        binary_state : str
-            Binary state.
-        binary_event : str
-            Binary event.
-        step_name : str
-            Name of posydon step.
-        invert_S1S2 : bool
-            If `True` isolated also sort S1_state=S2_state and S2_state=S1_state
-            systems.
-        chunksize : int
-            Read the POSYDON binary population in chuncks to prevent OFM error.
-
-        """
-        
-        # if the user provided a single string instead of a list of strings
-        if type(path_to_data) is str and ('.h5' in path_to_data):
-            path_to_data = [path_to_data]
-        
-        # catch the case where the user did not provide a path to data 
-        if (isinstance(path_to_data, list)):
-            for path in path_to_data:
-                if os.path.splitext(path)[-1] != '.h5':
-                    raise ValueError('You did not provide a valid path_to_data!')
-        else:
-            raise ValueError('You did not provide a valid path_to_data!')
-        
-        df_sel = pd.DataFrame()
-        df_sel_oneline = pd.DataFrame()
-        count = 0
-        tmp = 0
-        shift_index = 0
-        if self.verbose:
-            print('Binary count with (S1_state, S2_state, binary_state, binary_event, step_name) equal')
-            print(f'to ({S1_state}, {S2_state}, {binary_state}, {binary_event}, {step_name})')
-            if invert_S1S2:
-                print(f'and ({S2_state}, {S1_state}, {binary_state}, {binary_event}, {step_name})')
-        for k, file in enumerate(path_to_data):
-            df_sel_met = pd.DataFrame()
-            sel_met = []
-            last_binary_df = None
-            
-            # read metallicity from path
-            met = float(file.split('/')[-1].split('_Zsun')[0])*Zsun
-            simulated_mass_for_met = 0.
-            
-            for i, df in enumerate(pd.read_hdf(file,  key='history', chunksize=chunksize)):
-                
-                df = pd.concat([last_binary_df, df])
-                    
-                last_binary_df = df.loc[[df.index[-1]]]
-                df.drop(df.index[-1], inplace=True)
-                
-                logic = self.apply_logic(df, 
-                                         S1_state     = S1_state,
-                                         S2_state     = S2_state,
-                                         binary_state = binary_state,
-                                         binary_event = binary_event,
-                                         step_name    = step_name,
-                                         invert_S1S2  = invert_S1S2)
-                
-                # select systems
-                # remove duplicate indicies, e.g. if selecting 'contact' state it appears twice
-                # if no specific event is selected (the second time is from the copied END event)
-                sel = df.loc[logic].index.drop_duplicates()
-                
-                # count systems
-                count += len(np.unique(sel))
-
-                # read the simulated ZAMS mass
-                sel_ZAMS = df['event'] == 'ZAMS'
-                mass = sum(df['S1_mass'][sel_ZAMS]+df['S2_mass'][sel_ZAMS])
-                simulated_mass_for_met += mass
-
-                # sort systems
-                if any(sel):
-                    df_tmp = pd.DataFrame()
-                    df_tmp = df.loc[sel]
-                    # store metallicity
-                    df_tmp['metallicity'] = met
-                    # concatenate results
-                    df_sel_met = pd.concat([df_sel_met, df_tmp])
-                    del df_tmp
-
-            # check last binary if it should be included
-            if last_binary_df is not None:
-                logic = self.apply_logic(last_binary_df, 
-                                    S1_state     = S1_state,
-                                    S2_state     = S2_state,
-                                    binary_state = binary_state,
-                                    binary_event = binary_event,
-                                    step_name    = step_name,
-                                    invert_S1S2  = invert_S1S2)
-                
-                # The last binary is selected
-                if any(logic) == True:
-                    df_tmp = last_binary_df.loc[logic]
-                    df_sel_met = pd.concat([df_sel_met, df_tmp])
-
-            # get unique indicies
-            sel_met = df_sel_met.index.drop_duplicates()
-            
-            # store simulated and underlying stellar mass
-            df_sel_met['simulated_mass_for_met'] = simulated_mass_for_met
-            df_sel_met['underlying_mass_for_met'] = initial_total_underlying_mass(df=simulated_mass_for_met, **self.synthetic_pop_params)[0] # This used to be init_kw
-
-            # concatenate results with shifted indices for each metallicity
-            df_sel_met.index += shift_index
-            df_sel = pd.concat([df_sel, df_sel_met])
-            del df_sel_met
-
-            # load, parse and store oneline dataframe
-            # this dataframe is smaller, we can load it all at once
-            df_sel_met_oneline = pd.read_hdf(file,  key='oneline')
-            df_sel_met_oneline = df_sel_met_oneline.loc[sel_met]
-            df_sel_met_oneline['metallicity'] = met
-
-            df_sel_met_oneline.index += shift_index
-            df_sel_oneline = pd.concat([df_sel_oneline, df_sel_met_oneline])
-
-            if self.verbose:
-                print(f'in {file} are {count-tmp}')
-            tmp = count
-            
-            # shift the index for the next metallicity
-            shift_index += max(np.unique(df.index)) + 1
-
-        if self.verbose:
-            print('Total binaries found are', count)
-
-        # save parsed population as synthetic population
-        if self.df is not None:
-            warnings.warn('Overwriting the df population!')
-        self.df = df_sel
-        self.df_oneline = df_sel_oneline
-
-    def save_pop(self, path='./parsed_population.h5'):
-        """Save parsed population.
-
-        Parameters
-        ----------
-        path : str
-            Path to file where you want to export the dataset.
-
-        """
-        if self.df is None:
-            raise ValueError('Nothing to save! The population was not parsed.')
-        elif self.df_oneline is None:
-            raise ValueError('Missing oneline dataframe!')
-        else:
-            self.df.to_hdf(path, key='history')
-            self.df_oneline.to_hdf(path, key='oneline')
-            if self.verbose:
-                print('Population successfully saved!')
-
-    def load_pop(self, path):
-        """Load parsed population.
-
-        Parameters
-        ----------
-        path : str
-            Path to dataset.
-
-        """
-        if self.df is None and self.df_oneline is None :
-            self.df = pd.read_hdf(path, key='history')
-            self.df_oneline = pd.read_hdf(path, key='oneline')
-            if self.verbose:
-                print('Population successfully loaded!')
-        else:
-            raise ValueError('You already have a population stored in memory!')
-
-    def get_dco_at_formation(self, S1_state, S2_state, oneline_cols=None, formation_channels=False, mt_history=False):
-        """Populates `df_synthetic` with DCOs at their formation.
-        
-        If `formation_channels` is `True` the `channel` column is added to the
-        `df_synthetic` dataframe.
-
-        if MODEL on class initialization is not None and
-        "compute_GRB_properties" in MODEL. 
-        If MODEL["compute_GRB_properties"] is `True` the following columns are
-        in the MODEL:
-
-            - 'GRB_efficiency',
-            - 'GRB_beaming',
-            - 'E_GRB_iso_min'
-
-        The following columns are added to the `df_synthetic` dataframe:
-            - S1_m_disk_radiated
-            - S2_m_disk_radiated
-
-        Note: by default this function looks for the symmetric state
-        S1_state = S2_sate and S2_state = S1_sate.
-
-        Parameters
-        ----------
-        S1_state : str
-            Star1 stellar state.
-        S2_state : str
-            Star2 stellar state.
-        oneline_cols : list str
-            List of columns preset in the oneline dataframe you want to export
-            into the synthetic population.
-        formation_channels : bool
-            Compute the formation channel, a string containing the binary
-            event evolution.
-        mt_history : bool
-            If `True`, split the event oRLO1/oRLO2 into oRLO1-contact/oRLO2-contact,
-            oRLO1-reverse/oRLO2-reverse and oRLO1/oRLO2. This is useful to
-            identify binaries undergoing contact stable mass-transfer phases and
-            reverse mass-transfer phase .
-
-        """
-        # compute GRB properties boolean
-        compute_GRB_properties = (self.MODEL is not None and
-                                  "compute_GRB_properties" in self.MODEL and
-                                  self.MODEL["compute_GRB_properties"])
-
-        # add channel column to oneline dataframe
-        if formation_channels:
-            if self.verbose:
-                print('Computing formation channels...')
-            self.get_formation_channels(mt_history=mt_history)
-
-        # to avoid the user making mistake automatically check the inverse of
-        # the stellar states, since the df is already parsed this will not
-        # take too much extra time
-        logic = self.apply_logic(self.df, S1_state=S1_state,
-                                          S2_state=S2_state,
-                                          binary_state='detached',
-                                          step_name = 'step_SN',
-                                          invert_S1S2=True)
-        self.df_synthetic = self.df.loc[logic].copy()
-
-        # compute the inspiral timescale from the integrated orbit
-        # this estimate is better than evaluating Peters approxiamtion
-        time_contact = self.df.loc[self.df['event'] == 'END',['time']]
-        # NOTE/TODO: we change the units of time in the dataframe to Myr
-        # this might be confusion to the user? Note that Myr are convinient
-        # when inspecting the data frame.
-        self.df_synthetic['t_delay'] = (time_contact - self.df_synthetic[['time']])*1e-6 # Myr
-        self.df_synthetic['time'] *= 1e-6 # Myr
-
-        # add properties of the oneline dataframe
-        if self.df_oneline is not None:
-            # TODO: add kicks as well by default?
-            save_cols = ['S1_spin_orbit_tilt', 'S2_spin_orbit_tilt']
-            if compute_GRB_properties:
-                save_cols += ['S1_m_disk_radiated', 'S2_m_disk_radiated']
-            if formation_channels:
-                save_cols.append('channel')
-            if oneline_cols is not None:
-                for c in oneline_cols:
-                    if c not in save_cols:
-                        save_cols.append(c)
-            for c in save_cols:
-                if c in self.df_oneline:
-                    self.df_synthetic[c] = self.df_oneline[c]
-                else:
-                    warnings.warn(f'The column {c} is not present in the '
-                                   'oneline dataframe.')
-
-        # compute GRB properties
-        if compute_GRB_properties:
-            if ('GRB_efficiency' not in self.MODEL or
-                self.MODEL['GRB_efficiency'] is None):
-                raise ValueError('Missing GRB_efficiency variable in the MODEL!')
-            if ('GRB_beaming' not in self.MODEL or
-                self.MODEL['GRB_beaming'] is None):
-                raise ValueError('Missing GRB_beaming variable in the MODEL!')
-            if ('E_GRB_iso_min' not in self.MODEL or
-                self.MODEL['E_GRB_iso_min'] is None):
-                raise ValueError('Missing GRB_beaming variable in the MODEL!')
-            self.df_synthetic = get_GRB_properties(self.df_synthetic,
-                                                   self.MODEL['GRB_efficiency'],
-                                                   self.MODEL['GRB_beaming'],
-                                                   self.MODEL['E_GRB_iso_min']
-                                                   )
-            # get time_CC1 and time_CC2 note that for GRB calculations we
-            # do not use the "time" column indicating the time of formation
-            # of the DCO systems as there might be cases where
-            # CC2 might happen before CC1 due to mass ratio reversal
-            DCO = [[S1_state, None], [None, S2_state]]
-            events = ['CC1', 'CC2']
-            for i, event in enumerate(events):
-                logic = self.apply_logic(self.df, S1_state=DCO[i][0],
-                            S2_state=DCO[i][1],
-                            binary_state='detached',
-                            step_name = 'step_SN',
-                            invert_S1S2=False,
-                            warn=False)
-                last_index = -1
-                time = []
-                for index, value in self.df.loc[logic,'time'].items():
-                    if index != last_index:
-                        time.append(value)
-                    last_index = index
-                if len(time) != self.df_synthetic.shape[0]:
-                    raise ValueError('Missing values in time_{event}!')
-                self.df_synthetic[f'time_{event}'] = np.array(time)*1e-6 # Myr
-
-        # for convinience reindex the DataFrame
-        n_rows = len(self.df_synthetic.index)
-        self.df_synthetic = self.df_synthetic.set_index(np.linspace(0,n_rows-1,n_rows,dtype=int))
-
-    def save_synthetic_pop(self, path='./synthetic_population.h5'):
-        """Save synthetc population.
-
-        Parameters
-        ----------
-        path : str
-            Path to dataset.
-
-        """
-        if self.df_synthetic is None:
-            raise ValueError('Nothing to save!')
-        else:
-            self.df_synthetic.to_hdf(path, key='history')
-            if self.verbose:
-                print('Synthetic population successfully saved!')
-
-    def load_synthetic_pop(self, path):
-        """Load synthetc population.
-
-        Parameters
-        ----------
-        path : str
-            Path to dataset.
-
-        """
-        if self.df_synthetic is None:
-            self.df_synthetic = pd.read_hdf(path, key='history')
-            if self.verbose:
-                print('Synthetic population successfully loaded!')
-        else:
-            raise ValueError('You already have an synthetic population stored in memory!')
-
-    def get_dco_merger_efficiency(self):
-        """Compute the DCO merger efficinty per Msun for each metallicities."""
-        metallicities = np.unique(self.df_synthetic['metallicity'])
-        efficiencies = []
-        self.met_merger_efficiency = sorted(metallicities)[::-1]
-        for met in self.met_merger_efficiency:
-            sel = (self.df_synthetic['metallicity'] == met)
-            count = self.df_synthetic[sel].shape[0]
-            underlying_stellar_mass = self.df_synthetic.loc[sel,'underlying_mass_for_met'].values[0]
-            eff = count/underlying_stellar_mass
-            efficiencies.append(eff)
-            print(f'DCO merger efficiency at Z={met:1.2E}: {eff:1.2E} Msun^-1')
-        self.met_merger_efficiency = np.array(self.met_merger_efficiency)
-        self.merger_efficiency = {'total' : np.array(efficiencies)}
-        # if the channel column is present compute the merger efficiency per channel
-        if "channel" in self.df_synthetic:
-            channels = np.unique(self.df_synthetic['channel'])
-            for ch in channels:
-                efficiencies = []
-                for met in self.met_merger_efficiency:
-                    sel = (self.df_synthetic['metallicity'] == met) & (self.df_synthetic['channel'] == ch)
-                    count = self.df_synthetic[sel].shape[0]
-                    if count > 0:
-                        underlying_stellar_mass = self.df_synthetic.loc[sel,'underlying_mass_for_met'].values[0]
-                        eff = count/underlying_stellar_mass
-                    else:
-                        eff = np.nan
-                    efficiencies.append(eff)
-                    # print(f'Z={met:1.2E} {ch}: {eff:1.2E} Msun^-1')
-                self.merger_efficiency[ch] = np.array(efficiencies)
-
-
-    def compute_cosmological_weights(self, sensitivity, flag_pdet, working_dir, load_data, pop='DCO'):
-        """Compute the GRB/DCO merger rate weights.
-
-        Parameters
-        ----------
-        sensitivity : str
-            GW detector sensitivity and network configuration you want to use, see arXiv:1304.0670v3
-            detector sensitivities are taken from: https://dcc.ligo.org/LIGO-T2000012-v2/public
-            available sensitivity keys (for Hanford, Livingston, Virgo network):
-                'O3actual_H1L1V1' : aligo_O3actual_H1.txt, aligo_O3actual_L1.txt, avirgo_O3actual.txt
-                'O4low_H1L1V1' : aligo_O4low.txt, aligo_O4low.txt, avirgo_O4high_NEW.txt
-                'O4high_H1L1V1' : aligo_O4high.txt, aligo_O4high.txt, avirgo_O4high_NEW.txt
-                'design_H1L1V1' : AplusDesign.txt, AplusDesign.txt, avirgo_O5high_NEW.txt
-                'infinite': intrinsic merging DCO population, i.e. p_det = 1
-        flag_pdet : bool
-            `True` if you use sensitivity != 'infinite'.
-        working_dir : str
-            Working directory where the weights will be saved.
-        load_data : bool
-            `True` if you want to load the weights computed by this function
-            in your working directory.
-        **kwargs : dict
-            Kwargs containing the model parameters of your rate calculation.
-            See posydon/popsyn/rate_calculation.py
-
-        Returns
-        -------
-        array doubles
-            Return the cosmological weights, z_formation, z_merger and binary
-            index k associated to each weighted binary.
-
-        """
-
-        # TODO: make the class inputs kwargs
-        self.rates = Rates(self.df_synthetic, **self.MODEL)
-
-        # compute DCO merger rate density
-        if pop == 'DCO':
-            if not load_data:
-                self.rates.compute_merger_rate_weights(sensitivity=sensitivity, flag_pdet=flag_pdet, path_to_dir=working_dir)
-            index, z_formation, z_merger, w_ijk = self.rates.load_merger_rate_weights(sensitivity, path_to_dir=working_dir)
-
-            return index, z_formation, z_merger, w_ijk
-        elif pop == 'GRB':
-            if not load_data:
-                self.rates.compute_GRB_rate_weights(sensitivity=sensitivity, path_to_dir=working_dir)
-            index_1, z_formation_1, z_grb_1, w_ijk_1, \
-                index_2, z_formation_2, z_grb_2, w_ijk_2 = self.rates.load_grb_rate_weights(sensitivity, path_to_dir=working_dir)
-
-            return index_1, z_formation_1, z_grb_1, w_ijk_1, index_2, z_formation_2, z_grb_2, w_ijk_2
-        else:
-            raise ValueError('Population not recognized!')
-
-    def resample_synthetic_population(self, index, z_formation, z_event, w_ijk, export_cols=None,
-                                      pop='DCO', reset_grb_properties=None):
-        """Resample synthetc population to obtain intrinsic/observable population.
-
-        Parameters
-        ----------
-        index : array int
-            Index k of each binary corresponding to the synthetc dataframe
-            proeprties.
-        z_formation : array float
-            Redshift of formation of each binary.
-        z_merger : array float
-            Redshift of merger of each binary.
-        w_ijk : array float
-            Cosmological weights computed with Eq. B.8 of Bavera et at. (2020).
-        export_cols : list str
-            List of additional columns to save in the intrinsic/observable
-            population.
-=======
         key : int, list of int, np.ndarray, or str
             The key to use for indexing the history dataframe.
->>>>>>> ceacdb21f03b257ba927fd8381263de1292d6458
 
         Returns
         -------
