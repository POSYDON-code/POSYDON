--- conflicted
+++ resolved
@@ -303,7 +303,6 @@
                     df_sel_met = pd.concat([df_sel_met, df_tmp])
                     del df_tmp
 
-<<<<<<< HEAD
             # check last binary if it should be included
             if last_binary_df is not None:
                 logic = self.apply_logic(last_binary_df, 
@@ -318,11 +317,6 @@
                 if any(logic) == True:
                     df_tmp = last_binary_df.loc[logic]
                     df_sel_met = pd.concat([df_sel_met, df_tmp])
-=======
-            if k > 0 and df_sel.shape[0] > 0:
-                shift_index = max(np.unique(df_sel.index)) + 1
-                df_sel_met.index += shift_index
->>>>>>> e9c03043
 
             # get unique indicies
             sel_met = df_sel_met.index.drop_duplicates()
@@ -342,14 +336,7 @@
             df_sel_met_oneline = df_sel_met_oneline.loc[sel_met]
             df_sel_met_oneline['metallicity'] = met
 
-<<<<<<< HEAD
             df_sel_met_oneline.index += shift_index
-=======
-            if k > 0 and df_sel_oneline.shape[0] > 0:
-                shift_index = max(np.unique(df_sel_oneline.index)) + 1
-                df_sel_met_oneline.index += shift_index
-
->>>>>>> e9c03043
             df_sel_oneline = pd.concat([df_sel_oneline, df_sel_met_oneline])
 
             if self.verbose:
