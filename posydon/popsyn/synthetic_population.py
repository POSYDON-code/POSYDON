"""Evolve multiple BinaryPopulations together.

e.g. with multiple metallicities
"""

__authors__ = [
    "Simone Bavera <Simone.Bavera@unige.ch>",
    "Kyle Akira Rocha <kylerocha2024@u.northwestern.edu>",
    "Monica Gallegos-Garcia <monicagallegosgarcia2024@u.northwestern.edu>",
]

import warnings
import numpy as np
import pandas as pd
from posydon.utils.constants import Zsun
from posydon.popsyn.io import binarypop_kwargs_from_ini
from posydon.popsyn.binarypopulation import BinaryPopulation
from posydon.utils.common_functions import convert_metallicity_to_string
from posydon.popsyn.normalized_pop_mass import initial_total_underlying_mass
from posydon.popsyn.rate_calculation import Rates
import posydon.visualization.plot_dco as plot_dco
from posydon.popsyn.GRB import get_GRB_properties, GRB_PROPERTIES


class SyntheticPopulation:

    def __init__(self, path_to_ini, path_to_data=None, verbose=False, MODEL={}):
        """
        Parameters
        ----------

        path : str
            Path to the inifile to parse. You can supply a list in the
            metallicity parameter to evolve more than one population.

        """

        self.verbose = verbose
        self.MODEL = MODEL
        self.df = None
        self.df_oneline = None
        self.df_synthetic = None
        self.df_intrinsic = None
        self.df_detectable = None
        self.met_merger_efficiency = None
        self.merger_efficiency = None
        self.z_rate_density = None
        self.rate_density = None

        if '.ini' not in path_to_ini:
            raise ValueError('You did not provide a valid path_to_ini!')
        else:
            synthetic_pop_params = binarypop_kwargs_from_ini(path_to_ini)

            self.metallicity = synthetic_pop_params['metallicity']

            if not isinstance( self.metallicity, list):
                self.metallicity = [self.metallicity]

            self.binary_populations = []
            for met in self.metallicity:
                self.ini_kw = binarypop_kwargs_from_ini(path_to_ini)
                self.ini_kw['metallicity'] = met
                self.ini_kw['temp_directory'] = self.create_met_prefix(met) + self.ini_kw['temp_directory']
                self.binary_populations.append(BinaryPopulation(**self.ini_kw))

        if path_to_data is None:
            return
        elif (isinstance(path_to_data, list) and '.h5' in path_to_data[0]) or ('.h5' in path_to_data):
            self.path_to_data = path_to_data

    def get_ini_kw(self):
        return self.ini_kw

    def evolve(self):
        """Evolve population(s) at given Z(s)."""
        for ind, pop in enumerate( self.binary_populations ):
            print( f'Z={pop.kwargs["metallicity"]:.2e} Z_sun' )
            pop.evolve()
            met_prefix = f'{pop.kwargs["metallicity"]:.2e}_Zsun_'
            pop.save( met_prefix + 'population.h5' )

    @staticmethod
    def create_met_prefix(met):
        """Append a prefix to the name of directories for batch saving."""
        return convert_metallicity_to_string(met) + '_Zsun_'

    def apply_logic(self, df, S1_state=None, S2_state=None, binary_state=None,
                    binary_event=None, step_name=None, invert_S1S2=False):
        """Select binaries in a dataframe given some properties.

        Parameters
        ----------
        df : pd.DataFrame
            POSYDON binary population synthesis dataframe.
        S1_state : str
            Star1 stellar state.
        S2_state : str
            Star2 stellar state.
        binary_state : str
            Binary state.
        binary_event : str
            Binary event.
        step_name : str
            Name of posydon step.
        invert_S1S2 : bool
            If `True` isolated also sort S1_state=S2_state and S2_state=S1_state
            systems.

        Returns
        -------
        pd.DataFrame of bools
            List of binaries to select given the search parameters.

        """
        if not invert_S1S2 and S1_state != S2_state:
            warnings.warn('Note that invert_S1S2=False, hence you are not parsing '
                          f'the dataset for {S1_state}-{S2_state} binaries and '
                          f'and not for for {S1_state}-{S2_state}. If this is '
                          'done on purpose, ignore this message!')

        sel_all = df['S1_state'].astype(bool)

        if S1_state is not None:
            S1_logic = (df['S1_state'] == S1_state)
        else:
            S1_logic = sel_all
        if S2_state is not None:
            S2_logic = (df['S2_state'] == S2_state)
        else:
            S2_logic = sel_all
        if binary_state is not None:
            binary_state_logic = (df['state'] == binary_state)
        else:
            binary_state_logic = sel_all
        if binary_event is not None:
            binary_event_logic = (df['event'] == binary_event)
        else:
            binary_event_logic = sel_all
        if step_name is not None:
            step_name_logic = (df['step_names'] == step_name)
        else:
            step_name_logic = sel_all

        if invert_S1S2:
            S1_logic_inverted = (df['S1_state'] == S2_state)
            S2_logic_inverted = (df['S2_state'] == S1_state)
            # find systems
            logic = ((S1_logic & S2_logic & binary_state_logic &
                        binary_event_logic & step_name_logic) |
                     (S1_logic_inverted & S2_logic_inverted &
                        binary_state_logic  & binary_event_logic &
                        step_name_logic))
        else:
            # find systems
            logic = (S1_logic & S2_logic & binary_state_logic &
                        binary_event_logic & step_name_logic)

        return logic


    def parse(self, S1_state=None, S2_state=None, binary_state=None,
               binary_event=None, invert_S1S2=False, chunksize=500000):
        """Sort binaries of interests given some properties.

        Parameters
        ----------
        S1_state : str
            Star1 stellar state.
        S2_state : str
            Star2 stellar state.
        binary_state : str
            Binary state.
        binary_event : str
            Binary event.
        step_name : str
            Name of posydon step.
        invert_S1S2 : bool
            If `True` isolated also sort S1_state=S2_state and S2_state=S1_state
            systems.
        chunksize : int
            Read the POSYDON binary population in chuncks to prevent OFM error.

        """

        df_sel = pd.DataFrame()
        df_sel_oneline = pd.DataFrame()
        count = 0
        tmp = 0
        if self.verbose:
            print('Binary count with (S1_state, S2_state, binary_state, binary_event) equal')
            print(f'to ({S1_state}, {S2_state}, {binary_state}, {binary_event})')
            if invert_S1S2:
                print(f'and ({S2_state}, {S1_state}, {binary_state}, {binary_event})')
        for k, file in enumerate(self.path_to_data):
            df_sel_met = pd.DataFrame()
            sel_met = []
            # read metallicity from path
            met = float(file.split('/')[-1].split('_Zsun')[0])*Zsun
            simulated_mass_for_met = 0.
            # TODO: handle binaries at the edge case of the chuncks
            for i, df in enumerate(pd.read_hdf(file,  key='history', chunksize=chunksize)):

                logic = self.apply_logic(df, S1_state=S1_state,
                                    S2_state=S2_state,
                                    binary_state=binary_state,
                                    binary_event=binary_event,
                                    invert_S1S2=invert_S1S2)

                # select systems
                # remove duplicate indicies, e.g. if selecting 'contact' state it appears twice
                # if no specific event is selected (the second time is from the copied END event)
                sel = df.loc[logic].index.drop_duplicates()

                # count systems
                count += len(np.unique(sel))

                # read the simulated ZAMS mass
                sel_ZAMS = df['event'] == 'ZAMS'
                mass = sum(df['S1_mass'][sel_ZAMS]+df['S2_mass'][sel_ZAMS])
                simulated_mass_for_met += mass

                # sort systems
                if any(sel):
                    df_tmp = pd.DataFrame()
                    df_tmp = df.loc[sel]
                    sel_met.extend(sel)
                    # store metallicity
                    df_tmp['metallicity'] = met
                    # concatenate results
                    df_sel_met = pd.concat([df_sel_met, df_tmp])
                    del df_tmp

            if k != 0:
                largest_index = max(np.unique(df_sel.index))
                df_sel_met.index += largest_index

            # store simulated and underlying stellar mass
            df_sel_met['simulated_mass_for_met'] = simulated_mass_for_met
            df_sel_met['underlying_mass_for_met'] = initial_total_underlying_mass(df=simulated_mass_for_met, **self.ini_kw)[0]

            # concatenate results
            df_sel = pd.concat([df_sel, df_sel_met])
            del df_sel_met

            # load, parse and store oneline dataframe
            # this dataframe is smaller, we can load it all at once
            df_sel_met_oneline = pd.read_hdf(file,  key='oneline')
            df_sel_met_oneline = df_sel_met_oneline.loc[sel_met]
            df_sel_met_oneline['metallicity'] = met

            if k != 0:
                largest_index = max(np.unique(df_sel_oneline.index))
                df_sel_met_oneline.index += largest_index

            df_sel_oneline = pd.concat([df_sel_oneline, df_sel_met_oneline])

            if self.verbose:
                print(f'in {file} are {count-tmp}')
            tmp = count

        if self.verbose:
            print('Total binaries found are', count)

        # save parsed population as synthetic population
        if self.df is not None:
            warnings.warn('Overwriting the df population!')
        self.df = df_sel
        self.df_oneline = df_sel_oneline

    def save_pop(self, path='./parsed_population.h5'):
        """Save parsed population.

        Parameters
        ----------
        path : str
            Path to file where you want to export the dataset.

        """
        if self.df is None:
            raise ValueError('Nothing to save! The population was not parsed.')
        elif self.df_oneline is None:
            raise ValueError('Missing oneline dataframe!')
        else:
            self.df.to_hdf(path, key='history')
            self.df_oneline.to_hdf(path, key='oneline')
            if self.verbose:
                print('Population successfully saved!')

    def load_pop(self, path):
        """Load parsed population.

        Parameters
        ----------
        path : str
            Path to dataset.

        """
        if self.df is None and self.df_oneline is None :
            self.df = pd.read_hdf(path, key='history')
            self.df_oneline = pd.read_hdf(path, key='oneline')
            if self.verbose:
                print('Population successfully loaded!')
        else:
            raise ValueError('You already have a population stored in memory!')

    def get_dco_at_formation(self, S1_state, S2_state, oneline_cols=None, formation_channels=False):
        """Sort synthetic population, i.e. DCO at formation.

        Note: by default this function looks for the symmetric state
        S1_state = S2_sate and S2_state = S1_sate.

        Parameters
        ----------
        S1_state : str
            Star1 stellar state.
        S2_state : str
            Star2 stellar state.
        oneline_cols : list str
            List of columns preset in the oneline dataframe you want to export
            into the synthetic population.

        """
<<<<<<< HEAD
        # compute GRB properties boolean
        compute_GRB_properties = (self.MODEL is not None and 
                                  "compute_GRB_properties" in self.MODEL and 
                                  self.MODEL["compute_GRB_properties"])
=======
        # add channel column to oneline dataframe
        if formation_channels:
            if self.verbose:
                print('Computing formation channels...')
            self.get_formation_channels()
            
>>>>>>> e8982f70

        # to avoid the user making mistake automatically check the inverse of
        # the stellar states, since the df is already parsed this will not
        # take too much extra time
        logic = self.apply_logic(self.df, S1_state=S1_state,
                                          S2_state=S2_state,
                                          binary_state='detached',
                                          step_name = 'step_SN',
                                          invert_S1S2=True)
        self.df_synthetic = self.df.loc[logic].copy()

        # compute the inspiral timescale from the integrated orbit
        # this estimate is better than evaluating Peters approxiamtion
        time_contact = self.df.loc[self.df['event'] == 'END',['time']]
        self.df_synthetic['t_delay'] = (time_contact - self.df_synthetic[['time']])*1e-6 # Myr
        self.df_synthetic['time'] *= 1e-6 # Myr
        
        # add properties of the oneline dataframe
        if self.df_oneline is not None:
            # TODO: add kicks as well by default?
            save_cols = ['S1_spin_orbit_tilt', 'S2_spin_orbit_tilt']
<<<<<<< HEAD
            if compute_GRB_properties:
                save_cols += ['S1_m_disk_radiated', 'S2_m_disk_radiated']
=======
            if formation_channels:
                save_cols.append('channel')
>>>>>>> e8982f70
            if oneline_cols is not None:
                for c in oneline_cols:
                    if c not in save_cols:
                        save_cols.append(c)
            for c in save_cols:
                if c in self.df_oneline:
                    self.df_synthetic[c] = self.df_oneline[c]
                else:
                    warnings.warn(f'The column {c} is not present in the '
                                   'oneline dataframe.')

        # compute GRB properties
        if compute_GRB_properties:
            if ('GRB_efficiency' not in self.MODEL or
                self.MODEL['GRB_efficiency'] is None):
                raise ValueError('Missing GRB_efficiency variable in the MODEL!')
            if ('GRB_beaming' not in self.MODEL or
                self.MODEL['GRB_beaming'] is None):
                raise ValueError('Missing GRB_beaming variable in the MODEL!')
            self.df_synthetic = get_GRB_properties(self.df_synthetic,
                                                   self.MODEL['GRB_efficiency'],
                                                   self.MODEL['GRB_beaming']
                                                   )

        # for convinience reindex the DataFrame
        n_rows = len(self.df_synthetic.index)
        self.df_synthetic = self.df_synthetic.set_index(np.linspace(0,n_rows-1,n_rows,dtype=int))

    def save_synthetic_pop(self, path='./synthetic_population.h5'):
        """Save synthetc population.

        Parameters
        ----------
        path : str
            Path to dataset.

        """
        if self.df_synthetic is None:
            raise ValueError('Nothing to save!')
        else:
            self.df_synthetic.to_hdf(path, key='history')
            if self.verbose:
                print('Synthetic population successfully saved!')

    def load_synthetic_pop(self, path):
        """Load synthetc population.

        Parameters
        ----------
        path : str
            Path to dataset.

        """
        if self.df_synthetic is None:
            self.df_synthetic = pd.read_hdf(path, key='history')
            if self.verbose:
                print('Synthetic population successfully loaded!')
        else:
            raise ValueError('You already have an synthetic population stored in memory!')

    def get_dco_merger_efficiency(self):
        """Compute the DCO merger efficinty per Msun for each metallicities."""
        metallicities = np.unique(self.df_synthetic['metallicity'])
        efficiencies = []
        self.met_merger_efficiency = sorted(metallicities)[::-1]
        for met in self.met_merger_efficiency:
            sel = (self.df_synthetic['metallicity'] == met)
            count = self.df_synthetic[sel].shape[0]
            underlying_stellar_mass = self.df_synthetic.loc[sel,'underlying_mass_for_met'].values[0]
            eff = count/underlying_stellar_mass
            efficiencies.append(eff)
            print(f'DCO merger efficiency at Z={met:1.2E}: {eff:1.2E} Msun^-1')
        self.met_merger_efficiency = np.array(self.met_merger_efficiency)
        self.merger_efficiency = {}
        self.merger_efficiency['total'] = np.array(efficiencies)
        # if the channel column is present compute the merger efficiency per channel
        if "channel" in self.df_synthetic:
            channels = np.unique(self.df_synthetic['channel'])
            for ch in channels:
                efficiencies = []
                for met in self.met_merger_efficiency:
                    sel = (self.df_synthetic['metallicity'] == met) & (self.df_synthetic['channel'] == ch)
                    count = self.df_synthetic[sel].shape[0]
                    if count > 0.:
                        underlying_stellar_mass = self.df_synthetic.loc[sel,'underlying_mass_for_met'].values[0]
                        eff = count/underlying_stellar_mass
                    else:
                        eff = np.nan
                    efficiencies.append(eff)
                    # print(f'Z={met:1.2E} {ch}: {eff:1.2E} Msun^-1')
                self.merger_efficiency[ch] = np.array(efficiencies)


    def compute_cosmological_weights(self, sensitivity, flag_pdet, working_dir, load_data):
        """Compute the DCO merger rate weights.

        Parameters
        ----------
        sensitivity : str
            GW detector sensitivity and network configuration you want to use, see arXiv:1304.0670v3
            detector sensitivities are taken from: https://dcc.ligo.org/LIGO-T2000012-v2/public
            available sensitivity keys (for Hanford, Livingston, Virgo network):
                'O3actual_H1L1V1' : aligo_O3actual_H1.txt, aligo_O3actual_L1.txt, avirgo_O3actual.txt
                'O4low_H1L1V1' : aligo_O4low.txt, aligo_O4low.txt, avirgo_O4high_NEW.txt
                'O4high_H1L1V1' : aligo_O4high.txt, aligo_O4high.txt, avirgo_O4high_NEW.txt
                'design_H1L1V1' : AplusDesign.txt, AplusDesign.txt, avirgo_O5high_NEW.txt
                'infinite': intrinsic merging DCO population, i.e. p_det = 1
        flag_pdet : bool
            `True` if you use sensitivity != 'infinite'.
        working_dir : str
            Working directory where the weights will be saved.
        load_data : bool
            `True` if you want to load the weights computed by this function
            in your working directory.
        **kwargs : dict
            Kwargs containing the model parameters of your rate calculation.
            See posydon/popsyn/rate_calculation.py

        Returns
        -------
        array doubles
            Return the cosmological weights, z_formation, z_merger and binary
            index k associated to each weighted binary.

        """

        # TODO: make the class inputs kwargs
        self.rates = Rates(self.df_synthetic, **self.MODEL)

        # compute DCO merger rate density
        if not load_data:
            self.rates.compute_merger_rate_weights(sensitivity=sensitivity, flag_pdet=flag_pdet, path_to_dir=working_dir)
        index, z_formation, z_merger, w_ijk = self.rates.load_merger_rate_weights(sensitivity, path_to_dir=working_dir)

        return index, z_formation, z_merger, w_ijk

    def resample_synthetic_population(self, index, z_formation, z_merger, w_ijk, export_cols=None):
        """Resample synthetc population to obtain intrinsic/detectable population.

        Parameters
        ----------
        index : array int
            Index k of each binary corresponding to the synthetc dataframe
            proeprties.
        z_formation : array float
            Redshift of formation of each binary.
        z_merger : array float
            Redshift of merger of each binary.
        w_ijk : array float
            Cosmological weights computed with Eq. B.8 of Bavera et at. (2020).
        export_cols : list str
            List of additional columns to save in the underlying/detectable
            population.

        Returns
        -------
        pd.DataFrame
            Resampled synthetc population to intrinsic or detecatable
            population.

        """
        # compute GRB properties boolean
        compute_GRB_properties = (self.MODEL is not None and 
                                  "compute_GRB_properties" in self.MODEL and 
                                  self.MODEL["compute_GRB_properties"])

        # drop all zero weights to save memory
        sel = w_ijk > 0.
        index = index[sel]
        z_formation = z_formation[sel]
        z_merger = z_merger[sel]
        w_ijk = w_ijk[sel]

        # export results, we do a selections of columns else the dataframe
        # risks to go out of memory
        df = pd.DataFrame()
        df['weight'] = w_ijk
        df['z_formation'] = z_formation
        df['z_merger'] = z_merger
        save_cols = ['metallicity','time','t_delay','S1_state','S2_state',
                     'S1_mass','S2_mass','S1_spin','S2_spin',
                     'orbital_period','eccentricity', 'q', 'm_tot',
                     'm_chirp', 'chi_eff']
<<<<<<< HEAD
        if compute_GRB_properties:
            save_cols += GRB_PROPERTIES
=======
        if "channel" in self.rates.df:
            save_cols.append('channel')
>>>>>>> e8982f70
        if export_cols is not None:
            for c in export_cols:
                if c not in save_cols:
                    save_cols.append(c)
        for c in save_cols:
            df[c] = self.rates.get_data(c, index)

        return df

    def get_dco_merger_rate_density(self, export_cols=None,  working_dir='./', load_data=False):
        """Compute the merger rate density as a function of redshift.

        Parameters
        ----------
        export_cols : list str
            List of additional columns to save in the underlying/detectable
            population.
        working_dir : str
            Working directory where the weights will be saved.
        load_data : bool
            `True` if you want to load the weights computed by this function
            in your working directory.

        """
        if self.df_synthetic is None:
            raise ValueError('You first need to isolated the DCO synthetic population!')

        # compute cosmological weights (detection rate weights with infinite sensitivity)
        sensitivity='infinite'
        flag_pdet = False
        index, z_formation, z_merger, w_ijk = self.compute_cosmological_weights(sensitivity, flag_pdet, working_dir=working_dir, load_data=load_data)

        # compute rate density weights
        self.z_rate_density = self.rates.get_centers_redshift_bins()
        self.rate_density = {}
        total_rate = self.rates.compute_merger_rate_density(w_ijk, z_merger, observable='DCOs', sensitivity=sensitivity)
        self.rate_density['total'] = total_rate
        if "channel" in self.df_synthetic:
            channels = np.unique(self.df_synthetic['channel'])
            for ch in channels:
                sel = (self.rates.get_data('channel', index) == ch)
                rate = self.rates.compute_merger_rate_density(w_ijk[sel], z_merger[sel], observable='DCOs', sensitivity=sensitivity)
                self.rate_density[ch] = rate
            
        print(f'DCO merger rate density in the local Universe (z={self.z_rate_density[0]:1.2f}): {round(total_rate[0],2)} Gpc^-3 yr^-1')

        # export the intrinsic DCO population
        self.df_intrinsic = self.resample_synthetic_population(index, z_formation, z_merger, w_ijk, export_cols=export_cols)

    def get_dco_detection_rate(self, sensitivity='design_H1L1V1', export_cols=None,  working_dir='./', load_data=False):
        """Compute the detection rate per yr.

        Parameters
        ----------
        sensitivity : str
            GW detector sensitivity and network configuration you want to use, see arXiv:1304.0670v3
            detector sensitivities are taken from: https://dcc.ligo.org/LIGO-T2000012-v2/public
            available sensitivity keys (for Hanford, Livingston, Virgo network):
                'O3actual_H1L1V1' : aligo_O3actual_H1.txt, aligo_O3actual_L1.txt, avirgo_O3actual.txt
                'O4low_H1L1V1' : aligo_O4low.txt, aligo_O4low.txt, avirgo_O4high_NEW.txt
                'O4high_H1L1V1' : aligo_O4high.txt, aligo_O4high.txt, avirgo_O4high_NEW.txt
                'design_H1L1V1' : AplusDesign.txt, AplusDesign.txt, avirgo_O5high_NEW.txt
        export_cols : list str
            List of additional columns to save in the underlying/detectable
            population.
        working_dir : str
            Working directory where the weights will be saved.
        load_data : bool
            `True` if you want to load the weights computed by this function
            in your working directory.

        """
        if self.df_synthetic is None:
            raise ValueError('You first need to isolated the DCO synthetic population!')

        # compute detection rate weights
        flag_pdet = True
        index, z_formation, z_merger, w_ijk = self.compute_cosmological_weights(sensitivity, flag_pdet, working_dir=working_dir, load_data=load_data)
        print(f'DCO detection rate at {sensitivity} sensitivity: {sum(w_ijk):1.2f} yr^-1')

        # export the detectable DCO population
        # TODO: store p_det
        self.df_detectable = self.resample_synthetic_population(index, z_formation, z_merger, w_ijk, export_cols=export_cols)

    def get_formation_channels(self):
        """Get formation channel and add to df and df_online."""
        
        # loop through each binary
        unique_binary_index = np.unique(self.df.index)
        for index in unique_binary_index:

            # get event column and information from interpolated classes
            df_binary = self.df.loc[index,['event']].dropna()
            df_binary_online = self.df_oneline.loc[index,['interp_class_HMS_HMS','interp_class_CO_HMS_RLO', 'interp_class_CO_HeMS']].dropna()
            event_array = df_binary['event'].values.tolist()
        
            # make interpolated class information consistent with event column
            HMS_HMS_event_dict = {'stable_MT':'oRLO1', 'no_MT':'None', 'unstable_MT':'oCE1/oDoubleCE1'}
            event_HMS_HMS = HMS_HMS_event_dict[df_binary_online['interp_class_HMS_HMS']]
            
            # for now, only append information for RLO1; unstable_MT information already exists
            if event_HMS_HMS == 'oRLO1':
                event_array.insert(1, event_HMS_HMS)
                formation_channel = "_".join(event_array)
            else:
                formation_channel = "_".join(event_array)
                
            # TODO: drop the envent CO_contact
            # TODO: once we trust the redirection to the detached step
            #       drop also the redirect event
                
            self.df_oneline.loc[index,'channel'] = formation_channel

    def save_intrinsic_pop(self, path='./intrinsic_population.h5'):
        """Save intrinsic population.

        Parameters
        ----------
        path : str
            Path to dataset.

        """
        if self.df_intrinsic is None:
            raise ValueError('Nothing to save!')
        else:
            self.df_intrinsic.to_hdf(path, key='history')
            if self.verbose:
                print('Intrinsic population successfully saved!')

    def load_intrinsic_pop(self, path):
        """Load intrinsic population.

        Parameters
        ----------
        path : str
            Path to dataset.

        """
        if self.df_intrinsic is None:
            self.df_intrinsic = pd.read_hdf(path, key='history')
            if self.verbose:
                print('Intrinsic population successfully loaded!')
        else:
            raise ValueError('You already have an intrinsic population stored in memory!')

    def save_detectable_pop(self, path='./detectable_population.h5'):
        """Save detectable population.

        Parameters
        ----------
        path : str
            Path to dataset.

        """
        if self.df_detectable is None:
            raise ValueError('Nothing to save!')
        else:
            self.df_detectable.to_hdf(path, key='history')
            if self.verbose:
                print('Detectable population successfully saved!')

    def load_detectable_pop(self, path):
        """Load detectable population.

        Parameters
        ----------
        path : str
            Path to dataset.

        """
        if self.df_detectable is None:
            self.df_detectable = pd.read_hdf(path, key='history')
            if self.verbose:
                print('Detectable population successfully loaded!')
        else:
            raise ValueError('You already have an detectable population stored in memory!')

    def plot_merger_efficiency(self, **kwargs):
        """Plot merger rate efficinty."""
        if self.met_merger_efficiency is None or self.merger_efficiency is None:
            raise ValueError('First you need to compute the merger efficinty!')
        plot_dco.plot_merger_efficiency(self.met_merger_efficiency, self.merger_efficiency, **kwargs)

    def plot_merger_rate_density(self, **kwargs):
        """Plot merger rate density."""
        if self.z_rate_density is None or self.rate_density is None:
            raise ValueError('First you need to compute the merger rate density!')
        plot_dco.plot_merger_rate_density(self.z_rate_density, self.rate_density, **kwargs)

    def plot_hist_dco_properties(self, var, intrinsic=False, detectable=False, **kwargs):
        """Plot histogram of intrinsic/detectable properites.

        Parameters
        ----------
        var : str
            Property to plot stored in intrinsic/detectable dataframe.
        intrinsic : bool
            `True` if you want to deplay the intrisc population.
        detectable : bool
            `True` if you want to deplay the detectable population.
        **kwargs : dict
            ploting arguments

        """
        if self.z_rate_density is None or self.rate_density is None:
            raise ValueError('First you need to compute the merger rate density!')
        if intrinsic:
            intrinsic = self.df_intrinsic
        if detectable:
            detectable = self.df_detectable
        plot_dco.plot_hist_dco_properties(var, df_intrinsic=intrinsic, df_detectable=detectable, **kwargs)<|MERGE_RESOLUTION|>--- conflicted
+++ resolved
@@ -321,19 +321,16 @@
             into the synthetic population.
 
         """
-<<<<<<< HEAD
         # compute GRB properties boolean
         compute_GRB_properties = (self.MODEL is not None and 
                                   "compute_GRB_properties" in self.MODEL and 
                                   self.MODEL["compute_GRB_properties"])
-=======
+
         # add channel column to oneline dataframe
         if formation_channels:
             if self.verbose:
                 print('Computing formation channels...')
             self.get_formation_channels()
-            
->>>>>>> e8982f70
 
         # to avoid the user making mistake automatically check the inverse of
         # the stellar states, since the df is already parsed this will not
@@ -355,13 +352,10 @@
         if self.df_oneline is not None:
             # TODO: add kicks as well by default?
             save_cols = ['S1_spin_orbit_tilt', 'S2_spin_orbit_tilt']
-<<<<<<< HEAD
             if compute_GRB_properties:
                 save_cols += ['S1_m_disk_radiated', 'S2_m_disk_radiated']
-=======
             if formation_channels:
                 save_cols.append('channel')
->>>>>>> e8982f70
             if oneline_cols is not None:
                 for c in oneline_cols:
                     if c not in save_cols:
@@ -545,13 +539,10 @@
                      'S1_mass','S2_mass','S1_spin','S2_spin',
                      'orbital_period','eccentricity', 'q', 'm_tot',
                      'm_chirp', 'chi_eff']
-<<<<<<< HEAD
         if compute_GRB_properties:
             save_cols += GRB_PROPERTIES
-=======
         if "channel" in self.rates.df:
             save_cols.append('channel')
->>>>>>> e8982f70
         if export_cols is not None:
             for c in export_cols:
                 if c not in save_cols:
