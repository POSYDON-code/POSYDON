--- conflicted
+++ resolved
@@ -7,11 +7,7 @@
     "Simone Bavera <Simone.Bavera@unige.ch>",
     "Kyle Akira Rocha <kylerocha2024@u.northwestern.edu>",
     "Monica Gallegos-Garcia <monicagallegosgarcia2024@u.northwestern.edu>",
-<<<<<<< HEAD
     "Max Briel < max.briel@gmail.com",
-=======
-    "Max Merlijn Briel < max.briel@gmail.com",
->>>>>>> 30810c66
 ]
 
 import warnings
@@ -19,12 +15,9 @@
 import pandas as pd
 from tqdm import tqdm
 import os
-<<<<<<< HEAD
 
 from matplotlib import pyplot as plt
 
-=======
->>>>>>> 30810c66
 from posydon.utils.constants import Zsun
 from posydon.popsyn.io import binarypop_kwargs_from_ini
 from posydon.popsyn.binarypopulation import BinaryPopulation
@@ -1883,13 +1876,7 @@
 
 ##-------------------------------------------------------------------------####    
 
-<<<<<<< HEAD
 class SyntheticPopulation2:
-=======
-
-
-class SyntheticPopulation:
->>>>>>> 30810c66
 
     def __init__(self, path_to_ini, verbose=False, MODEL={}):
         """
@@ -1901,11 +1888,7 @@
             metallicity parameter to evolve more than one population.
         """
         self.synthetic_pop_params = None
-<<<<<<< HEAD
         self.solar_metallicities = None
-=======
-        self.metallicities = None
->>>>>>> 30810c66
         self.binary_populations = None
 
         self.verbose = verbose
@@ -1930,26 +1913,16 @@
             raise ValueError('You did not provide a valid path_to_ini!')
         else:
             self.synthetic_pop_params = binarypop_kwargs_from_ini(path_to_ini)
-<<<<<<< HEAD
             self.solar_metallicities = self.synthetic_pop_params['metallicity']
             if not isinstance( self.solar_metallicities, list):
                 self.solar_metallicities = [self.solar_metallicities]
-=======
-            self.metallicities = self.synthetic_pop_params['metallicity']
-            if not isinstance( self.metallicities, list):
-                self.metallicities = [self.metallicities]
->>>>>>> 30810c66
             self.binary_populations = None
         
     def create_binary_populations(self):
         """Create a list of BinaryPopulation objects."""
         self.binary_populations = []
         ini_kw = self.synthetic_pop_params.copy()
-<<<<<<< HEAD
         for met in self.solar_metallicities[::-1]:
-=======
-        for met in self.metallicities[::-1]:
->>>>>>> 30810c66
             ini_kw['metallicity'] = met
             ini_kw['temp_directory'] = self.create_met_prefix(met) + self.synthetic_pop_params['temp_directory']
             self.binary_populations.append(BinaryPopulation(**ini_kw))
@@ -1981,19 +1954,11 @@
         
         if isinstance(path_to_batches, str):
             path_to_batches = [path_to_batches]
-<<<<<<< HEAD
         # check if path_to_batches is the same length as the number of solar_metallicities
         if len(path_to_batches) != len(self.solar_metallicities):
             raise ValueError('The number of metallicity and batch directories do not match!')
 
         for met, path_to_batch in zip(self.solar_metallicities, path_to_batches):
-=======
-        # check if path_to_batches is the same length as the number of metallicities
-        if len(path_to_batches) != len(self.metallicities):
-            raise ValueError('The number of metallicity and batch directories do not match!')
-
-        for met, path_to_batch in zip(self.metallicities, path_to_batches):
->>>>>>> 30810c66
             met_prefix = self.create_met_prefix(met)
             tmp_files = [os.path.join(path_to_batch, f)     \
                          for f in os.listdir(path_to_batch) \
@@ -2200,14 +2165,11 @@
             # get unique indicies
             sel_met = df_sel_met.index.drop_duplicates()
             
-<<<<<<< HEAD
             if k > 0 and df_sel.shape[0] > 0:
                 shift_index += max(np.unique(df.index)) + 1 
             else:
                 shift_index = 0
             
-=======
->>>>>>> 30810c66
             # store simulated and underlying stellar mass
             df_sel_met['simulated_mass_for_met'] = simulated_mass_for_met
             df_sel_met['underlying_mass_for_met'] = initial_total_underlying_mass(df=simulated_mass_for_met, **self.synthetic_pop_params)[0] # This used to be init_kw
@@ -2320,15 +2282,9 @@
 
         """
         # compute GRB properties boolean
-<<<<<<< HEAD
         compute_GRB_properties = (GRB_properties is not None and 
                                   "compute_GRB_properties" in GRB_properties and 
                                   GRB_properties["compute_GRB_properties"])
-=======
-        compute_GRB_properties = (self.MODEL is not None and
-                                  "compute_GRB_properties" in self.MODEL and
-                                  self.MODEL["compute_GRB_properties"])
->>>>>>> 30810c66
 
         # add channel column to oneline dataframe
         if formation_channels:
@@ -2532,15 +2488,9 @@
 
         """
         # compute GRB properties boolean
-<<<<<<< HEAD
         compute_GRB_properties = (GRB_properties is not None and 
                                   "compute_GRB_properties" in GRB_properties and 
                                   GRB_properties["compute_GRB_properties"])
-=======
-        compute_GRB_properties = (self.MODEL is not None and
-                                  "compute_GRB_properties" in self.MODEL and
-                                  self.MODEL["compute_GRB_properties"])
->>>>>>> 30810c66
 
         # drop all zero weights to save memory
         sel = w_ijk > 0.
@@ -2728,60 +2678,7 @@
         # export the observable DCO population
         # TODO: store p_det
         self.df_dco_observable = self.resample_synthetic_population(index, z_formation, z_merger, w_ijk, export_cols=export_cols)
-<<<<<<< HEAD
     
-=======
-
-    def get_formation_channels(self, mt_history):
-        """Get formation channel and add to df and df_oneline."""
-
-        # loop through each binary
-        unique_binary_index = np.unique(self.df.index)
-        for index in unique_binary_index:
-
-            # get event column and information from interpolated classes
-            df_binary = self.df.loc[index,['event']].dropna()
-            intep_cls = [key for key in self.df_oneline.keys() if 'interp_class' in key]
-            df_binary_online = self.df_oneline.loc[index, intep_cls].dropna()
-            event_array = df_binary['event'].values.tolist()
-
-            # make interpolated class information consistent with event column
-            HMS_HMS_event_dict = {'stable_MT':'oRLO1', 'no_MT':'None', 'unstable_MT':'oCE1/oDoubleCE1'}
-            event_HMS_HMS = HMS_HMS_event_dict[df_binary_online['interp_class_HMS_HMS']]
-
-            # for now, only append information for RLO1; unstable_MT information already exists
-            if event_HMS_HMS == 'oRLO1':
-                event_array.insert(1, event_HMS_HMS)
-                formation_channel = "_".join(event_array)
-            else:
-                formation_channel = "_".join(event_array)
-
-            # TODO: drop the envent CO_contact
-            # TODO: once we trust the redirection to the detached step
-            #       drop also the redirect event
-
-            # TODO: for debugging purposes we keep the full channel
-            self.df_oneline.loc[index,'channel_debug'] = formation_channel
-            # clean the redirect and CO_contact events
-            formation_channel = formation_channel.replace('_redirect', '')
-            formation_channel = formation_channel.replace('_CO_contact', '')
-            self.df_oneline.loc[index,'channel'] = formation_channel
-
-        if mt_history and 'mt_history_HMS_HMS' not in self.df_oneline:
-            raise ValueError('mt_history_HMS_HMS not saved in the oneline dataframe!')
-        else:
-            # split oRLO1 into oRLO1, oRLO1-contact and oRLO1-reverse
-            sel = ((self.df_oneline['mt_history_HMS_HMS'] == 'Stable contact phase') &
-                    self.df_oneline['channel'].str.contains('oRLO1'))
-            self.df_oneline.loc[sel, 'channel'] = self.df_oneline.loc[sel, 'channel'].apply(lambda x: x.replace('oRLO1', 'oRLO1-contact'))
-            sel = ((self.df_oneline['mt_history_HMS_HMS'] == 'Stable reverse mass-transfer phase') &
-                    self.df_oneline['channel'].str.contains('oRLO1'))
-            self.df_oneline.loc[sel, 'channel'] = self.df_oneline.loc[sel, 'channel'].apply(lambda x: x.replace('oRLO1', 'oRLO1-reverse'))
-
-            # TODO: do the above split for unstable MT as well
-
-
->>>>>>> 30810c66
     def save_intrinsic_pop(self, path='./intrinsic_population_type.h5', pop='DCO'):
         """Save intrinsic population.
 
