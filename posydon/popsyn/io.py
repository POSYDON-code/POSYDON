--- conflicted
+++ resolved
@@ -146,16 +146,13 @@
     'f_fb': 'float64',
     'spin_orbit_tilt_first_SN': 'float64',
     'spin_orbit_tilt_second_SN': 'float64',
-<<<<<<< HEAD
-    'h1_mass_ej': 'float64',
-    'he4_mass_ej': 'float64',
-    'o16_mass_ej': 'float64',
-=======
     'M4': 'float64',
     'mu4': 'float64',
     'avg_c_in_c_core_at_He_depletion' : 'float64',
     'co_core_mass_at_He_depletion' : 'float64',
->>>>>>> eab825c5
+    'h1_mass_ej': 'float64',
+    'he4_mass_ej': 'float64',
+    'o16_mass_ej': 'float64',
 }
 
 
