--- conflicted
+++ resolved
@@ -352,12 +352,8 @@
 
     # Generate secondary masses
     if secondary_mass_scheme == 'flat_mass_ratio':
-<<<<<<< HEAD
         mass_ratio_min = np.max([secondary_mass_min / primary_masses,np.ones(len(primary_masses))*0.1], axis=0)
-=======
-        mass_ratio_min = np.max([secondary_mass_min / primary_masses,
-                                 np.ones(len(primary_masses))*0.05], axis=0)
->>>>>>> 91b8bcd7
+
         mass_ratio_max = np.min([secondary_mass_max / primary_masses,
                                  np.ones(len(primary_masses))], axis=0)
         secondary_masses = (
