"""Generate the initial parameters for a binary population."""


__authors__ = [
    "Devina Misra <devina.misra@unige.ch>",
    "Jeffrey Andrews <jeffrey.andrews@northwestern.edu>",
    "Kyle Akira Rocha <kylerocha2024@u.northwestern.edu>",
    "Konstantinos Kovlakas <Konstantinos.Kovlakas@unige.ch>",
    "Simone Bavera <Simone.Bavera@unige.ch>",
    "Emmanouil Zapartas <ezapartas@gmail.com>",
    "Scott Coughlin <scottcoughlin2014@u.northwestern.edu>",
    "Matthias Kruckow <Matthias.Kruckow@unige.ch>",
]


import numpy as np
from scipy.stats import truncnorm

from posydon.popsyn.Moes_distributions import Moe_17_PsandQs
from posydon.utils.common_functions import rejection_sampler

_gen_Moe_17_PsandQs = None


def generate_independent_samples(orbital_scheme='period', **kwargs):
    """Randomly generate a population of binaries at ZAMS.

    Parameters
    ----------
    orbital_scheme : str (default: 'period')
        The scheme to use to get either orbital periods or separations
    **kwargs : dictionary
        kwargs from BinaryPopulation class

    Returns
    -------
    orbital_scheme_set : ndarray of floats
        Randomly drawn orbital separations/periods depending on the scheme
    eccentricity_set : ndarray of floats
        Randomly drawn eccentricities
    m1_set : ndarray of floats
        Randomly drawn primary masses
    m2_set : ndarray of floats
        Randomly drawn secondary masses

    """
    global _gen_Moe_17_PsandQs

    # Generate primary masses
    m1_set = generate_primary_masses(**kwargs)

    if use_Moe_17_PsandQs(orbital_scheme=orbital_scheme, **kwargs):
        # initialize generator for Moe+17-PsandQs
        if _gen_Moe_17_PsandQs is None:
            _gen_Moe_17_PsandQs = Moe_17_PsandQs()
        # use same defaults as generate_primary_masses
        M1_min = kwargs.get("primary_mass_min", 7)
        M1_max = kwargs.get("primary_mass_max", 120)
        # generate samples
        m2_set, orbital_scheme_set, eccentricity_set, metallicity_set\
         = _gen_Moe_17_PsandQs(m1_set, M_min=M1_min, M_max=M1_max,
                               all_binaries=False)
    else:

        # Generate secondary masses
        m2_set = generate_secondary_masses(m1_set, **kwargs)

        if orbital_scheme == 'separation':
            # Generate orbital separations
            orbital_scheme_set = generate_orbital_separations(**kwargs)
        elif orbital_scheme == 'period':
            # Generate orbital periods
            orbital_scheme_set = generate_orbital_periods(m1_set, **kwargs)
        else:
            raise ValueError("Allowed orbital schemes are separation or"
                             " period.")

        # Generate eccentricities
        eccentricity_set = generate_eccentricities(**kwargs)

        # Calculate the binary fraction
        RNG = kwargs.get('RNG', np.random.default_rng())
        binary_fraction = generate_binary_fraction(m1=m1_set, **kwargs)

        # Set values to nan for single stars
        idx = np.where(RNG.uniform(size = len(m1_set)) > binary_fraction)[0]
        orbital_scheme_set[idx] = np.nan
        eccentricity_set[idx] = np.nan
        m2_set[idx] = np.nan

    return orbital_scheme_set, eccentricity_set, m1_set, m2_set


def use_Moe_17_PsandQs(secondary_mass_scheme='', orbital_scheme='',
                       orbital_period_scheme='', eccentricity_scheme='',
                       **kwargs):
    """Check whether Moe & Di Stefano (2017) [1]_ should be used for the
    initial sampling.

    References
    ----------
    .. [1] Moe, M. and Di Stefano, R., “Mind Your Ps and Qs: The Interrelation
        between Period (P) and Mass-ratio (Q) Distributions of Binary Stars”,
        <i>The Astrophysical Journal Supplement Series</i>, vol. 230, no. 2,
        Art. no. 15, IOP, 2017. doi:10.3847/1538-4365/aa6fb6.
    """
    return ((secondary_mass_scheme=='Moe+17-PsandQs')
            or ((orbital_scheme=='period')
                and (orbital_period_scheme=='Moe+17-PsandQs'))
            or (eccentricity_scheme=='Moe+17-PsandQs'))


def generate_orbital_periods(primary_masses,
                             number_of_binaries=1,
                             orbital_period_min=0.35,
                             orbital_period_max=10**3.5,
                             orbital_period_scheme='Sana+12_period_extended',
                             **kwargs):
    """Randomaly generate orbital periods for a sample of binaries."""
    RNG = kwargs.get('RNG', np.random.default_rng())

    # Check inputs

    # Sana H., et al., 2012, Science, 337, 444
    if orbital_period_scheme == 'Sana+12_period_extended':
        # compute periods as if all M1 <= 15Msun (where pi = 0.0)
        orbital_periods_M_lt_15 = 10**RNG.uniform(
            low=np.log10(orbital_period_min),
            high=np.log10(orbital_period_max),
            size=number_of_binaries)

        # compute periods as if all M1 > 15Msun
        def pdf(logp):
            pi = 0.55
            beta = 1 - pi
            A = np.log10(10**0.15)**(-pi)*(np.log10(10**0.15)
                                           - np.log10(orbital_period_min))
            B = 1./beta*(np.log10(orbital_period_max)**beta
                         - np.log10(10**0.15)**beta)
            C = 1./(A + B)
            pdf = np.zeros(len(logp))

            for j, logp_j in enumerate(logp):
                # for logP<=0.15 days, the pdf is uniform
                if np.log10(orbital_period_min) <= logp_j and logp_j < 0.15:
                    pdf[j] = C*0.15**(-pi)

                # original Sana H., et al., 2012, Science, 337, 444
                elif 0.15 <= logp_j and logp_j < np.log10(orbital_period_max):
                    pdf[j] = C*logp_j**(-pi)

                else:
                    pdf[j] = 0.

            return pdf

        orbital_periods_M_gt_15 = 10**(rejection_sampler(
            size=number_of_binaries,
            x_lim=[np.log10(orbital_period_min), np.log10(orbital_period_max)],
            pdf=pdf))

        orbital_periods = np.where(primary_masses <= 15.0,
                                   orbital_periods_M_lt_15,
                                   orbital_periods_M_gt_15)
        #TODO orbital for primary mass< current limit set orbital period = 1e8
        orbital_periods = np.where(primary_masses <= 4.00,
                                   1e8,
                                   orbital_periods)
        
    else:
        raise ValueError("You must provide an allowed orbital period scheme.")

    return orbital_periods


def generate_orbital_separations(number_of_binaries=1,
                                 orbital_separation_min=5,
                                 orbital_separation_max=1e5,
                                 log_orbital_separation_mean=None,
                                 log_orbital_separation_sigma=None,
                                 orbital_separation_scheme='log_uniform',
                                 **kwargs):
    """Generate random orbital separations.

    Use the scheme defined in this particular instance of BinaryPopulation.

    Parameters
    ----------
    number_of_binaries : int
        Number of binaries that require randomly sampled orbital separations
    orbital_separation_min : float
        Minimum orbital separation in solar radii
    orbital_separation_max : float
        Maximum orbital separation in solar radii
    log_orbital_separation_mean : float
        Mean of the lognormal distribution.
    log_orbital_separation_sigma : float
        Standard deviation of the lorgnormal distribution.
    orbital_separation_scheme : string
        Distribution from which the orbital separations are randomly drawn

    Returns
    -------
    orbital_separations : ndarray of floats
        Randomly drawn orbital separations
    """
    RNG = kwargs.get('RNG', np.random.default_rng())

    orbital_separation_scheme_options = ['log_uniform', 'log_normal']

    # Check inputs
    if orbital_separation_scheme not in orbital_separation_scheme_options:
        raise ValueError("You must provide an allowed "
                         "orbital separation scheme.")

    if orbital_separation_scheme == 'log_uniform':
        orbital_separations = 10**RNG.uniform(
            low=np.log10(orbital_separation_min),
            high=np.log10(orbital_separation_max),
            size=number_of_binaries)

    if orbital_separation_max < orbital_separation_min:
        raise ValueError("`orbital_separation_max` must be "
                         "larger than the orbital_separation_min.")

    elif orbital_separation_scheme == 'log_normal':
        if (log_orbital_separation_mean is None
                or log_orbital_separation_sigma is None):
            raise ValueError(
                "For the `log_normal separation` scheme you must give "
                "`log_orbital_separation_mean`, "
                "`log_orbital_separation_sigma`.")

        # Set limits for truncated normal distribution
        a_low = (np.log10(orbital_separation_min)
                 - log_orbital_separation_mean) / log_orbital_separation_sigma
        a_high = (np.log10(orbital_separation_max)
                  - log_orbital_separation_mean) / log_orbital_separation_sigma

        # generate orbital separations from a truncted normal distribution
        log_orbital_separations = truncnorm.rvs(
            a_low, a_high,
            loc=log_orbital_separation_mean,
            scale=log_orbital_separation_sigma,
            size=number_of_binaries,
            random_state=RNG)
        orbital_separations = 10**log_orbital_separations

    else:
        pass

    return orbital_separations


def generate_eccentricities(number_of_binaries=1,
                            eccentricity_scheme='thermal',
                            **kwargs):
    """Generate random eccentricities.

    Use the scheme defined in this particular instance of BinaryPopulation.

    Parameters
    ----------
    number_of_binaries : int
        Number of binaries that require randomly sampled orbital separations
    eccentricity_scheme : string
        Distribution from which eccentricities are randomly drawn
    **kwargs : dictionary
        kwargs from BinaryPopulation class

    Returns
    -------
    eccentricities : ndarray of floats
        Randomly drawn eccentricities

    """
    RNG = kwargs.get('RNG', np.random.default_rng())

    eccentricity_scheme_options = ['thermal', 'uniform', 'zero']

    if eccentricity_scheme not in eccentricity_scheme_options:
        raise ValueError("You must provide an allowed eccentricity scheme.")

    if eccentricity_scheme == 'thermal':
        eccentricities = np.sqrt(RNG.uniform(size=number_of_binaries))
    elif eccentricity_scheme == 'uniform':
        eccentricities = RNG.uniform(size=number_of_binaries)
    elif eccentricity_scheme == 'zero':
        eccentricities = np.zeros(number_of_binaries)
    else:
        # This should never be reached
        pass

    return eccentricities


def generate_primary_masses(number_of_binaries=1,
                            primary_mass_min=7,
                            primary_mass_max=120,
                            primary_mass_scheme='Salpeter',
                            **kwargs):
    """Generate random primary masses.

    Use the scheme defined in this particular instance of BinaryPopulation.

    Parameters
    ----------
    number_of_binaries : int
        Number of binaries that require randomly sampled orbital separations
    primary_mass_min : float
        Minimum primary mass
    primary_mass_max : float
        Maximum primary mass
    primary_mass_scheme : string
        Distribution from which the primary masses are randomly drawn

    Returns
    -------
    primary_masses : ndarray of floats
        Randomly drawn primary masses

    """
    RNG = kwargs.get('RNG', np.random.default_rng())

    primary_mass_scheme_options = ['Salpeter', 'Kroupa1993', 'Kroupa2001','GPL_IMF']

    if primary_mass_scheme not in primary_mass_scheme_options:
        raise ValueError("You must provide an allowed primary mass scheme.")

    # Salpeter E. E., 1955, ApJ, 121, 161
    if primary_mass_scheme == 'Salpeter':
        alpha = 2.35
        normalization_constant = (1.0-alpha) / (primary_mass_max**(1-alpha)
                                                - primary_mass_min**(1-alpha))
        random_variable = RNG.uniform(size=number_of_binaries)
        primary_masses = (random_variable*(1.0-alpha)/normalization_constant
                          + primary_mass_min**(1.0-alpha))**(1.0/(1.0-alpha))

    # Kroupa P., Tout C. A., Gilmore G., 1993, MNRAS, 262, 545
    elif primary_mass_scheme == 'Kroupa1993':
        alpha = 2.7
        normalization_constant = (1.0-alpha) / (primary_mass_max**(1-alpha)
                                                - primary_mass_min**(1-alpha))
        random_variable = RNG.uniform(size=number_of_binaries)
        primary_masses = (random_variable*(1.0-alpha)/normalization_constant
                          + primary_mass_min**(1.0-alpha))**(1.0/(1.0-alpha))

    # Kroupa P., 2001, MNRAS, 322, 231
    elif primary_mass_scheme == 'Kroupa2001':
        alpha = 2.3
        normalization_constant = (1.0-alpha) / (primary_mass_max**(1-alpha)
                                                - primary_mass_min**(1-alpha))
        random_variable = RNG.uniform(size=number_of_binaries)
        primary_masses = (random_variable*(1.0-alpha)/normalization_constant
                          + primary_mass_min**(1.0-alpha))**(1.0/(1.0-alpha))
    
    #General power-law IMF (GPL_IMF)
    elif primary_mass_scheme == 'GPL_IMF':
        alpha1 = kwargs.get('alpha1',2.35)
        alpha2 = kwargs.get('alpha2',2.35)
        m1 = kwargs.get('m1',primary_mass_min)

        normalization_constant = (1.0/(alpha1 + 1.0) *(m1**(alpha1 + 1.0 ) - primary_mass_min**(alpha1 + 1.0 ) ) 
                            + ((m1**(alpha1-alpha2))/(alpha2 +1.0 )) * (primary_mass_max**(alpha2+1.0 ) - m1**(alpha2 + 1.0 )))**(-1.0)

        random_variable = RNG.uniform(size=number_of_binaries)
        #The lower part of the imf 
        def f1(x):
            return ((alpha1 + 1.0)/normalization_constant * x + primary_mass_min**(alpha1 + 1.0 ) )**(1.0/(1.0+alpha1))
        #The upper part of the imf
        def f2(x):
            return (((alpha2 + 1)/( m1**(alpha1-alpha2)))*((x/normalization_constant) - (m1**(alpha1 +1 ) 
                                - primary_mass_min**(alpha1 +1 ))/(alpha1+ 1)) + m1**(alpha2+1))**(1/(alpha2 +1.0 ))

        x1 = (normalization_constant/(alpha1 +1)* ( m1**(alpha1 +1 ) - primary_mass_min**(alpha1 +1 )))
        
        primary_masses = np.where(random_variable < x1, f1(random_variable), f2(random_variable))

    else:
        pass
    return primary_masses


def generate_secondary_masses(primary_masses,
                              number_of_binaries=1,
                              secondary_mass_min=0.35,
                              secondary_mass_max=120,
                              secondary_mass_scheme='flat_mass_ratio',
                              **kwargs):
    """Generate random secondary masses.

    Use the scheme defined in this particular instance of BinaryPopulation.

    Parameters
    ----------
    primary_masses : ndarray of floats
        Previously drawn primary masses
    number_of_binaries : int
        Number of binaries that require randomly sampled orbital separations
    secondary_mass_min : float
        Minimum secondary mass
    secondary_mass_max : float
        Maximum secondary mass
    secondary_mass_scheme : string
        Distribution from which the secondary masses are randomly drawn

    Returns
    -------
    secondary_masses : ndarray of floats
        Randomly drawn secondary masses

    """
    RNG = kwargs.get('RNG', np.random.default_rng())

    secondary_mass_scheme_options = ['flat_mass_ratio', 'q=1']

    # Input parameter checks
    if secondary_mass_scheme not in secondary_mass_scheme_options:
        raise ValueError("You must provide an allowed secondary mass scheme.")

    if np.min(primary_masses) < secondary_mass_min:
        raise ValueError("`secondary_mass_min` is "
                         "larger than some primary masses")

    # Generate secondary masses
    if secondary_mass_scheme == 'flat_mass_ratio':
        mass_ratio_min = np.max([secondary_mass_min / primary_masses,
                                 np.ones(len(primary_masses))*0.05], axis=0)
        mass_ratio_max = np.min([secondary_mass_max / primary_masses,
                                 np.ones(len(primary_masses))], axis=0)
        secondary_masses = (
            (mass_ratio_max - mass_ratio_min) * RNG.uniform(
                size=number_of_binaries) + mass_ratio_min) * primary_masses

    if secondary_mass_scheme == 'q=1':
        secondary_masses = primary_masses

    return secondary_masses

def generate_binary_fraction(m1=None, binary_fraction_const=1,
                             binary_fraction_scheme='const', **kwargs):
    """
    Getting the binary fraction depending on the scheme. The two possible
    option are a constant binary fraction and a binary fraction based on the
    values given in Moe and Di Stefano (2017).

    Parameters:
    --------------------
    binary scheme: string
        Determines if the value of the binary fraction will be constant or not
    binary fraction const: int
        Gives the value the constant value of the binary if the constant scheme
        is choosen.

    Returns
    ------------------
    binary fraction: int

    """
    binary_fraction_scheme_options = ['const','Moe+17-massdependent','Gotberg']

    if m1 is None:
        raise ValueError("There was not a primary mass provided in the inputs. Unable to return a binary fraction")
    elif not isinstance(m1,np.ndarray):
        m1 = np.asarray(m1)
    binary_fraction = np.zeros_like(m1, dtype=float)
    # Input parameter checks
    if binary_fraction_scheme not in binary_fraction_scheme_options:
        raise ValueError("You must provide an allowed binary fraction scheme.")

    if binary_fraction_scheme == 'const':
        binary_fraction = binary_fraction_const

    elif binary_fraction_scheme == 'Moe+17-massdependent':
        binary_fraction[(m1 > 16)] = 0.94
        binary_fraction[(m1 <= 16) & (m1 > 9)] = 0.84
        binary_fraction[(m1 <= 9) & (m1 > 5)] = 0.76
        binary_fraction[(m1 <= 5) & (m1 > 2)] = 0.59
        binary_fraction[(m1 <= 2)] = 0.4
<<<<<<< HEAD
    elif binary_fraction_scheme == 'Gotberg':
        binary_fraction = 0.09 + 0.63*np.log10(m1)
    else: 
        pass
    return binary_fraction

    
=======

    else:
        pass

    return binary_fraction
>>>>>>> 3f7abf31
<|MERGE_RESOLUTION|>--- conflicted
+++ resolved
@@ -477,18 +477,8 @@
         binary_fraction[(m1 <= 9) & (m1 > 5)] = 0.76
         binary_fraction[(m1 <= 5) & (m1 > 2)] = 0.59
         binary_fraction[(m1 <= 2)] = 0.4
-<<<<<<< HEAD
     elif binary_fraction_scheme == 'Gotberg':
         binary_fraction = 0.09 + 0.63*np.log10(m1)
     else: 
         pass
-    return binary_fraction
-
-    
-=======
-
-    else:
-        pass
-
-    return binary_fraction
->>>>>>> 3f7abf31
+    return binary_fraction