--- conflicted
+++ resolved
@@ -862,15 +862,10 @@
                 if start_at_RLO:
                     kept = keep_after_RLO(binary_history, history1, history2)
                     if kept is None:
-<<<<<<< HEAD
                         ignore.reason = "ignored_no_RLO"
                         warnings.warn("Ignored MESA run because of no RLO"
-=======
-                        ignore_data = True
-                        ignore_reason = "ignored_no_RLO"
                         if self.verbose:
                             self._say("Ignored MESA run because of no RLO"
->>>>>>> 9640107c
                                       " in: {}\n".format(run.path))
                         if not initial_RLO_fix:
                             # TODO: we may want to keep these systems for
