"""Module defining the PSyGrid, the main grid object of POSYDON.

I. CREATING A GRID
------------------
a) One-liner for creating a grid without loading it in memory:

    mygrid = PSyGrid(verbose=True).create("mysimulations/", "mygrids/grid1.h5")

b) Create a grid and keep it for processing:

    mygrid = PSyGrid()
    mygrid.create("MESA_simulations/ZAMS_grid/", "stored_grids/ZAMS_grid.h5")
    print(mygrid)

c) Store only metadata and initial/final values of runs:

    mygrid = PSyGrid().create(in_dir_path, out_file_path, slim=True)

d) Various options (see definition of `create` and `GRIDPROPERTIES` for more):

    mygrid = PSyGrid().create(in_dir_path, out_file_path,
                              overwrite=True,
                              warn="suppress",
                              max_number_of_runs=1000,
                              description="My 1000-run grid.")

    NOTE: you can use a family of HDF5 files in case of file size restrictions.
    For example, using `mygrid.h5.%d` for the path when creating/loading grids,
    implies that split files will be `mygrid.h5.0`, `mygrid.h5.1`, and so on.
    When overwriting the file, all the family is overwritten (effectively, the
    files are emptied to avoid remainder split files from previous operations.)

e) The history/profile data can be downsampled to significantly reduce the size
   of the grid. There are three downsampling procedures: one combining all data
   from histories (binary / star 1 / star 2), and two for each star's profile.
   The parameters of the downsampling of histories and profiles can be set via
   the `GRIDPROPERTIES` dictionary (see below). For example, for history down-
   sampling, you can set a tolerance level (between 0 and 1) which corresponds
   to the maximum interpolation error tolerated with respect to the range of
   the parameters:

   history_DS_error = 0.01.

   Columns to be ignored during the downsampling process are set using the
   `history_DS_exclude` parameter. The corresponding parameters for profile
    downsampling are `profile_DS_error` and `profile_DS_exclude`.

f) The input path can be a list of paths to indicate multiple folders with MESA
   runs. Each of the paths can have wildcard characters to select subfolders or
   even runs. E.g.:
   - ["/grid_part1", "/grid_part2"]
   - "/grid_part*"
   - ["/grid/run1", "/grid/run2*"]

   Note that all provided paths are searched recursively, allowing for hierar-
   chical organizations of the MESA runs. For example, the parent folder could
   look like this:

   part_A/
     run1/
     run2/
   part_B/
     run3/
     run4/
   extra_run1/
   extra_run2/

g) Only one run can be included for a specific set of initial parameters, being
   identified by the folder name (excluding the `_grid_index*` part). E.g.,

   reruns/m1_28_m2_11_initial_z_1.42e-02_initial_period_in_days_2_grid_index_0

   will be preferred over

   main/m1_28_m2_11_initial_z_1.42e-02_initial_period_in_days_2_grid_index_102

   if the PSyGrid is created with the appropriate order of input paths:

       mygrid = PSyGrid(["mygrid/main", "mygrid/reruns"])

   The user is notified through warnings about such substitutions.

h) To include specific columns from MESA data files, set the grid properties of
   the form `*_saved_columns`. For example,

       grid.create("mygrid/", "mygrid.h5",
                   star1_history_saved_columns=["star_mass"])

   By default, the provided columns will be added to the default list. In order
   to select the exact set of columns, provide them in a tuple instead of list.


II. READING DATA FROM A GRID
----------------------------
mygrid = PSyGrid("thegrid.h5")  # opens a stored grid

# Indexing...
t1 = mygrid[0]["binary_history"]["age"]
t3 = mygrid[0].binary_history["age"]

tenth_run = mygrid[10]
if tenth_run["binary_history"] is None:
    print("No binary history in 10th run.")


Use `.close()` method to close the HDF5 file, or delete the grid variable. E.g.

    mygrid.close()

    or

    del mygrid


III. OTHER FUNCTIONS
--------------------
a) Printing / logging summary:
    print(mygrid)

    with open("grid_summary.txt", "w") as f:
        f.write(str(mygrid))

b) In `for` loop (`iter` and `next` are supported too):

    for run in mygrid:
        print(run)

c) Getting the number of runs:

    n_runs = len(psygrid)

d) Checking if run index is defined in grid:

    if (13 in grid):
        print("My good luck lasted for", grid[13].binary_history.age[-1], "yr")

e) Getting list or set of runs (i.e., PSyGridView objects):

    run_lst = list(psygrid)
    run_set = set(psygrid)

f) Printing parameters used during the creation of the grid

    print(psygrid.config)


WARNING: reducing reading times when accessing a PSyGrid
--------------------------------------------------------
When accessing a table in a specific run, e.g.,

    mygrid[0].history1

    or

    for run in mygrid:
        do_something_with(run.history1)

the table is loaded from the HDF5 file temporarily. This means that:

    myrun.history1.star_mass + myrun.history1.star_mass

loads the table two times! To reduce reading times, store all the tables
that are going to be needed more than once in local variables:

    myhistory1 = myrun.history1
    myhistory1.star_mass + myhistory1.star_mass

"""


__authors__ = [
    "Konstantinos Kovlakas <Konstantinos.Kovlakas@unige.ch>",
    "Simone Bavera <Simone.Bavera@unige.ch>",
    "Jeffrey Andrews <jeffrey.andrews@northwestern.edu>",
    "Scott Coughlin <scottcoughlin2014@u.northwestern.edu>",
    "Devina Misra <devina.misra@unige.ch>",
    "Kyle Akira Rocha <kylerocha2024@u.northwestern.edu>",
    "Matthias Kruckow <Matthias.Kruckow@unige.ch>",
]


import os
import glob
import json
import ast
import h5py
import numpy as np
import pandas as pd
import tqdm

from posydon.utils.common_functions import check_state_of_star_history_array
from posydon.grids.io import (GridReader, read_initial_values,
                              initial_values_from_dirname, EEP_FILE_EXTENSIONS)
from posydon.grids.termination_flags import (get_flags_from_MESA_run,
                                             check_state_from_history,
                                             get_flag_from_MESA_output,
                                             infer_interpolation_class,
                                             get_detected_initial_RLO,
                                             get_nearest_known_initial_RLO)
from posydon.utils.configfile import ConfigFile
from posydon.utils.common_functions import (orbital_separation_from_period,
                                            initialize_empty_array,
                                            infer_star_state,
                                            get_i_He_depl)
from posydon.utils.limits_thresholds import (THRESHOLD_CENTRAL_ABUNDANCE,
    THRESHOLD_CENTRAL_ABUNDANCE_LOOSE_C
)
from posydon.utils.gridutils import (read_MESA_data_file, read_EEP_data_file,
                                     add_field, join_lists, fix_He_core)
from posydon.visualization.plot2D import plot2D
from posydon.visualization.plot1D import plot1D
from posydon.grids.downsampling import TrackDownsampler
from posydon.grids.scrubbing import scrub, keep_after_RLO, keep_till_central_abundance_He_C
from posydon.utils.ignorereason import IgnoreReason
from posydon.utils.posydonwarning import (Pwarn, Catch_POSYDON_Warnings)
<<<<<<< HEAD
from posydon.utils.posydonerror import POSYDONError, GridError
=======
>>>>>>> 5af037e0


HDF5_MEMBER_SIZE = 2**31 - 1            # maximum HDF5 file size when splitting
H5_UNICODE_DTYPE = h5py.string_dtype()  # dtype for unicode strings in the HDF5
H5_REC_STR_DTYPE = "S70"    # string dtype when writing record arrays to HDF5

# valid keys in a run in the HDF5 file
VALID_KEYS = ["binary_history", "history1", "history2", "final_profile1",
              "final_profile2", "initial_values", "final_values"]

# Acceptable values for `warn` argument of PSyGrid.create()
WARN_VALUES = ["end", "normal", "suppress"]

# Number of termination flags per run
N_FLAGS = 4
N_FLAGS_SINGLE = 2
TERMINATION_FLAG_COLUMNS = ["termination_flag_{}".format(i+1)
                            for i in range(N_FLAGS)]
TERMINATION_FLAG_COLUMNS_SINGLE = ["termination_flag_1", "termination_flag_3"]


# Default columns to be included from history and profile tables
DEFAULT_BINARY_HISTORY_COLS = [
    "model_number", "age",
    "star_1_mass", "star_2_mass",
    "period_days", "binary_separation",
    "lg_system_mdot_1", "lg_system_mdot_2",
    "lg_wind_mdot_1", "lg_wind_mdot_2",
    "lg_mstar_dot_1", "lg_mstar_dot_2",
    "lg_mtransfer_rate", "xfer_fraction",
    "rl_relative_overflow_1", "rl_relative_overflow_2",
    "trap_radius", "acc_radius",
    "t_sync_rad_1", "t_sync_conv_1", "t_sync_rad_2", "t_sync_conv_2"
]

DEFAULT_STAR_HISTORY_COLS = [
    "he_core_mass", "c_core_mass", "o_core_mass",
    "he_core_radius", "c_core_radius", "o_core_radius",
    "center_h1", "center_he4", "center_c12", "center_n14", "center_o16",
    "surface_h1", "surface_he4", "surface_c12", "surface_n14", "surface_o16",
    "c12_c12", "center_gamma", "avg_c_in_c_core",
    "surf_avg_omega", "surf_avg_omega_div_omega_crit",
    "log_LH", "log_LHe", "log_LZ", "log_Lnuc", "log_Teff", "log_L", "log_R",
    "log_center_T", "log_center_Rho",
    "total_moment_of_inertia", "spin_parameter", "log_total_angular_momentum",
    "conv_env_top_mass", "conv_env_bot_mass",
    "conv_env_top_radius", "conv_env_bot_radius",
    "conv_env_turnover_time_g", "conv_env_turnover_time_l_b",
    "conv_env_turnover_time_l_t", "envelope_binding_energy",
    "mass_conv_reg_fortides", "thickness_conv_reg_fortides",
    "radius_conv_reg_fortides",
    "lambda_CE_1cent", "lambda_CE_10cent", "lambda_CE_30cent",
    "co_core_mass", "co_core_radius", "lambda_CE_pure_He_star_10cent",
    "log_L_div_Ledd", "total_mass_h1", "total_mass_he4"
]

DEFAULT_SINGLE_HISTORY_COLS = (["model_number", "star_age", "star_mass"]
                               + DEFAULT_STAR_HISTORY_COLS)

DEFAULT_EEP_HISTORY_COLS = ["star_age", "star_mass"]+DEFAULT_STAR_HISTORY_COLS

DEFAULT_PROFILE_COLS = [
    "radius",
    "mass",
    "logRho",
    "omega",
    "energy",
    "x_mass_fraction_H",
    "y_mass_fraction_He",
    "z_mass_fraction_metals",
    "neutral_fraction_H",
    "neutral_fraction_He",
    "avg_charge_He",
]

EXTRA_STAR_COLS_AT_HE_DEPLETION = [
    "avg_c_in_c_core", "co_core_mass"
]

# Default columns to exclude from computing history/profile downsampling
DEFAULT_HISTORY_DS_EXCLUDE = [
    "model_number",     # not physical
    "age",              # this is the independent variable in binary grids
    "star_age"          # this is the independent variable in single grids
]

DEFAULT_PROFILE_DS_EXCLUDE = [
    "mass",             # this is the independent variable in binary grids
    "star_mass",        # this is the independent variable in single grids
]

# to gain extra compression exclude the follwoing columns
# we support two versions:
# - SMALL: DS_err = 0.01 and exclude COLS+['surface_he4', 'surface_h1']
# - LITE: DS_err = 0.1 and exclude COLS
EXTRA_COLS_DS_EXCLUDE = [
    'acc_radius', 'age', 'avg_charge_He', 'c12_c12', 'c_core_radius',
    'center_c12', 'center_gamma', 'center_n14', 'center_o16', 'co_core_radius',
    'conv_env_bot_mass', 'conv_env_bot_radius', 'conv_env_top_mass',
    'conv_env_top_radius', 'conv_env_turnover_time_g',
    'conv_env_turnover_time_l_b', 'conv_env_turnover_time_l_t', 'energy',
    'envelope_binding_energy', 'he_core_radius', 'lambda_CE_10cent',
    'lambda_CE_1cent', 'lambda_CE_30cent', 'lambda_CE_pure_He_star_10cent',
    'lg_mstar_dot_1', 'lg_mstar_dot_2', 'lg_wind_mdot_1', 'lg_wind_mdot_2',
    'log_LH', 'log_LHe', 'log_LZ', 'log_Lnuc', 'mass',
    'mass_conv_reg_fortides', 'model_number', 'neutral_fraction_H',
    'neutral_fraction_He', 'o_core_radius', 'radius_conv_reg_fortides',
    'rl_relative_overflow_1', 'rl_relative_overflow_2', 'spin_parameter',
    'star_age', 'star_mass', 'surf_avg_omega', 'surf_avg_omega_div_omega_crit',
    'surface_c12', 'surface_h1', 'surface_he4', 'surface_n14', 'surface_o16',
    't_sync_conv_1', 't_sync_conv_2', 't_sync_rad_1', 't_sync_rad_2',
    'thickness_conv_reg_fortides', 'trap_radius', 'x_mass_fraction_H',
    'xfer_fraction', 'y_mass_fraction_He', 'z_mass_fraction_metals',
    'log_L_div_Ledd', 'total_mass_h1', 'total_mass_he4'
]


# Properties defining the PSyGrid creation. They're saved as metadata.
GRIDPROPERTIES = {
    # file loading parameters
    "description": "",                      # description text
    "max_number_of_runs": None,
    "format": "hdf5",
    "compression": "gzip9",
    # history downsampling parameters
    "history_DS_error": None,
    "history_DS_exclude": DEFAULT_HISTORY_DS_EXCLUDE,
    # profile downsampling parameters
    "profile_DS_error": None,
    "profile_DS_interval": None,
    "profile_DS_exclude": DEFAULT_PROFILE_DS_EXCLUDE,
    # columns to pass to the PSyGrid
    "star1_history_saved_columns": "minimum",
    "star2_history_saved_columns": "minimum",
    "binary_history_saved_columns": "minimum",
    "star1_profile_saved_columns": "minimum",
    "star2_profile_saved_columns": "minimum",
    # Initial/Final value arrays
    "initial_value_columns": None,
    "final_value_columns": None,
    # grid-specific arguments
    "start_at_RLO": False,
    "stop_before_carbon_depletion": False,
    "binary": True,
    "eep": None,    # path to EEP files
    "initial_RLO_fix": False,
    "He_core_fix": True,
    "accept_missing_profile": False,
}


class PSyGrid:
    """Class handling a grid of MESA runs encoded in HDF5 format."""

    def __init__(self, filepath=None, verbose=False):
        """Initialize the PSyGrid, and if `filename` is provided, open it.

        Parameters
        ----------
        verbose : bool (default: False)
            If `True`, the objects reports by printing to standard output.
        path : str or None (default: None)
            If not None, it is the path of the HDF5 file to be loaded.

        """
        self._reset()    # initialize all except for `filepath` and `verbose`
        self.filepath = filepath
        self.verbose = verbose
        if self.filepath is not None:
            self.load(self.filepath)

    def _reset(self):
        """(Re)set attributes to defaults, except `filename` and `verbose`."""
        self.close()
        self.hdf5 = None                    # h5py File handle if file is open
        self.MESA_dirs = []
        self.initial_values = None
        self.final_values = None
        self.config = ConfigFile()
        self._make_compression_args()
        self.n_runs = 0
        self.eeps = None

    def _make_compression_args(self):
        """Convert compression information from the config."""
        if "compression" not in self.config:
            self.compression_args = {}
            return

        compression = self.config["compression"]
        compression = "" if compression is None else compression.lower()
        if compression == "":
            compression_args = {}
        elif compression == "lzf":
            compression_args = {"compression": "lzf"}
        elif compression.startswith("gzip"):
            if compression == "gzip":
                compression_args = {"compression": "gzip"}
            else:
                if len(compression) > 5 or not compression[4].isdigit():
                    raise ValueError("GZIP compression level must be 0-9.")
                compression_level = int(compression[4])
                compression_args = {"compression": "gzip",
                                    "compression_opts": compression_level}
        else:
            raise ValueError("Unknown compression `{}`.".format(compression))
        self.compression_args = compression_args

    def _discover_eeps(self, path):
        """Search for EEP files and remember found ones.

        Parameters
        ----------
        path : str
            It is the path of the base directory to start the search for EEP
            files.

        """
        self.eeps = {}
        for extension in EEP_FILE_EXTENSIONS:
            searchfor = os.path.join(path, "*" + extension)
            for filename in glob.glob(searchfor):
                # note that this is consistent with additional `.gz` extension
                identifier = os.path.basename(filename.split(extension)[-2])
                assert identifier not in self.eeps
                self.eeps[identifier] = filename
        if len(self.eeps) == 0:
            self.eeps = None

    def _say(self, something):
        """Print text if verbose is True.

        Parameters
        ----------
        something : str
            The printed text.

        """
        if self.verbose:
            print(something, flush=True)

    def generate_config(self, **grid_kwargs):
        """Store the grid's configuration in a ConfigFile object.

        Parameters
        ----------
        **grid_kwargs : dict
            Keyword arguments to overwrite default GRIDPROPERTIES.

        """
        self.config = ConfigFile()

        for key in grid_kwargs:
            if key not in GRIDPROPERTIES:
                raise KeyError("`{}` is not a valid parameter name.".
                               format(key))

        new_dict = {}
        for varname in GRIDPROPERTIES:
            default_value = GRIDPROPERTIES[varname]
            new_dict[varname] = grid_kwargs.get(varname, default_value)

        self.config.update(new_dict)
        self._make_compression_args()

    def create(self, MESA_grid_path, psygrid_path=None, overwrite=False,
               slim=False, warn="end", fmt="posydon", **grid_kwargs):
        """Create a new PSyGrid object from a MESA grid and save it on disk.

        Parameters
        ----------
        MESA_grid_path : str
            The path of the top directory where the input grid is located.
        psygrid_path : str or None (default: None)
            The path of the HDF5 file to be created (or overwritten). If not
            provided, it is assumed that it was defined during initialization.
        overwrite : bool (default: False)
            Whether to overwrite the HDF5 file if it already exists.
        slim : bool (default: False)
            If `True`, only the metadata and initial/final values are stored.
        warn : str (default: 'end')
            How warnings are handled. If "normal", then warnings are shown when
            they occur. If "end", they are collected and shown at the end. If
            "suppress", then warnings are not shown at all.
        fmt : str (default: 'posydon')
            Format specifier. Linked to data-types, filename conventions, etc.
            passed to GridReader
        **grid_kwargs : dict
            Configuration of the new grid, passed as additional arguments.

        """
        self._reset()

        if warn not in WARN_VALUES:
            raise ValueError("`warn` must be in: {}".format(WARN_VALUES))

        if psygrid_path is not None:
            self.filepath = psygrid_path

        if self.filepath is None:
            raise ValueError("The path of the HDF5 file was not defined.")

        # Create the output directory if it doesn't exist
        dirpath = os.path.dirname(self.filepath)
        if dirpath != "":
            os.makedirs(dirpath, exist_ok=True)

        # Create the configuration object from the keyword arguments
        self.generate_config(**grid_kwargs)

        # Create the PSyGrid HDF5 file. Handle warnings according to `warn`.

        # if already exists, am I allowed to overwrite?
        if not overwrite and os.path.exists(self.filepath):
            raise FileExistsError("File {} already exists.".format(
                                  self.filepath))

        # open the HDF5 file and transcribe the grid
        driver_args = {} if "%d" not in self.filepath else {
            "driver": "family", "memb_size": HDF5_MEMBER_SIZE}

        with h5py.File(self.filepath, "w", **driver_args) as hdf5:
            if warn == "normal":
                self._create_psygrid(MESA_grid_path,
                                     hdf5=hdf5, slim=slim, fmt=fmt)
            else:
                with Catch_POSYDON_Warnings(record=True) as caught_warnings:
                    self._create_psygrid(MESA_grid_path,
                                         hdf5=hdf5, slim=slim, fmt=fmt)
                    if warn == "suppress":
                        caught_warnings.reset_cache()
                    else:
                        # for consistency
                        assert warn == "end"
<<<<<<< HEAD
=======
                    
>>>>>>> 5af037e0

        self.load()

    def _create_psygrid(self, MESA_path, hdf5, slim=False, fmt="posydon"):
        """Generate a PSyGrid instance from a path to MESA data.

        Parameters
        ----------
        MESA_path : str
            The path of the directory with the MESA runs.
        hdf5 : h5py.File object
            Object containing an open hdf5 file.
        slim : bool (default: False)
            Whether to include runs' history/profile data in the HDF5 file.
        fmt : str (default: 'posydon')
            Format specifier. Linked to data-types, filename conventions, etc.
            passed to GridReader

        """
        outpath = self.filepath
        assert outpath is not None  # for consistency - expected to be defined

        binary_grid = self.config["binary"]
        initial_RLO_fix = self.config["initial_RLO_fix"]
        start_at_RLO = self.config["start_at_RLO"]
        stop_before_carbon_depletion = self.config["stop_before_carbon_depletion"]
        eep = self.config["eep"]

        if eep is not None:
            if binary_grid:
                Pwarn("Selected EEPs, switching to single-star grid.",
                      "ReplaceValueWarning")
<<<<<<< HEAD
                self.config["binary"] = False
                binary_grid = False
=======
                self.config["binary"] = True
                binary_grid = True
>>>>>>> 5af037e0
            self._discover_eeps(eep)

        # prepare for loss-less compression
        compression_args = self.compression_args

        self._say("Reading input directory structure...")
        grid = GridReader(MESA_path, fmt=fmt, binary=binary_grid,
                          verbose=self.verbose)

        # Determine expected number of runs (may not be as many in the end)
        N_runs = len(grid.runs)
        if not self.config['max_number_of_runs'] is None: # pragma: no cover
            N_runs = min(N_runs, self.config['max_number_of_runs'])

        # Decide on the columns to be included
        def decide_columns(key_in_config, defaults):
            """Get columns to be saved or `None` if setting is 'all')."""
            inconfig = self.config[key_in_config]
            if inconfig == "all":
                return None
            if inconfig == "minimum":
                return defaults
            if np.iterable(inconfig):
                if isinstance(inconfig, tuple):
                    return list(inconfig)
                return join_lists(defaults, inconfig)
            raise ValueError("{} setting not recognized.".format(key_in_config))

        if binary_grid:
            H1_DEFAULTS = DEFAULT_STAR_HISTORY_COLS
        else:
            if self.eeps is None:
                H1_DEFAULTS = DEFAULT_SINGLE_HISTORY_COLS
            else:
                H1_DEFAULTS = DEFAULT_EEP_HISTORY_COLS

        BH_columns = decide_columns("binary_history_saved_columns",
                                    DEFAULT_BINARY_HISTORY_COLS)
        H1_columns = decide_columns("star1_history_saved_columns",
                                    H1_DEFAULTS)
        H2_columns = decide_columns("star2_history_saved_columns",
                                    DEFAULT_STAR_HISTORY_COLS)
        P1_columns = decide_columns("star1_profile_saved_columns",
                                    DEFAULT_PROFILE_COLS)
        P2_columns = decide_columns("star2_profile_saved_columns",
                                    DEFAULT_PROFILE_COLS)

        self._say("Infering column names in history tables...")
        all_history_columns = grid.infer_history_columns(
            BH_columns, H1_columns, H2_columns)
        if len(all_history_columns) == 0:
            raise FileNotFoundError("PSyGrid object cannot be created: "
                                    "No history data in all runs.")

        self._say("Preparing initial/final_values arrays.")
        initial_value_columns = all_history_columns.copy()
        termination_flag_columns = (TERMINATION_FLAG_COLUMNS
                                    if binary_grid else
                                    TERMINATION_FLAG_COLUMNS_SINGLE)
        dtype_initial_values = (
            [(col, 'f8') for col in initial_value_columns]
            + [(col, 'f8') for col in ["X", "Y", "Z"]]
        )
        # get extra columns at He depletion for final values
        extra_final_values_cols = []
        for starID in ["S1_", "S2_"]:
            for col in all_history_columns:
                if starID in col:
                    for extra_col in EXTRA_STAR_COLS_AT_HE_DEPLETION:
                        colname = starID + extra_col + "_at_He_depletion"
                        extra_final_values_cols.append((colname, 'f8'))
                    break
        dtype_final_values = (
            [(col, 'f8') for col in all_history_columns]
            + [(col, H5_UNICODE_DTYPE) for col in termination_flag_columns]
            + ([("interpolation_class", H5_UNICODE_DTYPE)]
               if binary_grid else [])
            + extra_final_values_cols
        )
        self.initial_values = initialize_empty_array(
            np.empty(N_runs, dtype=dtype_initial_values))
        self.final_values = initialize_empty_array(
            np.empty(N_runs, dtype=dtype_final_values))

        # in case lists were used, get a proper `dtype` object
        dtype_initial_values = self.initial_values.dtype
        dtype_final_values = self.final_values.dtype

        self._say('Loading MESA data...')

        #this int array will store the run_index of the i-th run and will be
        # -1 if the run is not included.
        run_included_at = np.full(N_runs, -1, dtype=int)
        run_index = 0
        for i in tqdm.tqdm(range(N_runs)):
            # Select the ith run
            run = grid.runs[i]
            ignore = IgnoreReason()
            newTF1 = ''
            self._say('Processing {}'.format(run.path))

            # Restrict number of runs if limit is set inside config
            if self.config['max_number_of_runs'] is not None: # pragma: no cover
                if run_index == self.config['max_number_of_runs']:
                    self._say("Maximum number of runs reached.")
                    break

            binary_history = read_MESA_data_file(run.binary_history_path,
                                                 BH_columns)
            # if no binary history, ignore this run
            if binary_grid and binary_history is None:
                ignore.reason = "ignored_no_binary_history"
                Pwarn("Ignored MESA run because of missing binary history in:"
                      " {}\n".format(run.path), "MissingFilesWarning")
                if not initial_RLO_fix:
                    continue

            if ignore:
                history1 = None
            elif self.eeps is None:
                history1 = read_MESA_data_file(run.history1_path, H1_columns)
            else:
                try:
                    eep_path = self.eeps[os.path.basename(run.path)]
                except KeyError:
                    Pwarn("No matching EEP file for `" + run.path +\
                          "`. Ignoring run.", "MissingFilesWarning")
                    continue
                history1 = read_EEP_data_file(eep_path, H1_columns)
            if self.config["He_core_fix"]:
                history1 = fix_He_core(history1)

            if not binary_grid and history1 is None:
                Pwarn("Ignored MESA run because of missing history in:"
                      " {}\n".format(run.path), "MissingFilesWarning")
                ignore.reason = "ignored_no_history1"
                continue

            if ignore:
                history2 = None
            else:
                history2 = read_MESA_data_file(run.history2_path, H2_columns)
            if self.config["He_core_fix"]:
                history2 = fix_He_core(history2)

            # get values at He depletion and add them to the final values
            for starID in ["S1_", "S2_"]:
                if starID == "S1_":
                    h = history1
                elif starID == "S2_":
                    h = history2
<<<<<<< HEAD
                else: # pragma: no cover
=======
                else:
>>>>>>> 5af037e0
                    h = None
                i_He_depl = -1
                for col in EXTRA_STAR_COLS_AT_HE_DEPLETION:
                    fvcol = starID + col + "_at_He_depletion"
                    if fvcol in dtype_final_values.names:
                        if ((i_He_depl==-1) and (h is not None)):
                            i_He_depl = get_i_He_depl(h)
                        if ((h is not None) and (col in h.dtype.names) and
                            (i_He_depl>=0)):
                            self.final_values[i][fvcol] = h[col][i_He_depl]
                        else:
                            self.final_values[i][fvcol] = np.nan

            # scrub histories (unless EEPs are selected or run is ignored)
            if not ignore and self.eeps is None:
                # read the model numbers and ages from the histories
                colname = "model_number"
                if history1 is not None:
<<<<<<< HEAD
                    if ((H1_columns is not None) and (colname in H1_columns)):
=======
                    if colname in H1_columns:
>>>>>>> 5af037e0
                        history1_mod = np.int_(history1[colname].copy())
                    else:
                        history1_mod = read_MESA_data_file(run.history1_path,
                                                           [colname])
                        if history1_mod is not None:
                            history1_mod = np.int_(history1_mod[colname])
                    if history1_mod is not None:
                        len_diff = len(history1)-len(history1_mod)
<<<<<<< HEAD
                        if len_diff<0:
                            #shorten history1_mod
                            history1_mod = history1_mod[:len_diff]
                            Pwarn("Reduce mod in {}\n".format(run.history1_path),
                                  "ReplaceValueWarning")
                        elif len_diff>0:
                            #extend history1_mod
=======
                        if len_diff<0: #shorten history1_mod
                            history1_mod = history1_mod[:len_diff]
                            Pwarn("Reduce mod in {}\n".format(run.history1_path),
                                  "ReplaceValueWarning")
                        elif len_diff>0: #entend history1_mod
>>>>>>> 5af037e0
                            add_mod = np.full(len_diff,history1_mod[-1])
                            history1_mod = np.concatenate((history1_mod, add_mod))
                            Pwarn("Expand mod in {}\n".format(run.history1_path),
                                  "ReplaceValueWarning")
                    else:
                        ignore.reason = "corrupted_history1"
<<<<<<< HEAD
                    if ((H1_columns is not None) and
                        ("star_age" in H1_columns)):
=======
                    if "star_age" in H1_columns:
>>>>>>> 5af037e0
                        history1_age = history1["star_age"].copy()
                    else:
                        history1_age = read_MESA_data_file(run.history1_path,
                                                           ["star_age"])
                        if history1_age is not None:
                            history1_age = history1_age["star_age"]
                    if history1_age is not None:
                        len_diff = len(history1)-len(history1_age)
<<<<<<< HEAD
                        if len_diff<0:
                            #shorten history1_age
                            history1_age = history1_age[:len_diff]
                            Pwarn("Reduce age in {}\n".format(run.history1_path),
                                  "ReplaceValueWarning")
                        elif len_diff>0:
                            #extend history1_age
=======
                        if len_diff<0: #shorten history1_age
                            history1_age = history1_age[:len_diff]
                            Pwarn("Reduce age in {}\n".format(run.history1_path),
                                  "ReplaceValueWarning")
                        elif len_diff>0: #entend history1_age
>>>>>>> 5af037e0
                            add_age = np.full(len_diff,history1_age[-1])
                            history1_age = np.concatenate((history1_age, add_age))
                            Pwarn("Expand age in {}\n".format(run.history1_path),
                                  "ReplaceValueWarning")
                    else:
                        ignore.reason = "corrupted_history1"
                else:
                    history1_mod = None
                    history1_age = None

                if history2 is not None:
<<<<<<< HEAD
                    if ((H2_columns is not None) and (colname in H2_columns)):
=======
                    if colname in H2_columns:
>>>>>>> 5af037e0
                        history2_mod = np.int_(history2[colname].copy())
                    else:
                        history2_mod = read_MESA_data_file(run.history2_path,
                                                           [colname])
                        if history2_mod is not None:
                            history2_mod = np.int_(history2_mod[colname])
                    if history2_mod is not None:
                        len_diff = len(history2)-len(history2_mod)
<<<<<<< HEAD
                        if len_diff<0:
                            #shorten history2_mod
                            history2_mod = history2_mod[:len_diff]
                            Pwarn("Reduce mod in {}\n".format(run.history2_path),
                                  "ReplaceValueWarning")
                        elif len_diff>0:
                            #extend history2_mod
=======
                        if len_diff<0: #shorten history2_mod
                            history2_mod = history2_mod[:len_diff]
                            Pwarn("Reduce mod in {}\n".format(run.history2_path),
                                  "ReplaceValueWarning")
                        elif len_diff>0: #entend history2_mod
>>>>>>> 5af037e0
                            add_mod = np.full(len_diff,history2_mod[-1])
                            history2_mod = np.concatenate((history2_mod, add_mod))
                            Pwarn("Expand mod in {}\n".format(run.history2_path),
                                  "ReplaceValueWarning")
                    else:
                        ignore.reason = "corrupted_history2"
<<<<<<< HEAD
                    if ((H2_columns is not None) and
                        ("star_age" in H2_columns)):
=======
                    if "star_age" in H2_columns:
>>>>>>> 5af037e0
                        history2_age = history2["star_age"].copy()
                    else:
                        history2_age = read_MESA_data_file(run.history2_path,
                                                           ["star_age"])
                        if history2_age is not None:
                            history2_age = history2_age["star_age"]
                    if history2_age is not None:
                        len_diff = len(history2)-len(history2_age)
<<<<<<< HEAD
                        if len_diff<0:
                            #shorten history2_age
                            history2_age = history2_age[:len_diff]
                            Pwarn("Reduce age in {}\n".format(run.history2_path),
                                  "ReplaceValueWarning")
                        elif len_diff>0:
                            #extend history2_age
=======
                        if len_diff<0: #shorten history2_age
                            history2_age = history2_age[:len_diff]
                            Pwarn("Reduce age in {}\n".format(run.history2_path),
                                  "ReplaceValueWarning")
                        elif len_diff>0: #entend history2_age
>>>>>>> 5af037e0
                            add_age = np.full(len_diff,history2_age[-1])
                            history2_age = np.concatenate((history2_age, add_age))
                            Pwarn("Expand age in {}\n".format(run.history2_path),
                                  "ReplaceValueWarning")
                    else:
                        ignore.reason = "corrupted_history2"
                else:
                    history2_mod = None
                    history2_age = None

                if binary_history is not None:
<<<<<<< HEAD
                    if ((BH_columns is not None) and (colname in BH_columns)):
=======
                    if colname in BH_columns:
>>>>>>> 5af037e0
                        binary_history_mod = np.int_(binary_history[colname].copy())
                    else:
                        binary_history_mod = read_MESA_data_file(
                            run.binary_history_path, [colname])
                        if binary_history_mod is not None:
                            binary_history_mod = np.int_(binary_history_mod[colname])
                    if binary_history_mod is not None:
                        len_diff = len(binary_history)-len(binary_history_mod)
<<<<<<< HEAD
                        if len_diff<0:
                            #shorten binary_history_mod
                            binary_history_mod = binary_history_mod[:len_diff]
                            Pwarn("Reduce mod in {}\n".format(run.binary_history_path),
                                  "ReplaceValueWarning")
                        elif len_diff>0:
                            #extend binary_history_mod
=======
                        if len_diff<0: #shorten binary_history_mod
                            binary_history_mod = binary_history_mod[:len_diff]
                            Pwarn("Reduce mod in {}\n".format(run.binary_history_path),
                                  "ReplaceValueWarning")
                        elif len_diff>0: #entend binary_history_mod
>>>>>>> 5af037e0
                            add_mod = np.full(len_diff,binary_history_mod[-1])
                            binary_history_mod = np.concatenate((binary_history_mod, add_mod))
                            Pwarn("Expand mod in {}\n".format(run.binary_history_path),
                                  "ReplaceValueWarning")
                    else:
                        ignore.reason = "corrupted_binary_history"
<<<<<<< HEAD
                    if ((BH_columns is not None) and ("age" in BH_columns)):
=======
                    if "age" in BH_columns:
>>>>>>> 5af037e0
                        binary_history_age = binary_history["age"].copy()
                    else:
                        binary_history_age = read_MESA_data_file(
                            run.binary_history_path, ["age"])
                        if binary_history_age is not None:
                            binary_history_age = binary_history_age["age"]
                    if binary_history_age is not None:
                        len_diff = len(binary_history)-len(binary_history_age)
<<<<<<< HEAD
                        if len_diff<0:
                            #shorten binary_history_age
                            binary_history_age = binary_history_age[:len_diff]
                            Pwarn("Reduce age in {}\n".format(run.binary_history_path),
                                  "ReplaceValueWarning")
                        elif len_diff>0:
                            #extend binary_history_age
=======
                        if len_diff<0: #shorten binary_history_age
                            binary_history_age = binary_history_age[:len_diff]
                            Pwarn("Reduce age in {}\n".format(run.binary_history_path),
                                  "ReplaceValueWarning")
                        elif len_diff>0: #entend binary_history_age
>>>>>>> 5af037e0
                            add_age = np.full(len_diff,binary_history_age[-1])
                            binary_history_age = np.concatenate((binary_history_age, add_age))
                            Pwarn("Expand age in {}\n".format(run.binary_history_path),
                                  "ReplaceValueWarning")
                    else:
                        ignore.reason = "corrupted_binary_history"
                else:
                    binary_history_mod = None
                    binary_history_age = None

                # scrub the histories
                if binary_grid:
                    history1, history2, binary_history = scrub(
                        tables=[history1, history2, binary_history],
                        models=[history1_mod, history2_mod,
                                binary_history_mod],
                        ages=[history1_age, history2_age, binary_history_age]
                    )
                else:
                    history1, history2, binary_history = scrub(
                        tables=[history1, None, None],
                        models=[history1_mod, None, None],
                        ages=[history1_age, None, None]
                    )

                # if scubbing wiped all the binary history, discard run
                if binary_history is not None:
                    binary_history_len = len(binary_history)
                else:
                    binary_history_len = 0
                if binary_grid and binary_history_len == 0:
                    ignore.reason = "ignored_scrubbed_history"
                    Pwarn("Ignored MESA run because of scrubbed binary"
                          " history in: {}\n".format(run.path),
                          "InappropriateValueWarning")
                    if not initial_RLO_fix:
                        continue
                if history1 is not None:
                    history1_len = len(history1)
                else:
                    history1_len = 0
                if not binary_grid and history1_len == 0:
                    ignore.reason = "ignored_scrubbed_history"
                    Pwarn("Ignored MESA run because of scrubbed"
                          " history in: {}\n".format(run.path),
                          "InappropriateValueWarning")
                    continue

                try: #get mass from binary history
                    init_mass_1 = float(binary_history["star_1_mass"][0])
                except: #otherwise get it from directory name
                    params_from_path = initial_values_from_dirname(run.path)
                    init_mass_1 = float(params_from_path[0])
                # check whether stop at He depletion is requested
                if stop_before_carbon_depletion and init_mass_1>=100.0:
                    kept = keep_till_central_abundance_He_C(binary_history,
                               history1, history2, THRESHOLD_CENTRAL_ABUNDANCE,
                               THRESHOLD_CENTRAL_ABUNDANCE_LOOSE_C)
                    binary_history, history1, history2, newTF1 = kept

                # check whether start at RLO is requested, and chop the history
                if start_at_RLO:
                    kept = keep_after_RLO(binary_history, history1, history2)
                    if kept is None:
                        ignore.reason = "ignored_no_RLO"
<<<<<<< HEAD
                        self._say("Ignored MESA run because of no RLO in:"
                                  " {}\n".format(run.path))
=======
                        if self.verbose:
                            self._say("Ignored MESA run because of no RLO"
                                      " in: {}\n".format(run.path))
>>>>>>> 5af037e0
                        if not initial_RLO_fix:
                            # TODO: we may want to keep these systems for
                            # allowing rerun grids to inform the old grids that
                            # a system is not RLOing anymore!
                            continue
                        binary_history, history1, history2 = None, None, None
                    else:
                        binary_history, history1, history2 = kept

            if ignore:
                binary_history, history1, history2 = None, None, None
                final_profile1, final_profile2 = None, None
            else:
                final_profile1 = read_MESA_data_file(
                    run.final_profile1_path, P1_columns)
                final_profile2 = read_MESA_data_file(
                    run.final_profile2_path, P2_columns)
                if not binary_grid and final_profile1 is None:
                    if self.config["accept_missing_profile"]:
                        Pwarn("Including MESA run despite the missing profile"
                              " in: {}\n".format(run.path),
                              "MissingFilesWarning")
                    else:
                        Pwarn("Ignored MESA run because of missing profile in:"
                              " {}\n".format(run.path), "MissingFilesWarning")
                        ignore.reason = "ignored_no_final_profile"
                        continue

            if ((binary_history is not None) and (binary_history.shape != ())):
                # disentagle arrays with `copy` because the LHSs may change
                initial_BH = binary_history[0].copy()
                final_BH = binary_history[-1].copy()
            else:
                initial_BH = None
                final_BH = None

            if ((history1 is not None) and (history1.shape != ())):
                # disentagle arrays with `copy` because the LHSs may change
                initial_H1 = history1[0].copy()
                final_H1 = history1[-1].copy()
            else:
                initial_H1 = None
                final_H1 = None

            if ((history2 is not None) and (history2.shape != ())):
                # disentagle arrays with `copy` because the LHSs may change
                initial_H2 = history2[0].copy()
                final_H2 = history2[-1].copy()
            else:
                initial_H2 = None
                final_H2 = None

            # get some initial values from the `binary_history.data` header
            # if of course, no RLO fix is applied
            if binary_grid and not (start_at_RLO or ignore):
                # this is compatible with `.gz` files
                bh_header = np.genfromtxt(run.binary_history_path,
                                          skip_header=1,
                                          max_rows=1, names=True)

                can_compute_new_separation = True

                if "star_1_mass" in dtype_initial_values.names:
                    init_mass_1 = bh_header["initial_don_mass"]
                    initial_BH["star_1_mass"] = init_mass_1
                else:
                    can_compute_new_separation = False
                    ignore.reason = "corrupted_binary_history"

                if "star_2_mass" in dtype_initial_values.names:
                    init_mass_2 = bh_header["initial_acc_mass"]
                    initial_BH["star_2_mass"] = init_mass_2
                else:
                    can_compute_new_separation = False
                    ignore.reason = "corrupted_binary_history"

                if "period_days" in dtype_initial_values.names:
                    init_period = bh_header["initial_period_days"]
                    initial_BH["period_days"] = init_period
                else:
                    can_compute_new_separation = False

                if ("binary_separation" in dtype_initial_values.names
                        and can_compute_new_separation):
                    init_separation = orbital_separation_from_period(
                        init_period, init_mass_1, init_mass_2)
                    initial_BH["binary_separation"] = init_separation
            elif not binary_grid and not (start_at_RLO or ignore):
                # use header to get initial mass in single-star grids
                # this is compatible with `.gz` files
                h1_header = np.genfromtxt(run.history1_path,
                                          skip_header=1,
                                          max_rows=1, names=True)
                if "S1_star_mass" in dtype_initial_values.names:
                    init_mass_1 = h1_header["initial_m"]
                    initial_H1["star_mass"] = init_mass_1
                else:
                    ignore.reason = "corrupted_history1"

            # get some initial values from the `LOGS1/history.data` header
            addX = "X" in dtype_initial_values.names
            addY = "Y" in dtype_initial_values.names
            addZ = "Z" in dtype_initial_values.names
            if (addX or addY or addZ) and not ignore:
                # read abundances from history1 if present, else history2
                if history1 is not None:
                    read_from = run.history1_path
                elif history2 is not None:
                    read_from = run.history2_path
                else:
                    read_from = None

                # if not star history file, NaN values
                if read_from is None:
                    init_X, init_Y, init_Z = np.nan, np.nan, np.nan
                    # try to get metallicity from directory name
                    params_from_path = initial_values_from_dirname(run.path)
                    if (len(params_from_path)==4) or (len(params_from_path)==2):
                        init_Z = params_from_path[-1]
                else:
                    star_header = np.genfromtxt(
                        read_from, skip_header=1, max_rows=1, names=True)
                    init_Z = star_header["initial_Z"]
                    init_Y = star_header["initial_Y"]
                    init_X = 1.0 - init_Z - init_Y

                if binary_grid:
                    where_to_add = initial_BH
                else:
                    where_to_add = initial_H1

                if addZ:
                    where_to_add = add_field(where_to_add, [("Z", '<f8')])
                    where_to_add["Z"] = init_Z
                if addY:
                    where_to_add = add_field(where_to_add, [("Y", '<f8')])
                    where_to_add["Y"] = init_Y
                if addX:
                    where_to_add = add_field(where_to_add, [("X", '<f8')])
                    where_to_add["X"] = init_X

            # set initial/final values
            if initial_BH is not None:
                for col in initial_BH.dtype.names:
                    self.initial_values[i][col] = initial_BH[col]
                for col in final_BH.dtype.names:
                    self.final_values[i][col] = final_BH[col]
            if initial_H1 is not None:
                for col in initial_H1.dtype.names:
                    newcol = "S1_" + col
                    self.initial_values[i][newcol] = initial_H1[col]
                for col in final_H1.dtype.names:
                    newcol = "S1_" + col
                    self.final_values[i][newcol] = final_H1[col]
            if initial_H2 is not None:
                for col in initial_H2.dtype.names:
                    newcol = "S2_" + col
                    self.initial_values[i][newcol] = initial_H2[col]
                for col in final_H2.dtype.names:
                    newcol = "S2_" + col
                    self.final_values[i][newcol] = final_H2[col]

            if not ignore:
                if addX:
                    self.initial_values[i]["X"] = where_to_add["X"]
                if addY:
                    self.initial_values[i]["Y"] = where_to_add["Y"]
                if addZ:
                    self.initial_values[i]["Z"] = where_to_add["Z"]

            if binary_grid:
                if ignore:
                    termination_flags = [ignore.reason] * N_FLAGS
                else:
                    termination_flags = get_flags_from_MESA_run(
                        run.out_txt_path, binary_history=binary_history,
                        history1=history1, history2=history2,
                        start_at_RLO=start_at_RLO, newTF1=newTF1)
            else:
                if ignore:
                    termination_flags = [ignore.reason] * N_FLAGS_SINGLE
                else:
                    termination_flags = [
                        get_flag_from_MESA_output(run.out_txt_path),
                        check_state_from_history(history1,
                                                 history1["star_mass"])
                    ]

            if ignore:
                for colname in self.final_values.dtype.names:
                    if (colname.startswith("termination_flag_")
                            or colname.startswith("interpolation_class")):
                        self.final_values[i][colname] = ignore.reason
                    else:
                        self.final_values[i][colname] = np.nan
                for colname in self.initial_values.dtype.names:
                    self.initial_values[i][colname] = np.nan

                # now update the initial values from the grid point data
                grid_point = read_initial_values(run.path)
                for colname, value in grid_point.items():
                    if colname in self.initial_values.dtype.names:
                        self.initial_values[i][colname] = value
<<<<<<< HEAD
                if pd.isna(self.initial_values[i]["Z"]):
=======
                if np.isnan(self.initial_values[i]["Z"]):
>>>>>>> 5af037e0
                    # try to get metallicity from directory name
                    params_from_path = initial_values_from_dirname(run.path)
                    if (len(params_from_path)==4) or\
                       (len(params_from_path)==2):
                        self.initial_values[i]["Z"] = params_from_path[-1]
            else:
                for flag, col in zip(termination_flags,
                                     termination_flag_columns):
                    if flag is None:
                        flag = ""
                    self.final_values[i][col] = flag

                if binary_grid:
                    self.final_values[i]["interpolation_class"] = \
                        infer_interpolation_class(*termination_flags[:2])

            if ignore:
                # if not fix requested and failed run, do not include the data
                if start_at_RLO and (ignore.reason == "ignored_no_RLO"):
                    # allow non-RLOing systems to be included in the grid
                    # so that rerun grid can signify systems as non-RLOing
                    # instead of keeping the old system
                    pass
                else:
                    continue
                    # no fix... discard this system

            # if data to be included, downsample and store
            if not slim:
                if ignore:
                    hdf5.create_group("/grid/run{}/".format(run_index))
                else:
                    # downsample and save
                    histories_DS = downsample_history(
                        binary_history, history1, history2, params=self.config)
                    binary_history_DS, history1_DS, history2_DS = histories_DS

                    final_profile1_DS = downsample_profile(
                        final_profile1, params=self.config)
                    final_profile2_DS = downsample_profile(
                        final_profile2, params=self.config)

                    # store the data
                    arrays_to_save = [binary_history_DS,
                                      history1_DS,
                                      history2_DS,
                                      final_profile1_DS,
                                      final_profile2_DS]
                    keys_to_arrays = ['binary_history',
                                      'history1', 'history2',
                                      'final_profile1',
                                      'final_profile2']

                    for array, name in zip(arrays_to_save, keys_to_arrays):
                        if array is not None:
                            hdf5.create_dataset(
                                "/grid/run{}/{}".format(run_index, name),
                                data=array, **compression_args)

            # consider the run (and the input directory) included
            self.MESA_dirs.append(run.path)
            run_included_at[i] = run_index
            run_index += 1
            # check that new MESA path is added at run_index
            lenMESA_dirs = len(self.MESA_dirs)
            if lenMESA_dirs!=run_index:
<<<<<<< HEAD
                Pwarn("Non synchronous indexing: "\
                      +"run_index={} != ".format(run_index)\
                      +"length(MESA_dirs)={}".format(lenMESA_dirs),
=======
                Pwarn("Non synchronous indexing: " +\
                      "run_index={} != ".format(run_index) +\
                      "length(MESA_dirs)={}".format(lenMESA_dirs),
>>>>>>> 5af037e0
                      "InappropriateValueWarning")

        #general fix for termination_flag in case of initial RLO in binaries
        if binary_grid and initial_RLO_fix:
            #create list of already detected initial RLO
            detected_initial_RLO = get_detected_initial_RLO(self)
            colnames = ["termination_flag_1", "termination_flag_2",
                        "interpolation_class"]
            valtoset = ["forced_initial_RLO", "forced_initial_RLO",
                        "initial_MT"]
            for i in range(N_runs):
                flag1 = self.final_values[i]["termination_flag_1"]
                if flag1 != "Terminate because of overflowing initial model":
                    #use grid point data (if existing) to detect initial RLO
                    grid_point = read_initial_values(grid.runs[i].path)
                    if "star_1_mass" in grid_point:
                        mass1 = grid_point["star_1_mass"]
                    else:
                        mass1 = self.initial_values[i]["star_1_mass"]
                        Pwarn("No star_1_mass in "+grid.runs[i].path,
                              "ReplaceValueWarning")
                    if "star_2_mass" in grid_point:
                        mass2 = grid_point["star_2_mass"]
                    else:
                        mass2 = self.initial_values[i]["star_2_mass"]
                        Pwarn("No star_2_mass in "+grid.runs[i].path,
                              "ReplaceValueWarning")
                    if "period_days" in grid_point:
                        period = grid_point["period_days"]
                    else:
                        period = self.initial_values[i]["period_days"]
                        Pwarn("No period_days in "+grid.runs[i].path,
                              "ReplaceValueWarning")
                    nearest = get_nearest_known_initial_RLO(mass1, mass2,
                                                        detected_initial_RLO)
                    if period<nearest["period_days"]:
                        #set values
                        for colname, value in zip(colnames, valtoset):
                            self.final_values[i][colname] = value
                        #copy values from nearest known system
                        for colname in ["termination_flag_3",
                                        "termination_flag_4"]:
                            if colname in nearest:
                                self.final_values[i][colname]=nearest[colname]
                        #reset the initial values to the grid point data
                        for colname, value in grid_point.items():
                            if colname in self.initial_values.dtype.names:
                                self.initial_values[i][colname] = value
                        #add initial RLO system if not added before
                        if run_included_at[i]==-1:
                            if not slim:
                                hdf5.create_group(
                                    "/grid/run{}/".format(run_index))
                            #include the run (and the input directory)
                            self.MESA_dirs.append(grid.runs[i].path)
                            run_included_at[i] = run_index
                            run_index += 1
                            #check that new MESA path is added at run_index
                            lenMESA_dirs = len(self.MESA_dirs)
                            if lenMESA_dirs!=run_index:
                                Pwarn("Non synchronous indexing: " +\
                                      "run_index={} != ".format(run_index) +\
                                  "length(MESA_dirs)={}".format(lenMESA_dirs),
                                      "InappropriateValueWarning")


        self._say("Storing initial/final values and metadata to HDF5...")
        #create new array of initial and finial values with included runs
        # only and sort it by run_index
        new_initial_values = initialize_empty_array(
            np.empty(run_index, dtype=dtype_initial_values))
        new_final_values = initialize_empty_array(
            np.empty(run_index, dtype=dtype_final_values))
        for i in range(N_runs):
            #only use included runs with a valid index
            if run_included_at[i]>=0:
                #check for index range
<<<<<<< HEAD
                if run_included_at[i]>=run_index: # pragma no cover
=======
                if run_included_at[i]>=run_index:
>>>>>>> 5af037e0
                    Pwarn("run {} has a run_index out of ".format(i) +
                        "range: {}>={}".format(run_included_at[i], run_index),
                           "InappropriateValueWarning")
                    continue
                #copy initial values or fill with nan if not existing in original
                for colname in dtype_initial_values.names:
                    if colname in self.initial_values.dtype.names:
                        value = self.initial_values[i][colname]
                        new_initial_values[run_included_at[i]][colname] = value
<<<<<<< HEAD
                    else: # pragma no cover
=======
                    else:
>>>>>>> 5af037e0
                        new_initial_values[run_included_at[i]][colname] = np.nan
                #copy final values or fill with nan if not existing in original
                for colname in dtype_final_values.names:
                    if colname in self.final_values.dtype.names:
                        value = self.final_values[i][colname]
                        new_final_values[run_included_at[i]][colname] = value
<<<<<<< HEAD
                    else: # pragma no cover
=======
                    else:
>>>>>>> 5af037e0
                        new_final_values[run_included_at[i]][colname] = np.nan
        #replace old initial/final value array
        self.initial_values = np.copy(new_initial_values)
        self.final_values = np.copy(new_final_values)

        # Store the full table of initial_values
        hdf5.create_dataset("/grid/initial_values", data=self.initial_values,
                            **compression_args)

        # Store the full table of final_values (including termination flags)
        termination_flag_columns = np.array(termination_flag_columns)

        hdf5.create_dataset("/grid/final_values", data=self.final_values,
                            **compression_args)

        hdf5.attrs["config"] = json.dumps(str(dict(self.config)))
        hdf5.create_dataset(
            "relative_file_paths",
            data=np.asarray(self.MESA_dirs, dtype=H5_UNICODE_DTYPE),
            **compression_args)

    def add_column(self, colname, array, where="final_values", overwrite=True):
<<<<<<< HEAD
        """Add a new numerical column in the final values array.

        Parameters
        ----------
        colname : str
            Name of the new column.
        array : ndarray like
            Data of the new column.
        where : str (default: 'final_values')
            Name of the element to add the column to. Currently only
            'final_values' allowed.
        overwrite : bool (default: True)
            Flag, whether an existing column should be replaced or an error
            should be raised.

        """
=======
        """Add a new numerical column in the final values array."""
>>>>>>> 5af037e0
        if not isinstance(array, np.ndarray):
            arr = np.asarray(array)
        else:
            arr = array

        if where != "final_values":
            raise ValueError("Only adding columns to `final_values` allowed.")

        if len(self) != len(arr):
            raise ValueError("`array` has {} elements but the grid has {} runs"
                             .format(len(arr), len(self)))

        if not isinstance(self.final_values, np.ndarray):
            raise TypeError("The final values have to be a ndarray.")

        if colname in self.final_values.dtype.names:
            if overwrite:
                self.final_values[colname] = arr
            else:
                raise POSYDONError("Column `{}` already exists in final "
                                   "values.".format(colname))
        else:
            self.final_values = add_field(self.final_values,
                                          [(colname, arr.dtype.descr[0][1])])
            self.final_values[colname] = arr

        self.update_final_values()

    def update_final_values(self):
        """Update the final values in the HDF5 file."""
        if not isinstance(self.final_values, np.ndarray):
            raise TypeError("The final values have to be a ndarray.")

        self._reload_hdf5_file(writeable=True)
        new_dtype = []
        for dtype in self.final_values.dtype.descr:
            if (dtype[0].startswith("termination_flag") or
                (dtype[0] == "mt_history") or ("_type" in dtype[0]) or
                ("_state" in dtype[0]) or ("_class" in dtype[0])):
                dtype = (dtype[0], H5_REC_STR_DTYPE.replace("U", "S"))
            new_dtype.append(dtype)
            if dtype[1] == np.dtype('O'):
                print(dtype[0])
        final_values = self.final_values.astype(new_dtype)
        if "/grid/final_values" in self.hdf5: # may delete old dataset
            del self.hdf5["/grid/final_values"]
        self.hdf5.create_dataset("/grid/final_values", data=final_values,
                                 **self.compression_args)
        self._reload_hdf5_file(writeable=False)

    def _reload_hdf5_file(self, writeable=False):
        """Close and reopen the hdf5 file.

        Parameters
        ----------
        writeable : bool (default: False)
            Flag, whether to open the hdf5 file in write mode or read only.

        """
        if self.filepath is None:
            raise ValueError("The path of the HDF5 file was not defined.")

        driver_args = {} if "%d" not in self.filepath else {
            "driver": "family", "memb_size": HDF5_MEMBER_SIZE}
        self.close()
        mode = "a" if writeable else "r"
        self.hdf5 = h5py.File(self.filepath, mode, **driver_args)

    def load(self, filepath=None):
        """Load up a previously created PSyGrid object from an HDF5 file.

        Parameters
        ----------
        filepath : str or None (default: None)
            Location of the HDF5 file to be loaded. If not provided, assume
            it was defined during the initialization (argument: `filepath`).

        """
        self._say("Loading HDF5 grid...")
        # if not filepath defined, take it from the attribute
        if filepath is not None:
            self.filepath = filepath

        if self.filepath is None:
            raise ValueError("The path of the HDF5 file was not defined.")

        driver_args = {} if "%d" not in self.filepath else {
            "driver": "family", "memb_size": HDF5_MEMBER_SIZE}

        self.hdf5 = h5py.File(self.filepath, "r", **driver_args)
        hdf5 = self.hdf5
        # load initial/final_values
        self._say("\tLoading initial/final values...")
        self.initial_values = hdf5['/grid/initial_values'][()]
        self.final_values = hdf5['/grid/final_values'][()]

        # change ASCII to UNICODE in termination flags in `final_values`
        new_dtype = []
        for dtype in self.final_values.dtype.descr:
            if (dtype[0].startswith("termination_flag") or
                (dtype[0] == "mt_history") or ("_type" in dtype[0]) or
                ("_state" in dtype[0]) or ("_class" in dtype[0])):
                dtype = (dtype[0], H5_REC_STR_DTYPE.replace("S", "U"))
            new_dtype.append(dtype)
        self.final_values = self.final_values.astype(new_dtype)

        # load MESA dirs
        self._say("\tAcquiring paths to MESA directories...")
        self.MESA_dirs = list(hdf5["/relative_file_paths"])

        # load config & assert that run indices are 0-indexed & sequential
        # load configuration
        self._say("\tGetting configuration metadata...")
        configuration_string = hdf5.attrs["config"]
        config = ast.literal_eval(ast.literal_eval(configuration_string))
        self.config = ConfigFile()
        self.config.update(config)

        # enumerate the runs included, and ensure that:
        #     (i)   are as many as the MESA_dirs, or 0 (slim psyrid)
        #    (ii)   sequential and starting from 0
        self._say("\tEnumerating runs and checking integrity of grid...")
        n_expected = len(self.MESA_dirs)
        included = np.zeros(n_expected, dtype=bool)
        for key in hdf5["/grid"].keys():
            if key.startswith("run") and key != "run":
                index = int(key[3:])
                if index < 0:
                    raise KeyError("Negative index {} does not make sense".
                                   format(index))
                if index >= n_expected:
                    raise KeyError("More runs than MESA dirs? Gaps?")
                if included[index]: # pragma: no cover
                    raise KeyError("Duplicate key {}?".format(key))
                included[index] = True

        if not np.any(included):    # if slim grid... no problem!
            self.n_runs = 0
        elif np.all(included):
            self.n_runs = n_expected
        else:
            raise KeyError("Some runs are missing from the HDF5 grid.")

        self._say("\tDone.")

    def close(self):
        """Close the HDF5 file if open."""
        if hasattr(self, "hdf5") and self.hdf5 is not None:
            if isinstance(self.hdf5, h5py.File):
                self.hdf5.close()
            self.hdf5 = None

    def __str__(self):
        """Return the status of the PSyGrid.

        Returns
        -------
        str
            Representation of the PSyGrid.

        """
        ret = "PSyGrid instance:\n"

        if self.filepath is None:
            ret += "\tNo HDF5 file path. PSyGrid instance is likely empty.\n"
            return ret

        ret += "\tLoaded from: {}\n\n".format(self.filepath)

        # Check if instance has loaded up the .npz data
        if self.n_runs == 0:
            ret += "\tNo runs found in the grid (empty or 'slim' version).\n"
        else:
            ret += "\t{} runs found. They include:\n".format(self.n_runs)
            # Cycle through runs to count the number of data files

            def one_if_ok(data):
                """1 if data is not None and has at least one row, else 0."""
                return 0 if data is None or len(data) == 0 else 1

            N_binary_history = 0
            N_history1 = 0
            N_history2 = 0
            N_final_profile1 = 0
            N_final_profile2 = 0
            for run in self:
                N_binary_history += one_if_ok(run.binary_history)
                N_history1 += one_if_ok(run.history1)
                N_history2 += one_if_ok(run.history2)
                N_final_profile1 += one_if_ok(run.final_profile1)
                N_final_profile2 += one_if_ok(run.final_profile2)
            ret += "\t\t{} binary_history files.\n".format(N_binary_history)
            ret += "\t\t{} history1 files.\n".format(N_history1)
            ret += "\t\t{} history2 files.\n".format(N_history2)
            ret += "\t\t{} final_profile1 files.\n".format(N_final_profile1)
            ret += "\t\t{} final_profile2 files.\n".format(N_final_profile2)

            if run.binary_history is not None:
                ret += "\nColumns in binary_history: {}\n".format(
                    run.binary_history.dtype.names)
            if run.history1 is not None:
                ret += "\nColumns in history1: {}\n".format(
                    run.history1.dtype.names)
            if run.history2 is not None:
                ret += "\nColumns in history2: {}\n".format(
                    run.history2.dtype.names)
            if run.final_profile1 is not None:
                ret += "\nColumns in final_profile1: {}\n".format(
                    run.final_profile1.dtype.names)
            if run.final_profile2 is not None:
                ret += "\nColumns in final_profile2: {}\n".format(
                    run.final_profile2.dtype.names)
        ret += "\n"

        # Print out initial values array parameters
        if self.initial_values is None:
            ret += "Initial values array is not loaded.\n\n"
        else:
            ret += "Columns in initial values:\n"
            ret += str(self.initial_values.dtype.names) + "\n\n"

        # Print out final values array parameters
        if self.final_values is None:
            ret += "Final values array is not loaded.\n\n"
        else:
            ret += "Columns in final values:\n"
            ret += str(self.final_values.dtype.names) + "\n\n"

        # Print out configuration file parameters
        ret += "Configuration:\n"
        config_string = str(self.config)
        if config_string == "":
            ret += "\t(empty)\n\n"
        else:
            # separate config items with lines that start with a tab
            ret += "\t" + "\n\t".join(config_string.split("\n")) + "\n\n"

        # Print out examples of MESA dirs (if grid is not empty)
        n_dirs = len(self.MESA_dirs)
        if n_dirs != 0 or self.n_runs != 0:
            ret += "Relative paths to MESA run directories:\n"
            if n_dirs == 0:
                ret += "\tNo MESA directory found.\n"
            elif n_dirs == 1:
                ret += "\t{}\n".format(self.MESA_dirs[0])
            elif n_dirs == 2:
                ret += "\t{}\n".format(self.MESA_dirs[0])
                ret += "\t{}\n".format(self.MESA_dirs[1])
            else:
                ret += "\t{}\n".format(self.MESA_dirs[0])
                ret += "\t...({} other directories)\n".format(n_dirs - 2)
                ret += "\t{}\n".format(self.MESA_dirs[-1])

        return ret

    def __getitem__(self, index):
        """Return a PSyRunView instance for the run with index `index`.

        Parameters
        ----------
        index: int
            Index of a run in the PSyGrid.

        Returns
        -------
        PSyRunView object
            Representation of the requested run.

        """
        if not np.issubdtype(type(index), int):
            raise TypeError("Index {} is not of type int".format(index))
        if index not in self:
            raise IndexError("Index {} out of bounds.".format(index))
        return PSyRunView(self, index)

    def get_pandas_initial_final(self):
        """Convert the initial/final values into a single Pandas dataframe.

        Returns
        -------
        Pandas data frame
            Containing the initial and final values.

        """
        df = pd.DataFrame()
        for key in self.initial_values.dtype.names:
            new_col_name = "initial_" + key
            df[new_col_name] = self.initial_values[key]

        for key in self.final_values.dtype.names:
            new_col_name = "final_" + key
            df[new_col_name] = self.final_values[key]
        return df

    def __len__(self):
        """Return the number of runs in the grid.

        Returns
        -------
        int
            Number of runs.

        """
        return self.n_runs

    def __contains__(self, index):
        """Return True if run with index `index` is in the grid.

        Returns
        -------
        bool
            True if a run with the index is part of the PSyGrid otherwise False.

        """
        if not np.issubdtype(type(index), int):
            raise TypeError("Index {} is not of type int".format(index))
        return 0 <= index < self.n_runs

    def __iter__(self):
        """Allow iteration of runs (`for` loops, lists, sets).

        Returns
        -------
        PSyGridIterator
            Iterator object of the PSyGrid.

        """
        return PSyGridIterator(self)

    def __del__(self):
        """Destructor of the object, closing the HDF5 file if opened."""
        # IMPORTANT: do not delete this - it is necessary in interactive mode
        self.close()

    def rerun(self, path_to_file='./', runs_to_rerun=None,
<<<<<<< HEAD
              termination_flags=None, new_mesa_flag=None, flags_to_check=None):
=======
                         termination_flags=None, new_mesa_flag=None,
                         flags_to_check=None):
>>>>>>> 5af037e0
        """Create a CSV file with the PSyGrid initial values to rerun.

        This methods allows you to create a CSV file with the psygrid initial
        values you want to rerun.

        Parameters
        ----------
        path_to_file : str (default: './')
            The path to the directory where the new `grid.csv` file will be
            saved. If the directory does not exist it will be created.
<<<<<<< HEAD
        runs_to_rerun : list of integers or None (default: None)
            Array containing the indecies of the psygrid runs you want to rerun
            e.g., runs_to_rerun = [2,3]
        termination_flags : str or list of str or None (default: None)
=======
        runs_to_rerun : list of integers
            Array containing the indecies of the psygrid runs you want to rerun
            e.g., runs_to_rerun = [2,3]
        termination_flags : str or list of str
>>>>>>> 5af037e0
            The runs with this termination flag will be rerun.
            e.g. termination_flags='max_number_retries'
        new_mesa_flag : dict or None (default: None)
            Dictionary of flags with their value to add as extra columns to the
            `grid.csv`. The user can specify any arbitrary amount of flags.
            e.g. new_mesa_flag = {'varcontrol_target': 0.01}
<<<<<<< HEAD
        flags_to_check : str or list of str or None (default: None)
=======
        flags_to_check : str or list of str
>>>>>>> 5af037e0
            The key(s) of flags to check the termination_flags against.
            e.g. check_flags = 'termination_flag_1'

        """
        # check that the 'path_to_file' exists
        if not os.path.exists(path_to_file):
            os.makedirs(path_to_file)

        # check 'runs_to_rerun' has a valid type
        if isinstance(runs_to_rerun, list):
            runs_to_rerun_list = runs_to_rerun
        elif runs_to_rerun is not None:
            try:
                runs_to_rerun_list = list(runs_to_rerun)
            except:
                raise TypeError("'runs_to_rerun' should be a list or None.")

        # check termination flags
        if termination_flags is not None:
            if flags_to_check is None:
                flags_to_check_list = ['termination_flag_1']
            elif isinstance(flags_to_check, str):
                flags_to_check_list = [flags_to_check]
            elif isinstance(flags_to_check, list):
                flags_to_check_list = flags_to_check
            else:
                try:
                    flags_to_check_list = list(flags_to_check)
                except:
                    raise TypeError("'flags_to_check' should be a string or a "
                                    "list of strings.")
            if isinstance(termination_flags, str):
                termination_flags_list = [termination_flags]
            elif isinstance(termination_flags, list):
                termination_flags_list = termination_flags
            else:
                try:
                    termination_flags_list = list(termination_flags)
                except:
                    raise TypeError("'termination_flags' should be a string or"
                                    " a list of strings.")
            # getting indices of runs with the termination flag(s)
            new_runs_to_rerun_list = []
            for flag in flags_to_check_list:
                if flag in self.final_values.dtype.names:
                    for i, tf in enumerate(self.final_values[flag]):
                        if tf in termination_flags_list:
                            new_runs_to_rerun_list.append(i)
                else:
                    self._say("\tFlag: {} not found. Skip it.".format(flag))
            # add runs with the termination flag(s) to the collection of reruns
            if runs_to_rerun is None:
                runs_to_rerun_list = new_runs_to_rerun_list
            else:
                runs_to_rerun_list += new_runs_to_rerun_list
        elif runs_to_rerun is None:
            raise ValueError("Either 'runs_to_rerun' or 'termination_flags' "
                             "has to be specified and therefore different from"
                             " None.")
        # ensure that each index only appears once
        runs_to_rerun_list_unique = list(dict.fromkeys(runs_to_rerun_list))
        # getting columns for the new grid.csv file
        column_names = {}
        if 'star_1_mass' in self.initial_values.dtype.names:
            column_names['m1'] = 'star_1_mass'
        if 'star_2_mass' in self.initial_values.dtype.names:
            column_names['m2'] = 'star_2_mass'
        if 'period_days' in self.initial_values.dtype.names:
            column_names['initial_period_in_days'] = 'period_days'
        if 'Z' in self.initial_values.dtype.names:
            if len(self.MESA_dirs)>0:
                # assume first entry of the MESA_dirs is representative of the
                # grid
                MESA_dir_name = self.MESA_dirs[0].decode("utf-8")
                if 'initial_z' in MESA_dir_name:
                    column_names['initial_z'] = 'Z'
                if 'Zbase' in MESA_dir_name:
                    column_names['Zbase'] = 'Z'
                if 'new_Z' in MESA_dir_name:
                    column_names['new_Z'] = 'Z'
            else:
<<<<<<< HEAD
                raise GridError("No MESA dirs of previous runs in the grid.")
=======
                raise Exception("No MESA dirs of previous runs in the grid.")
>>>>>>> 5af037e0
        # getting the initial data set
        NDIG = 10 # rounding matches initial point rounding
        runs_data = {}
        for key in column_names.keys():
            grid_key = column_names[key]
            runs_data[key] = []
            for idx in runs_to_rerun_list_unique:
                runs_data[key].append(np.around(self.initial_values[grid_key][idx], NDIG))
        if len(column_names)>0:
            n_runs = len(runs_data[list(column_names)[0]])
        else:
            n_runs = 0
        # add new_mesa_flag
        if new_mesa_flag is not None:
<<<<<<< HEAD
            if not isinstance(new_mesa_flag, dict):
                raise TypeError("'new_mesa_flag' should be a dictionary or "
                                "None")
=======
>>>>>>> 5af037e0
            for key in new_mesa_flag.keys():
                runs_data[key] = [new_mesa_flag[key]]*n_runs
        runs_data_frame = pd.DataFrame(runs_data)
        runs_data_frame.to_csv(os.path.join(path_to_file, 'grid.csv'),
                               na_rep='nan', index=False)

    def plot2D(self, x_var_str, y_var_str, z_var_str=None,
               termination_flag='termination_flag_1',
               grid_3D=None, slice_3D_var_str=None, slice_3D_var_range=None,
               grid_4D=None, slice_4D_var_str=None, slice_4D_var_range=None,
               extra_grid=None, slice_at_RLO=False,
               MARKERS_COLORS_LEGENDS=None, max_cols=3, legend_pos=(3, 3),
               verbose=False, **kwargs):
        """Plot a 2D slice of x_var_str vs y_var_str of one or more runs.

        Parameters
        ----------
        x_var_str : str
            String of the initial value to plot on the x axis. Allowed strings
            are `psygrid.initial_values.dtype.names`.
        y_var_str : str
            String of the initial value to plot on the y axis. Allowed strings
            are `psygrid.initial_values.dtype.names`.
        z_var_str : str or None (default: None)
            String of the initial value to plot on the z axis (displayed as
            a color). Allowed strings are
            `psygrid.final_values.dtype.names`, `psygrid.history1.dtype.names`,
            `psygrid.binary_history.dtype.names`.
        termination_flag : str (default: 'termination_flag_1')
            Termination flag to display, allowed values are:
            "termination_flag_1", "termination_flag_2", "termination_flag_3",
            "termination_flag_4", "all".
        grid_3D : bool or None (default: None)
            If `True`, the psygrid object is a 3D grid and needs to be sliced.
        slice_3D_var_str : str or None (default: None)
            Variable along which the 3D space will be sliced. Allowed values
            are `psygrid.initial_values.dtype.names`.
<<<<<<< HEAD
        slice_3D_var_range : tuple or a list of tuples or None (default: None)
            Range between which you want to slice the variable slice_3D_var_str
            e.g., `(2.5,3.)`. In case of a list of tuples, one will get a large
            plot with one subplot for each tuple in the list.
        grid_4D : bool or None (default: None)
=======
        slice_3D_var_range : tuple or a list of tuples
            Range between which you want to slice the variable slice_3D_var_str
            e.g., `(2.5,3.)`. In case of a list of tuples, one will get a large
            plot with one subplot for each tuple in the list.
        grid_4D : bool
>>>>>>> 5af037e0
            If `True`, the psygrid object is a 4D grid and needs to be sliced.
        slice_4D_var_str : str or None (default: None)
            Variable along which the 4D space will be sliced. Allowed values
            are `psygrid.initial_values.dtype.names`.
<<<<<<< HEAD
        slice_4D_var_range : tuple or a list of tuples or None (default: None)
            Range between which you want to slice the variable slice_4D_var_str
            e.g., `(2.5,3.)`. In case of a list of tuples, one will get a large
            plot with one subplot for each tuple in the list.
        extra_grid : object or array of objects or None (default: None)
=======
        slice_4D_var_range : tuple or a list of tuples
            Range between which you want to slice the variable slice_4D_var_str
            e.g., `(2.5,3.)`. In case of a list of tuples, one will get a large
            plot with one subplot for each tuple in the list.
        extra_grid : object or array of objects
>>>>>>> 5af037e0
            If subset of the grid was rerun a or an extention was added, one
            can overlay the new psygrid by passing it here.
        slice_at_RLO : bool (default: False)
            If `True`, the object plots the tracks until onset of Roche Lobe
            overflow.
        MARKERS_COLORS_LEGENDS : dict or None (default: None)
            Each termination flag is associated with a marker shape, size,
            color and label (cf. `MARKERS_COLORS_LEGENDS` in
            `plot_defaults.py`).
<<<<<<< HEAD
        max_cols : int (default: 3)
            Defines the maximum number of columns of subplots. Default: 3
        legend_pos : SubplotSpec: int or tuple (default: (3,3))
            Defines which subplots won't contain an axis but are used to
            display the legend there. Default: (3, 3)
        verbose : bool (default: False)
=======
        max_cols : int
            Defines the maximum number of columns of subplots. Default: 3
        legend_pos : SubplotSpec (int or tuple)
            Defines which subplots won't contain an axis but are used to
            display the legend there. Default: (3, 3)
        verbose : bool
>>>>>>> 5af037e0
            If `True`, the object reports by printing to standard output.
        **kwargs : dict
            Dictionary containing extra visualisation options (cf.
            `PLOT_PROPERTIES` in `plot_defaults.py`.

        """
        plot = plot2D(psygrid=self,
                      x_var_str=x_var_str,
                      y_var_str=y_var_str,
                      z_var_str=z_var_str,
                      termination_flag=termination_flag,
                      grid_3D=grid_3D,
                      slice_3D_var_str=slice_3D_var_str,
                      slice_3D_var_range=slice_3D_var_range,
                      grid_4D=grid_4D,
                      slice_4D_var_str=slice_4D_var_str,
                      slice_4D_var_range=slice_4D_var_range,
                      extra_grid=extra_grid,
                      slice_at_RLO=slice_at_RLO,
                      MARKERS_COLORS_LEGENDS=MARKERS_COLORS_LEGENDS,
                      max_cols=max_cols,
                      legend_pos=legend_pos,
                      verbose=verbose,
                      **kwargs)
        plot()

    def plot(self, idx, x_var_str, y_var_str, z_var_str=None,
             history='binary_history', verbose=False, **kwargs):
        """Plot a 1D track of x_var_str vs y_var_str.

        Parameters
        ----------
        idx : int or list of int
            Index or indices of runs to plot.
        x_var_str : str
            String of values to plot on the x axis. Allowed strings are the
            one in `psygrid.history.dtype.names` where "history" needs to be
            chosen accordingly.
        y_var_str : str or list of str
            String or list of stringvalues to plot on the y axis. Allowed
            strings are the one in `psygrid.history.dtype.names` where
            "history" needs to be chosen accordingly.
        z_var_str : str or None (default: None)
            String of values to plot on the z axis (displayed with a color).
            Allowed strings are the one in `psygrid.history.dtype.names` where
            "history" needs to be chosen accordingly.
        history : str (default: 'binary_history')
            The x, y, z variables are read from either: "binary_history",
            "history1", "history2".
        verbose : bool (default: False)
            If `True`, the object reports by printing to standard output.
        **kwargs : dict
            Dictionary containing extra visualisation options
            (cf. `PLOT_PROPERTIES` in `plot_defaults.py`).

        """
        if isinstance(idx, list):
            runs = []
            for i in idx:
                runs.append(self[i])
        elif isinstance(idx, int):
            runs = [self[idx]]
        else:
            raise TypeError('Invalid idx = {}!'.format(idx))

        plot = plot1D(run=runs,
                      x_var_str=x_var_str,
                      y_var_str=y_var_str,
                      z_var_str=z_var_str,
                      history=history,
                      HR=False,
                      verbose=verbose,
                      **kwargs)
        plot()

    def HR(self, idx, history='history1', states=False, verbose=False,
           **kwargs):
        """Plot the HR diagram of one or more runs.

        Parameters
        ----------
        idx : int or list of int
            Index or indices of runs to plot.
        history : str (default: 'history1')
            Which history is going to be used. The options are:
            "binary_history", "history1", or "history2".
        states : bool (default: False)
            If true the HR diagram shows the stellar state with a color map.
        verbose : bool (default: False)
            If `True`, the object reports by printing to standard output.
        **kwargs : dict
            Dictionary containing extra visualisation options
            (cf. `PLOT_PROPERTIES` in `plot_defaults.py`).

        """
        if isinstance(idx, list):
            runs = []
            for i in idx:
                runs.append(self[i])
        elif isinstance(idx, int):
            runs = [self[idx]]
        else:
            raise TypeError('Invalid idx = {}!'.format(idx))

        if states:
            from posydon.binary_evol.singlestar import SingleStar
            star_states = []
            for run in runs:
                star = SingleStar.from_run(run, history=True, profile=False)
                star_states.append(check_state_of_star_history_array(
                    star, N=len(star.mass_history)))
        else:
            star_states = None

        plot = plot1D(run=runs,
                      x_var_str=None,
                      y_var_str=None,
                      history=history,
                      star_states=star_states,
                      HR=True,
                      verbose=verbose,
                      **kwargs)
        plot()

    def __eq__(self, other, verbose=True):
        """Check the equality (in terms of the data) of two PSyGrid objects.

        Parameters
        ----------
        other : PSyGrid
            PSyGrid to compare to.
        verbose : bool (default: False)
            If `True`, the object reports by printing to standard output.

        Returns
        -------
        bool
            True if all checks passed otherwise False.

        """
        def say(msg):
            if verbose:
                print("COMPARISON:", msg)

        if not isinstance(other, PSyGrid):
            say("Only PSyGrid instances should be compared.")
            return False

        if len(self) != len(other):
            say("The grids do not contain the same number of runs ({} != {})".
                format(len(self), len(other)))
            return False

        for prop in PROPERTIES_TO_BE_CONSISTENT:
            val1, val2 = self.config[prop], other.config[prop]
            if val1 != val2:
                say("Property `{}` is not the same ({} != {})".
                    format(prop, val1, val2))
                return False

        # just report differences for parameters that are not data-relevant
        for prop in ["compression", "description"]:
            val1, val2 = self.config[prop], other.config[prop]
            if val1 != val2:
                say("Property `{}` is not the same ({} != {})".
                    format(prop, val1, val2))

        for tablename in ["initial_values", "final_values"]:
            arr1, arr2 = getattr(self, tablename), getattr(other, tablename)
            columns1, columns2 = arr1.dtype.names, arr2.dtype.names

            if len(columns1) != len(columns2):
                say("Number of columns in `{}` do not match ({} != {})".
                    format(tablename, len(columns1), len(columns2)))
                return False

            if columns1 != columns2:
                say("Columns in `{}` do not match:\n{}\n!=\n{}\n".format
                    (tablename, "\n".join(columns1), "\n".join(columns2)))
                return False

            for colname in columns1:
                data1, data2 = arr1[colname], arr2[colname]
                if len(data1) != len(data2):
                    say("Column `{}` in `{}` not of same length.".
                        format(colname, tablename))
                    return False
                if np.any(data1 != data2):
                    for val1, val2 in zip(data1, data2):
                        if ((val1 == val2) or (pd.isna(val1)
                                               and pd.isna(val2))):
                            continue
                        say("Column `{}` in `{}` is not the same ({} != {}).".
                            format(colname, tablename, val1, val2))
                        return False

        for i, (run1, run2) in enumerate(zip(self, other)):
            for tablename in ["binary_history", "history1", "history2",
                              "final_profile1", "final_profile2"]:
                arr1, arr2 = getattr(run1, tablename), getattr(run2, tablename)
                if arr1 is None and arr2 is None:
                    continue        # tables missing for both runs
                if arr1 is None or arr2 is None:
                    which = "1st" if arr1 is None else "2nd"
                    say("Table `{}` for run `{}` missing in {} grid.".
                        format(tablename, i, which))
                    return False
                if np.any(arr1 != arr2):
                    say("Table `{}` for run `{}` is not the same.".
                        format(tablename, i))
                    return False

        return True


class PSyGridIterator:
    """Class for iterating runs (i.e., PSyRunView instances) in a PSyGrid."""

    def __init__(self, grid):
        """Initialize by pointing to the PSyGrid object.

        Parameters
        ----------
        grid : PSyGrid
            PSyGrid to iterate over.

        """
        self._grid = grid
        self._index = 0

    def __next__(self):
        """Return current run and move to the next.

        Returns
        -------
            Current run.

        """
        if self._index >= len(self._grid):
            raise StopIteration
        item = self._grid[self._index]
        self._index += 1
        return item


class PSyRunView:
    """Access runs in HDF5 grid without opening all data.

    Example
    -------
    mygrid = PSyGrid("thegrid.h5")  # opens a stored grid
    myrun = mygrid[0]               # get a "view" of the first run in the grid
    print(mygrid[1].history1.star_age)

    t1 = myrun["binary_history"]["age"]
    t2 = myrun["binary_history"].age
    t3 = myrun.binary_history["age"]
    t4 = myrun.binary_history.age

    print(mygrid[1].history1.star_age)
    """

    def __init__(self, psygrid, run_index):
        """Initialize by linking to a PSyGrid object and setting run index.

        Parameters
        ----------
        psygrid : PSyGrid
            PSyGrid to iterate over.
        run_index : int
            Index of the viewed run.

        """
        self.psygrid = psygrid
        self.index = run_index

    def _hdf5_key(self):
        """Return the name of the group in the hdf5 file.

        Returns
        -------
        str
            The name of the hdf5 group.

        """
        return "/grid/run{}".format(self.index)

    def __getitem__(self, key):
        """Get a table for a specific run using its name as in ["name"].

        Parameters
        ----------
        key : str
            Name of the dataset inside the hdf5 group.

        Returns
        -------
            Content of the dataset.

        """
        if key not in VALID_KEYS:
            raise KeyError("Key {} not in list of valid keys.".format(key))

        if key == "initial_values":
            return self.psygrid.initial_values[self.index]
        elif key == "final_values":
            return self.psygrid.final_values[self.index]

        hdf5 = self.psygrid.hdf5
        if hdf5 is None:
            raise IOError("The HDF5 file is not open.")
        fullkey = self._hdf5_key() + "/" + key
        try:
            return hdf5[fullkey][()]
        except KeyError:
            if key in VALID_KEYS:  # key is valid, so the data is just missing
                return None
            else: # pragma: no cover
                raise KeyError("There is no key '{}' in '{}'".
                               format(fullkey, self.psygrid.filepath))

    def __getattr__(self, key):
        """Enable the ability of using `.table1` instead of ["table1"].

        Parameters
        ----------
        key : str
            Name of the dataset inside the hdf5 group.

        Returns
        -------
            Content of the dataset.

        """
        return self[key]

    def __str__(self):
        """Return a summary of the PSyRunView in a string.

        Returns
        -------
        str
            Representation of the Runview.

        """
        return "View of the run {} in the file '{}' at key '{}'".format(
            self.index, self.psygrid.filepath, self._hdf5_key())


def downsample_history(bh, h1, h2, params):
    """Downsample history data of a run.

    Parameters
    ----------
    bh : record array
        The binary history table.
    h1 : record array
        The history of star 1.
    h2 : record array
        The history of star 2.
    params : ConfigFile
        A ConfigFile instance holding the downsampling parameters.

    Returns
    -------
    tuple of record arrays
        The three record arrays corresponding to the downsample binary,
        star 1, and star2 histories.

    """
    max_err, exclude = params["history_DS_error"], params["history_DS_exclude"]

    if max_err is None or (bh is None and h1 is None and h2 is None):
        return bh, h1, h2

    # select the data based on which the downsampling will be computed
    number_of_rows = None
    dependent = []
    for history_table in [bh, h1, h2]:
        if history_table is not None:
            if number_of_rows is None:
                number_of_rows = len(history_table)
            else:
                if len(history_table) != number_of_rows:
                    raise IndexError("Unequal numbers of rows in histories.")

            for column_name in history_table.dtype.names:
                if column_name not in exclude:
                    dependent.append(history_table[column_name])
    dependent = np.array(dependent).T

    if params["binary"]:
        independent = bh["age"]
    else:
        independent = h1["star_age"]

    # find which rows to keep for having optimum downsampling
    TD = TrackDownsampler(independent, dependent)
    TD.find_downsample(max_err)

    # ... and return only these rows
    def correct_shape(array):
        return array[0] if len(array.shape) == 2 else array

    return (correct_shape(bh[TD.keep]) if bh is not None else None,
            correct_shape(h1[TD.keep]) if h1 is not None else None,
            correct_shape(h2[TD.keep]) if h2 is not None else None)


def downsample_profile(profile, params):
    """Downsample a profile table.

    Parameters
    ----------
    profile : record array
        The profile data with column names defined.
    params : ConfigFile
        A ConfigFile instance holding the downsampling parameters.

    Returns
    -------
    record array
        The downsampled profile.

    """
    max_err, exclude = params["profile_DS_error"], params["profile_DS_exclude"]
    max_interval = params["profile_DS_interval"]

    if max_err is None or profile is None:
        return profile

    # select the data based on which the downsampling will be computed
    dependent = []
    for column_name in profile.dtype.names:
        if column_name not in exclude:
            dependent.append(profile[column_name][::-1])  # invert order
    dependent = np.array(dependent).T
    independent = profile["mass"][::-1]

    # find which rows to keep for having optimum downsampling
    TD = TrackDownsampler(independent, dependent)
    TD.find_downsample(max_err, max_interval)
    # ... and return only these rows
    return profile[TD.keep[::-1]]    # invert order again


PROPERTIES_ALLOWED = {"format": "hdf5"}

PROPERTIES_TO_BE_SET = ["compression", "description"]

PROPERTIES_TO_BE_NONE = {
    "max_number_of_runs": None,
    "star1_history_saved_columns": None,
    "star2_history_saved_columns": None,
    "binary_history_saved_columns": None,
    "star1_profile_saved_columns": None,
    "star2_profile_saved_columns": None,
    "initial_value_columns": None,
    "final_value_columns": None,
}

PROPERTIES_TO_BE_CONSISTENT = ["binary", "eep", "start_at_RLO",
                               "stop_before_carbon_depletion",
                               "initial_RLO_fix", "He_core_fix",
                               "accept_missing_profile", "history_DS_error",
                               "history_DS_exclude", "profile_DS_error",
                               "profile_DS_exclude", "profile_DS_interval"]

ALL_PROPERTIES = (list(PROPERTIES_ALLOWED.keys()) + PROPERTIES_TO_BE_CONSISTENT
                  + list(PROPERTIES_TO_BE_NONE.keys()) + PROPERTIES_TO_BE_SET)


def join_grids(input_paths, output_path,
               compression="gzip9", description="joined", verbose=True):
    """Join two or more PSyGrid HDF5 files into one.

    Parameters
    ----------
    input_paths : str or list of str
        The path to the grid files to be joined.
    output_path : str
        Path of the new grid file with the joined gird.
    compression : str (default: 'gzip9')
        Compression details.
    description : str (default: 'joined')
        Desciption of the new joined gird.
    verbose : bool (default: True)
        If `True`, the objects reports by printing to standard output.

    """
    def say(something):
        if verbose:
            print(something)

    # open the grids, and figure out the configuration of the new joined grid
    grids = []
    newconfig = None
    initial_dtype = None
    final_dtype = None
    for input_path in input_paths:
        say("Checking {}".format(input_path))
        say("    opening and getting configuration...")
        grid = PSyGrid(input_path)
        curconfig = grid.config

        # check we did not forget about a property, and their consistency
        assert len(ALL_PROPERTIES) == len(curconfig.keys())
        for key in curconfig.keys():
            assert key in ALL_PROPERTIES
        if newconfig is None:   # this is the first grid
            say("    copying configuration...")
            newconfig = curconfig.deepcopy()
            initial_dtype = grid.initial_values.dtype
            final_dtype = grid.final_values.dtype
        else:
            say("    checking consistency of configuration and dtypes...")
            for prop in PROPERTIES_TO_BE_CONSISTENT:
                newvalue, curvalue = newconfig[prop], curconfig[prop]
                if newvalue != curvalue:
                    raise ValueError("Inconsistent value for `{}`: {} != {}".
                                     format(prop, curvalue, newvalue))
            if initial_dtype != grid.initial_values.dtype:
                raise TypeError("Initial values dtype's do not match.")
            if final_dtype != grid.final_values.dtype:
                raise TypeError("Final values dtype's do not match.")
        grids.append(grid)

    say("Finalizing grid properties...")
    # ensure supported property values
    for prop, allowed_value in PROPERTIES_ALLOWED.items():
        if newconfig[prop] != allowed_value:
            raise ValueError("Only grid with `{}`={} can be joined.".
                             format(prop, allowed_value))
    # set fixed property values
    newconfig.update(PROPERTIES_TO_BE_NONE)
    # new values set by used
    assert("compression" in PROPERTIES_TO_BE_SET
           and "description" in PROPERTIES_TO_BE_SET)
    newconfig["compression"] = compression
    newconfig["description"] = description

    # for each set of initial parameters, indicate the grid and the run to use
    # (this handles reruns, substituting older runs).
    say("Inferring which runs to include, from which grid...")
    initial_params = {}
    n_substitutions = 0
    n_ignored_noRLO = 0
    for grid_index, grid in enumerate(grids):
        for run_index, dir_path in enumerate(grid.MESA_dirs):
            # get the parameters part from the dir name
            params_from_path = initial_values_from_dirname(dir_path)
            if params_from_path in initial_params:
                n_substitutions += 1

<<<<<<< HEAD
=======
            initial_params[params_from_path] = (grid_index, run_index)

>>>>>>> 5af037e0
            if (grid[run_index].final_values["termination_flag_1"]
                    == "ignored_no_RLO"):
                if params_from_path in initial_params:
                    del initial_params[params_from_path]
                n_ignored_noRLO += 1
<<<<<<< HEAD
            else:
                initial_params[params_from_path] = (grid_index, run_index)
=======
>>>>>>> 5af037e0

    say("    {} substitutions detected.".format(n_substitutions))
    if newconfig["start_at_RLO"]:
        say("    {} runs ignored beacuse of no RLOF.".format(n_ignored_noRLO))
    say("    {} runs to be joined.".format(len(initial_params)))

    if (newconfig["initial_RLO_fix"]):
        say("Determine initial RLO boundary from all grids")
        detected_initial_RLO = []
        colnames = ["termination_flag_1", "termination_flag_2", "interpolation_class"]
        valtoset = ["forced_initial_RLO", "forced_initial_RLO", "initial_MT"]
        for grid in grids:
            new_detected_initial_RLO = get_detected_initial_RLO(grid)
            for new_sys in new_detected_initial_RLO:
                exists_already = False
                for i, sys in enumerate(detected_initial_RLO):
                    # check whether there are double entries
                    if (abs(sys["star_1_mass"]-new_sys["star_1_mass"])<1.0e-5 and
                        abs(sys["star_2_mass"]-new_sys["star_2_mass"])<1.0e-5):
                        exists_already = True
                        # if so, replace old entry if the new one has a larger period
                        if sys["period_days"]<new_sys["period_days"]:
                            detected_initial_RLO[i] = new_sys.copy()
                # add non existing new entry
                if not exists_already:
                    detected_initial_RLO.append(new_sys)

    say("Opening new file...")
    # open new HDF5 file and start copying runs
    driver_args = {} if "%d" not in output_path else {
        "driver": "family", "memb_size": HDF5_MEMBER_SIZE}

    # prepare for loss-less compression
    compression = newconfig["compression"]
    compression = "" if compression is None else compression.lower()
    if compression == "":
        compression_args = {}
    elif compression == "lzf":
        compression_args = {"compression": "lzf"}
    elif compression.startswith("gzip"):
        if compression == "gzip":
            compression_args = {"compression": "gzip"}
        else:
            if len(compression) > 5 or not compression[4].isdigit():
                raise ValueError("GZIP compression level must be 0-9.")
            compression_level = int(compression[4])
            compression_args = {"compression": "gzip",
                                "compression_opts": compression_level}
    else:
        raise ValueError("Unknown compression `{}`.".format(compression))

    with h5py.File(output_path, "w", **driver_args) as new_grid:
        say("Copying runs...")
        new_mesa_dirs = []
        new_initial_values = []
        new_final_values = []
        new_index = 0
        for grid_index, run_index in initial_params.values():
            grid = grids[grid_index]
            new_mesa_dirs.append(grid.MESA_dirs[run_index])
            new_initial_values.append(grid.initial_values[run_index])
            new_final_values.append(grid.final_values[run_index])

            if (newconfig["initial_RLO_fix"]):
                flag1 = new_final_values[-1]["termination_flag_1"]
                if (flag1 != "Terminate because of overflowing initial model"
                        and flag1 != "forced_initial_RLO"):
                    mass1 = new_initial_values[-1]["star_1_mass"]
                    mass2 = new_initial_values[-1]["star_2_mass"]
                    period = new_initial_values[-1]["period_days"]
                    nearest = get_nearest_known_initial_RLO(mass1, mass2,
                                                        detected_initial_RLO)
                    if period < nearest["period_days"]:
                        # set values
                        for colname, value in zip(colnames, valtoset):
                            new_final_values[-1][colname] = value
                        # copy values from nearest known system
                        for colname in ["termination_flag_3",
                                        "termination_flag_4"]:
                            if colname in nearest:
                                new_final_values[-1][colname]=nearest[colname]

            for subarray in ['binary_history', 'history1', 'history2',
                             'final_profile1', 'final_profile2']:
                # ensure group is created even if no data to be written
                new_grp = "/grid/run{}/".format(new_index)
                if new_grp not in new_grid:
                    new_grid.create_group(new_grp)

                # now copy the data
                new_key = "/grid/run{}/{}".format(new_index, subarray)
                old_key = "/grid/run{}/{}".format(run_index, subarray)
                try:
                    old_data = grid.hdf5[old_key]
                    new_grid.create_dataset(new_key, data=old_data,
                                            **compression_args)
                except KeyError:
                    pass

            new_index += 1

        say("Writing initial/final values and metadata...")

        new_mesa_dirs = np.array(new_mesa_dirs, dtype=H5_UNICODE_DTYPE)
        new_initial_values = np.array(new_initial_values, dtype=initial_dtype)
        new_final_dtype = []
        for dtype in final_dtype.descr:
            if (dtype[0].startswith("termination_flag") or
                ("SN_type" in dtype[0]) or ("_state" in dtype[0]) or
                ("_class" in dtype[0])):
                dtype = (dtype[0], H5_REC_STR_DTYPE.replace("U", "S"))
            new_final_dtype.append(dtype)
        new_final_values = np.array(new_final_values, dtype=new_final_dtype)

        new_grid.attrs["config"] = json.dumps(str(dict(newconfig)))
        new_grid.create_dataset("relative_file_paths", data=new_mesa_dirs,
                                **compression_args)
        new_grid.create_dataset("/grid/initial_values",
                                data=new_initial_values,
                                **compression_args)
        new_grid.create_dataset("/grid/final_values",
                                data=new_final_values,
                                **compression_args)
    say("Grids have been successfully joined.")<|MERGE_RESOLUTION|>--- conflicted
+++ resolved
@@ -213,10 +213,7 @@
 from posydon.grids.scrubbing import scrub, keep_after_RLO, keep_till_central_abundance_He_C
 from posydon.utils.ignorereason import IgnoreReason
 from posydon.utils.posydonwarning import (Pwarn, Catch_POSYDON_Warnings)
-<<<<<<< HEAD
 from posydon.utils.posydonerror import POSYDONError, GridError
-=======
->>>>>>> 5af037e0
 
 
 HDF5_MEMBER_SIZE = 2**31 - 1            # maximum HDF5 file size when splitting
@@ -551,10 +548,6 @@
                     else:
                         # for consistency
                         assert warn == "end"
-<<<<<<< HEAD
-=======
-                    
->>>>>>> 5af037e0
 
         self.load()
 
@@ -587,13 +580,8 @@
             if binary_grid:
                 Pwarn("Selected EEPs, switching to single-star grid.",
                       "ReplaceValueWarning")
-<<<<<<< HEAD
                 self.config["binary"] = False
                 binary_grid = False
-=======
-                self.config["binary"] = True
-                binary_grid = True
->>>>>>> 5af037e0
             self._discover_eeps(eep)
 
         # prepare for loss-less compression
@@ -745,11 +733,7 @@
                     h = history1
                 elif starID == "S2_":
                     h = history2
-<<<<<<< HEAD
                 else: # pragma: no cover
-=======
-                else:
->>>>>>> 5af037e0
                     h = None
                 i_He_depl = -1
                 for col in EXTRA_STAR_COLS_AT_HE_DEPLETION:
@@ -768,11 +752,7 @@
                 # read the model numbers and ages from the histories
                 colname = "model_number"
                 if history1 is not None:
-<<<<<<< HEAD
                     if ((H1_columns is not None) and (colname in H1_columns)):
-=======
-                    if colname in H1_columns:
->>>>>>> 5af037e0
                         history1_mod = np.int_(history1[colname].copy())
                     else:
                         history1_mod = read_MESA_data_file(run.history1_path,
@@ -781,7 +761,6 @@
                             history1_mod = np.int_(history1_mod[colname])
                     if history1_mod is not None:
                         len_diff = len(history1)-len(history1_mod)
-<<<<<<< HEAD
                         if len_diff<0:
                             #shorten history1_mod
                             history1_mod = history1_mod[:len_diff]
@@ -789,25 +768,14 @@
                                   "ReplaceValueWarning")
                         elif len_diff>0:
                             #extend history1_mod
-=======
-                        if len_diff<0: #shorten history1_mod
-                            history1_mod = history1_mod[:len_diff]
-                            Pwarn("Reduce mod in {}\n".format(run.history1_path),
-                                  "ReplaceValueWarning")
-                        elif len_diff>0: #entend history1_mod
->>>>>>> 5af037e0
                             add_mod = np.full(len_diff,history1_mod[-1])
                             history1_mod = np.concatenate((history1_mod, add_mod))
                             Pwarn("Expand mod in {}\n".format(run.history1_path),
                                   "ReplaceValueWarning")
                     else:
                         ignore.reason = "corrupted_history1"
-<<<<<<< HEAD
                     if ((H1_columns is not None) and
                         ("star_age" in H1_columns)):
-=======
-                    if "star_age" in H1_columns:
->>>>>>> 5af037e0
                         history1_age = history1["star_age"].copy()
                     else:
                         history1_age = read_MESA_data_file(run.history1_path,
@@ -816,7 +784,6 @@
                             history1_age = history1_age["star_age"]
                     if history1_age is not None:
                         len_diff = len(history1)-len(history1_age)
-<<<<<<< HEAD
                         if len_diff<0:
                             #shorten history1_age
                             history1_age = history1_age[:len_diff]
@@ -824,13 +791,6 @@
                                   "ReplaceValueWarning")
                         elif len_diff>0:
                             #extend history1_age
-=======
-                        if len_diff<0: #shorten history1_age
-                            history1_age = history1_age[:len_diff]
-                            Pwarn("Reduce age in {}\n".format(run.history1_path),
-                                  "ReplaceValueWarning")
-                        elif len_diff>0: #entend history1_age
->>>>>>> 5af037e0
                             add_age = np.full(len_diff,history1_age[-1])
                             history1_age = np.concatenate((history1_age, add_age))
                             Pwarn("Expand age in {}\n".format(run.history1_path),
@@ -842,11 +802,7 @@
                     history1_age = None
 
                 if history2 is not None:
-<<<<<<< HEAD
                     if ((H2_columns is not None) and (colname in H2_columns)):
-=======
-                    if colname in H2_columns:
->>>>>>> 5af037e0
                         history2_mod = np.int_(history2[colname].copy())
                     else:
                         history2_mod = read_MESA_data_file(run.history2_path,
@@ -855,7 +811,6 @@
                             history2_mod = np.int_(history2_mod[colname])
                     if history2_mod is not None:
                         len_diff = len(history2)-len(history2_mod)
-<<<<<<< HEAD
                         if len_diff<0:
                             #shorten history2_mod
                             history2_mod = history2_mod[:len_diff]
@@ -863,25 +818,14 @@
                                   "ReplaceValueWarning")
                         elif len_diff>0:
                             #extend history2_mod
-=======
-                        if len_diff<0: #shorten history2_mod
-                            history2_mod = history2_mod[:len_diff]
-                            Pwarn("Reduce mod in {}\n".format(run.history2_path),
-                                  "ReplaceValueWarning")
-                        elif len_diff>0: #entend history2_mod
->>>>>>> 5af037e0
                             add_mod = np.full(len_diff,history2_mod[-1])
                             history2_mod = np.concatenate((history2_mod, add_mod))
                             Pwarn("Expand mod in {}\n".format(run.history2_path),
                                   "ReplaceValueWarning")
                     else:
                         ignore.reason = "corrupted_history2"
-<<<<<<< HEAD
                     if ((H2_columns is not None) and
                         ("star_age" in H2_columns)):
-=======
-                    if "star_age" in H2_columns:
->>>>>>> 5af037e0
                         history2_age = history2["star_age"].copy()
                     else:
                         history2_age = read_MESA_data_file(run.history2_path,
@@ -890,7 +834,6 @@
                             history2_age = history2_age["star_age"]
                     if history2_age is not None:
                         len_diff = len(history2)-len(history2_age)
-<<<<<<< HEAD
                         if len_diff<0:
                             #shorten history2_age
                             history2_age = history2_age[:len_diff]
@@ -898,13 +841,6 @@
                                   "ReplaceValueWarning")
                         elif len_diff>0:
                             #extend history2_age
-=======
-                        if len_diff<0: #shorten history2_age
-                            history2_age = history2_age[:len_diff]
-                            Pwarn("Reduce age in {}\n".format(run.history2_path),
-                                  "ReplaceValueWarning")
-                        elif len_diff>0: #entend history2_age
->>>>>>> 5af037e0
                             add_age = np.full(len_diff,history2_age[-1])
                             history2_age = np.concatenate((history2_age, add_age))
                             Pwarn("Expand age in {}\n".format(run.history2_path),
@@ -916,11 +852,7 @@
                     history2_age = None
 
                 if binary_history is not None:
-<<<<<<< HEAD
                     if ((BH_columns is not None) and (colname in BH_columns)):
-=======
-                    if colname in BH_columns:
->>>>>>> 5af037e0
                         binary_history_mod = np.int_(binary_history[colname].copy())
                     else:
                         binary_history_mod = read_MESA_data_file(
@@ -929,7 +861,6 @@
                             binary_history_mod = np.int_(binary_history_mod[colname])
                     if binary_history_mod is not None:
                         len_diff = len(binary_history)-len(binary_history_mod)
-<<<<<<< HEAD
                         if len_diff<0:
                             #shorten binary_history_mod
                             binary_history_mod = binary_history_mod[:len_diff]
@@ -937,24 +868,13 @@
                                   "ReplaceValueWarning")
                         elif len_diff>0:
                             #extend binary_history_mod
-=======
-                        if len_diff<0: #shorten binary_history_mod
-                            binary_history_mod = binary_history_mod[:len_diff]
-                            Pwarn("Reduce mod in {}\n".format(run.binary_history_path),
-                                  "ReplaceValueWarning")
-                        elif len_diff>0: #entend binary_history_mod
->>>>>>> 5af037e0
                             add_mod = np.full(len_diff,binary_history_mod[-1])
                             binary_history_mod = np.concatenate((binary_history_mod, add_mod))
                             Pwarn("Expand mod in {}\n".format(run.binary_history_path),
                                   "ReplaceValueWarning")
                     else:
                         ignore.reason = "corrupted_binary_history"
-<<<<<<< HEAD
                     if ((BH_columns is not None) and ("age" in BH_columns)):
-=======
-                    if "age" in BH_columns:
->>>>>>> 5af037e0
                         binary_history_age = binary_history["age"].copy()
                     else:
                         binary_history_age = read_MESA_data_file(
@@ -963,7 +883,6 @@
                             binary_history_age = binary_history_age["age"]
                     if binary_history_age is not None:
                         len_diff = len(binary_history)-len(binary_history_age)
-<<<<<<< HEAD
                         if len_diff<0:
                             #shorten binary_history_age
                             binary_history_age = binary_history_age[:len_diff]
@@ -971,13 +890,6 @@
                                   "ReplaceValueWarning")
                         elif len_diff>0:
                             #extend binary_history_age
-=======
-                        if len_diff<0: #shorten binary_history_age
-                            binary_history_age = binary_history_age[:len_diff]
-                            Pwarn("Reduce age in {}\n".format(run.binary_history_path),
-                                  "ReplaceValueWarning")
-                        elif len_diff>0: #entend binary_history_age
->>>>>>> 5af037e0
                             add_age = np.full(len_diff,binary_history_age[-1])
                             binary_history_age = np.concatenate((binary_history_age, add_age))
                             Pwarn("Expand age in {}\n".format(run.binary_history_path),
@@ -1043,14 +955,8 @@
                     kept = keep_after_RLO(binary_history, history1, history2)
                     if kept is None:
                         ignore.reason = "ignored_no_RLO"
-<<<<<<< HEAD
                         self._say("Ignored MESA run because of no RLO in:"
                                   " {}\n".format(run.path))
-=======
-                        if self.verbose:
-                            self._say("Ignored MESA run because of no RLO"
-                                      " in: {}\n".format(run.path))
->>>>>>> 5af037e0
                         if not initial_RLO_fix:
                             # TODO: we may want to keep these systems for
                             # allowing rerun grids to inform the old grids that
@@ -1254,11 +1160,7 @@
                 for colname, value in grid_point.items():
                     if colname in self.initial_values.dtype.names:
                         self.initial_values[i][colname] = value
-<<<<<<< HEAD
                 if pd.isna(self.initial_values[i]["Z"]):
-=======
-                if np.isnan(self.initial_values[i]["Z"]):
->>>>>>> 5af037e0
                     # try to get metallicity from directory name
                     params_from_path = initial_values_from_dirname(run.path)
                     if (len(params_from_path)==4) or\
@@ -1325,15 +1227,9 @@
             # check that new MESA path is added at run_index
             lenMESA_dirs = len(self.MESA_dirs)
             if lenMESA_dirs!=run_index:
-<<<<<<< HEAD
                 Pwarn("Non synchronous indexing: "\
                       +"run_index={} != ".format(run_index)\
                       +"length(MESA_dirs)={}".format(lenMESA_dirs),
-=======
-                Pwarn("Non synchronous indexing: " +\
-                      "run_index={} != ".format(run_index) +\
-                      "length(MESA_dirs)={}".format(lenMESA_dirs),
->>>>>>> 5af037e0
                       "InappropriateValueWarning")
 
         #general fix for termination_flag in case of initial RLO in binaries
@@ -1411,11 +1307,7 @@
             #only use included runs with a valid index
             if run_included_at[i]>=0:
                 #check for index range
-<<<<<<< HEAD
                 if run_included_at[i]>=run_index: # pragma no cover
-=======
-                if run_included_at[i]>=run_index:
->>>>>>> 5af037e0
                     Pwarn("run {} has a run_index out of ".format(i) +
                         "range: {}>={}".format(run_included_at[i], run_index),
                            "InappropriateValueWarning")
@@ -1425,22 +1317,14 @@
                     if colname in self.initial_values.dtype.names:
                         value = self.initial_values[i][colname]
                         new_initial_values[run_included_at[i]][colname] = value
-<<<<<<< HEAD
                     else: # pragma no cover
-=======
-                    else:
->>>>>>> 5af037e0
                         new_initial_values[run_included_at[i]][colname] = np.nan
                 #copy final values or fill with nan if not existing in original
                 for colname in dtype_final_values.names:
                     if colname in self.final_values.dtype.names:
                         value = self.final_values[i][colname]
                         new_final_values[run_included_at[i]][colname] = value
-<<<<<<< HEAD
                     else: # pragma no cover
-=======
-                    else:
->>>>>>> 5af037e0
                         new_final_values[run_included_at[i]][colname] = np.nan
         #replace old initial/final value array
         self.initial_values = np.copy(new_initial_values)
@@ -1463,7 +1347,6 @@
             **compression_args)
 
     def add_column(self, colname, array, where="final_values", overwrite=True):
-<<<<<<< HEAD
         """Add a new numerical column in the final values array.
 
         Parameters
@@ -1480,9 +1363,6 @@
             should be raised.
 
         """
-=======
-        """Add a new numerical column in the final values array."""
->>>>>>> 5af037e0
         if not isinstance(array, np.ndarray):
             arr = np.asarray(array)
         else:
@@ -1818,12 +1698,7 @@
         self.close()
 
     def rerun(self, path_to_file='./', runs_to_rerun=None,
-<<<<<<< HEAD
               termination_flags=None, new_mesa_flag=None, flags_to_check=None):
-=======
-                         termination_flags=None, new_mesa_flag=None,
-                         flags_to_check=None):
->>>>>>> 5af037e0
         """Create a CSV file with the PSyGrid initial values to rerun.
 
         This methods allows you to create a CSV file with the psygrid initial
@@ -1834,28 +1709,17 @@
         path_to_file : str (default: './')
             The path to the directory where the new `grid.csv` file will be
             saved. If the directory does not exist it will be created.
-<<<<<<< HEAD
         runs_to_rerun : list of integers or None (default: None)
             Array containing the indecies of the psygrid runs you want to rerun
             e.g., runs_to_rerun = [2,3]
         termination_flags : str or list of str or None (default: None)
-=======
-        runs_to_rerun : list of integers
-            Array containing the indecies of the psygrid runs you want to rerun
-            e.g., runs_to_rerun = [2,3]
-        termination_flags : str or list of str
->>>>>>> 5af037e0
             The runs with this termination flag will be rerun.
             e.g. termination_flags='max_number_retries'
         new_mesa_flag : dict or None (default: None)
             Dictionary of flags with their value to add as extra columns to the
             `grid.csv`. The user can specify any arbitrary amount of flags.
             e.g. new_mesa_flag = {'varcontrol_target': 0.01}
-<<<<<<< HEAD
         flags_to_check : str or list of str or None (default: None)
-=======
-        flags_to_check : str or list of str
->>>>>>> 5af037e0
             The key(s) of flags to check the termination_flags against.
             e.g. check_flags = 'termination_flag_1'
 
@@ -1937,11 +1801,7 @@
                 if 'new_Z' in MESA_dir_name:
                     column_names['new_Z'] = 'Z'
             else:
-<<<<<<< HEAD
                 raise GridError("No MESA dirs of previous runs in the grid.")
-=======
-                raise Exception("No MESA dirs of previous runs in the grid.")
->>>>>>> 5af037e0
         # getting the initial data set
         NDIG = 10 # rounding matches initial point rounding
         runs_data = {}
@@ -1956,12 +1816,9 @@
             n_runs = 0
         # add new_mesa_flag
         if new_mesa_flag is not None:
-<<<<<<< HEAD
             if not isinstance(new_mesa_flag, dict):
                 raise TypeError("'new_mesa_flag' should be a dictionary or "
                                 "None")
-=======
->>>>>>> 5af037e0
             for key in new_mesa_flag.keys():
                 runs_data[key] = [new_mesa_flag[key]]*n_runs
         runs_data_frame = pd.DataFrame(runs_data)
@@ -1999,36 +1856,20 @@
         slice_3D_var_str : str or None (default: None)
             Variable along which the 3D space will be sliced. Allowed values
             are `psygrid.initial_values.dtype.names`.
-<<<<<<< HEAD
         slice_3D_var_range : tuple or a list of tuples or None (default: None)
             Range between which you want to slice the variable slice_3D_var_str
             e.g., `(2.5,3.)`. In case of a list of tuples, one will get a large
             plot with one subplot for each tuple in the list.
         grid_4D : bool or None (default: None)
-=======
-        slice_3D_var_range : tuple or a list of tuples
-            Range between which you want to slice the variable slice_3D_var_str
-            e.g., `(2.5,3.)`. In case of a list of tuples, one will get a large
-            plot with one subplot for each tuple in the list.
-        grid_4D : bool
->>>>>>> 5af037e0
             If `True`, the psygrid object is a 4D grid and needs to be sliced.
         slice_4D_var_str : str or None (default: None)
             Variable along which the 4D space will be sliced. Allowed values
             are `psygrid.initial_values.dtype.names`.
-<<<<<<< HEAD
         slice_4D_var_range : tuple or a list of tuples or None (default: None)
             Range between which you want to slice the variable slice_4D_var_str
             e.g., `(2.5,3.)`. In case of a list of tuples, one will get a large
             plot with one subplot for each tuple in the list.
         extra_grid : object or array of objects or None (default: None)
-=======
-        slice_4D_var_range : tuple or a list of tuples
-            Range between which you want to slice the variable slice_4D_var_str
-            e.g., `(2.5,3.)`. In case of a list of tuples, one will get a large
-            plot with one subplot for each tuple in the list.
-        extra_grid : object or array of objects
->>>>>>> 5af037e0
             If subset of the grid was rerun a or an extention was added, one
             can overlay the new psygrid by passing it here.
         slice_at_RLO : bool (default: False)
@@ -2038,21 +1879,12 @@
             Each termination flag is associated with a marker shape, size,
             color and label (cf. `MARKERS_COLORS_LEGENDS` in
             `plot_defaults.py`).
-<<<<<<< HEAD
         max_cols : int (default: 3)
             Defines the maximum number of columns of subplots. Default: 3
         legend_pos : SubplotSpec: int or tuple (default: (3,3))
             Defines which subplots won't contain an axis but are used to
             display the legend there. Default: (3, 3)
         verbose : bool (default: False)
-=======
-        max_cols : int
-            Defines the maximum number of columns of subplots. Default: 3
-        legend_pos : SubplotSpec (int or tuple)
-            Defines which subplots won't contain an axis but are used to
-            display the legend there. Default: (3, 3)
-        verbose : bool
->>>>>>> 5af037e0
             If `True`, the object reports by printing to standard output.
         **kwargs : dict
             Dictionary containing extra visualisation options (cf.
@@ -2607,21 +2439,13 @@
             if params_from_path in initial_params:
                 n_substitutions += 1
 
-<<<<<<< HEAD
-=======
-            initial_params[params_from_path] = (grid_index, run_index)
-
->>>>>>> 5af037e0
             if (grid[run_index].final_values["termination_flag_1"]
                     == "ignored_no_RLO"):
                 if params_from_path in initial_params:
                     del initial_params[params_from_path]
                 n_ignored_noRLO += 1
-<<<<<<< HEAD
             else:
                 initial_params[params_from_path] = (grid_index, run_index)
-=======
->>>>>>> 5af037e0
 
     say("    {} substitutions detected.".format(n_substitutions))
     if newconfig["start_at_RLO"]:
