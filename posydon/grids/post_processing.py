"""Module for post-processing POSYDON grids."""

from posydon.binary_evol.binarystar import BinaryStar
from posydon.binary_evol.singlestar import SingleStar
from posydon.binary_evol.SN.step_SN import StepSN
from posydon.binary_evol.flow_chart import STAR_STATES_CC
from posydon.utils.common_functions import (
    calculate_Patton20_values_at_He_depl,
    CEE_parameters_from_core_abundance_thresholds,
    check_state_of_star)
from posydon.grids.MODELS import MODELS
from posydon.visualization.combine_TF import combine_TF12, TF1_POOL_STABLE
from posydon.visualization.plot_defaults import DEFAULT_MARKERS_COLORS_LEGENDS
import numpy as np
from tqdm import tqdm
import copy
import warnings


__authors__ = [
    "Simone Bavera <Simone.Bavera@unige.ch>",
    "Emmanouil Zapartas <ezapartas@gmail.com>",
    "Matthias Kruckow <Matthias.Kruckow@unige.ch>",
]


__credits__ = [
    'Konstantinos Kovlakas <kkovlakas@physics.uoc.gr>'
]


CC_quantities = ['state', 'SN_type', 'f_fb', 'mass', 'spin',
                 'm_disk_accreted', 'm_disk_radiated']

def assign_core_collapse_quantities_none(EXTRA_COLUMNS, star_i, MODEL_NAME=None):
    """"Assign None values to all core collapse properties."""
    if MODEL_NAME is None:
        for MODEL_NAME, MODEL in MODELS.items():
            for quantity in CC_quantities:
                EXTRA_COLUMNS[f'S{star_i}_{MODEL_NAME}_{quantity}'].append(None)
    else:
        for quantity in CC_quantities:
            EXTRA_COLUMNS[f'S{star_i}_{MODEL_NAME}_{quantity}'].append(None)

def print_CC_quantities(EXTRA_COLUMNS, star, MODEL_NAME=None):
    format_string = "{:<50} {:<33} {:12} {:10} {:15} {:10} {:25} {:25}"
    format_val_preSN = "{:<50} {:<33} {:12} {:10} {:7.2f} {:12.2f} {:25} {:25}"
    format_val = "{:<50} {:<33} {:12} {:1.2f} {:13.2f} {:12.2f} {:20.2f} {:20.2f}"
    if MODEL_NAME is None:
        print('')
        print(format_string.format(
            "mechanism", "state", "SN type", "f_fb",
            "mass [Msun]", "spin", "m_disk_accreted [Msun]",
            "m_disk_radiated [Msun]"))
        print('')
        try:
            print(format_val_preSN.format(
                'PRE SN STAR', star.state, '',
                '', star.mass, star.spin, '', ''))
        except Exception as e:
            warnings.warn('Failed to print star values!')
            print('Warning in preSN: ', e)
        print('')
    else:
        try:
            if star.spin==None:
                spin = np.nan
            else:
                spin = star.spin
            print(format_val.format(MODEL_NAME,
                    star.state, star.SN_type, star.f_fb,
                    star.mass, spin, star.m_disk_accreted,
                    star.m_disk_radiated))
        except Exception as e:
            warnings.warn('Failed to print star values!')
            print('Warning in', MODEL_NAME, ': ', e)
        
    
                    
def post_process_grid(grid, index=None, star_2_CO=True, MODELS=MODELS,
                      single_star=False, verbose=False):
    """Compute post processed quantity of any grid.

    This function post process any supported grid and computes:
    - Core collpase quantities for 5 prescritions given the fiducial POSYDON
    assumption given in MODEL plus:
      A: direct collapse
      B: Fryer+12-rapid
      C: Fryer+12-delayed
      D: Sukhbold+16-engine, N20
      E: Patton&Sukhbold20-engine, N20
      for each prescrition we store the compact object state (WD/NS/BH),
      SN type (WD, ECSN, CCSN, PISN, PPISN), fallback mass fraction f_gb,
      compact object mass and spin.
    - Core masses at he-depletion (used in Patton core collpase)
    - Mass envelopes for common ennvelope step.

    Parameters
    ----------
    grid : PSyGrid
        MESA gri in PSyGrid format.
    index : None, touple or int
        If None, loop over all indicies otherwise provide a range, e.g. [10,20]
        or a index, e.g. 42.
    star_2_CO : bool
        If 'False' star 2 is not a compact object.
    MODELS : list of dict
        List of supported core collapse model assumptions.
    single_star : bool
        If `True` the PSyGrid contains single stars.
    verbose : bool
        If `True` print on screen the results of each core collpase.

    Returns
    -------
    MESA_dirs: list
        List containing the path to each run corresponding to the post
        processed values. This is used to ensure one to one mapping when
        appending the extra columns back to a grid.
    EXTRA_COLUMNS: dict
        Dictionary containing all post processe quantities.

    """
    EXTRA_COLUMNS = {}
        
    for star in [1, 2]:
        # core masses at He depletion. stellar states and composition
        for quantity in ['avg_c_in_c_core_at_He_depletion',
                         'co_core_mass_at_He_depletion',
                         'state', 'surface_other', 'center_other']:
            EXTRA_COLUMNS[f'S{star}_{quantity}'] = []
        # common envelope quantities
        for quantity in ['lambda_CE', 'm_core_CE', 'r_core_CE']:
            for val in [1, 10, 30, 'pure_He_star_10']:
                EXTRA_COLUMNS[f'S{star}_{quantity}_{val}cent'] = []
        # Core collapse qunatities: [state, SN_type, f_fb, mass, spin]
        for MODEL_NAME, MODEL in MODELS.items():
            for quantity in CC_quantities:
                EXTRA_COLUMNS[f'S{star}_{MODEL_NAME}_{quantity}'] = []
                
    # remove star 2 columns in case of single star grid
    if single_star:
        for key in list(EXTRA_COLUMNS.keys()):
            if 'S2' in key:
                del EXTRA_COLUMNS[key]

    # loop over all gird, index or range
    if index is None:
        indicies = range(len(grid.MESA_dirs))
        MESA_dirs = grid.MESA_dirs
    elif isinstance(index, int):
        indicies = range(index, index+1)
        MESA_dirs = grid.MESA_dirs[index:index+1]
    elif isinstance(index, list):
        if len(index) != 2:
            raise ValueError('Index range should have dim=2!')
        indicies = range(index[0], index[1])
        MESA_dirs = grid.MESA_dirs[index[0]:index[1]]

    for i in tqdm(indicies):

        if not single_star:
            # initilise binary
            binary = BinaryStar.from_run(grid[i], history=True, profiles=True)
            stars = [binary.star_1, binary.star_2]
            stars_CO = [False, star_2_CO]
            interpolation_class = grid.final_values['interpolation_class'][i]
            IC = grid.final_values['interpolation_class'][i]
            TF2 = grid.final_values['termination_flag_2'][i]
        else:
            star = SingleStar.from_run(grid[i], history=True, profile=True)
            stars = [star]
            stars_CO = [False]
            IC = 'no_MT'
            TF2 = 'no_RLOF'
        TF1 = grid.final_values['termination_flag_1'][i]

        # compute properties
        for j, star in enumerate(stars):
<<<<<<< HEAD
            if not stars_CO[j] and IC in ['no_MT', 'stable_MT', 'unstable_MT',
                                          'stable_reverse_MT']:
=======
            if not stars_CO[j] and IC in ['no_MT', 'stable_MT', 'unstable_MT']:
>>>>>>> 8b58c3ac
                # stellar states
                EXTRA_COLUMNS['S%s_state' % (j+1)].append(check_state_of_star(
                    star, star_CO=False))
                # core masses at he depletion
                with warnings.catch_warnings(record=True) as w:
                    calculate_Patton20_values_at_He_depl(star)
                    if len(w) > 0:
                        print(w[0].message)
                        print(f'The warning was raised by {grid.MESA_dirs[i]} '
                               f'in calculate_Patton20_values_at_He_depl(star_{j+1}).')
                EXTRA_COLUMNS[f'S{j+1}_avg_c_in_c_core_at_He_depletion'].append(
                                                star.avg_c_in_c_core_at_He_depletion)
                EXTRA_COLUMNS[f'S{j+1}_co_core_mass_at_He_depletion'].append(
                                                    star.co_core_mass_at_He_depletion)
                # CE quantities
                with warnings.catch_warnings(record=True) as w:
                    try:
                        CEE_parameters_from_core_abundance_thresholds(star)
                    except Exception as ex:
                        print(ex)
                        print(f'The exception was raised by {grid.MESA_dirs[i]} '
                               f'in CEE_parameters_from_core_abundance_thresholds(star_{j+1}).')
                    if len(w) > 0:
                        print(w[0].message)
                        print(f'The warning was raised by {grid.MESA_dirs[i]} '
                               f'in CEE_parameters_from_core_abundance_thresholds(star_{j+1}).')
                for quantity in ['lambda_CE', 'm_core_CE', 'r_core_CE']:
                    for val in [1, 10, 30, 'pure_He_star_10']:
                        EXTRA_COLUMNS[f'S{j+1}_{quantity}_{val}cent'].append(
                                            getattr(star, f'{quantity}_{val}cent'))
                # aboundances
                try:
                    s_o = (1. - star.surface_h1 - star.surface_he4 - star.surface_c12 
                           - star.surface_n14 - star.surface_o16)
                    c_o = (1. - star.center_h1 - star.center_he4 - star.center_c12 
                           - star.center_n14 - star.center_o16)
                except TypeError as ex:
                    s_o = 0.
                    c_o = 0.
                    print(ex)
                    print(f'The error was raised by {grid.MESA_dirs[i]} '
                           f'while accessing aboundances in star_{j+1}.')
                EXTRA_COLUMNS['S%s_surface_other' % (j+1)].append(s_o)
                EXTRA_COLUMNS['S%s_center_other' % (j+1)].append(c_o)
            else:
                # fill everything with Nones
                if IC == 'initial_MT' or IC == 'not_converged':
                    EXTRA_COLUMNS['S%s_state' % (j+1)].append(None)
                else:
                    # CO states are classified and used in mesa step
                    try:
                        EXTRA_COLUMNS['S%s_state' % (j+1)].append(check_state_of_star(star, star_CO=True))
                    except TypeError as ex:
                        EXTRA_COLUMNS['S%s_state' % (j+1)].append(None)
                        print(ex)
                        print(f'The error was raised by {grid.MESA_dirs[i]} '
                               f'in check_state_of_star(star_{j+1}) with IC={IC}.')
                for quantity in ['avg_c_in_c_core_at_He_depletion', 'co_core_mass_at_He_depletion',
                                 'surface_other', 'center_other', 'lambda_CE', 'm_core_CE', 'r_core_CE']:
                    if 'CE' in quantity:
                        for val in [1, 10, 30, 'pure_He_star_10']:
                            EXTRA_COLUMNS[f'S{j+1}_{quantity}_{val}cent'].append(None)
                    else:  
                        EXTRA_COLUMNS[f'S{j+1}_{quantity}'].append(None)
        
        # core collpase quantities
        if not single_star:
<<<<<<< HEAD
            if interpolation_class in ['no_MT', 'stable_MT',
                                       'stable_reverse_MT']:
=======
            if interpolation_class in ['no_MT', 'stable_MT']:
>>>>>>> 8b58c3ac
                if (star_2_CO or (TF1 in TF1_POOL_STABLE and 
                    ('primary' in TF1 or 'Primary' in TF1))):
                    star = binary.star_1
                    star_i = 1
                    assign_core_collapse_quantities_none(EXTRA_COLUMNS, 2)
                elif (TF1 in TF1_POOL_STABLE and 
                    ('secondary' in TF1 or 'Secondary' in TF1)):
                    star = binary.star_2
                    star_i = 2
                    assign_core_collapse_quantities_none(EXTRA_COLUMNS, 1)
                elif TF1 == 'gamma_center_limit':
                    if (binary.star_1.center_gamma is not None and
                        binary.star_1.center_gamma >= 10.):
                        star = binary.star_1
                        star_i = 1
                        assign_core_collapse_quantities_none(EXTRA_COLUMNS, 2)
                    elif (binary.star_2.center_gamma is not None and
                        binary.star_2.center_gamma >= 10.):
                        star = binary.star_2
                        star_i = 2
                        assign_core_collapse_quantities_none(EXTRA_COLUMNS, 1)
                    else:
                        assign_core_collapse_quantities_none(EXTRA_COLUMNS, 1)
                        assign_core_collapse_quantities_none(EXTRA_COLUMNS, 2)
                        warnings.warn(f'{grid.MESA_dirs[i]} ended with '
                                    'TF1=gamma_center_limit however '
                                    'the star has center_gamma < 10. '
                                    'This star cannot go through step_SN '
                                    'appending NONE compact object '
                                    'properties!')
                        continue
                else:
                    assign_core_collapse_quantities_none(EXTRA_COLUMNS, 1)
                    assign_core_collapse_quantities_none(EXTRA_COLUMNS, 2)
                    warnings.warn(f'{grid.MESA_dirs[i]} ended with '
                                f'TF={TF1} and IC={interpolation_class}. '
                                'This star cannot go through step_SN '
                                'appending NONE compact object '
                                'properties!')
                    continue
<<<<<<< HEAD
                    
                if star.state in STAR_STATES_CC:
                    if verbose:
                        print_CC_quantities(EXTRA_COLUMNS, star)

                    for MODEL_NAME, MODEL in MODELS.items():
                        mechanism = MODEL['mechanism']+MODEL['engine']
                        SN = StepSN(**MODEL, allow_spin_None=True)     
                        star_copy = copy.copy(star)
                        try:
                            flush = False
                            SN.collapse_star(star_copy)
                            for quantity in CC_quantities:
                                if quantity in ['state', 'SN_type']:
                                    if not isinstance(getattr(star_copy, quantity), str):
                                        flush = True
                                        warnings.warn(f'{MODEL_NAME} {mechanism} {quantity} is not a string!')
                                elif quantity != 'CO_interpolation_class':
                                    if quantity=='spin':
                                        if ((not isinstance(getattr(star_copy, quantity), float))
                                            and (getattr(star_copy, quantity) != None)):
                                            flush = True
                                            warnings.warn(f'{MODEL_NAME} {mechanism} {quantity} is not a float nor None!')
                                    elif not isinstance(getattr(star_copy, quantity), float):
                                        flush = True
                                        warnings.warn(f'{MODEL_NAME} {mechanism} {quantity} is not a float!')
                        except Exception as e:
                            flush = True
                            if verbose:
                                print('')
                                print(f'Error during {MODEL_NAME} {mechanism} core collapse prescrition!')
                                print(e)
                                print('TF1:', TF1)
                                print('interpolation class:',  interpolation_class)
                                print('run directory:', grid.MESA_dirs[i])
                                print('')
                        if flush:
                            assign_core_collapse_quantities_none(EXTRA_COLUMNS, star_i, MODEL_NAME)
                        else:
                            for quantity in CC_quantities:
                                if quantity != 'CO_interpolation_class':
                                    EXTRA_COLUMNS[f'S{star_i}_{MODEL_NAME}_{quantity}'].append(
                                    getattr(star_copy, quantity))
                                else:
                                    if getattr(star_copy, 'state') == 'BH' and 'case' in TF2 and '1' in TF2 and '2' in TF2:
                                        EXTRA_COLUMNS[f'S{star_i}_{MODEL_NAME}_{quantity}'].append(
                                        getattr(star_copy, 'state')+'_reverse_MT')
                                    else:
                                        EXTRA_COLUMNS[f'S{star_i}_{MODEL_NAME}_{quantity}'].append(
                                        getattr(star_copy, 'state'))
                            if verbose:
                                print_CC_quantities(EXTRA_COLUMNS, star_copy, f'{MODEL_NAME}_{mechanism}')
                else:
                    # star not explodable
                    assign_core_collapse_quantities_none(EXTRA_COLUMNS, star_i)
=======

                if verbose:
                    print_CC_quantities(EXTRA_COLUMNS, star)

                for MODEL_NAME, MODEL in MODELS.items():
                    mechanism = MODEL['mechanism']+MODEL['engine']
                    SN = StepSN(**MODEL)     
                    star_copy = copy.copy(star)
                    try:
                        flush = False
                        SN.collapse_star(star_copy)
                        for quantity in CC_quantities:
                            if quantity in ['state', 'SN_type']:
                                if not isinstance(getattr(star_copy, quantity), str):
                                    flush = True
                                    warnings.warn(f'{MODEL_NAME} {mechanism} {quantity} is not a string!')
                            else:
                                if not isinstance(getattr(star_copy, quantity), float):
                                    flush = True
                                    warnings.warn(f'{MODEL_NAME} {mechanism} {quantity} is not a float!')
                    except Exception as e:
                        flush = True
                        if verbose:
                            print('')
                            print(f'Error during {MODEL_NAME} {mechanism} core collapse prescrition!')
                            print(e)
                            print('TF1', TF1)
                            print('interpolation class',  interpolation_class)
                            print('')
                    if flush:
                        assign_core_collapse_quantities_none(EXTRA_COLUMNS, star_i, MODEL_NAME)
                    else:
                        for quantity in CC_quantities:
                            EXTRA_COLUMNS[f'S{star_i}_{MODEL_NAME}_{quantity}'].append(
                            getattr(star_copy, quantity))
                        if verbose:
                            print_CC_quantities(EXTRA_COLUMNS, star_copy, f'{MODEL_NAME}_{mechanism}')
>>>>>>> 8b58c3ac

            else: 
                # inital_RLOF, unstable_MT not_converged
                assign_core_collapse_quantities_none(EXTRA_COLUMNS, 1)
                assign_core_collapse_quantities_none(EXTRA_COLUMNS, 2)

        else:
            if star.state in STAR_STATES_CC:
                if verbose:
                    print_CC_quantities(EXTRA_COLUMNS, star)

                for MODEL_NAME, MODEL in MODELS.items():
                    mechanism = MODEL['mechanism']+MODEL['engine']
                    SN = StepSN(**MODEL, allow_spin_None=True)
                    star_copy = copy.copy(star)
                    try:
                        flush = False
                        SN.collapse_star(star_copy)
                        for quantity in CC_quantities:
                            if quantity in ['state', 'SN_type']:
                                if not isinstance(getattr(star_copy, quantity), str):
                                    flush = True
                                    warnings.warn(f'{MODEL_NAME} {mechanism} {quantity} is not a string!')
<<<<<<< HEAD
                            elif quantity != 'CO_interpolation_class':
                                if quantity == 'spin':
                                    if ((not isinstance(getattr(star_copy, quantity), float))
                                        and (getattr(star_copy, quantity) != None)):
                                        flush = True
                                        warnings.warn(f'{MODEL_NAME} {mechanism} {quantity} is not a float nor None!')
                                elif not isinstance(getattr(star_copy, quantity), float):
=======
                            else:
                                if not isinstance(getattr(star_copy, quantity), float):
>>>>>>> 8b58c3ac
                                    flush = True
                                    warnings.warn(f'{MODEL_NAME} {mechanism} {quantity} is not a float!')
                    except Exception as e:
                        flush = True
                        if verbose:
                            print('')
                            print(f'Error during {MODEL_NAME} {mechanism} core collapse prescrition!')
                            print(e)
                            print('TF1:', TF1)
                            print('interpolation class:',  interpolation_class)
                            print('run directory:', grid.MESA_dirs[i])
                            print('')
                    if flush:
                        assign_core_collapse_quantities_none(EXTRA_COLUMNS, 1, MODEL_NAME)
                    else:
                        for quantity in CC_quantities:
<<<<<<< HEAD
                            if quantity != 'CO_interpolation_class':
                                EXTRA_COLUMNS[f'S1_{MODEL_NAME}_{quantity}'].append(
                                getattr(star_copy, quantity))
                            else:
                                if getattr(star_copy, 'state') == 'BH' and 'case' in TF2 and '1' in TF2 and '2' in TF2:
                                    EXTRA_COLUMNS[f'S1_{MODEL_NAME}_{quantity}'].append(
                                    getattr(star_copy, 'state')+'_reverse_MT')
                                else:
                                    EXTRA_COLUMNS[f'S1_{MODEL_NAME}_{quantity}'].append(
                                    getattr(star_copy, 'state'))
=======
                            EXTRA_COLUMNS[f'S1_{MODEL_NAME}_{quantity}'].append(
                            getattr(star_copy, quantity))
>>>>>>> 8b58c3ac
                        if verbose:
                            print_CC_quantities(EXTRA_COLUMNS, star_copy, f'{MODEL_NAME}_{mechanism}')
            else:
                assign_core_collapse_quantities_none(EXTRA_COLUMNS, 1)

        # check dataset completeness
        n_control = len(EXTRA_COLUMNS['S1_state'])
        for key in EXTRA_COLUMNS.keys():
            if n_control != len(EXTRA_COLUMNS[key]):
                raise ValueError(
                    '%s has not the correct dimension! Error occoured after '
                    'collapsing binary index=%s' % (key, i))

    # add MT history column by combining TF1 and TF2
    if not single_star:
        interp_class = grid.final_values['interpolation_class']
        TF2 = grid.final_values['termination_flag_2']
        combined_TF12 = combine_TF12(interp_class, TF2)
        mt_history = [DEFAULT_MARKERS_COLORS_LEGENDS['combined_TF12'][TF12][3] for TF12 in combined_TF12]
        EXTRA_COLUMNS['mt_history'] = mt_history

    # to avoid confusion rename core-collaspe compact object state "MODEL_NAME_state"
    # to "MODEL_NAME_CO_type"
    for MODEL_NAME in MODELS.keys():
        EXTRA_COLUMNS[f'S1_{MODEL_NAME}_CO_type'] = EXTRA_COLUMNS.pop(
                f'S1_{MODEL_NAME}_state')
        if f'S2_{MODEL_NAME}_state' in EXTRA_COLUMNS:
            EXTRA_COLUMNS[f'S2_{MODEL_NAME}_CO_type'] = EXTRA_COLUMNS.pop(
                f'S2_{MODEL_NAME}_state')

    return MESA_dirs, EXTRA_COLUMNS


def add_post_processed_quantities(grid, MESA_dirs_EXTRA_COLUMNS, EXTRA_COLUMNS,
                                  verbose=False):
    """Append post processed quantity to a grid.

    This function appends the quantities computed in post_process_grid to any
    grid. Note that this function ensure you can append the quantities only if
    the grid follows the order of MESA_dirs_EXTRA_COLUMNS.

    Parameters
    ----------
    grid : PSyGrid
        MESA grid in PSyGrid format.
    MESA_dirs: list
        List containing the path to each run corresponding to the post
        processed values. This is used to ensure one to one mapping when
        appending the extra columns back to a grid.
    EXTRA_COLUMNS: dict
        Dictionary containing all post processe quantities.
    verbose : bool
        If `True` print on screen the results of each core collpase.

    """
    # check correspondance of EXTRA_COLUMNS with grid
    if not np.all(np.array(grid.MESA_dirs)
                  == np.array(MESA_dirs_EXTRA_COLUMNS)):
        raise ValueError(
            'EXTRA_COLUMNS do not follow the correct order of grid!')

    for column in EXTRA_COLUMNS.keys():
<<<<<<< HEAD
        if (("state" in column) or ("type" in column) or ("class" in column)
            or (column == 'mt_history')):
=======
        if "state" in column or "type" in column or column == 'mt_history':
>>>>>>> 8b58c3ac
            values = np.asarray(EXTRA_COLUMNS[column], str)
        else:
            values = np.asarray(EXTRA_COLUMNS[column], float)
        grid.add_column(column, values, overwrite=True)<|MERGE_RESOLUTION|>--- conflicted
+++ resolved
@@ -177,12 +177,7 @@
 
         # compute properties
         for j, star in enumerate(stars):
-<<<<<<< HEAD
-            if not stars_CO[j] and IC in ['no_MT', 'stable_MT', 'unstable_MT',
-                                          'stable_reverse_MT']:
-=======
             if not stars_CO[j] and IC in ['no_MT', 'stable_MT', 'unstable_MT']:
->>>>>>> 8b58c3ac
                 # stellar states
                 EXTRA_COLUMNS['S%s_state' % (j+1)].append(check_state_of_star(
                     star, star_CO=False))
@@ -250,12 +245,7 @@
         
         # core collpase quantities
         if not single_star:
-<<<<<<< HEAD
-            if interpolation_class in ['no_MT', 'stable_MT',
-                                       'stable_reverse_MT']:
-=======
             if interpolation_class in ['no_MT', 'stable_MT']:
->>>>>>> 8b58c3ac
                 if (star_2_CO or (TF1 in TF1_POOL_STABLE and 
                     ('primary' in TF1 or 'Primary' in TF1))):
                     star = binary.star_1
@@ -296,63 +286,10 @@
                                 'appending NONE compact object '
                                 'properties!')
                     continue
-<<<<<<< HEAD
                     
                 if star.state in STAR_STATES_CC:
                     if verbose:
                         print_CC_quantities(EXTRA_COLUMNS, star)
-
-                    for MODEL_NAME, MODEL in MODELS.items():
-                        mechanism = MODEL['mechanism']+MODEL['engine']
-                        SN = StepSN(**MODEL, allow_spin_None=True)     
-                        star_copy = copy.copy(star)
-                        try:
-                            flush = False
-                            SN.collapse_star(star_copy)
-                            for quantity in CC_quantities:
-                                if quantity in ['state', 'SN_type']:
-                                    if not isinstance(getattr(star_copy, quantity), str):
-                                        flush = True
-                                        warnings.warn(f'{MODEL_NAME} {mechanism} {quantity} is not a string!')
-                                elif quantity != 'CO_interpolation_class':
-                                    if quantity=='spin':
-                                        if ((not isinstance(getattr(star_copy, quantity), float))
-                                            and (getattr(star_copy, quantity) != None)):
-                                            flush = True
-                                            warnings.warn(f'{MODEL_NAME} {mechanism} {quantity} is not a float nor None!')
-                                    elif not isinstance(getattr(star_copy, quantity), float):
-                                        flush = True
-                                        warnings.warn(f'{MODEL_NAME} {mechanism} {quantity} is not a float!')
-                        except Exception as e:
-                            flush = True
-                            if verbose:
-                                print('')
-                                print(f'Error during {MODEL_NAME} {mechanism} core collapse prescrition!')
-                                print(e)
-                                print('TF1:', TF1)
-                                print('interpolation class:',  interpolation_class)
-                                print('run directory:', grid.MESA_dirs[i])
-                                print('')
-                        if flush:
-                            assign_core_collapse_quantities_none(EXTRA_COLUMNS, star_i, MODEL_NAME)
-                        else:
-                            for quantity in CC_quantities:
-                                if quantity != 'CO_interpolation_class':
-                                    EXTRA_COLUMNS[f'S{star_i}_{MODEL_NAME}_{quantity}'].append(
-                                    getattr(star_copy, quantity))
-                                else:
-                                    if getattr(star_copy, 'state') == 'BH' and 'case' in TF2 and '1' in TF2 and '2' in TF2:
-                                        EXTRA_COLUMNS[f'S{star_i}_{MODEL_NAME}_{quantity}'].append(
-                                        getattr(star_copy, 'state')+'_reverse_MT')
-                                    else:
-                                        EXTRA_COLUMNS[f'S{star_i}_{MODEL_NAME}_{quantity}'].append(
-                                        getattr(star_copy, 'state'))
-                            if verbose:
-                                print_CC_quantities(EXTRA_COLUMNS, star_copy, f'{MODEL_NAME}_{mechanism}')
-                else:
-                    # star not explodable
-                    assign_core_collapse_quantities_none(EXTRA_COLUMNS, star_i)
-=======
 
                 if verbose:
                     print_CC_quantities(EXTRA_COLUMNS, star)
@@ -390,7 +327,6 @@
                             getattr(star_copy, quantity))
                         if verbose:
                             print_CC_quantities(EXTRA_COLUMNS, star_copy, f'{MODEL_NAME}_{mechanism}')
->>>>>>> 8b58c3ac
 
             else: 
                 # inital_RLOF, unstable_MT not_converged
@@ -414,18 +350,8 @@
                                 if not isinstance(getattr(star_copy, quantity), str):
                                     flush = True
                                     warnings.warn(f'{MODEL_NAME} {mechanism} {quantity} is not a string!')
-<<<<<<< HEAD
-                            elif quantity != 'CO_interpolation_class':
-                                if quantity == 'spin':
-                                    if ((not isinstance(getattr(star_copy, quantity), float))
-                                        and (getattr(star_copy, quantity) != None)):
-                                        flush = True
-                                        warnings.warn(f'{MODEL_NAME} {mechanism} {quantity} is not a float nor None!')
-                                elif not isinstance(getattr(star_copy, quantity), float):
-=======
                             else:
                                 if not isinstance(getattr(star_copy, quantity), float):
->>>>>>> 8b58c3ac
                                     flush = True
                                     warnings.warn(f'{MODEL_NAME} {mechanism} {quantity} is not a float!')
                     except Exception as e:
@@ -442,21 +368,8 @@
                         assign_core_collapse_quantities_none(EXTRA_COLUMNS, 1, MODEL_NAME)
                     else:
                         for quantity in CC_quantities:
-<<<<<<< HEAD
-                            if quantity != 'CO_interpolation_class':
-                                EXTRA_COLUMNS[f'S1_{MODEL_NAME}_{quantity}'].append(
-                                getattr(star_copy, quantity))
-                            else:
-                                if getattr(star_copy, 'state') == 'BH' and 'case' in TF2 and '1' in TF2 and '2' in TF2:
-                                    EXTRA_COLUMNS[f'S1_{MODEL_NAME}_{quantity}'].append(
-                                    getattr(star_copy, 'state')+'_reverse_MT')
-                                else:
-                                    EXTRA_COLUMNS[f'S1_{MODEL_NAME}_{quantity}'].append(
-                                    getattr(star_copy, 'state'))
-=======
                             EXTRA_COLUMNS[f'S1_{MODEL_NAME}_{quantity}'].append(
                             getattr(star_copy, quantity))
->>>>>>> 8b58c3ac
                         if verbose:
                             print_CC_quantities(EXTRA_COLUMNS, star_copy, f'{MODEL_NAME}_{mechanism}')
             else:
@@ -519,12 +432,7 @@
             'EXTRA_COLUMNS do not follow the correct order of grid!')
 
     for column in EXTRA_COLUMNS.keys():
-<<<<<<< HEAD
-        if (("state" in column) or ("type" in column) or ("class" in column)
-            or (column == 'mt_history')):
-=======
         if "state" in column or "type" in column or column == 'mt_history':
->>>>>>> 8b58c3ac
             values = np.asarray(EXTRA_COLUMNS[column], str)
         else:
             values = np.asarray(EXTRA_COLUMNS[column], float)
