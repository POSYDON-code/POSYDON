--- conflicted
+++ resolved
@@ -329,17 +329,11 @@
                           f'IC={interpolation_class}. This star cannot go '
                           'through step_SN appending NONE compact object '
                           'properties!', "InappropriateValueWarning")
-<<<<<<< HEAD
-                    continue
-                    
-                if star.state in STAR_STATES_CC:
-=======
                     star_i = 0
 
                 if star_i == 0:
                     pass
                 elif star.state in STAR_STATES_CC:
->>>>>>> 7cf2b4ed
                     if verbose:
                         print_CC_quantities(star)
 
