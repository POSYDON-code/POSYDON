--- conflicted
+++ resolved
@@ -8,11 +8,7 @@
     calculate_Patton20_values_at_He_depl,
     CEE_parameters_from_core_abundance_thresholds,
     check_state_of_star)
-<<<<<<< HEAD
-from posydon.grids.MODELS import MODELS
-=======
 from posydon.grids.SN_MODELS import get_SN_MODEL, SN_MODELS
->>>>>>> 710816f8
 from posydon.visualization.combine_TF import combine_TF12, TF1_POOL_STABLE
 from posydon.visualization.plot_defaults import DEFAULT_MARKERS_COLORS_LEGENDS
 import numpy as np
@@ -34,40 +30,6 @@
 
 
 CC_quantities = ['state', 'SN_type', 'f_fb', 'mass', 'spin',
-<<<<<<< HEAD
-                 'm_disk_accreted', 'm_disk_radiated', 'CO_interpolation_class',
-                 'M4', 'mu4',
-                 'h1_mass_ej', 'he4_mass_ej']
-
-def assign_core_collapse_quantities_none(EXTRA_COLUMNS, star_i, MODEL_NAME=None):
-    """"Assign None values to all core collapse properties."""
-    if MODEL_NAME is None:
-        for MODEL_NAME, MODEL in MODELS.items():
-            for quantity in CC_quantities:
-                EXTRA_COLUMNS[f'S{star_i}_{MODEL_NAME}_{quantity}'].append(None)
-    else:
-        for quantity in CC_quantities:
-            EXTRA_COLUMNS[f'S{star_i}_{MODEL_NAME}_{quantity}'].append(None)
-
-def print_CC_quantities(EXTRA_COLUMNS, star, MODEL_NAME=None):
-    format_string = "{:<50} {:<33} {:12} {:10} {:15} {:10} {:25} {:25} {:25} {:25} {:25} {:25}"
-    format_val_preSN = "{:<50} {:<33} {:12} {:10} {:7.2f} {:12.2f} {:25} {:25} {:25} {:25} {:25} {:25}"
-    format_val = "{:<50} {:<33} {:12} {:1.2f} {:13.2f} {:12.2f} {:20.2f} {:20.2f} {:20.2f} {:20.2f} {:20.2f} {:20.2f}"
-    if MODEL_NAME is None:
-        print('')
-        print(format_string.format(
-            "mechanism", "state", "SN type", "f_fb",
-            "mass [Msun]", "spin", "m_disk_accreted [Msun]",
-            "m_disk_radiated [Msun]", "M4 [m/Msun]", "mu4 [(dm/Msun)/(dr/1000km)]",
-            "h1_mass_ej [Msun]", "he4_mass_ej [Msun]"))
-        print('')
-        try:
-            print(format_val_preSN.format(
-                'PRE SN STAR', star.state, '',
-                '', star.mass, star.spin, '', '', '', '', '', ''))
-        except Exception as e:
-            Pwarn("Failed to print star values!\nWarning in preSN: "+\
-=======
                  'm_disk_accreted', 'm_disk_radiated',
                  'CO_interpolation_class', 'M4', 'mu4',
                  'h1_mass_ej', 'he4_mass_ej']
@@ -136,31 +98,12 @@
                                           '', ''))
         except Exception as e:
             Pwarn("Failed to print star values!\nWarning in preSN: "
->>>>>>> 710816f8
                   "{}".format(e), "InappropriateValueWarning")
         print('')
     else:
         try:
             checked_quantities_for_None = {}
             for quantity in ["spin", "M4", "mu4", "h1_mass_ej", "he4_mass_ej"]:
-<<<<<<< HEAD
-                if getattr(star, quantity)==None:
-                    checked_quantities_for_None[quantity] =  np.nan
-                else:
-                    checked_quantities_for_None[quantity] =  getattr(star, quantity)
-            print(format_val.format(MODEL_NAME,
-                    star.state, star.SN_type, star.f_fb,
-                    star.mass, checked_quantities_for_None["spin"], star.m_disk_accreted,
-                    star.m_disk_radiated, checked_quantities_for_None["M4"], checked_quantities_for_None["mu4"],
-                    checked_quantities_for_None["h1_mass_ej"], checked_quantities_for_None["he4_mass_ej"]))
-        except Exception as e:
-            Pwarn("Failed to print star values!\nWarning in "+\
-                  "{}: {}".format(MODEL_NAME, e), "InappropriateValueWarning")
-        
-    
-                    
-def post_process_grid(grid, index=None, star_2_CO=True, MODELS=MODELS,
-=======
                 if getattr(star, quantity) is None:
                     checked_quantities_for_None[quantity] = np.nan
                 else:
@@ -181,22 +124,12 @@
                   "InappropriateValueWarning")
 
 def post_process_grid(grid, index=None, star_2_CO=True, SN_MODELS=SN_MODELS,
->>>>>>> 710816f8
                       single_star=False, verbose=False):
     """Compute post processed quantity of any grid.
 
     This function post processes any supported grid and computes:
     - Core collapse quantities for 5 prescriptions given the fiducial POSYDON
-<<<<<<< HEAD
-    assumption given in MODEL plus:
-      A: direct collapse
-      B: Fryer+12-rapid
-      C: Fryer+12-delayed
-      D: Sukhbold+16-engine, N20
-      E: Patton&Sukhbold20-engine, N20
-=======
     assumption given in SN_MODEL:
->>>>>>> 710816f8
       for each prescrition we store the compact object state (WD/NS/BH),
       SN type (WD, ECSN, CCSN, PISN, PPISN), fallback mass fraction f_gb,
       compact object mass and spin.
@@ -207,28 +140,16 @@
     ----------
     grid : PSyGrid
         MESA grid in PSyGrid format.
-<<<<<<< HEAD
-    index : None, touple or int
-=======
     index : None, int, or list with two int (default: None)
->>>>>>> 710816f8
         If None, loop over all indicies otherwise provide a range, e.g. [10,20]
         or a single index, e.g. 42.
     star_2_CO : bool (default: True)
         If 'False' star 2 is not a compact object.
-<<<<<<< HEAD
-    MODELS : list of dict
-        List of supported core collapse model assumptions.
-    single_star : bool
-        If `True` the PSyGrid contains single stars.
-    verbose : bool
-=======
     SN_MODELS : list of dict (default are the models defined in SN_MODELS.py)
         List of supported core collapse model assumptions.
     single_star : bool (default: False)
         If `True` the PSyGrid contains single stars.
     verbose : bool (default: False)
->>>>>>> 710816f8
         If `True` print the results of each core collapse on screen.
 
     Returns
@@ -242,17 +163,12 @@
 
     """
     EXTRA_COLUMNS = {}
-<<<<<<< HEAD
-
-    for star in [1, 2]:
-=======
     if single_star: # only star 1 columns in case of single star grid
         stars = [1]
     else:
         stars = [1, 2]
         EXTRA_COLUMNS['mt_history'] = []
     for star in stars:
->>>>>>> 710816f8
         # core masses at He depletion. stellar states and composition
         for quantity in ['avg_c_in_c_core_at_He_depletion',
                          'co_core_mass_at_He_depletion',
@@ -263,21 +179,9 @@
             for val in [1, 10, 30, 'pure_He_star_10']:
                 EXTRA_COLUMNS[f'S{star}_{quantity}_{val}cent'] = []
         # Core collapse qunatities: [state, SN_type, f_fb, mass, spin]
-<<<<<<< HEAD
-        for MODEL_NAME, MODEL in MODELS.items():
-            for quantity in CC_quantities:
-                EXTRA_COLUMNS[f'S{star}_{MODEL_NAME}_{quantity}'] = []
-
-    # remove star 2 columns in case of single star grid
-    if single_star:
-        for key in list(EXTRA_COLUMNS.keys()):
-            if 'S2' in key:
-                del EXTRA_COLUMNS[key]
-=======
         for SN_MODEL_NAME in SN_MODELS.keys():
             for quantity in CC_quantities:
                 EXTRA_COLUMNS[f'S{star}_{SN_MODEL_NAME}_{quantity}'] = []
->>>>>>> 710816f8
 
     # loop over all gird, index or range
     if index is None:
@@ -326,15 +230,9 @@
                         (star.co_core_mass_at_He_depletion is None)):
                         calculate_Patton20_values_at_He_depl(star)
                 EXTRA_COLUMNS[f'S{j+1}_avg_c_in_c_core_at_He_depletion'].append(
-<<<<<<< HEAD
-                                                star.avg_c_in_c_core_at_He_depletion)
-                EXTRA_COLUMNS[f'S{j+1}_co_core_mass_at_He_depletion'].append(
-                                                    star.co_core_mass_at_He_depletion)
-=======
                     star.avg_c_in_c_core_at_He_depletion)
                 EXTRA_COLUMNS[f'S{j+1}_co_core_mass_at_He_depletion'].append(
                     star.co_core_mass_at_He_depletion)
->>>>>>> 710816f8
                 # CE quantities
                 with Catch_POSYDON_Warnings(record=True) as cpw:
                     try:
@@ -390,43 +288,25 @@
                     ('primary' in TF1 or 'Primary' in TF1))):
                     star = binary.star_1
                     star_i = 1
-<<<<<<< HEAD
-                    assign_core_collapse_quantities_none(EXTRA_COLUMNS, 2)
-=======
                     assign_core_collapse_quantities_none(EXTRA_COLUMNS, 2,
                      list(SN_MODELS.keys()))
->>>>>>> 710816f8
                 elif (TF1 in TF1_POOL_STABLE and
                     ('secondary' in TF1 or 'Secondary' in TF1)):
                     star = binary.star_2
                     star_i = 2
-<<<<<<< HEAD
-                    assign_core_collapse_quantities_none(EXTRA_COLUMNS, 1)
-=======
                     assign_core_collapse_quantities_none(EXTRA_COLUMNS, 1,
                      list(SN_MODELS.keys()))
->>>>>>> 710816f8
                 elif TF1 == 'gamma_center_limit':
                     if (binary.star_1.center_gamma is not None and
                         binary.star_1.center_gamma >= 10.):
                         star = binary.star_1
                         star_i = 1
-<<<<<<< HEAD
-                        assign_core_collapse_quantities_none(EXTRA_COLUMNS, 2)
-=======
                         assign_core_collapse_quantities_none(EXTRA_COLUMNS, 2,
                          list(SN_MODELS.keys()))
->>>>>>> 710816f8
                     elif (binary.star_2.center_gamma is not None and
                         binary.star_2.center_gamma >= 10.):
                         star = binary.star_2
                         star_i = 2
-<<<<<<< HEAD
-                        assign_core_collapse_quantities_none(EXTRA_COLUMNS, 1)
-                    else:
-                        assign_core_collapse_quantities_none(EXTRA_COLUMNS, 1)
-                        assign_core_collapse_quantities_none(EXTRA_COLUMNS, 2)
-=======
                         assign_core_collapse_quantities_none(EXTRA_COLUMNS, 1,
                          list(SN_MODELS.keys()))
                     else:
@@ -434,40 +314,21 @@
                          list(SN_MODELS.keys()))
                         assign_core_collapse_quantities_none(EXTRA_COLUMNS, 2,
                          list(SN_MODELS.keys()))
->>>>>>> 710816f8
                         Pwarn(f'{grid.MESA_dirs[i]} ended with '
                               'TF1=gamma_center_limit however the star has '
                               'center_gamma < 10. This star cannot go through '
                               'step_SN appending NONE compact object '
                               'properties!', "InappropriateValueWarning")
-<<<<<<< HEAD
-                        continue
-                else:
-                    assign_core_collapse_quantities_none(EXTRA_COLUMNS, 1)
-                    assign_core_collapse_quantities_none(EXTRA_COLUMNS, 2)
-=======
                         star_i = 0
                 else:
                     assign_core_collapse_quantities_none(EXTRA_COLUMNS, 1,
                      list(SN_MODELS.keys()))
                     assign_core_collapse_quantities_none(EXTRA_COLUMNS, 2,
                      list(SN_MODELS.keys()))
->>>>>>> 710816f8
                     Pwarn(f'{grid.MESA_dirs[i]} ended with TF={TF1} and '
                           f'IC={interpolation_class}. This star cannot go '
                           'through step_SN appending NONE compact object '
                           'properties!', "InappropriateValueWarning")
-<<<<<<< HEAD
-                    continue
-
-                if star.state in STAR_STATES_CC:
-                    if verbose:
-                        print_CC_quantities(EXTRA_COLUMNS, star)
-
-                    for MODEL_NAME, MODEL in MODELS.items():
-                        mechanism = MODEL['mechanism']+MODEL['engine']
-                        SN = StepSN(**MODEL, allow_spin_None=True)
-=======
                     star_i = 0
 
                 if star_i == 0:
@@ -481,7 +342,6 @@
                         mechanism = SN_MODEL['mechanism']+SN_MODEL['engine']
                         SN_MODEL['allow_spin_None'] = True
                         SN = StepSN(**SN_MODEL)
->>>>>>> 710816f8
                         star_copy = copy.copy(star)
                         try:
                             flush = False
@@ -490,67 +350,27 @@
                                 if quantity in ['state', 'SN_type']:
                                     if not isinstance(getattr(star_copy, quantity), str):
                                         flush = True
-<<<<<<< HEAD
-                                        Pwarn(f'{MODEL_NAME} {mechanism} {quantity} is not a string!', "InappropriateValueWarning")
-=======
                                         Pwarn(f'{SN_MODEL_NAME} {mechanism} {quantity} is not a string!', "InappropriateValueWarning")
->>>>>>> 710816f8
                                 elif quantity != 'CO_interpolation_class':
                                     if quantity in ['spin', 'M4', 'mu4', "h1_mass_ej", "he4_mass_ej"]:
                                         if ((not isinstance(getattr(star_copy, quantity), float))
                                             and (getattr(star_copy, quantity) != None)):
                                             flush = True
-<<<<<<< HEAD
-                                            Pwarn(f'{MODEL_NAME} {mechanism} {quantity} is not a float nor None!', "InappropriateValueWarning")
-                                    elif not isinstance(getattr(star_copy, quantity), float):
-                                        flush = True
-                                        Pwarn(f'{MODEL_NAME} {mechanism} {quantity} is not a float!', "InappropriateValueWarning")
-=======
                                             Pwarn(f'{SN_MODEL_NAME} {mechanism} {quantity} is not a float nor None!', "InappropriateValueWarning")
                                     elif not isinstance(getattr(star_copy, quantity), float):
                                         flush = True
                                         Pwarn(f'{SN_MODEL_NAME} {mechanism} {quantity} is not a float!', "InappropriateValueWarning")
->>>>>>> 710816f8
                         except Exception as e:
                             flush = True
                             if verbose:
                                 print('')
-<<<<<<< HEAD
-                                print(f'Error during {MODEL_NAME} {mechanism} core collapse prescrition!')
-=======
                                 print(f'Error during {SN_MODEL_NAME} {mechanism} core collapse prescrition!')
->>>>>>> 710816f8
                                 print(e)
                                 print('TF1:', TF1)
                                 print('interpolation class:',  interpolation_class)
                                 print('run directory:', grid.MESA_dirs[i])
                                 print('')
                         if flush:
-<<<<<<< HEAD
-                            assign_core_collapse_quantities_none(EXTRA_COLUMNS, star_i, MODEL_NAME)
-                        else:
-                            for quantity in CC_quantities:
-                                if quantity != 'CO_interpolation_class':
-                                    EXTRA_COLUMNS[f'S{star_i}_{MODEL_NAME}_{quantity}'].append(
-                                    getattr(star_copy, quantity))
-                                else:
-                                    if getattr(star_copy, 'state') == 'BH' and 'case' in TF2 and '1' in TF2 and '2' in TF2:
-                                        EXTRA_COLUMNS[f'S{star_i}_{MODEL_NAME}_{quantity}'].append(
-                                        getattr(star_copy, 'state')+'_reverse_MT')
-                                    else:
-                                        EXTRA_COLUMNS[f'S{star_i}_{MODEL_NAME}_{quantity}'].append(
-                                        getattr(star_copy, 'state'))
-                            if verbose:
-                                print_CC_quantities(EXTRA_COLUMNS, star_copy, f'{MODEL_NAME}_{mechanism}')
-                else:
-                    # star not explodable
-                    assign_core_collapse_quantities_none(EXTRA_COLUMNS, star_i)
-
-            else:
-                # inital_RLOF, unstable_MT not_converged
-                assign_core_collapse_quantities_none(EXTRA_COLUMNS, 1)
-                assign_core_collapse_quantities_none(EXTRA_COLUMNS, 2)
-=======
                             assign_core_collapse_quantities_none(EXTRA_COLUMNS,
                                                                  star_i,
                                                                  SN_MODEL_NAME)
@@ -579,18 +399,10 @@
                                                      list(SN_MODELS.keys()))
                 assign_core_collapse_quantities_none(EXTRA_COLUMNS, 2,
                                                      list(SN_MODELS.keys()))
->>>>>>> 710816f8
 
         else:
             if star.state in STAR_STATES_CC:
                 if verbose:
-<<<<<<< HEAD
-                    print_CC_quantities(EXTRA_COLUMNS, star)
-
-                for MODEL_NAME, MODEL in MODELS.items():
-                    mechanism = MODEL['mechanism']+MODEL['engine']
-                    SN = StepSN(**MODEL, allow_spin_None=True)
-=======
                     print_CC_quantities(star)
 
                 for SN_MODEL_NAME in SN_MODELS.keys():
@@ -598,7 +410,6 @@
                     mechanism = SN_MODEL['mechanism']+SN_MODEL['engine']
                     SN_MODEL['allow_spin_None'] = True
                     SN = StepSN(**SN_MODEL)
->>>>>>> 710816f8
                     star_copy = copy.copy(star)
                     try:
                         flush = False
@@ -607,57 +418,20 @@
                             if quantity in ['state', 'SN_type']:
                                 if not isinstance(getattr(star_copy, quantity), str):
                                     flush = True
-<<<<<<< HEAD
-                                    Pwarn(f'{MODEL_NAME} {mechanism} {quantity} is not a string!', "InappropriateValueWarning")
-=======
                                     Pwarn(f'{SN_MODEL_NAME} {mechanism} {quantity} is not a string!', "InappropriateValueWarning")
->>>>>>> 710816f8
                             elif quantity != 'CO_interpolation_class':
                                 if quantity in ['spin', 'M4', 'mu4', "h1_mass_ej", "he4_mass_ej"]:
                                     if ((not isinstance(getattr(star_copy, quantity), float))
                                         and (getattr(star_copy, quantity) != None)):
                                         flush = True
-<<<<<<< HEAD
-                                        Pwarn(f'{MODEL_NAME} {mechanism} {quantity} is not a float nor None!', "InappropriateValueWarning")
-                                elif not isinstance(getattr(star_copy, quantity), float):
-                                    flush = True
-                                    Pwarn(f'{MODEL_NAME} {mechanism} {quantity} is not a float!', "InappropriateValueWarning")
-=======
                                         Pwarn(f'{SN_MODEL_NAME} {mechanism} {quantity} is not a float nor None!', "InappropriateValueWarning")
                                 elif not isinstance(getattr(star_copy, quantity), float):
                                     flush = True
                                     Pwarn(f'{SN_MODEL_NAME} {mechanism} {quantity} is not a float!', "InappropriateValueWarning")
->>>>>>> 710816f8
                     except Exception as e:
                         flush = True
                         if verbose:
                             print('')
-<<<<<<< HEAD
-                            print(f'Error during {MODEL_NAME} {mechanism} core collapse prescrition!')
-                            print(e)
-                            print('TF1:', TF1)
-                            print('interpolation class:',  interpolation_class)
-                            print('run directory:', grid.MESA_dirs[i])
-                            print('')
-                    if flush:
-                        assign_core_collapse_quantities_none(EXTRA_COLUMNS, 1, MODEL_NAME)
-                    else:
-                        for quantity in CC_quantities:
-                            if quantity != 'CO_interpolation_class':
-                                EXTRA_COLUMNS[f'S1_{MODEL_NAME}_{quantity}'].append(
-                                getattr(star_copy, quantity))
-                            else:
-                                if getattr(star_copy, 'state') == 'BH' and 'case' in TF2 and '1' in TF2 and '2' in TF2:
-                                    EXTRA_COLUMNS[f'S1_{MODEL_NAME}_{quantity}'].append(
-                                    getattr(star_copy, 'state')+'_reverse_MT')
-                                else:
-                                    EXTRA_COLUMNS[f'S1_{MODEL_NAME}_{quantity}'].append(
-                                    getattr(star_copy, 'state'))
-                        if verbose:
-                            print_CC_quantities(EXTRA_COLUMNS, star_copy, f'{MODEL_NAME}_{mechanism}')
-            else:
-                assign_core_collapse_quantities_none(EXTRA_COLUMNS, 1)
-=======
                             print(f'Error during {SN_MODEL_NAME} {mechanism} core collapse prescrition!')
                             print(e)
                             print('TF1:', TF1)
@@ -685,7 +459,6 @@
             combined_TF12 = combine_TF12([IC], [TF2])
             mt_history = DEFAULT_MARKERS_COLORS_LEGENDS['combined_TF12'][combined_TF12[0]][3]
             EXTRA_COLUMNS['mt_history'].append(mt_history)
->>>>>>> 710816f8
 
         # check dataset completeness
         n_control = len(EXTRA_COLUMNS['S1_state'])
@@ -695,26 +468,6 @@
                     '%s has not the correct dimension! Error occoured after '
                     'collapsing binary index=%s' % (key, i))
 
-<<<<<<< HEAD
-    # add MT history column by combining TF1 and TF2
-    if not single_star:
-        interp_class = grid.final_values['interpolation_class']
-        TF2 = grid.final_values['termination_flag_2']
-        combined_TF12 = combine_TF12(interp_class, TF2)
-        mt_history = [DEFAULT_MARKERS_COLORS_LEGENDS['combined_TF12'][TF12][3] for TF12 in combined_TF12]
-        EXTRA_COLUMNS['mt_history'] = mt_history
-
-    # to avoid confusion rename core-collaspe compact object state "MODEL_NAME_state"
-    # to "MODEL_NAME_CO_type"
-    for MODEL_NAME in MODELS.keys():
-        EXTRA_COLUMNS[f'S1_{MODEL_NAME}_CO_type'] = EXTRA_COLUMNS.pop(
-                f'S1_{MODEL_NAME}_state')
-        if f'S2_{MODEL_NAME}_state' in EXTRA_COLUMNS:
-            EXTRA_COLUMNS[f'S2_{MODEL_NAME}_CO_type'] = EXTRA_COLUMNS.pop(
-                f'S2_{MODEL_NAME}_state')
-
-    return MESA_dirs, EXTRA_COLUMNS
-=======
     # to avoid confusion rename core-collaspe compact object state
     # "SN_MODEL_NAME_state" to "SN_MODEL_NAME_CO_type"
     for SN_MODEL_NAME in SN_MODELS.keys():
@@ -723,7 +476,6 @@
         if f'S2_{SN_MODEL_NAME}_state' in EXTRA_COLUMNS:
             EXTRA_COLUMNS[f'S2_{SN_MODEL_NAME}_CO_type'] = EXTRA_COLUMNS.pop(
                 f'S2_{SN_MODEL_NAME}_state')
->>>>>>> 710816f8
 
     return MESA_dirs, EXTRA_COLUMNS
 
@@ -745,11 +497,6 @@
         appending the extra columns back to a grid.
     EXTRA_COLUMNS: dict
         Dictionary containing all post processed quantities.
-<<<<<<< HEAD
-    verbose : bool
-        If `True` print the results of each core collapse on screen.
-=======
->>>>>>> 710816f8
 
     """
     # check correspondance of EXTRA_COLUMNS with grid
