"""Module for post-processing POSYDON grids."""

from posydon.binary_evol.binarystar import BinaryStar
from posydon.binary_evol.singlestar import SingleStar
from posydon.binary_evol.SN.step_SN import StepSN
from posydon.binary_evol.flow_chart import STAR_STATES_CC
from posydon.utils.common_functions import (
    calculate_Patton20_values_at_He_depl,
    CEE_parameters_from_core_abundance_thresholds,
    check_state_of_star)
from posydon.grids.MODELS import MODELS
from posydon.visualization.combine_TF import combine_TF12, TF1_POOL_STABLE
from posydon.visualization.plot_defaults import DEFAULT_MARKERS_COLORS_LEGENDS
import numpy as np
from tqdm import tqdm
import copy
import warnings


__authors__ = [
    "Simone Bavera <Simone.Bavera@unige.ch>",
    "Emmanouil Zapartas <ezapartas@gmail.com>",
    "Matthias Kruckow <Matthias.Kruckow@unige.ch>",
]


__credits__ = [
    'Konstantinos Kovlakas <kkovlakas@physics.uoc.gr>'
]


CC_quantities = ['state', 'SN_type', 'f_fb', 'mass', 'spin',
                 'm_disk_accreted', 'm_disk_radiated']

def assign_core_collapse_quantities_none(EXTRA_COLUMNS, star_i, MODEL_NAME=None):
    """"Assign None values to all core collapse properties."""
    if MODEL_NAME is None:
        for MODEL_NAME, MODEL in MODELS.items():
            for quantity in CC_quantities:
                EXTRA_COLUMNS[f'S{star_i}_{MODEL_NAME}_{quantity}'].append(None)
    else:
        for quantity in CC_quantities:
            EXTRA_COLUMNS[f'S{star_i}_{MODEL_NAME}_{quantity}'].append(None)

def print_CC_quantities(EXTRA_COLUMNS, star, MODEL_NAME=None):
    format_string = "{:<50} {:<33} {:12} {:10} {:15} {:10} {:25} {:25}"
    format_val_preSN = "{:<50} {:<33} {:12} {:10} {:7.2f} {:12.2f} {:25} {:25}"
    format_val = "{:<50} {:<33} {:12} {:1.2f} {:13.2f} {:12.2f} {:20.2f} {:20.2f}"
    if MODEL_NAME is None:
        print('')
        print(format_string.format(
            "mechanism", "state", "SN type", "f_fb",
            "mass [Msun]", "spin", "m_disk_accreted [Msun]",
            "m_disk_radiated [Msun]"))
        print('')
        try:
            print(format_val_preSN.format(
                'PRE SN STAR', star.state, '',
                '', star.mass, star.spin, '', ''))
        except Exception as e:
            warnings.warn('Failed to print star values!')
            print('Warning in preSN: ', e)
        print('')
    else:
        try:
            if star.spin==None:
                spin = np.nan
            else:
                spin = star.spin
            print(format_val.format(MODEL_NAME,
                    star.state, star.SN_type, star.f_fb,
                    star.mass, spin, star.m_disk_accreted,
                    star.m_disk_radiated))
        except Exception as e:
            warnings.warn('Failed to print star values!')
            print('Warning in', MODEL_NAME, ': ', e)
        
    
                    
def post_process_grid(grid, index=None, star_2_CO=True, MODELS=MODELS,
                      single_star=False, verbose=False):
    """Compute post processed quantity of any grid.

    This function post process any supported grid and computes:
    - Core collpase quantities for 5 prescritions given the fiducial POSYDON
    assumption given in MODEL plus:
      A: direct collapse
      B: Fryer+12-rapid
      C: Fryer+12-delayed
      D: Sukhbold+16-engine, N20
      E: Patton&Sukhbold20-engine, N20
      for each prescrition we store the compact object state (WD/NS/BH),
      SN type (WD, ECSN, CCSN, PISN, PPISN), fallback mass fraction f_gb,
      compact object mass and spin.
    - Core masses at he-depletion (used in Patton core collpase)
    - Mass envelopes for common ennvelope step.

    Parameters
    ----------
    grid : PSyGrid
        MESA gri in PSyGrid format.
    index : None, touple or int
        If None, loop over all indicies otherwise provide a range, e.g. [10,20]
        or a index, e.g. 42.
    star_2_CO : bool
        If 'False' star 2 is not a compact object.
    MODELS : list of dict
        List of supported core collapse model assumptions.
    single_star : bool
        If `True` the PSyGrid contains single stars.
    verbose : bool
        If `True` print on screen the results of each core collpase.

    Returns
    -------
    MESA_dirs: list
        List containing the path to each run corresponding to the post
        processed values. This is used to ensure one to one mapping when
        appending the extra columns back to a grid.
    EXTRA_COLUMNS: dict
        Dictionary containing all post processe quantities.

    """
    EXTRA_COLUMNS = {}
        
    for star in [1, 2]:
        # core masses at He depletion. stellar states and composition
        for quantity in ['avg_c_in_c_core_at_He_depletion',
                         'co_core_mass_at_He_depletion',
                         'state', 'surface_other', 'center_other']:
            EXTRA_COLUMNS[f'S{star}_{quantity}'] = []
        # common envelope quantities
        for quantity in ['lambda_CE', 'm_core_CE', 'r_core_CE']:
            for val in [1, 10, 30, 'pure_He_star_10']:
                EXTRA_COLUMNS[f'S{star}_{quantity}_{val}cent'] = []
        # Core collapse qunatities: [state, SN_type, f_fb, mass, spin]
        for MODEL_NAME, MODEL in MODELS.items():
            for quantity in CC_quantities:
                EXTRA_COLUMNS[f'S{star}_{MODEL_NAME}_{quantity}'] = []
                
    # remove star 2 columns in case of single star grid
    if single_star:
        for key in list(EXTRA_COLUMNS.keys()):
            if 'S2' in key:
                del EXTRA_COLUMNS[key]

    # loop over all gird, index or range
    if index is None:
        indicies = range(len(grid.MESA_dirs))
        MESA_dirs = grid.MESA_dirs
    elif isinstance(index, int):
        indicies = range(index, index+1)
        MESA_dirs = grid.MESA_dirs[index:index+1]
    elif isinstance(index, list):
        if len(index) != 2:
            raise ValueError('Index range should have dim=2!')
        indicies = range(index[0], index[1])
        MESA_dirs = grid.MESA_dirs[index[0]:index[1]]

    for i in tqdm(indicies):

        if not single_star:
            # initilise binary
            binary = BinaryStar.from_run(grid[i], history=True, profiles=True)
            stars = [binary.star_1, binary.star_2]
            stars_CO = [False, star_2_CO]
            interpolation_class = grid.final_values['interpolation_class'][i]
            IC = grid.final_values['interpolation_class'][i]
            TF2 = grid.final_values['termination_flag_2'][i]
        else:
            star = SingleStar.from_run(grid[i], history=True, profile=True)
            stars = [star]
            stars_CO = [False]
            IC = 'no_MT'
            TF2 = 'no_RLOF'
        TF1 = grid.final_values['termination_flag_1'][i]

        # compute properties
        for j, star in enumerate(stars):
<<<<<<< HEAD
            if not stars_CO[j] and IC in ['no_MT', 'stable_MT', 'unstable_MT']:
=======
            if not stars_CO[j] and IC in ['no_MT', 'stable_MT', 'unstable_MT',
                                          'stable_reverse_MT']:
>>>>>>> 28c71474
                # stellar states
                EXTRA_COLUMNS['S%s_state' % (j+1)].append(check_state_of_star(
                    star, star_CO=False))
                # core masses at he depletion
                with warnings.catch_warnings(record=True) as w:
                    calculate_Patton20_values_at_He_depl(star)
                    if len(w) > 0:
                        print(w[0].message)
                        print(f'The warning was raised by {grid.MESA_dirs[i]} '
                               f'in calculate_Patton20_values_at_He_depl(star_{j+1}).')
                EXTRA_COLUMNS[f'S{j+1}_avg_c_in_c_core_at_He_depletion'].append(
                                                star.avg_c_in_c_core_at_He_depletion)
                EXTRA_COLUMNS[f'S{j+1}_co_core_mass_at_He_depletion'].append(
                                                    star.co_core_mass_at_He_depletion)
                # CE quantities
                with warnings.catch_warnings(record=True) as w:
                    try:
                        CEE_parameters_from_core_abundance_thresholds(star)
                    except Exception as ex:
                        print(ex)
                        print(f'The exception was raised by {grid.MESA_dirs[i]} '
                               f'in CEE_parameters_from_core_abundance_thresholds(star_{j+1}).')
                    if len(w) > 0:
                        print(w[0].message)
                        print(f'The warning was raised by {grid.MESA_dirs[i]} '
                               f'in CEE_parameters_from_core_abundance_thresholds(star_{j+1}).')
                for quantity in ['lambda_CE', 'm_core_CE', 'r_core_CE']:
                    for val in [1, 10, 30, 'pure_He_star_10']:
                        EXTRA_COLUMNS[f'S{j+1}_{quantity}_{val}cent'].append(
                                            getattr(star, f'{quantity}_{val}cent'))
                # aboundances
                try:
                    s_o = (1. - star.surface_h1 - star.surface_he4 - star.surface_c12 
                           - star.surface_n14 - star.surface_o16)
                    c_o = (1. - star.center_h1 - star.center_he4 - star.center_c12 
                           - star.center_n14 - star.center_o16)
                except TypeError as ex:
                    s_o = 0.
                    c_o = 0.
                    print(ex)
                    print(f'The error was raised by {grid.MESA_dirs[i]} '
                           f'while accessing aboundances in star_{j+1}.')
                EXTRA_COLUMNS['S%s_surface_other' % (j+1)].append(s_o)
                EXTRA_COLUMNS['S%s_center_other' % (j+1)].append(c_o)
            else:
                # fill everything with Nones
                if IC == 'initial_MT' or IC == 'not_converged':
                    EXTRA_COLUMNS['S%s_state' % (j+1)].append(None)
                else:
                    # CO states are classified and used in mesa step
                    try:
                        EXTRA_COLUMNS['S%s_state' % (j+1)].append(check_state_of_star(star, star_CO=True))
                    except TypeError as ex:
                        EXTRA_COLUMNS['S%s_state' % (j+1)].append(None)
                        print(ex)
                        print(f'The error was raised by {grid.MESA_dirs[i]} '
                               f'in check_state_of_star(star_{j+1}) with IC={IC}.')
                for quantity in ['avg_c_in_c_core_at_He_depletion', 'co_core_mass_at_He_depletion',
                                 'surface_other', 'center_other', 'lambda_CE', 'm_core_CE', 'r_core_CE']:
                    if 'CE' in quantity:
                        for val in [1, 10, 30, 'pure_He_star_10']:
                            EXTRA_COLUMNS[f'S{j+1}_{quantity}_{val}cent'].append(None)
                    else:  
                        EXTRA_COLUMNS[f'S{j+1}_{quantity}'].append(None)
        
        # core collpase quantities
        if not single_star:
<<<<<<< HEAD
            if interpolation_class in ['no_MT', 'stable_MT']:
=======
            if interpolation_class in ['no_MT', 'stable_MT',
                                       'stable_reverse_MT']:
>>>>>>> 28c71474
                if (star_2_CO or (TF1 in TF1_POOL_STABLE and 
                    ('primary' in TF1 or 'Primary' in TF1))):
                    star = binary.star_1
                    star_i = 1
                    assign_core_collapse_quantities_none(EXTRA_COLUMNS, 2)
                elif (TF1 in TF1_POOL_STABLE and 
                    ('secondary' in TF1 or 'Secondary' in TF1)):
                    star = binary.star_2
                    star_i = 2
                    assign_core_collapse_quantities_none(EXTRA_COLUMNS, 1)
                elif TF1 == 'gamma_center_limit':
                    if (binary.star_1.center_gamma is not None and
                        binary.star_1.center_gamma >= 10.):
                        star = binary.star_1
                        star_i = 1
                        assign_core_collapse_quantities_none(EXTRA_COLUMNS, 2)
                    elif (binary.star_2.center_gamma is not None and
                        binary.star_2.center_gamma >= 10.):
                        star = binary.star_2
                        star_i = 2
                        assign_core_collapse_quantities_none(EXTRA_COLUMNS, 1)
                    else:
                        assign_core_collapse_quantities_none(EXTRA_COLUMNS, 1)
                        assign_core_collapse_quantities_none(EXTRA_COLUMNS, 2)
                        warnings.warn(f'{grid.MESA_dirs[i]} ended with '
                                    'TF1=gamma_center_limit however '
                                    'the star has center_gamma < 10. '
                                    'This star cannot go through step_SN '
                                    'appending NONE compact object '
                                    'properties!')
                        continue
                else:
                    assign_core_collapse_quantities_none(EXTRA_COLUMNS, 1)
                    assign_core_collapse_quantities_none(EXTRA_COLUMNS, 2)
                    warnings.warn(f'{grid.MESA_dirs[i]} ended with '
                                f'TF={TF1} and IC={interpolation_class}. '
                                'This star cannot go through step_SN '
                                'appending NONE compact object '
                                'properties!')
                    continue

<<<<<<< HEAD
                if verbose:
                    print_CC_quantities(EXTRA_COLUMNS, star)

                for MODEL_NAME, MODEL in MODELS.items():
                    mechanism = MODEL['mechanism']+MODEL['engine']
                    SN = StepSN(**MODEL)     
                    star_copy = copy.copy(star)
                    try:
                        flush = False
                        SN.collapse_star(star_copy)
                        for quantity in CC_quantities:
                            if quantity in ['state', 'SN_type']:
                                if not isinstance(getattr(star_copy, quantity), str):
                                    flush = True
                                    warnings.warn(f'{MODEL_NAME} {mechanism} {quantity} is not a string!')
                            else:
                                if not isinstance(getattr(star_copy, quantity), float):
                                    flush = True
                                    warnings.warn(f'{MODEL_NAME} {mechanism} {quantity} is not a float!')
                    except Exception as e:
                        flush = True
                        if verbose:
                            print('')
                            print(f'Error during {MODEL_NAME} {mechanism} core collapse prescrition!')
                            print(e)
                            print('TF1', TF1)
                            print('interpolation class',  interpolation_class)
                            print('')
                    if flush:
                        assign_core_collapse_quantities_none(EXTRA_COLUMNS, star_i, MODEL_NAME)
                    else:
                        for quantity in CC_quantities:
                            EXTRA_COLUMNS[f'S{star_i}_{MODEL_NAME}_{quantity}'].append(
                            getattr(star_copy, quantity))
                        if verbose:
                            print_CC_quantities(EXTRA_COLUMNS, star_copy, f'{MODEL_NAME}_{mechanism}')
=======
                if star.state in STAR_STATES_CC:
                    if verbose:
                        print_CC_quantities(EXTRA_COLUMNS, star)

                    for MODEL_NAME, MODEL in MODELS.items():
                        mechanism = MODEL['mechanism']+MODEL['engine']
                        SN = StepSN(**MODEL, allow_spin_None=True)     
                        star_copy = copy.copy(star)
                        try:
                            flush = False
                            SN.collapse_star(star_copy)
                            for quantity in CC_quantities:
                                if quantity in ['state', 'SN_type']:
                                    if not isinstance(getattr(star_copy, quantity), str):
                                        flush = True
                                        warnings.warn(f'{MODEL_NAME} {mechanism} {quantity} is not a string!')
                                elif quantity != 'CO_interpolation_class':
                                    if quantity=='spin':
                                        if ((not isinstance(getattr(star_copy, quantity), float))
                                            and (getattr(star_copy, quantity) != None)):
                                            flush = True
                                            warnings.warn(f'{MODEL_NAME} {mechanism} {quantity} is not a float nor None!')
                                    elif not isinstance(getattr(star_copy, quantity), float):
                                        flush = True
                                        warnings.warn(f'{MODEL_NAME} {mechanism} {quantity} is not a float!')
                        except Exception as e:
                            flush = True
                            if verbose:
                                print('')
                                print(f'Error during {MODEL_NAME} {mechanism} core collapse prescrition!')
                                print(e)
                                print('TF1:', TF1)
                                print('interpolation class:',  interpolation_class)
                                print('run directory:', grid.MESA_dirs[i])
                                print('')
                        if flush:
                            assign_core_collapse_quantities_none(EXTRA_COLUMNS, star_i, MODEL_NAME)
                        else:
                            for quantity in CC_quantities:
                                if quantity != 'CO_interpolation_class':
                                    EXTRA_COLUMNS[f'S{star_i}_{MODEL_NAME}_{quantity}'].append(
                                    getattr(star_copy, quantity))
                                else:
                                    if getattr(star_copy, 'state') == 'BH' and 'case' in TF2 and '1' in TF2 and '2' in TF2:
                                        EXTRA_COLUMNS[f'S{star_i}_{MODEL_NAME}_{quantity}'].append(
                                        getattr(star_copy, 'state')+'_reverse_MT')
                                    else:
                                        EXTRA_COLUMNS[f'S{star_i}_{MODEL_NAME}_{quantity}'].append(
                                        getattr(star_copy, 'state'))
                            if verbose:
                                print_CC_quantities(EXTRA_COLUMNS, star_copy, f'{MODEL_NAME}_{mechanism}')
                else:
                    # star not explodable
                    assign_core_collapse_quantities_none(EXTRA_COLUMNS, star_i)
>>>>>>> 28c71474

            else: 
                # inital_RLOF, unstable_MT not_converged
                assign_core_collapse_quantities_none(EXTRA_COLUMNS, 1)
                assign_core_collapse_quantities_none(EXTRA_COLUMNS, 2)

        else:
            if star.state in STAR_STATES_CC:
                if verbose:
                    print_CC_quantities(EXTRA_COLUMNS, star)

                for MODEL_NAME, MODEL in MODELS.items():
                    mechanism = MODEL['mechanism']+MODEL['engine']
                    SN = StepSN(**MODEL, allow_spin_None=True)
                    star_copy = copy.copy(star)
                    try:
                        flush = False
                        SN.collapse_star(star_copy)
                        for quantity in CC_quantities:
                            if quantity in ['state', 'SN_type']:
                                if not isinstance(getattr(star_copy, quantity), str):
                                    flush = True
                                    warnings.warn(f'{MODEL_NAME} {mechanism} {quantity} is not a string!')
<<<<<<< HEAD
                            else:
                                if not isinstance(getattr(star_copy, quantity), float):
=======
                            elif quantity != 'CO_interpolation_class':
                                if quantity == 'spin':
                                    if ((not isinstance(getattr(star_copy, quantity), float))
                                        and (getattr(star_copy, quantity) != None)):
                                        flush = True
                                        warnings.warn(f'{MODEL_NAME} {mechanism} {quantity} is not a float nor None!')
                                elif not isinstance(getattr(star_copy, quantity), float):
>>>>>>> 28c71474
                                    flush = True
                                    warnings.warn(f'{MODEL_NAME} {mechanism} {quantity} is not a float!')
                    except Exception as e:
                        flush = True
                        if verbose:
                            print('')
                            print(f'Error during {MODEL_NAME} {mechanism} core collapse prescrition!')
                            print(e)
                            print('TF1:', TF1)
                            print('interpolation class:',  interpolation_class)
                            print('run directory:', grid.MESA_dirs[i])
                            print('')
                    if flush:
                        assign_core_collapse_quantities_none(EXTRA_COLUMNS, 1, MODEL_NAME)
                    else:
                        for quantity in CC_quantities:
<<<<<<< HEAD
                            EXTRA_COLUMNS[f'S1_{MODEL_NAME}_{quantity}'].append(
                            getattr(star_copy, quantity))
=======
                            if quantity != 'CO_interpolation_class':
                                EXTRA_COLUMNS[f'S1_{MODEL_NAME}_{quantity}'].append(
                                getattr(star_copy, quantity))
                            else:
                                if getattr(star_copy, 'state') == 'BH' and 'case' in TF2 and '1' in TF2 and '2' in TF2:
                                    EXTRA_COLUMNS[f'S1_{MODEL_NAME}_{quantity}'].append(
                                    getattr(star_copy, 'state')+'_reverse_MT')
                                else:
                                    EXTRA_COLUMNS[f'S1_{MODEL_NAME}_{quantity}'].append(
                                    getattr(star_copy, 'state'))
>>>>>>> 28c71474
                        if verbose:
                            print_CC_quantities(EXTRA_COLUMNS, star_copy, f'{MODEL_NAME}_{mechanism}')
            else:
                assign_core_collapse_quantities_none(EXTRA_COLUMNS, 1)

        # check dataset completeness
        n_control = len(EXTRA_COLUMNS['S1_state'])
        for key in EXTRA_COLUMNS.keys():
            if n_control != len(EXTRA_COLUMNS[key]):
                raise ValueError(
                    '%s has not the correct dimension! Error occoured after '
                    'collapsing binary index=%s' % (key, i))

    # add MT history column by combining TF1 and TF2
    if not single_star:
        interp_class = grid.final_values['interpolation_class']
        TF2 = grid.final_values['termination_flag_2']
        combined_TF12 = combine_TF12(interp_class, TF2)
        mt_history = [DEFAULT_MARKERS_COLORS_LEGENDS['combined_TF12'][TF12][3] for TF12 in combined_TF12]
        EXTRA_COLUMNS['mt_history'] = mt_history

    # to avoid confusion rename core-collaspe compact object state "MODEL_NAME_state"
    # to "MODEL_NAME_CO_type"
    for MODEL_NAME in MODELS.keys():
        EXTRA_COLUMNS[f'S1_{MODEL_NAME}_CO_type'] = EXTRA_COLUMNS.pop(
                f'S1_{MODEL_NAME}_state')
        if f'S2_{MODEL_NAME}_state' in EXTRA_COLUMNS:
            EXTRA_COLUMNS[f'S2_{MODEL_NAME}_CO_type'] = EXTRA_COLUMNS.pop(
                f'S2_{MODEL_NAME}_state')

    return MESA_dirs, EXTRA_COLUMNS


def add_post_processed_quantities(grid, MESA_dirs_EXTRA_COLUMNS, EXTRA_COLUMNS,
                                  verbose=False):
    """Append post processed quantity to a grid.

    This function appends the quantities computed in post_process_grid to any
    grid. Note that this function ensure you can append the quantities only if
    the grid follows the order of MESA_dirs_EXTRA_COLUMNS.

    Parameters
    ----------
    grid : PSyGrid
        MESA grid in PSyGrid format.
    MESA_dirs: list
        List containing the path to each run corresponding to the post
        processed values. This is used to ensure one to one mapping when
        appending the extra columns back to a grid.
    EXTRA_COLUMNS: dict
        Dictionary containing all post processe quantities.
    verbose : bool
        If `True` print on screen the results of each core collpase.

    """
    # check correspondance of EXTRA_COLUMNS with grid
    if not np.all(np.array(grid.MESA_dirs)
                  == np.array(MESA_dirs_EXTRA_COLUMNS)):
        raise ValueError(
            'EXTRA_COLUMNS do not follow the correct order of grid!')

    for column in EXTRA_COLUMNS.keys():
<<<<<<< HEAD
        if "state" in column or "type" in column or column == 'mt_history':
=======
        if (("state" in column) or ("type" in column) or ("class" in column)
            or (column == 'mt_history')):
>>>>>>> 28c71474
            values = np.asarray(EXTRA_COLUMNS[column], str)
        else:
            values = np.asarray(EXTRA_COLUMNS[column], float)
        grid.add_column(column, values, overwrite=True)<|MERGE_RESOLUTION|>--- conflicted
+++ resolved
@@ -177,12 +177,8 @@
 
         # compute properties
         for j, star in enumerate(stars):
-<<<<<<< HEAD
-            if not stars_CO[j] and IC in ['no_MT', 'stable_MT', 'unstable_MT']:
-=======
             if not stars_CO[j] and IC in ['no_MT', 'stable_MT', 'unstable_MT',
                                           'stable_reverse_MT']:
->>>>>>> 28c71474
                 # stellar states
                 EXTRA_COLUMNS['S%s_state' % (j+1)].append(check_state_of_star(
                     star, star_CO=False))
@@ -250,12 +246,8 @@
         
         # core collpase quantities
         if not single_star:
-<<<<<<< HEAD
-            if interpolation_class in ['no_MT', 'stable_MT']:
-=======
             if interpolation_class in ['no_MT', 'stable_MT',
                                        'stable_reverse_MT']:
->>>>>>> 28c71474
                 if (star_2_CO or (TF1 in TF1_POOL_STABLE and 
                     ('primary' in TF1 or 'Primary' in TF1))):
                     star = binary.star_1
@@ -297,44 +289,6 @@
                                 'properties!')
                     continue
 
-<<<<<<< HEAD
-                if verbose:
-                    print_CC_quantities(EXTRA_COLUMNS, star)
-
-                for MODEL_NAME, MODEL in MODELS.items():
-                    mechanism = MODEL['mechanism']+MODEL['engine']
-                    SN = StepSN(**MODEL)     
-                    star_copy = copy.copy(star)
-                    try:
-                        flush = False
-                        SN.collapse_star(star_copy)
-                        for quantity in CC_quantities:
-                            if quantity in ['state', 'SN_type']:
-                                if not isinstance(getattr(star_copy, quantity), str):
-                                    flush = True
-                                    warnings.warn(f'{MODEL_NAME} {mechanism} {quantity} is not a string!')
-                            else:
-                                if not isinstance(getattr(star_copy, quantity), float):
-                                    flush = True
-                                    warnings.warn(f'{MODEL_NAME} {mechanism} {quantity} is not a float!')
-                    except Exception as e:
-                        flush = True
-                        if verbose:
-                            print('')
-                            print(f'Error during {MODEL_NAME} {mechanism} core collapse prescrition!')
-                            print(e)
-                            print('TF1', TF1)
-                            print('interpolation class',  interpolation_class)
-                            print('')
-                    if flush:
-                        assign_core_collapse_quantities_none(EXTRA_COLUMNS, star_i, MODEL_NAME)
-                    else:
-                        for quantity in CC_quantities:
-                            EXTRA_COLUMNS[f'S{star_i}_{MODEL_NAME}_{quantity}'].append(
-                            getattr(star_copy, quantity))
-                        if verbose:
-                            print_CC_quantities(EXTRA_COLUMNS, star_copy, f'{MODEL_NAME}_{mechanism}')
-=======
                 if star.state in STAR_STATES_CC:
                     if verbose:
                         print_CC_quantities(EXTRA_COLUMNS, star)
@@ -389,7 +343,6 @@
                 else:
                     # star not explodable
                     assign_core_collapse_quantities_none(EXTRA_COLUMNS, star_i)
->>>>>>> 28c71474
 
             else: 
                 # inital_RLOF, unstable_MT not_converged
@@ -413,10 +366,6 @@
                                 if not isinstance(getattr(star_copy, quantity), str):
                                     flush = True
                                     warnings.warn(f'{MODEL_NAME} {mechanism} {quantity} is not a string!')
-<<<<<<< HEAD
-                            else:
-                                if not isinstance(getattr(star_copy, quantity), float):
-=======
                             elif quantity != 'CO_interpolation_class':
                                 if quantity == 'spin':
                                     if ((not isinstance(getattr(star_copy, quantity), float))
@@ -424,7 +373,6 @@
                                         flush = True
                                         warnings.warn(f'{MODEL_NAME} {mechanism} {quantity} is not a float nor None!')
                                 elif not isinstance(getattr(star_copy, quantity), float):
->>>>>>> 28c71474
                                     flush = True
                                     warnings.warn(f'{MODEL_NAME} {mechanism} {quantity} is not a float!')
                     except Exception as e:
@@ -441,10 +389,6 @@
                         assign_core_collapse_quantities_none(EXTRA_COLUMNS, 1, MODEL_NAME)
                     else:
                         for quantity in CC_quantities:
-<<<<<<< HEAD
-                            EXTRA_COLUMNS[f'S1_{MODEL_NAME}_{quantity}'].append(
-                            getattr(star_copy, quantity))
-=======
                             if quantity != 'CO_interpolation_class':
                                 EXTRA_COLUMNS[f'S1_{MODEL_NAME}_{quantity}'].append(
                                 getattr(star_copy, quantity))
@@ -455,7 +399,6 @@
                                 else:
                                     EXTRA_COLUMNS[f'S1_{MODEL_NAME}_{quantity}'].append(
                                     getattr(star_copy, 'state'))
->>>>>>> 28c71474
                         if verbose:
                             print_CC_quantities(EXTRA_COLUMNS, star_copy, f'{MODEL_NAME}_{mechanism}')
             else:
@@ -518,12 +461,8 @@
             'EXTRA_COLUMNS do not follow the correct order of grid!')
 
     for column in EXTRA_COLUMNS.keys():
-<<<<<<< HEAD
-        if "state" in column or "type" in column or column == 'mt_history':
-=======
         if (("state" in column) or ("type" in column) or ("class" in column)
             or (column == 'mt_history')):
->>>>>>> 28c71474
             values = np.asarray(EXTRA_COLUMNS[column], str)
         else:
             values = np.asarray(EXTRA_COLUMNS[column], float)
