"""Module for post-processing POSYDON grids."""

from posydon.binary_evol.binarystar import BinaryStar
from posydon.binary_evol.singlestar import SingleStar
from posydon.binary_evol.SN.step_SN import StepSN
from posydon.binary_evol.flow_chart import STAR_STATES_CC
from posydon.utils.common_functions import (
    calculate_Patton20_values_at_He_depl,
    CEE_parameters_from_core_abundance_thresholds,
    check_state_of_star)
from posydon.grids.SN_MODELS import get_SN_MODEL, SN_MODELS
from posydon.visualization.combine_TF import combine_TF12, TF1_POOL_STABLE
from posydon.visualization.plot_defaults import DEFAULT_MARKERS_COLORS_LEGENDS
import numpy as np
from tqdm import tqdm
import copy
from posydon.utils.posydonwarning import (Pwarn, Catch_POSYDON_Warnings)


__authors__ = [
    "Simone Bavera <Simone.Bavera@unige.ch>",
    "Emmanouil Zapartas <ezapartas@gmail.com>",
    "Matthias Kruckow <Matthias.Kruckow@unige.ch>",
]


__credits__ = [
    'Konstantinos Kovlakas <kkovlakas@physics.uoc.gr>'
]


CC_quantities = ['state', 'SN_type', 'f_fb', 'mass', 'spin',
                 'm_disk_accreted', 'm_disk_radiated',
                 'CO_interpolation_class', 'M4', 'mu4',
                 'h1_mass_ej', 'he4_mass_ej']

def assign_core_collapse_quantities_none(EXTRA_COLUMNS, star_i,
                                         SN_MODEL_NAME=None):
    """Assign None values to all core collapse properties.

        Parameters
        ----------
        EXTRA_COLUMNS : dict of lists
            Each new column should be a list in this dictionary. This
            dictionary will get modified by this function.
        star_i : int (1 or 2)
            Index of the star.
        SN_MODEL_NAME : str or list of str, or None (default: None)
            SN_MODEL key like the ones given in SN_MODELS.py.

    """
    if (not isinstance(star_i, int) or (star_i<1) or (star_i>2)):
        raise ValueError("'star_i' should be 1 or 2.")
    if SN_MODEL_NAME is None:
        for NAME in SN_MODELS.keys():
            for quantity in CC_quantities:
                EXTRA_COLUMNS[f'S{star_i}_{NAME}_{quantity}'].append(None)
    elif isinstance(SN_MODEL_NAME, str):
        for quantity in CC_quantities:
            EXTRA_COLUMNS[f'S{star_i}_{SN_MODEL_NAME}_{quantity}'].append(None)
    elif isinstance(SN_MODEL_NAME, list):
        for NAME in SN_MODEL_NAME:
            for quantity in CC_quantities:
                EXTRA_COLUMNS[f'S{star_i}_{NAME}_{quantity}'].append(None)
    else:
        raise TypeError("'SN_MODEL_NAME' should be a string, a list of "
                        "strings, or None.")

def print_CC_quantities(star, SN_MODEL_NAME=None):
    """Print quantities at core collapse.

        Parameters
        ----------
        star : SingleStar object
            The star whose quantities to print.
        SN_MODEL_NAME : str or None (default: None)
            Name of the supernova model. If None, print pre SN values.

    """
    format_string = "{:<50} {:<33} {:12} {:10} {:15} {:10} {:25} {:25} {:25} "\
                    + "{:25} {:25} {:25}"
    format_val_preSN = "{:<50} {:<33} {:12} {:10} {:7.2f} {:12.2f} {:25} "\
                       + "{:25} {:25} {:25} {:25} {:25}"
    format_val = "{:<50} {:<33} {:12} {:1.2f} {:13.2f} {:12.2f} {:20.2f} "\
                 + "{:20.2f} {:20.2f} {:20.2f} {:20.2f} {:20.2f}"
    if SN_MODEL_NAME is None:
        print('')
        print(format_string.format("mechanism", "state", "SN type", "f_fb",
                                   "mass [Msun]", "spin",
                                   "m_disk_accreted [Msun]",
                                   "m_disk_radiated [Msun]", "M4 [m/Msun]",
                                   "mu4 [(dm/Msun)/(dr/1000km)]",
                                   "h1_mass_ej [Msun]", "he4_mass_ej [Msun]"))
        print('')
        try:
            print(format_val_preSN.format('PRE SN STAR', star.state, '', '',
                                          star.mass, star.spin, '', '', '', '',
                                          '', ''))
        except Exception as e:
            Pwarn("Failed to print star values!\nWarning in preSN: "
                  "{}".format(e), "InappropriateValueWarning")
        print('')
    else:
        try:
            checked_quantities_for_None = {}
            for quantity in ["spin", "M4", "mu4", "h1_mass_ej", "he4_mass_ej"]:
                if getattr(star, quantity) is None:
                    checked_quantities_for_None[quantity] = np.nan
                else:
                    checked_quantities_for_None[quantity] = getattr(star,
                                                                    quantity)
            print(format_val.format(SN_MODEL_NAME, star.state, star.SN_type,
                                    star.f_fb, star.mass,
                                    checked_quantities_for_None["spin"],
                                    star.m_disk_accreted, star.m_disk_radiated,
                                    checked_quantities_for_None["M4"],
                                    checked_quantities_for_None["mu4"],
                                    checked_quantities_for_None["h1_mass_ej"],
                                    checked_quantities_for_None["he4_mass_ej"])
                  )
        except Exception as e:
            Pwarn("Failed to print star values!\nWarning in "
                  "{}: {}".format(SN_MODEL_NAME, e),
                  "InappropriateValueWarning")

def post_process_grid(grid, index=None, star_2_CO=True, SN_MODELS=SN_MODELS,
                      single_star=False, verbose=False):
    """Compute post processed quantity of any grid.

    This function post processes any supported grid and computes:
    - Core collapse quantities for 5 prescriptions given the fiducial POSYDON
    assumption given in SN_MODEL:
      for each prescrition we store the compact object state (WD/NS/BH),
      SN type (WD, ECSN, CCSN, PISN, PPISN), fallback mass fraction f_gb,
      compact object mass and spin.
    - Core masses at he-depletion (used in Patton core collapse)
    - Mass envelopes for common envelope step.

    Parameters
    ----------
    grid : PSyGrid
        MESA grid in PSyGrid format.
    index : None, int, or list with two int (default: None)
        If None, loop over all indicies otherwise provide a range, e.g. [10,20]
        or a single index, e.g. 42.
    star_2_CO : bool (default: True)
        If 'False' star 2 is not a compact object.
    SN_MODELS : list of dict (default are the models defined in SN_MODELS.py)
        List of supported core collapse model assumptions.
    single_star : bool (default: False)
        If `True` the PSyGrid contains single stars.
    verbose : bool (default: False)
        If `True` print the results of each core collapse on screen.

    Returns
    -------
    MESA_dirs: list
        List containing the path to each run corresponding to the post
        processed values. This is used to ensure one to one mapping when
        appending the extra columns back to a grid.
    EXTRA_COLUMNS: dict
        Dictionary containing all post processed quantities.

    """
    EXTRA_COLUMNS = {}
    if single_star: # only star 1 columns in case of single star grid
        stars = [1]
    else:
        stars = [1, 2]
        EXTRA_COLUMNS['mt_history'] = []
    for star in stars:
        # core masses at He depletion. stellar states and composition
        for quantity in ['avg_c_in_c_core_at_He_depletion',
                         'co_core_mass_at_He_depletion',
                         'state', 'surface_other', 'center_other']:
            EXTRA_COLUMNS[f'S{star}_{quantity}'] = []
        # common envelope quantities
        for quantity in ['lambda_CE', 'm_core_CE', 'r_core_CE']:
            for val in [1, 10, 30, 'pure_He_star_10']:
                EXTRA_COLUMNS[f'S{star}_{quantity}_{val}cent'] = []
        # Core collapse qunatities: [state, SN_type, f_fb, mass, spin]
        for SN_MODEL_NAME in SN_MODELS.keys():
            for quantity in CC_quantities:
                EXTRA_COLUMNS[f'S{star}_{SN_MODEL_NAME}_{quantity}'] = []

    # loop over all gird, index or range
    if index is None:
        indicies = range(len(grid.MESA_dirs))
        MESA_dirs = grid.MESA_dirs
    elif isinstance(index, int):
        indicies = range(index, index+1)
        MESA_dirs = grid.MESA_dirs[index:index+1]
    elif isinstance(index, list):
        if len(index) != 2:
            raise ValueError('Index range should have dim=2!')
        indicies = range(index[0], index[1])
        MESA_dirs = grid.MESA_dirs[index[0]:index[1]]
    else:
        raise TypeError('The argument `index` should be None, an integer, or '
                        'a list of two integers.')

    for i in tqdm(indicies):

        if not single_star:
            # initilise binary
            binary = BinaryStar.from_run(grid[i], history=True, profiles=True)
            stars = [binary.star_1, binary.star_2]
            stars_CO = [False, star_2_CO]
            interpolation_class = grid.final_values['interpolation_class'][i]
            IC = grid.final_values['interpolation_class'][i]
            TF2 = grid.final_values['termination_flag_2'][i]
        else:
            star = SingleStar.from_run(grid[i], history=True, profile=True)
            stars = [star]
            stars_CO = [False]
            IC = 'no_MT'
            TF2 = 'no_RLOF'
        TF1 = grid.final_values['termination_flag_1'][i]

        # compute properties
        for j, star in enumerate(stars):
            if not stars_CO[j] and IC in ['no_MT', 'stable_MT', 'unstable_MT',
                                          'stable_reverse_MT']:
                # stellar states
                EXTRA_COLUMNS['S%s_state' % (j+1)].append(check_state_of_star(
                    star, star_CO=False))
                # core masses at he depletion
                with Catch_POSYDON_Warnings(record=True) as cpw:
                    if ((star.avg_c_in_c_core_at_He_depletion is None) or
                        (star.co_core_mass_at_He_depletion is None)):
                        calculate_Patton20_values_at_He_depl(star)
                EXTRA_COLUMNS[f'S{j+1}_avg_c_in_c_core_at_He_depletion'].append(
                    star.avg_c_in_c_core_at_He_depletion)
                EXTRA_COLUMNS[f'S{j+1}_co_core_mass_at_He_depletion'].append(
                    star.co_core_mass_at_He_depletion)
                # CE quantities
                with Catch_POSYDON_Warnings(record=True) as cpw:
                    try:
                        CEE_parameters_from_core_abundance_thresholds(star)
                    except Exception as ex:
                        print(ex)
                        print(f'The exception was raised by {grid.MESA_dirs[i]} '
                              f'in CEE_parameters_from_core_abundance_thresholds(star_{j+1}).')
                for quantity in ['lambda_CE', 'm_core_CE', 'r_core_CE']:
                    for val in [1, 10, 30, 'pure_He_star_10']:
                        EXTRA_COLUMNS[f'S{j+1}_{quantity}_{val}cent'].append(
                                            getattr(star, f'{quantity}_{val}cent'))
<<<<<<< HEAD
                # aboundances
                try:
                    s_o = (1. - star.surface_h1 - star.surface_he4 - star.surface_c12
                           - star.surface_n14 - star.surface_o16)
                    c_o = (1. - star.center_h1 - star.center_he4 - star.center_c12
                           - star.center_n14 - star.center_o16)
                except TypeError as ex:
                    s_o = 0.
                    c_o = 0.
                    print(ex)
                    print(f'The error was raised by {grid.MESA_dirs[i]} '
                           f'while accessing aboundances in star_{j+1}.')
=======
                
                # abundances
                # now that np.nan is used as default, this won't throw TypeError
                #try:
                s_o = (1. - star.surface_h1 - star.surface_he4 - star.surface_c12
                           - star.surface_n14 - star.surface_o16)
                c_o = (1. - star.center_h1 - star.center_he4 - star.center_c12
                           - star.center_n14 - star.center_o16)

                if np.isnan(s_o):
                    s_o = 0.
                    Pwarn(f'While accessing abundances in star_{j+1}, surface abundances'+\
                      f'were NaN. We have set s_o to 0.', 
                      "ReplaceValueWarning")
                if np.isnan(c_o):
                    c_o = 0.
                    Pwarn(f'While accessing abundances in star_{j+1}, central abundances'+\
                      f'were NaN. We have set c_o to 0.', 
                      "ReplaceValueWarning")

>>>>>>> 7f81b076
                EXTRA_COLUMNS['S%s_surface_other' % (j+1)].append(s_o)
                EXTRA_COLUMNS['S%s_center_other' % (j+1)].append(c_o)
            else:
                # fill everything with Nones
                if IC == 'initial_MT' or IC == 'not_converged':
                    EXTRA_COLUMNS['S%s_state' % (j+1)].append(None)
                else:
                    # CO states are classified and used in mesa step
                    try:
                        EXTRA_COLUMNS['S%s_state' % (j+1)].append(check_state_of_star(star, star_CO=True))
                    except TypeError as ex:
                        EXTRA_COLUMNS['S%s_state' % (j+1)].append(None)
                        print(ex)
                        print(f'The error was raised by {grid.MESA_dirs[i]} '
                               f'in check_state_of_star(star_{j+1}) with IC={IC}.')
                for quantity in ['avg_c_in_c_core_at_He_depletion', 'co_core_mass_at_He_depletion',
                                 'surface_other', 'center_other', 'lambda_CE', 'm_core_CE', 'r_core_CE']:
                    if 'CE' in quantity:
                        for val in [1, 10, 30, 'pure_He_star_10']:
                            EXTRA_COLUMNS[f'S{j+1}_{quantity}_{val}cent'].append(None)
                    else:
                        EXTRA_COLUMNS[f'S{j+1}_{quantity}'].append(None)

        # core collapse quantities
        if not single_star:
            if interpolation_class in ['no_MT', 'stable_MT',
                                       'stable_reverse_MT']:
                if (star_2_CO or (TF1 in TF1_POOL_STABLE and
                    ('primary' in TF1 or 'Primary' in TF1))):
                    star = binary.star_1
                    star_i = 1
                    assign_core_collapse_quantities_none(EXTRA_COLUMNS, 2,
                     list(SN_MODELS.keys()))
                elif (TF1 in TF1_POOL_STABLE and
                    ('secondary' in TF1 or 'Secondary' in TF1)):
                    star = binary.star_2
                    star_i = 2
                    assign_core_collapse_quantities_none(EXTRA_COLUMNS, 1,
                     list(SN_MODELS.keys()))
                elif TF1 == 'gamma_center_limit':
                    if (binary.star_1.center_gamma is not None and
                        binary.star_1.center_gamma >= 10.):
                        star = binary.star_1
                        star_i = 1
                        assign_core_collapse_quantities_none(EXTRA_COLUMNS, 2,
                         list(SN_MODELS.keys()))
                    elif (binary.star_2.center_gamma is not None and
                        binary.star_2.center_gamma >= 10.):
                        star = binary.star_2
                        star_i = 2
                        assign_core_collapse_quantities_none(EXTRA_COLUMNS, 1,
                         list(SN_MODELS.keys()))
                    else:
                        assign_core_collapse_quantities_none(EXTRA_COLUMNS, 1,
                         list(SN_MODELS.keys()))
                        assign_core_collapse_quantities_none(EXTRA_COLUMNS, 2,
                         list(SN_MODELS.keys()))
                        Pwarn(f'{grid.MESA_dirs[i]} ended with '
                              'TF1=gamma_center_limit however the star has '
                              'center_gamma < 10. This star cannot go through '
                              'step_SN appending NONE compact object '
                              'properties!', "InappropriateValueWarning")
                        star_i = 0
                else:
                    assign_core_collapse_quantities_none(EXTRA_COLUMNS, 1,
                     list(SN_MODELS.keys()))
                    assign_core_collapse_quantities_none(EXTRA_COLUMNS, 2,
                     list(SN_MODELS.keys()))
                    Pwarn(f'{grid.MESA_dirs[i]} ended with TF={TF1} and '
                          f'IC={interpolation_class}. This star cannot go '
                          'through step_SN appending NONE compact object '
                          'properties!', "InappropriateValueWarning")
                    star_i = 0

                if star_i == 0:
                    pass
                elif star.state in STAR_STATES_CC:
                    if verbose:
                        print_CC_quantities(star)

                    for SN_MODEL_NAME in SN_MODELS.keys():
                        SN_MODEL = get_SN_MODEL(SN_MODEL_NAME)
                        mechanism = SN_MODEL['mechanism']+SN_MODEL['engine']
                        SN_MODEL['allow_spin_None'] = True
                        SN = StepSN(**SN_MODEL)
                        star_copy = copy.copy(star)
                        try:
                            flush = False
                            SN.collapse_star(star_copy)
                            for quantity in CC_quantities:
                                if quantity in ['state', 'SN_type']:
                                    if not isinstance(getattr(star_copy, quantity), str):
                                        flush = True
                                        Pwarn(f'{SN_MODEL_NAME} {mechanism} {quantity} is not a string!', "InappropriateValueWarning")
                                elif quantity != 'CO_interpolation_class':
                                    if quantity in ['spin', 'M4', 'mu4', "h1_mass_ej", "he4_mass_ej"]:
                                        if ((not isinstance(getattr(star_copy, quantity), float))
                                            and (getattr(star_copy, quantity) != None)):
                                            flush = True
                                            Pwarn(f'{SN_MODEL_NAME} {mechanism} {quantity} is not a float nor None!', "InappropriateValueWarning")
                                    elif not isinstance(getattr(star_copy, quantity), float):
                                        flush = True
                                        Pwarn(f'{SN_MODEL_NAME} {mechanism} {quantity} is not a float!', "InappropriateValueWarning")
                        except Exception as e:
                            flush = True
                            if verbose:
                                print('')
                                print(f'Error during {SN_MODEL_NAME} {mechanism} core collapse prescrition!')
                                print(e)
                                print('TF1:', TF1)
                                print('interpolation class:',  interpolation_class)
                                print('run directory:', grid.MESA_dirs[i])
                                print('')
                        if flush:
                            assign_core_collapse_quantities_none(EXTRA_COLUMNS,
                                                                 star_i,
                                                                 SN_MODEL_NAME)
                        else:
                            for quantity in CC_quantities:
                                if quantity != 'CO_interpolation_class':
                                    EXTRA_COLUMNS[f'S{star_i}_{SN_MODEL_NAME}_{quantity}'].append(
                                    getattr(star_copy, quantity))
                                else:
                                    if getattr(star_copy, 'state') == 'BH' and 'case' in TF2 and '1' in TF2 and '2' in TF2:
                                        EXTRA_COLUMNS[f'S{star_i}_{SN_MODEL_NAME}_{quantity}'].append(
                                        getattr(star_copy, 'state')+'_reverse_MT')
                                    else:
                                        EXTRA_COLUMNS[f'S{star_i}_{SN_MODEL_NAME}_{quantity}'].append(
                                        getattr(star_copy, 'state'))
                            if verbose:
                                print_CC_quantities(star_copy, f'{SN_MODEL_NAME}_{mechanism}')
                else:
                    # star not explodable
                    assign_core_collapse_quantities_none(EXTRA_COLUMNS, star_i,
                     list(SN_MODELS.keys()))

            else:
                # inital_RLOF, unstable_MT not_converged
                assign_core_collapse_quantities_none(EXTRA_COLUMNS, 1,
                                                     list(SN_MODELS.keys()))
                assign_core_collapse_quantities_none(EXTRA_COLUMNS, 2,
                                                     list(SN_MODELS.keys()))

        else:
            if star.state in STAR_STATES_CC:
                if verbose:
                    print_CC_quantities(star)

                for SN_MODEL_NAME in SN_MODELS.keys():
                    SN_MODEL = get_SN_MODEL(SN_MODEL_NAME)
                    mechanism = SN_MODEL['mechanism']+SN_MODEL['engine']
                    SN_MODEL['allow_spin_None'] = True
                    SN = StepSN(**SN_MODEL)
                    star_copy = copy.copy(star)
                    try:
                        flush = False
                        SN.collapse_star(star_copy)
                        for quantity in CC_quantities:
                            if quantity in ['state', 'SN_type']:
                                if not isinstance(getattr(star_copy, quantity), str):
                                    flush = True
                                    Pwarn(f'{SN_MODEL_NAME} {mechanism} {quantity} is not a string!', "InappropriateValueWarning")
                            elif quantity != 'CO_interpolation_class':
                                if quantity in ['spin', 'M4', 'mu4', "h1_mass_ej", "he4_mass_ej"]:
                                    if ((not isinstance(getattr(star_copy, quantity), float))
                                        and (getattr(star_copy, quantity) != None)):
                                        flush = True
                                        Pwarn(f'{SN_MODEL_NAME} {mechanism} {quantity} is not a float nor None!', "InappropriateValueWarning")
                                elif not isinstance(getattr(star_copy, quantity), float):
                                    flush = True
                                    Pwarn(f'{SN_MODEL_NAME} {mechanism} {quantity} is not a float!', "InappropriateValueWarning")
                    except Exception as e:
                        flush = True
                        if verbose:
                            print('')
                            print(f'Error during {SN_MODEL_NAME} {mechanism} core collapse prescrition!')
                            print(e)
                            print('TF1:', TF1)
                            print('run directory:', grid.MESA_dirs[i])
                            print('')
                    if flush:
                        assign_core_collapse_quantities_none(EXTRA_COLUMNS, 1,
                                                             SN_MODEL_NAME)
                    else:
                        for quantity in CC_quantities:
                            if quantity != 'CO_interpolation_class':
                                EXTRA_COLUMNS[f'S1_{SN_MODEL_NAME}_{quantity}'].append(
                                 getattr(star_copy, quantity))
                            else:
                                EXTRA_COLUMNS[f'S1_{SN_MODEL_NAME}_{quantity}'].append(
                                 getattr(star_copy, 'state'))
                        if verbose:
                            print_CC_quantities(star_copy, f'{SN_MODEL_NAME}_{mechanism}')
            else:
                assign_core_collapse_quantities_none(EXTRA_COLUMNS, 1,
                                                     list(SN_MODELS.keys()))

        # add MT history column by combining TF1 and TF2
        if not single_star:
            combined_TF12 = combine_TF12([IC], [TF2])
            mt_history = DEFAULT_MARKERS_COLORS_LEGENDS['combined_TF12'][combined_TF12[0]][3]
            EXTRA_COLUMNS['mt_history'].append(mt_history)

        # check dataset completeness
        n_control = len(EXTRA_COLUMNS['S1_state'])
        for key in EXTRA_COLUMNS.keys():
            if n_control != len(EXTRA_COLUMNS[key]): # pragma: no cover
                raise ValueError(
                    '%s has not the correct dimension! Error occoured after '
                    'collapsing binary index=%s' % (key, i))

    # to avoid confusion rename core-collaspe compact object state
    # "SN_MODEL_NAME_state" to "SN_MODEL_NAME_CO_type"
    for SN_MODEL_NAME in SN_MODELS.keys():
        EXTRA_COLUMNS[f'S1_{SN_MODEL_NAME}_CO_type'] = EXTRA_COLUMNS.pop(
                f'S1_{SN_MODEL_NAME}_state')
        if f'S2_{SN_MODEL_NAME}_state' in EXTRA_COLUMNS:
            EXTRA_COLUMNS[f'S2_{SN_MODEL_NAME}_CO_type'] = EXTRA_COLUMNS.pop(
                f'S2_{SN_MODEL_NAME}_state')

    return MESA_dirs, EXTRA_COLUMNS

def add_post_processed_quantities(grid, MESA_dirs_EXTRA_COLUMNS,
                                  EXTRA_COLUMNS):
    """Append post processed quantity to a grid.

    This function appends the quantities computed in post_process_grid to any
    grid. Note that this function ensures you can append the quantities only if
    the grid follows the order of MESA_dirs_EXTRA_COLUMNS.

    Parameters
    ----------
    grid : PSyGrid
        MESA grid in PSyGrid format.
    MESA_dirs_EXTRA_COLUMNS: list
        List containing the path to each run corresponding to the post
        processed values. This is used to ensure one to one mapping when
        appending the extra columns back to a grid.
    EXTRA_COLUMNS: dict
        Dictionary containing all post processed quantities.

    """
    # check correspondance of EXTRA_COLUMNS with grid
    if not np.all(np.array(grid.MESA_dirs)
                  == np.array(MESA_dirs_EXTRA_COLUMNS)):
        raise ValueError(
            'EXTRA_COLUMNS do not follow the correct order of grid!')

    for column in EXTRA_COLUMNS.keys():
        if (("state" in column) or ("type" in column) or ("class" in column)
            or (column == 'mt_history')):
            values = np.asarray(EXTRA_COLUMNS[column], str)
        else:
            values = np.asarray(EXTRA_COLUMNS[column], float)
        grid.add_column(column, values, overwrite=True)<|MERGE_RESOLUTION|>--- conflicted
+++ resolved
@@ -245,20 +245,6 @@
                     for val in [1, 10, 30, 'pure_He_star_10']:
                         EXTRA_COLUMNS[f'S{j+1}_{quantity}_{val}cent'].append(
                                             getattr(star, f'{quantity}_{val}cent'))
-<<<<<<< HEAD
-                # aboundances
-                try:
-                    s_o = (1. - star.surface_h1 - star.surface_he4 - star.surface_c12
-                           - star.surface_n14 - star.surface_o16)
-                    c_o = (1. - star.center_h1 - star.center_he4 - star.center_c12
-                           - star.center_n14 - star.center_o16)
-                except TypeError as ex:
-                    s_o = 0.
-                    c_o = 0.
-                    print(ex)
-                    print(f'The error was raised by {grid.MESA_dirs[i]} '
-                           f'while accessing aboundances in star_{j+1}.')
-=======
                 
                 # abundances
                 # now that np.nan is used as default, this won't throw TypeError
@@ -279,7 +265,6 @@
                       f'were NaN. We have set c_o to 0.', 
                       "ReplaceValueWarning")
 
->>>>>>> 7f81b076
                 EXTRA_COLUMNS['S%s_surface_other' % (j+1)].append(s_o)
                 EXTRA_COLUMNS['S%s_center_other' % (j+1)].append(c_o)
             else:
