"""Module for post-processing POSYDON grids."""

from posydon.binary_evol.binarystar import BinaryStar
from posydon.binary_evol.singlestar import SingleStar
from posydon.binary_evol.SN.step_SN import StepSN
from posydon.binary_evol.flow_chart import STAR_STATES_CC
from posydon.utils.common_functions import (
    calculate_Patton20_values_at_He_depl,
    CEE_parameters_from_core_abundance_thresholds,
    check_state_of_star)
from posydon.grids.MODELS import MODELS
from posydon.visualization.combine_TF import combine_TF12, TF1_POOL_STABLE
from posydon.visualization.plot_defaults import DEFAULT_MARKERS_COLORS_LEGENDS
import numpy as np
from tqdm import tqdm
import copy
from posydon.utils.posydonwarning import (Pwarn, Catch_POSYDON_Warnings)


__authors__ = [
    "Simone Bavera <Simone.Bavera@unige.ch>",
    "Emmanouil Zapartas <ezapartas@gmail.com>",
    "Matthias Kruckow <Matthias.Kruckow@unige.ch>",
]


__credits__ = [
    'Konstantinos Kovlakas <kkovlakas@physics.uoc.gr>'
]


CC_quantities = ['state', 'SN_type', 'f_fb', 'mass', 'spin',
                 'm_disk_accreted', 'm_disk_radiated', 'CO_interpolation_class',
                 'M4', 'mu4',
                 'h1_mass_ej', 'he4_mass_ej']

def assign_core_collapse_quantities_none(EXTRA_COLUMNS, star_i, MODEL_NAME=None):
    """"Assign None values to all core collapse properties."""
    if MODEL_NAME is None:
        for MODEL_NAME, MODEL in MODELS.items():
            for quantity in CC_quantities:
                EXTRA_COLUMNS[f'S{star_i}_{MODEL_NAME}_{quantity}'].append(None)
    else:
        for quantity in CC_quantities:
            EXTRA_COLUMNS[f'S{star_i}_{MODEL_NAME}_{quantity}'].append(None)

def print_CC_quantities(EXTRA_COLUMNS, star, MODEL_NAME=None):
    format_string = "{:<50} {:<33} {:12} {:10} {:15} {:10} {:25} {:25} {:25} {:25} {:25} {:25}"
    format_val_preSN = "{:<50} {:<33} {:12} {:10} {:7.2f} {:12.2f} {:25} {:25} {:25} {:25} {:25} {:25}"
    format_val = "{:<50} {:<33} {:12} {:1.2f} {:13.2f} {:12.2f} {:20.2f} {:20.2f} {:20.2f} {:20.2f} {:20.2f} {:20.2f}"
    if MODEL_NAME is None:
        print('')
        print(format_string.format(
            "mechanism", "state", "SN type", "f_fb",
            "mass [Msun]", "spin", "m_disk_accreted [Msun]",
            "m_disk_radiated [Msun]", "M4 [m/Msun]", "mu4 [(dm/Msun)/(dr/1000km)]",
            "h1_mass_ej [Msun]", "he4_mass_ej [Msun]"))
        print('')
        try:
            print(format_val_preSN.format(
                'PRE SN STAR', star.state, '',
                '', star.mass, star.spin, '', '', '', '', '', ''))
        except Exception as e:
            Pwarn("Failed to print star values!\nWarning in preSN: "+\
                  "{}".format(e), "InappropriateValueWarning")
        print('')
    else:
        try:
            checked_quantities_for_None = {}
            for quantity in ["spin", "M4", "mu4", "h1_mass_ej", "he4_mass_ej"]:
                if getattr(star, quantity)==None:
                    checked_quantities_for_None[quantity] =  np.nan
                else:
                    checked_quantities_for_None[quantity] =  getattr(star, quantity)
            print(format_val.format(MODEL_NAME,
                    star.state, star.SN_type, star.f_fb,
                    star.mass, checked_quantities_for_None["spin"], star.m_disk_accreted,
                    star.m_disk_radiated, checked_quantities_for_None["M4"], checked_quantities_for_None["mu4"],
                    checked_quantities_for_None["h1_mass_ej"], checked_quantities_for_None["he4_mass_ej"]))
        except Exception as e:
            Pwarn("Failed to print star values!\nWarning in "+\
                  "{}: {}".format(MODEL_NAME, e), "InappropriateValueWarning")
        
    
                    
def post_process_grid(grid, index=None, star_2_CO=True, MODELS=MODELS,
                      single_star=False, verbose=False):
    """Compute post processed quantity of any grid.

    This function post processes any supported grid and computes:
    - Core collapse quantities for 5 prescriptions given the fiducial POSYDON
    assumption given in MODEL plus:
      A: direct collapse
      B: Fryer+12-rapid
      C: Fryer+12-delayed
      D: Sukhbold+16-engine, N20
      E: Patton&Sukhbold20-engine, N20
      for each prescrition we store the compact object state (WD/NS/BH),
      SN type (WD, ECSN, CCSN, PISN, PPISN), fallback mass fraction f_gb,
      compact object mass and spin.
    - Core masses at he-depletion (used in Patton core collapse)
    - Mass envelopes for common envelope step.

    Parameters
    ----------
    grid : PSyGrid
        MESA grid in PSyGrid format.
    index : None, touple or int
        If None, loop over all indicies otherwise provide a range, e.g. [10,20]
        or a index, e.g. 42.
    star_2_CO : bool
        If 'False' star 2 is not a compact object.
    MODELS : list of dict
        List of supported core collapse model assumptions.
    single_star : bool
        If `True` the PSyGrid contains single stars.
    verbose : bool
        If `True` print the results of each core collapse on screen.

    Returns
    -------
    MESA_dirs: list
        List containing the path to each run corresponding to the post
        processed values. This is used to ensure one to one mapping when
        appending the extra columns back to a grid.
    EXTRA_COLUMNS: dict
        Dictionary containing all post processed quantities.

    """
    EXTRA_COLUMNS = {}

    for star in [1, 2]:
        # core masses at He depletion. stellar states and composition
        for quantity in ['avg_c_in_c_core_at_He_depletion',
                         'co_core_mass_at_He_depletion',
                         'state', 'surface_other', 'center_other']:
            EXTRA_COLUMNS[f'S{star}_{quantity}'] = []
        # common envelope quantities
        for quantity in ['lambda_CE', 'm_core_CE', 'r_core_CE']:
            for val in [1, 10, 30, 'pure_He_star_10']:
                EXTRA_COLUMNS[f'S{star}_{quantity}_{val}cent'] = []
        # Core collapse qunatities: [state, SN_type, f_fb, mass, spin]
        for MODEL_NAME, MODEL in MODELS.items():
            for quantity in CC_quantities:
                EXTRA_COLUMNS[f'S{star}_{MODEL_NAME}_{quantity}'] = []

    # remove star 2 columns in case of single star grid
    if single_star:
        for key in list(EXTRA_COLUMNS.keys()):
            if 'S2' in key:
                del EXTRA_COLUMNS[key]

    # loop over all gird, index or range
    if index is None:
        indicies = range(len(grid.MESA_dirs))
        MESA_dirs = grid.MESA_dirs
    elif isinstance(index, int):
        indicies = range(index, index+1)
        MESA_dirs = grid.MESA_dirs[index:index+1]
    elif isinstance(index, list):
        if len(index) != 2:
            raise ValueError('Index range should have dim=2!')
        indicies = range(index[0], index[1])
        MESA_dirs = grid.MESA_dirs[index[0]:index[1]]

    for i in tqdm(indicies):

        if not single_star:
            # initilise binary
            binary = BinaryStar.from_run(grid[i], history=True, profiles=True)
            stars = [binary.star_1, binary.star_2]
            stars_CO = [False, star_2_CO]
            interpolation_class = grid.final_values['interpolation_class'][i]
            IC = grid.final_values['interpolation_class'][i]
            TF2 = grid.final_values['termination_flag_2'][i]
        else:
            star = SingleStar.from_run(grid[i], history=True, profile=True)
            stars = [star]
            stars_CO = [False]
            IC = 'no_MT'
            TF2 = 'no_RLOF'
        TF1 = grid.final_values['termination_flag_1'][i]

        # compute properties
        for j, star in enumerate(stars):
            if not stars_CO[j] and IC in ['no_MT', 'stable_MT', 'unstable_MT',
                                          'stable_reverse_MT']:
                # stellar states
                EXTRA_COLUMNS['S%s_state' % (j+1)].append(check_state_of_star(
                    star, star_CO=False))
                # core masses at he depletion
                with Catch_POSYDON_Warnings(record=True) as cpw:
                    if ((star.avg_c_in_c_core_at_He_depletion is None) or
                        (star.co_core_mass_at_He_depletion is None)):
                        calculate_Patton20_values_at_He_depl(star)
                EXTRA_COLUMNS[f'S{j+1}_avg_c_in_c_core_at_He_depletion'].append(
                                                star.avg_c_in_c_core_at_He_depletion)
                EXTRA_COLUMNS[f'S{j+1}_co_core_mass_at_He_depletion'].append(
                                                    star.co_core_mass_at_He_depletion)
                # CE quantities
                with Catch_POSYDON_Warnings(record=True) as cpw:
                    try:
                        CEE_parameters_from_core_abundance_thresholds(star)
                    except Exception as ex:
                        print(ex)
                        print(f'The exception was raised by {grid.MESA_dirs[i]} '
                              f'in CEE_parameters_from_core_abundance_thresholds(star_{j+1}).')
                for quantity in ['lambda_CE', 'm_core_CE', 'r_core_CE']:
                    for val in [1, 10, 30, 'pure_He_star_10']:
                        EXTRA_COLUMNS[f'S{j+1}_{quantity}_{val}cent'].append(
                                            getattr(star, f'{quantity}_{val}cent'))
                # aboundances
                try:
                    s_o = (1. - star.surface_h1 - star.surface_he4 - star.surface_c12
                           - star.surface_n14 - star.surface_o16)
                    c_o = (1. - star.center_h1 - star.center_he4 - star.center_c12
                           - star.center_n14 - star.center_o16)
                except TypeError as ex:
                    s_o = 0.
                    c_o = 0.
                    print(ex)
                    print(f'The error was raised by {grid.MESA_dirs[i]} '
                           f'while accessing aboundances in star_{j+1}.')
                EXTRA_COLUMNS['S%s_surface_other' % (j+1)].append(s_o)
                EXTRA_COLUMNS['S%s_center_other' % (j+1)].append(c_o)
            else:
                # fill everything with Nones
                if IC == 'initial_MT' or IC == 'not_converged':
                    EXTRA_COLUMNS['S%s_state' % (j+1)].append(None)
                else:
                    # CO states are classified and used in mesa step
                    try:
                        EXTRA_COLUMNS['S%s_state' % (j+1)].append(check_state_of_star(star, star_CO=True))
                    except TypeError as ex:
                        EXTRA_COLUMNS['S%s_state' % (j+1)].append(None)
                        print(ex)
                        print(f'The error was raised by {grid.MESA_dirs[i]} '
                               f'in check_state_of_star(star_{j+1}) with IC={IC}.')
                for quantity in ['avg_c_in_c_core_at_He_depletion', 'co_core_mass_at_He_depletion',
                                 'surface_other', 'center_other', 'lambda_CE', 'm_core_CE', 'r_core_CE']:
                    if 'CE' in quantity:
                        for val in [1, 10, 30, 'pure_He_star_10']:
                            EXTRA_COLUMNS[f'S{j+1}_{quantity}_{val}cent'].append(None)
                    else:
                        EXTRA_COLUMNS[f'S{j+1}_{quantity}'].append(None)

        # core collapse quantities
        if not single_star:
<<<<<<< HEAD
            if interpolation_class in ['no_MT', 'stable_MT',
                                       'stable_reverse_MT']:
                if (star_2_CO or (TF1 in TF1_POOL_STABLE and
                    ('primary' in TF1 or 'Primary' in TF1))):
=======
            # core collapse quantities
            if interpolation_class in ['no_MT', 'stable_MT']:
                if star_2_CO or TF1 == 'Primary has depleted central carbon':
>>>>>>> 00910197
                    star = binary.star_1
                    star_i = 1
                    assign_core_collapse_quantities_none(EXTRA_COLUMNS, 2)
                elif (TF1 in TF1_POOL_STABLE and
                    ('secondary' in TF1 or 'Secondary' in TF1)):
                    star = binary.star_2
                    star_i = 2
                    assign_core_collapse_quantities_none(EXTRA_COLUMNS, 1)
                elif TF1 == 'gamma_center_limit':
                    if (binary.star_1.center_gamma is not None and
                        binary.star_1.center_gamma >= 10.):
                        star = binary.star_1
                        star_i = 1
                        assign_core_collapse_quantities_none(EXTRA_COLUMNS, 2)
                    elif (binary.star_2.center_gamma is not None and
                        binary.star_2.center_gamma >= 10.):
                        star = binary.star_2
                        star_i = 2
                        assign_core_collapse_quantities_none(EXTRA_COLUMNS, 1)
                    else:
                        assign_core_collapse_quantities_none(EXTRA_COLUMNS, 1)
                        assign_core_collapse_quantities_none(EXTRA_COLUMNS, 2)
                        Pwarn(f'{grid.MESA_dirs[i]} ended with '
                              'TF1=gamma_center_limit however the star has '
                              'center_gamma < 10. This star cannot go through '
                              'step_SN appending NONE compact object '
                              'properties!', "InappropriateValueWarning")
                        continue
                else:
                    assign_core_collapse_quantities_none(EXTRA_COLUMNS, 1)
                    assign_core_collapse_quantities_none(EXTRA_COLUMNS, 2)
                    Pwarn(f'{grid.MESA_dirs[i]} ended with TF={TF1} and '
                          f'IC={interpolation_class}. This star cannot go '
                          'through step_SN appending NONE compact object '
                          'properties!', "InappropriateValueWarning")
                    continue

                if star.state in STAR_STATES_CC:
                    if verbose:
                        print_CC_quantities(EXTRA_COLUMNS, star)

                    for MODEL_NAME, MODEL in MODELS.items():
                        mechanism = MODEL['mechanism']+MODEL['engine']
                        SN = StepSN(**MODEL, allow_spin_None=True)
                        star_copy = copy.copy(star)
                        try:
                            flush = False
                            SN.collapse_star(star_copy)
                            for quantity in CC_quantities:
                                if quantity in ['state', 'SN_type']:
                                    if not isinstance(getattr(star_copy, quantity), str):
                                        flush = True
                                        Pwarn(f'{MODEL_NAME} {mechanism} {quantity} is not a string!', "InappropriateValueWarning")
                                elif quantity != 'CO_interpolation_class':
                                    if quantity in ['spin', 'M4', 'mu4', "h1_mass_ej", "he4_mass_ej"]:
                                        if ((not isinstance(getattr(star_copy, quantity), float))
                                            and (getattr(star_copy, quantity) != None)):
                                            flush = True
                                            Pwarn(f'{MODEL_NAME} {mechanism} {quantity} is not a float nor None!', "InappropriateValueWarning")
                                    elif not isinstance(getattr(star_copy, quantity), float):
                                        flush = True
                                        Pwarn(f'{MODEL_NAME} {mechanism} {quantity} is not a float!', "InappropriateValueWarning")
                        except Exception as e:
                            flush = True
                            if verbose:
                                print('')
                                print(f'Error during {MODEL_NAME} {mechanism} core collapse prescrition!')
                                print(e)
                                print('TF1:', TF1)
                                print('interpolation class:',  interpolation_class)
                                print('run directory:', grid.MESA_dirs[i])
                                print('')
                        if flush:
                            assign_core_collapse_quantities_none(EXTRA_COLUMNS, star_i, MODEL_NAME)
                        else:
                            for quantity in CC_quantities:
                                if quantity != 'CO_interpolation_class':
                                    EXTRA_COLUMNS[f'S{star_i}_{MODEL_NAME}_{quantity}'].append(
                                    getattr(star_copy, quantity))
                                else:
                                    if getattr(star_copy, 'state') == 'BH' and 'case' in TF2 and '1' in TF2 and '2' in TF2:
                                        EXTRA_COLUMNS[f'S{star_i}_{MODEL_NAME}_{quantity}'].append(
                                        getattr(star_copy, 'state')+'_reverse_MT')
                                    else:
                                        EXTRA_COLUMNS[f'S{star_i}_{MODEL_NAME}_{quantity}'].append(
                                        getattr(star_copy, 'state'))
                            if verbose:
                                print_CC_quantities(EXTRA_COLUMNS, star_copy, f'{MODEL_NAME}_{mechanism}')
                else:
                    # star not explodable
                    assign_core_collapse_quantities_none(EXTRA_COLUMNS, star_i)

            else:
                # inital_RLOF, unstable_MT not_converged
                assign_core_collapse_quantities_none(EXTRA_COLUMNS, 1)
                assign_core_collapse_quantities_none(EXTRA_COLUMNS, 2)

        else:
            if star.state in STAR_STATES_CC:
                if verbose:
                    print_CC_quantities(EXTRA_COLUMNS, star)

                for MODEL_NAME, MODEL in MODELS.items():
                    mechanism = MODEL['mechanism']+MODEL['engine']
                    SN = StepSN(**MODEL, allow_spin_None=True)
                    star_copy = copy.copy(star)
                    try:
                        flush = False
                        SN.collapse_star(star_copy)
                        for quantity in CC_quantities:
                            if quantity in ['state', 'SN_type']:
                                if not isinstance(getattr(star_copy, quantity), str):
                                    flush = True
                                    Pwarn(f'{MODEL_NAME} {mechanism} {quantity} is not a string!', "InappropriateValueWarning")
                            elif quantity != 'CO_interpolation_class':
                                if quantity in ['spin', 'M4', 'mu4', "h1_mass_ej", "he4_mass_ej"]:
                                    if ((not isinstance(getattr(star_copy, quantity), float))
                                        and (getattr(star_copy, quantity) != None)):
                                        flush = True
                                        Pwarn(f'{MODEL_NAME} {mechanism} {quantity} is not a float nor None!', "InappropriateValueWarning")
                                elif not isinstance(getattr(star_copy, quantity), float):
                                    flush = True
                                    Pwarn(f'{MODEL_NAME} {mechanism} {quantity} is not a float!', "InappropriateValueWarning")
                    except Exception as e:
                        flush = True
                        if verbose:
                            print('')
                            print(f'Error during {MODEL_NAME} {mechanism} core collapse prescrition!')
                            print(e)
                            print('TF1:', TF1)
                            print('interpolation class:',  interpolation_class)
                            print('run directory:', grid.MESA_dirs[i])
                            print('')
                    if flush:
                        assign_core_collapse_quantities_none(EXTRA_COLUMNS, 1, MODEL_NAME)
                    else:
                        for quantity in CC_quantities:
                            if quantity != 'CO_interpolation_class':
                                EXTRA_COLUMNS[f'S1_{MODEL_NAME}_{quantity}'].append(
                                getattr(star_copy, quantity))
                            else:
                                if getattr(star_copy, 'state') == 'BH' and 'case' in TF2 and '1' in TF2 and '2' in TF2:
                                    EXTRA_COLUMNS[f'S1_{MODEL_NAME}_{quantity}'].append(
                                    getattr(star_copy, 'state')+'_reverse_MT')
                                else:
                                    EXTRA_COLUMNS[f'S1_{MODEL_NAME}_{quantity}'].append(
                                    getattr(star_copy, 'state'))
                        if verbose:
                            print_CC_quantities(EXTRA_COLUMNS, star_copy, f'{MODEL_NAME}_{mechanism}')
            else:
                assign_core_collapse_quantities_none(EXTRA_COLUMNS, 1)

        # check dataset completeness
        n_control = len(EXTRA_COLUMNS['S1_state'])
        for key in EXTRA_COLUMNS.keys():
            if n_control != len(EXTRA_COLUMNS[key]):
                raise ValueError(
                    '%s has not the correct dimension! Error occoured after '
                    'collapsing binary index=%s' % (key, i))

    # add MT history column by combining TF1 and TF2
    if not single_star:
        interp_class = grid.final_values['interpolation_class']
        TF2 = grid.final_values['termination_flag_2']
        combined_TF12 = combine_TF12(interp_class, TF2)
        mt_history = [DEFAULT_MARKERS_COLORS_LEGENDS['combined_TF12'][TF12][3] for TF12 in combined_TF12]
        EXTRA_COLUMNS['mt_history'] = mt_history

    # to avoid confusion rename core-collaspe compact object state "MODEL_NAME_state"
    # to "MODEL_NAME_CO_type"
    for MODEL_NAME in MODELS.keys():
        EXTRA_COLUMNS[f'S1_{MODEL_NAME}_CO_type'] = EXTRA_COLUMNS.pop(
                f'S1_{MODEL_NAME}_state')
        if f'S2_{MODEL_NAME}_state' in EXTRA_COLUMNS:
            EXTRA_COLUMNS[f'S2_{MODEL_NAME}_CO_type'] = EXTRA_COLUMNS.pop(
                f'S2_{MODEL_NAME}_state')

    return MESA_dirs, EXTRA_COLUMNS


def add_post_processed_quantities(grid, MESA_dirs_EXTRA_COLUMNS, EXTRA_COLUMNS,
                                  verbose=False):
    """Append post processed quantity to a grid.

    This function appends the quantities computed in post_process_grid to any
    grid. Note that this function ensures you can append the quantities only if
    the grid follows the order of MESA_dirs_EXTRA_COLUMNS.

    Parameters
    ----------
    grid : PSyGrid
        MESA grid in PSyGrid format.
    MESA_dirs: list
        List containing the path to each run corresponding to the post
        processed values. This is used to ensure one to one mapping when
        appending the extra columns back to a grid.
    EXTRA_COLUMNS: dict
        Dictionary containing all post processed quantities.
    verbose : bool
        If `True` print the results of each core collapse on screen.

    """
    # check correspondance of EXTRA_COLUMNS with grid
    if not np.all(np.array(grid.MESA_dirs)
                  == np.array(MESA_dirs_EXTRA_COLUMNS)):
        raise ValueError(
            'EXTRA_COLUMNS do not follow the correct order of grid!')

    for column in EXTRA_COLUMNS.keys():
        if (("state" in column) or ("type" in column) or ("class" in column)
            or (column == 'mt_history')):
            values = np.asarray(EXTRA_COLUMNS[column], str)
        else:
            values = np.asarray(EXTRA_COLUMNS[column], float)
        grid.add_column(column, values, overwrite=True)<|MERGE_RESOLUTION|>--- conflicted
+++ resolved
@@ -89,6 +89,8 @@
 
     This function post processes any supported grid and computes:
     - Core collapse quantities for 5 prescriptions given the fiducial POSYDON
+    This function post processes any supported grid and computes:
+    - Core collapse quantities for 5 prescriptions given the fiducial POSYDON
     assumption given in MODEL plus:
       A: direct collapse
       B: Fryer+12-rapid
@@ -100,10 +102,13 @@
       compact object mass and spin.
     - Core masses at he-depletion (used in Patton core collapse)
     - Mass envelopes for common envelope step.
+    - Core masses at he-depletion (used in Patton core collapse)
+    - Mass envelopes for common envelope step.
 
     Parameters
     ----------
     grid : PSyGrid
+        MESA grid in PSyGrid format.
         MESA grid in PSyGrid format.
     index : None, touple or int
         If None, loop over all indicies otherwise provide a range, e.g. [10,20]
@@ -116,6 +121,7 @@
         If `True` the PSyGrid contains single stars.
     verbose : bool
         If `True` print the results of each core collapse on screen.
+        If `True` print the results of each core collapse on screen.
 
     Returns
     -------
@@ -124,6 +130,7 @@
         processed values. This is used to ensure one to one mapping when
         appending the extra columns back to a grid.
     EXTRA_COLUMNS: dict
+        Dictionary containing all post processed quantities.
         Dictionary containing all post processed quantities.
 
     """
@@ -246,16 +253,10 @@
 
         # core collapse quantities
         if not single_star:
-<<<<<<< HEAD
             if interpolation_class in ['no_MT', 'stable_MT',
                                        'stable_reverse_MT']:
                 if (star_2_CO or (TF1 in TF1_POOL_STABLE and
                     ('primary' in TF1 or 'Primary' in TF1))):
-=======
-            # core collapse quantities
-            if interpolation_class in ['no_MT', 'stable_MT']:
-                if star_2_CO or TF1 == 'Primary has depleted central carbon':
->>>>>>> 00910197
                     star = binary.star_1
                     star_i = 1
                     assign_core_collapse_quantities_none(EXTRA_COLUMNS, 2)
@@ -442,6 +443,7 @@
 
     This function appends the quantities computed in post_process_grid to any
     grid. Note that this function ensures you can append the quantities only if
+    grid. Note that this function ensures you can append the quantities only if
     the grid follows the order of MESA_dirs_EXTRA_COLUMNS.
 
     Parameters
@@ -454,7 +456,9 @@
         appending the extra columns back to a grid.
     EXTRA_COLUMNS: dict
         Dictionary containing all post processed quantities.
+        Dictionary containing all post processed quantities.
     verbose : bool
+        If `True` print the results of each core collapse on screen.
         If `True` print the results of each core collapse on screen.
 
     """
