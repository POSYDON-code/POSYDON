"""Provides the functions that handle input/output of Job data.

Example
-------
    print("Example using new script (Simone's runs)")
    path = "/home/konstantinos/pCloudDrive/"
           "Shared/POSYDON/BinaryGrids/example_posydon_grid"

    grid_reader = GridReader(path, verbose=True)

    print("READING THE PROFILE OF STAR1 IN THE SECOND BINARY OF THE GRID.")
    profile = np.genfromtxt(grid_reader.runs[1].final_profile1_path,
                            skip_header=5, names=True)
    print("Columns:")
    print(profile.dtype.names)
    print("Array:")
    print(profile)

Notes
-----
The input path can be a list of paths or a string. The paths can be given with
wildcard characters to incorporate multiple folders. E.g.,

path = ["/home/mygrid_part1", "/home/mygrid_part2"]

or

path = ["home/mygrid_part*"]

Runs with the same initial parameters (folder name without the `_grid_index_*`
part) are substituted. See `psygrid` module docstring for more information.


"""


__authors__ = [
    "Konstantinos Kovlakas <Konstantinos.Kovlakas@unige.ch>",
    "Jeffrey Andrews <jeffrey.andrews@northwestern.edu>",
    "Devina Misra <devina.misra@unige.ch>",
    "Scott Coughlin <scottcoughlin2014@u.northwestern.edu>",
    "Emmanouil Zapartas <ezapartas@gmail.com>",
    "Tassos Fragos <Anastasios.Fragkos@unige.ch>",
    "Matthias Kruckow <Matthias.Kruckow@unige.ch>",
]


import os
import glob
import gzip

from posydon.utils.gridutils import read_MESA_data_file
from posydon.utils.posydonwarning import Pwarn


POSYDON_FORMAT_OPTIONS = {
    # subfolders in the grid parent folder that are unnecessary
    "ignored folders": ["make", "star1", "star2", "binary", "data",
                        "column_lists", "new_data", "template",
                        ".ipynb_checkpoints"],
    # which files contain useful metadata concerning the grid
    "grid metadata": ["grid_test.csv", "grid_test.csv.gz",
                      "grid.csv", "grid.csv.gz"],
    # which files contain useful metadata concerning individual grids
    "run metadata": ["inlist_grid_points", "summary.txt", "out.txt",
                     "inlist_grid_point.gz", "summary.txt.gz", "out.txt.gz"]
}


# Note that the `.gz` versions of these filenames will also be searched
BINARY_OUTPUT_FILE = "out.txt"
SINGLE_OUTPUT_FILE = "out_star1_formation_step0.txt"

# Possible extensions of EEP files (including zipped versions)
EEP_FILE_EXTENSIONS = [".data.eep", ".data.clean.eep",
                       ".data.eep.gz", ".data.clean.eep.gz"]


class RunReader:
    """Class for reading MESA output files of an individual run."""

    def __init__(self, path, fmt="posydon", binary=True,
                 verbose=False, verbose_maxlines=10):
        """Initialize object and immediately read the data.

        Parameters
        ----------
        path : str
            Path of the file or folder containing the MESA run output.
        fmt : str (default: 'posydon')
            Format specifier. Linked to data-types, filename conventions, etc.
        binary : bool (default: True)
            Whether the run belongs to a binary grid.
        verbose : bool (default: False)
            If True, it prints reports of performed actions.
        verbose_maxlines : int (default: 10)
            In case of `verbose=True`, it sets the maximum number of lines of
            metadata files to be printed. If None, all lines will be printed.
            If 0, nothing will be printed.

        """
        self.fmt = fmt
        self.path = path
        self.verbose = verbose
        self.verbose_maxlines = verbose_maxlines
        self.binary = binary

        # used only if the run is saved in separate files
        self.history1_path = None
        self.history2_path = None
        self.binary_history_path = None
        self.final_profile1_path = None
        self.final_profile2_path = None
        self.initial_profile1_path = None
        self.initial_profile2_path = None
        self.final_star1_path = None
        self.final_star2_path = None
        self.out_txt_path = None
        self.metadata_files = []

        if fmt in ["posydon", "posydon_single"]:
            self.read_posydon_format()
        else:
            raise ValueError("Format {} not supported.".format(fmt))

    def read_posydon_format(self):
        """Read run structure, expecting the POSYDON collaboration format."""
        if self.verbose:
            print("Reading run in {}".format(self.path))

        def joined_exists(folder, filename, allow_gzip=True):
            """Return the joined path of `folder` and `filename`, if exists."""
            fullpath = os.path.join(folder, filename)
            fullpath_gz = fullpath + ".gz"
            if os.path.exists(fullpath):
                return fullpath
            if allow_gzip and os.path.exists(fullpath_gz):
                return fullpath_gz
            return None

        files = os.listdir(self.path)
        for file in files:
            fullpath = os.path.join(self.path, file)
            if file in ["binary_history.data", "binary_history.data.gz"]:
                self.binary_history_path = fullpath
            elif file in ["final_star1.mod", "final_star1.mod.gz"]:
                self.final_star1_path = fullpath
            elif file in ["final_star2.mod", "final_star2.mod.gz"]:
                self.final_star2_path = fullpath
            elif ((file in [BINARY_OUTPUT_FILE, BINARY_OUTPUT_FILE+".gz"]) and
                  (self.binary)):
                self.out_txt_path = fullpath
            elif ((file in [SINGLE_OUTPUT_FILE, SINGLE_OUTPUT_FILE+".gz"]) and
                  not self.binary):
                self.out_txt_path = fullpath
            elif file in POSYDON_FORMAT_OPTIONS["run metadata"]:
                self.metadata_files.append(fullpath)

        if joined_exists(self.path, 'LOGS1'):
            if os.path.isdir(os.path.join(self.path, 'LOGS1')):
                self.history1_path = joined_exists(
                    self.path, 'LOGS1/history.data', allow_gzip=True)
                self.final_profile1_path = joined_exists(
                    self.path, 'LOGS1/final_profile.data', allow_gzip=True)
                self.initial_profile1_path = joined_exists(
                    self.path, 'LOGS1/initial_profile.data', allow_gzip=True)

        if joined_exists(self.path, 'LOGS2'):
            if os.path.isdir(os.path.join(self.path, 'LOGS2')):
                self.history2_path = joined_exists(
                    self.path, 'LOGS2/history.data', allow_gzip=True)
                self.final_profile2_path = joined_exists(
                    self.path, 'LOGS2/final_profile.data', allow_gzip=True)
                self.initial_profile2_path = joined_exists(
                    self.path, 'LOGS2/initial_profile.data', allow_gzip=True)

        if ((self.history1_path is None) and (self.history2_path is None) and
            (self.binary_history_path is None) and
            (self.final_profile1_path is None) and
            (self.final_profile2_path is None) and
            (self.initial_profile1_path is None) and
            (self.initial_profile2_path is None) and
            (self.final_star1_path is None) and (self.final_star2_path is None)
            and (self.out_txt_path is None) and (len(self.metadata_files)==0)):
            Pwarn("No relevant files found in {}".format(self.path),
                  "MissingFilesWarning")

        if self.verbose:
            self.report()

    def report(self):
        """Report what data or metadata were found."""
        def isfound(var):
            return "Yes" if var is not None else "No"

        print("-" * 80)
        print("DATA FOUND")
        print("-" * 80)
        print("MESA screen output       :", isfound(self.out_txt_path))
        print("History of Star 1        :", isfound(self.history1_path))
        print("History of Star 2        :", isfound(self.history2_path))
        print("Binary history           :", isfound(self.binary_history_path))
        print("Final profile of Star 1  :", isfound(self.final_profile1_path))
        print("Final profile of Star 2  :", isfound(self.final_profile2_path))
        print("Initial profile of Star 1:",
              isfound(self.initial_profile1_path))
        print("Initial profile of Star 2:",
              isfound(self.initial_profile2_path))
        print("Final model of Star 1    :", isfound(self.final_star1_path))
        print("Final model of Star 2    :", isfound(self.final_star2_path))
        print("-" * 80)
        print("METADATA FILES: {}".format(len(self.metadata_files)))
        print("-" * 80)
        for metafile in self.metadata_files:
            print_meta_contents(metafile, max_lines=self.verbose_maxlines)


class GridReader:
    """Class for quick reading of MESA grid files."""

    def __init__(self, path, fmt="posydon", binary=True,
                 verbose=False, verbose_maxlines=10):
        """Initialize object and immediately load the grid file structure.

        Parameters
        ----------
        path : str
            Path of the file or folder containing the MESA runs.
        fmt : str (default: 'posydon')
            Format specifier. Linked to data-types, filename conventions, etc.
        binary : bool (default: True)
            Whether the grid(s) are binary.
        verbose : bool (default: False)
            If True, it prints reports of performed actions.
        verbose_maxlines : int (default: 10)
            In case of `verbose=True`, it sets the maximum number of lines of
            metadata files to be printed. If None, all lines will be printed.
            If 0, nothing will be printed.

        """
        self.fmt = fmt
        self.path = path
        self.verbose = verbose
        self.verbose_maxlines = verbose_maxlines
        self.metadata_files = []
        self.runs = []
        self.binary = binary

        if fmt == "posydon":
            self.input_folders = self._get_input_folders()
            self.read_posydon_format()
        else:
            raise ValueError("Format {} not supported.".format(fmt))

    def _get_input_folders(self):
        """Get a list of all the folders with MESA runs.
        
        Returns
        -------
        dict view
            Containing all the paths of MESA runs.

        """
        if isinstance(self.path, (str, bytes)):
            folder_paths = [self.path]
        else:
            try:
                folder_paths = list(self.path)  # raise TypeErr if not iterable
            except TypeError as err:
                raise ValueError("MESA path must be a string or list") from err

        # if wildcard's in paths, expand them
        folders = dict()  # key=initial params, value=fullpath
        out_name = BINARY_OUTPUT_FILE if self.binary else SINGLE_OUTPUT_FILE
        for folder_path in folder_paths:
            if self.verbose:
                print("Searching for MESA runs in `{}`".format(folder_path))

            search_string = os.path.join(folder_path, "**/" + out_name)
            search_string_gz = search_string + ".gz"
            out_files_txt = glob.glob(search_string, recursive=True)
            out_files_gz = glob.glob(search_string_gz, recursive=True)
            out_files = list(out_files_txt) + list(out_files_gz)
            for out_file in out_files:
                fullpath = os.path.dirname(os.path.abspath(out_file))
                params_part = initial_values_from_dirname(fullpath)
                if params_part in folders:
                    Pwarn("Run in {} substitutes run in {}".format(fullpath,
                              folders[params_part]), "ReplaceValueWarning")
                folders[params_part] = fullpath

            # discover metadata files
            self.metadata_files = []
            for meta_path in POSYDON_FORMAT_OPTIONS["grid metadata"]:
                search_string = os.path.join(folder_path, meta_path)
                search_string_gz = search_string + ".gz"
                meta_files_txt = glob.glob(search_string)
                meta_files_gz = glob.glob(search_string_gz)
                meta_files = list(meta_files_txt) + list(meta_files_gz)
                self.metadata_files.extend(meta_files)

        if len(folders) == 0:
            raise ValueError("No folders found in {}".format(self.path))
        if self.verbose:
            print("Found {} MESA runs.".format(len(folders)))

        return folders.values()

    def read_posydon_format(self):
        """Read grid structure, expecting the POSYDON collaboration format."""
        if self.verbose:
            print("Reading grid in {}".format(self.path))

        for fullpath in self.input_folders:
            if fullpath not in POSYDON_FORMAT_OPTIONS["ignored folders"]:
                new_run = RunReader(fullpath, fmt=self.fmt,
                                    binary=self.binary, verbose=False)
                if new_run.out_txt_path is None:
                    Pwarn("Folder "+fullpath+" has no stdout file.",
                          "MissingFilesWarning")
                self.runs.append(new_run)

    def infer_history_columns(self, BH_cols, H1_cols, H2_cols):
        """Infer the columns found in the grid's history data files.

        Parameters
        ----------
        BH_cols : array-like
            Which columns to consider from `binary_history`.
        H1_cols : array-like
            Which columns to consider from `history1`.
        H2_cols : array-like
            Which columns to consider from `history2`.

        Returns
        -------
        list
            The names of the columns in history data. Columns in `history1` and
            `history2` are prefixed with `star1_` and `star2_` respectively.

        """
        BH_from, H1_from, H2_from = None, None, None

        for run in self.runs:
            if BH_from is None:
                BH_from = run.binary_history_path
            if H1_from is None:
                H1_from = run.history1_path
            if H2_from is None:
                H2_from = run.history2_path
            if not (BH_from is None or H1_from is None or H2_from is None):
                break

        BH, H1, H2 = [read_MESA_data_file(path, columns)
                      for path, columns in zip([BH_from, H1_from, H2_from],
                                               [BH_cols, H1_cols, H2_cols])]

        BH_names = [] if BH is None else list(BH.dtype.names)
        H1_names = [] if H1 is None else list(H1.dtype.names)
        H2_names = [] if H2 is None else list(H2.dtype.names)

        H1_names = ["S1_" + h1_name for h1_name in H1_names]
        H2_names = ["S2_" + h2_name for h2_name in H2_names]

        return BH_names + H1_names + H2_names


def print_meta_contents(path, max_lines=None, max_chars_per_line=80):
    """Print parts of metadata files for inspection.

    Parameters
    ----------
    path : str
        Path of file containing the metadata.
    max_lines : int or None (default: None)
        Maximum number of lines to print. If None, print all of them.
    max_chars_per_line: int or "warp" (default: 80)
        If integer, it is the maximum number of character to be printed
        (e.g., useful when printing MESA output). If "warp", no truncation.

    """
    if max_lines == 0:
        return

    print("CONTENTS OF METADATA FILE: {}".format(path))
    print("-" * 80)

    if path.endswith(".gz"):
        f = gzip.open(path, "rt")
    else:
        f = open(path, "r")
    for i, line in enumerate(f):
        if max_lines is not None and i >= max_lines:
            break
        line = line.rstrip("\n")
<<<<<<< HEAD
        if max_chars_per_line != "warp":
=======
        if max_chars_per_line != "wrap":
>>>>>>> 710816f8
            line = line[:max_chars_per_line]
        print(line)
    f.close()
    print("-" * 80)


def read_initial_values(mesa_dir):
    """Read grid point values given the MESA run directory.

    Parameters
    ----------
    mesa_dir : str
        Path of MESA directory.

    Returns
    -------
    dict
        Initial values of all the variables in inlist_grid_points.

    """
    path = os.path.join(mesa_dir, "inlist_grid_points")
    if not os.path.exists(path):
        if os.path.exists(path + ".gz"):
            path += ".gz"
        else:
            return None

    initial_values = {}
    if path.endswith(".gz"):
        f = gzip.open(path, "rt")
    else:
        f = open(path, "r")
    for line in f:
        if "=" not in line:
            continue
        fields = line.strip().split("=")
        if len(fields) != 2:
            Pwarn("Multiple `=`, skipping line in {}.".format(path),
                  "InappropriateValueWarning")
            continue
        varname = fields[0].strip()
        valueparts = fields[1].split("d")
        value = float(valueparts[0].strip())
        if len(valueparts)>1:
            value = value*10**float(valueparts[1].strip())
        if varname == "m1":
            varname = "star_1_mass"
        elif varname == "m2":
            varname = "star_2_mass"
        elif varname == "initial_period_in_days":
            varname = "period_days"
        initial_values[varname] = value
    f.close()
    return initial_values


def initial_values_from_dirname(mesa_dir):
    """Use the name of the directory for inferring the main initial values.

    Parameters
    ----------
    mesa_dir : str
        Path of MESA directory.

    Returns
    -------
    tuple
        v1, single star (1 item): only initial mass
        v2, single star (2 items): initial mass and metallicity
        v1, binary (3 items): primary and secondary initial mass and initial
            orbital period
        v2, binary (4 items): primary and secondary initial mass, initial
            orbital period, and metallicity

    """
    dirname = str(os.path.basename(os.path.normpath(mesa_dir)))
    if "initial_mass" in dirname:                           # single-star grid
<<<<<<< HEAD
        if "v1/" in mesa_dir: # version 1 dirnames don't contain initial_z
=======
        if "v1/" in str(mesa_dir): # version 1 dirnames don't contain initial_z
>>>>>>> 710816f8
            variable_names = ["initial_mass"]
        else:
            variable_names = ["initial_mass", "initial_z"]
    else:                                                   # binary-star grid
<<<<<<< HEAD
        if "v1/" in mesa_dir: # version 1 dirnames don't contain initial_z
            variable_names = ["m1", "m2", "initial_period_in_days"]
=======
        if "v1/" in str(mesa_dir): # version 1 dirnames don't contain initial_z
            variable_names = ["m1", "m2", "initial_period_in_days"]
        elif "initial_eccentricity" in dirname:
            variable_names = ["m1", "m2", "initial_period_in_days", "initial_z", "initial_eccentricity"]
>>>>>>> 710816f8
        else:
            variable_names = ["m1", "m2", "initial_period_in_days", "initial_z"]
        for variable_name in variable_names:
            assert variable_name in dirname

    values = [dirname.split(variable_name+"_")[1].split("_")[0]
              for variable_name in variable_names]
    return tuple(values)<|MERGE_RESOLUTION|>--- conflicted
+++ resolved
@@ -393,11 +393,7 @@
         if max_lines is not None and i >= max_lines:
             break
         line = line.rstrip("\n")
-<<<<<<< HEAD
         if max_chars_per_line != "warp":
-=======
-        if max_chars_per_line != "wrap":
->>>>>>> 710816f8
             line = line[:max_chars_per_line]
         print(line)
     f.close()
@@ -475,24 +471,13 @@
     """
     dirname = str(os.path.basename(os.path.normpath(mesa_dir)))
     if "initial_mass" in dirname:                           # single-star grid
-<<<<<<< HEAD
         if "v1/" in mesa_dir: # version 1 dirnames don't contain initial_z
-=======
-        if "v1/" in str(mesa_dir): # version 1 dirnames don't contain initial_z
->>>>>>> 710816f8
             variable_names = ["initial_mass"]
         else:
             variable_names = ["initial_mass", "initial_z"]
     else:                                                   # binary-star grid
-<<<<<<< HEAD
         if "v1/" in mesa_dir: # version 1 dirnames don't contain initial_z
             variable_names = ["m1", "m2", "initial_period_in_days"]
-=======
-        if "v1/" in str(mesa_dir): # version 1 dirnames don't contain initial_z
-            variable_names = ["m1", "m2", "initial_period_in_days"]
-        elif "initial_eccentricity" in dirname:
-            variable_names = ["m1", "m2", "initial_period_in_days", "initial_z", "initial_eccentricity"]
->>>>>>> 710816f8
         else:
             variable_names = ["m1", "m2", "initial_period_in_days", "initial_z"]
         for variable_name in variable_names:
