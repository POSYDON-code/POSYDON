"""Provides the functions that handle input/output of Job data.

Example
-------
    print("Example using new script (Simone's runs)")
    path = "/home/konstantinos/pCloudDrive/"
           "Shared/POSYDON/BinaryGrids/example_posydon_grid"

    grid_reader = GridReader(path, verbose=True)

    print("READING THE PROFILE OF STAR1 IN THE SECOND BINARY OF THE GRID.")
    profile = np.genfromtxt(grid_reader.runs[1].final_profile1_path,
                            skip_header=5, names=True)
    print("Columns:")
    print(profile.dtype.names)
    print("Array:")
    print(profile)

Notes
-----
The input path can be a list of paths or a string. The paths can be given with
wildcard characters to incorporate multiple folders. E.g.,

path = ["/home/mygrid_part1", "/home/mygrid_part2"]

or

path = ["home/mygrid_part*"]

Runs with the same initial parameters (folder name without the `_grid_index_*`
part) are substituted. See `psygrid` module docstring for more information.


"""


__authors__ = [
    "Konstantinos Kovlakas <Konstantinos.Kovlakas@unige.ch>",
    "Jeffrey Andrews <jeffrey.andrews@northwestern.edu>",
    "Devina Misra <devina.misra@unige.ch>",
    "Scott Coughlin <scottcoughlin2014@u.northwestern.edu>",
    "Emmanouil Zapartas <ezapartas@gmail.com>",
    "Tassos Fragos <Anastasios.Fragkos@unige.ch>",
]


import os
import glob
import gzip
import warnings

from posydon.utils.gridutils import read_MESA_data_file


POSYDON_FORMAT_OPTIONS = {
    # subfolders in the grid parent folder that are unnecessary
    "ignored folders": ["make", "star1", "star2", "binary", "data",
                        "new_data", "template", ".ipynb_checkpoints"],
    # which files contain useful metadata concerning the grid
    "grid metadata": ["grid_test.csv",
                      "grid_test.csv.gz"],
    # which files contain useful metadata concerning individual grids
    "run metadata": ["inlist_grid_points", "summary.txt", "out.txt",
                     "inlist_grid_point.gz", "summary.txt.gz", "out.txt.gz"]
}


# Note that the `.gz` versions of these filenames will also be searched
BINARY_OUTPUT_FILE = "out.txt"
SINGLE_OUTPUT_FILE = "out_star1_formation_step0.txt"

# Possible extensions of EEP files (including zipped versions)
EEP_FILE_EXTENSIONS = [".data.eep", ".data.clean.eep",
                       ".data.eep.gz", ".data.clean.eep.gz"]


class RunReader:
    """Class for reading MESA output files of an individual run."""

    def __init__(self, path, fmt="posydon", binary=True,
                 verbose=False, verbose_maxlines=10):
        """Initialize object and immediately read the data.

        Parameters
        ----------
        path : str
            Path of the file or folder containing the MESA run output.
        fmt : str
            Format specifier. Linked to data-types, filename conventions, etc.
        binary : bool
            Whether the run belongs to a binary grid.
        verbose : bool
            If True, it prints reports of performed actions.
        verbose_maxlines : int
            In case of `verbose=True`, it sets the maximum number of lines of
            metadata files to be printed. If None, all lines will be printed.
            If 0, nothing will be printed.

        """
        self.fmt = fmt
        self.path = path
        self.verbose = verbose
        self.verbose_maxlines = verbose_maxlines
        self.binary = binary

        # used only if the run is saved in separate files
        self.history1_path = None
        self.history2_path = None
        self.binary_history_path = None
        self.final_profile1_path = None
        self.final_profile2_path = None
        self.initial_profile1_path = None
        self.initial_profile2_path = None
        self.final_star1_path = None
        self.final_star2_path = None
        self.out_txt_path = None
        self.metadata_files = []

        if fmt in ["posydon", "posydon_single"]:
            self.read_posydon_format()
        else:
            raise ValueError("Format {} not supported.".format(fmt))

    def read_posydon_format(self):
        """Read run structure, expecting the POSYDON collaboration format."""
        if self.verbose:
            print("Reading run in {}".format(self.path))

        def joined_exists(folder, filename, allow_gzip=True):
            """Return the joined path of `folder` and `filename`, if exists."""
            fullpath = os.path.join(folder, filename)
            fullpath_gz = fullpath + ".gz"
            if os.path.exists(fullpath):
                return fullpath
            if allow_gzip and os.path.exists(fullpath_gz):
                return fullpath_gz
            return None

        files = os.listdir(self.path)
        for file in files:
            fullpath = os.path.join(self.path, file)
            if file in ["binary_history.data", "binary_history.data.gz"]:
                self.binary_history_path = fullpath
            elif file in ["final_star1.mod", "final_star1.mod.gz"]:
                self.final_star1_path = fullpath
            elif file == ["final_star2.mod", "final_star2.mod.gz"]:
                self.final_star1_path = fullpath
            elif file == ["out.txt", "out.txt.gz"] and self.binary:
                self.out_txt_path = fullpath
            elif ((file in ["out_star1_formation_step0.txt",
                            "out_star1_formation_step0.txt.gz"])
                  and not self.binary):
                self.out_txt_path = fullpath
            elif file in POSYDON_FORMAT_OPTIONS["run metadata"]:
                self.metadata_files.append(fullpath)

        if joined_exists(self.path, 'LOGS1'):
            if os.path.isdir(os.path.join(self.path, 'LOGS1')):
                self.history1_path = joined_exists(
                    self.path, 'LOGS1/history.data', allow_gzip=True)
                self.final_profile1_path = joined_exists(
                    self.path, 'LOGS1/final_profile.data', allow_gzip=True)
                self.initial_profile1_path = joined_exists(
                    self.path, 'LOGS1/initial_profile.data', allow_gzip=True)

        if joined_exists(self.path, 'LOGS2'):
            if os.path.isdir(os.path.join(self.path, 'LOGS2')):
                self.history2_path = joined_exists(
                    self.path, 'LOGS2/history.data', allow_gzip=True)
                self.final_profile2_path = joined_exists(
                    self.path, 'LOGS2/final_profile.data', allow_gzip=True)
                self.initial_profile2_path = joined_exists(
                    self.path, 'LOGS2/initial_profile.data', allow_gzip=True)

        if self.verbose:
            self.report()

    def report(self):
        """Report what data or metadata were found."""
        def isfound(var):
            return "Yes" if var is not None else "No"

        print("-" * 80)
        print("DATA FOUND")
        print("-" * 80)
        print("History of Star 1        :", isfound(self.history1_path))
        print("History of Star 2        :", isfound(self.history2_path))
        print("Binary history           :", isfound(self.binary_history_path))
        print("Final profile of Star 1  :", isfound(self.final_profile1_path))
        print("Final profile of Star 2  :", isfound(self.final_profile2_path))
        print("Final model of Star 1    :", isfound(self.final_star1_path))
        print("Final model of Star 2    :", isfound(self.final_star2_path))
        print("-" * 80)
        print("METADATA FILES: {}".format(len(self.metadata_files)))
        print("-" * 80)
        for metafile in self.metadata_files:
            print_meta_contents(metafile, max_lines=self.verbose_maxlines)


class GridReader:
    """Class for quick reading of MESA grid files."""

    def __init__(self, path, fmt="posydon", binary=True,
                 verbose=False, verbose_maxlines=10):
        """Initialize object and immediately load the grid file structure.

        Parameters
        ----------
        path : str
            Path of the file or folder containing the MESA runs.
        fmt : str
            Format specifier. Linked to data-types, filename conventions, etc.
        binary : bool
            Whether the grid(s) are binary.
        verbose : bool
            If True, it prints reports of performed actions.
        verbose_maxlines : int
            In case of `verbose=True`, it sets the maximum number of lines of
            metadata files to be printed. If None, all lines will be printed.
            If 0, nothing will be printed.

        """
        self.fmt = fmt
        self.path = path
        self.verbose = verbose
        self.verbose_maxlines = verbose_maxlines
        self.metadata_files = []
        self.runs = []
        self.binary = binary

        if fmt == "posydon":
            self.input_folders = self._get_input_folders()
            self.read_posydon_format()
        else:
            raise ValueError("Format {} not supported.".format(fmt))

    def _get_input_folders(self):
        """Get a list of all the folders with MESA runs."""
        if isinstance(self.path, (str, bytes)):
            folder_paths = [self.path]
        else:
            try:
                folder_paths = list(self.path)  # raise TypeErr if not iterable
            except TypeError as err:
                raise ValueError("MESA path must be a string or list") from err

        # if wildcard's in paths, expand them
        folders = dict()  # key=initial params, value=fullpath
        out_name = BINARY_OUTPUT_FILE if self.binary else SINGLE_OUTPUT_FILE
        for folder_path in folder_paths:
            if self.verbose:
                print("Searching for MESA runs in `{}`".format(folder_path))

            search_string = os.path.join(folder_path, "**/" + out_name)
            search_string_gz = search_string + ".gz"
            out_files_txt = glob.glob(search_string, recursive=True)
            out_files_gz = glob.glob(search_string_gz, recursive=True)
            out_files = list(out_files_txt) + list(out_files_gz)
            for out_file in out_files:
                fullpath = os.path.dirname(os.path.abspath(out_file))
                params_part = initial_values_from_dirname(fullpath)
                if params_part in folders:
                    warnings.warn("Run in {} substitutes run in {}".
                                  format(fullpath, folders[params_part]))
                folders[params_part] = fullpath

            # discover metadata files
            self.metadata_files = []
            for meta_path in POSYDON_FORMAT_OPTIONS["grid metadata"]:
                search_string = os.path.join(folder_path, meta_path)
                search_string_gz = search_string + ".gz"
                meta_files_txt = glob.glob(search_string)
                meta_files_gz = glob.glob(search_string_gz)
                meta_files = list(meta_files_txt) + list(meta_files_gz)
                self.metadata_files.extend(meta_files)

        if len(folders) == 0:
            raise ValueError("No folders found in {}".format(self.path))
        if self.verbose:
            print("Found {} MESA runs.".format(len(folders)))

        return folders.values()

    def read_posydon_format(self):
        """Read grid structure, expecting the POSYDON collaboration format."""
        if self.verbose:
            print("Reading grid in {}".format(self.path))

        for fullpath in self.input_folders:
            if fullpath not in POSYDON_FORMAT_OPTIONS["ignored folders"]:
                new_run = RunReader(fullpath, fmt=self.fmt,
                                    binary=self.binary, verbose=False)
                if new_run.out_txt_path is None:
                    warnings.warn("Folder "+fullpath+" has no stdout file.")
                self.runs.append(new_run)

    def infer_history_columns(self, BH_cols, H1_cols, H2_cols):
        """Infer the columns found in the grid's history data files.

        Parameters
        ----------
        BH_cols : array-like
            Which columns to consider from `binary_history`.
        H1_cols : array-like
            Which columns to consider from `history1`.
        H2_cols : array-like
            Which columns to consider from `history1`.

        Returns
        -------
        list
            The names of the columns in history data. Columns in `history1` and
            `history2` are prefixed with `star1_` and `star2_` respectively.

        """
        BH_from, H1_from, H2_from = None, None, None

        for run in self.runs:
            if BH_from is None:
                BH_from = run.binary_history_path
            if H1_from is None:
                H1_from = run.history1_path
            if H2_from is None:
                H2_from = run.history2_path
            if not (BH_from is None or H1_from is None or H2_from is None):
                break

        BH, H1, H2 = [read_MESA_data_file(path, columns)
                      for path, columns in zip([BH_from, H1_from, H2_from],
                                               [BH_cols, H1_cols, H2_cols])]

        BH_names = [] if BH is None else list(BH.dtype.names)
        H1_names = [] if H1 is None else list(H1.dtype.names)
        H2_names = [] if H2 is None else list(H2.dtype.names)

        H1_names = ["S1_" + h1_name for h1_name in H1_names]
        H2_names = ["S2_" + h2_name for h2_name in H2_names]

        return BH_names + H1_names + H2_names


def print_meta_contents(path, max_lines=None, max_chars_per_line=80):
    """Print parts of metadata files for inspection.

    Parameters
    ----------
    path : str
        Path of file containing the metadata.
    max_lines : int or None
        Maximum number of lines to print. If None (default), print all of them.
    max_chars_per_line: int or "warp"
        If integer, it is the maximum number of character to be printed
        (e.g., useful when printing MESA output). If "warp", no truncation.

    """
    if max_lines == 0:
        return

    print("CONTENTS OF METADATA FILE: {}".format(path))
    print("-" * 80)

    if path.endswith(".gz"):
        f = gzip.open(path, "rt")
    else:
        f = open(path, "r")
    for i, line in enumerate(f):
        if max_lines is not None and i >= max_lines:
            break
        line = line.rstrip("\n")
        if max_chars_per_line != "warp":
            line = line[:max_chars_per_line]
        print(line)
    f.close()
    print("-" * 80)


def read_initial_values(mesa_dir):
    """Read grid point values given the MESA run directory."""
    path = os.path.join(mesa_dir, "inlist_grid_points")
    if not os.path.exists(path):
        return None

    initial_values = {}
<<<<<<< HEAD
    if path.endswith(".gz"):
        f = gzip.open(path, "rt")
    else:
        f = open(path, "r")
    for line in f:
        if "=" not in line or "d0" not in line:
            continue
        fields = line.strip().split("=")
        if len(fields) != 2:
            return None
        varname = fields[0].strip()
        value = float(fields[1].split("d0")[0].strip())
        if varname == "m1":
            varname = "star_1_mass"
        elif varname == "m2":
            varname = "star_2_mass"
        elif varname == "initial_period_in_days":
            varname = "period_days"
        initial_values[varname] = value
    f.close()
=======
    with open(path, "r") as f:
        for line in f:
            if "=" not in line:
                continue
            fields = line.strip().split("=")
            if len(fields) != 2:
                return None
            varname = fields[0].strip()
            valueparts = fields[1].split("d")
            value = float(valueparts[0].strip())
            if len(valueparts)>1:
                value = value*10**float(valueparts[1].strip())
            if varname == "m1":
                varname = "star_1_mass"
            elif varname == "m2":
                varname = "star_2_mass"
            elif varname == "initial_period_in_days":
                varname = "period_days"
            initial_values[varname] = value
>>>>>>> 80231b4a
    return initial_values


def initial_values_from_dirname(mesa_dir):
    """Use the name of the directory for inferring the main initial values."""
    dirname = str(os.path.basename(os.path.normpath(mesa_dir)))
    if "initial_mass" in dirname:                           # single-star grid
        variable_names = ["initial_mass"]
    else:                                                   # binary-star grid
        variable_names = ["m1", "m2", "initial_period_in_days"]
        for variable_name in variable_names:
            assert variable_name in dirname

    values = [dirname.split(variable_name+"_")[1].split("_")[0]
              for variable_name in variable_names]
    return tuple(values)<|MERGE_RESOLUTION|>--- conflicted
+++ resolved
@@ -381,19 +381,21 @@
         return None
 
     initial_values = {}
-<<<<<<< HEAD
     if path.endswith(".gz"):
         f = gzip.open(path, "rt")
     else:
         f = open(path, "r")
     for line in f:
-        if "=" not in line or "d0" not in line:
+        if "=" not in line:
             continue
         fields = line.strip().split("=")
         if len(fields) != 2:
             return None
         varname = fields[0].strip()
-        value = float(fields[1].split("d0")[0].strip())
+        valueparts = fields[1].split("d")
+        value = float(valueparts[0].strip())
+        if len(valueparts)>1:
+            value = value*10**float(valueparts[1].strip())
         if varname == "m1":
             varname = "star_1_mass"
         elif varname == "m2":
@@ -402,27 +404,6 @@
             varname = "period_days"
         initial_values[varname] = value
     f.close()
-=======
-    with open(path, "r") as f:
-        for line in f:
-            if "=" not in line:
-                continue
-            fields = line.strip().split("=")
-            if len(fields) != 2:
-                return None
-            varname = fields[0].strip()
-            valueparts = fields[1].split("d")
-            value = float(valueparts[0].strip())
-            if len(valueparts)>1:
-                value = value*10**float(valueparts[1].strip())
-            if varname == "m1":
-                varname = "star_1_mass"
-            elif varname == "m2":
-                varname = "star_2_mass"
-            elif varname == "initial_period_in_days":
-                varname = "period_days"
-            initial_values[varname] = value
->>>>>>> 80231b4a
     return initial_values
 
 
