--- conflicted
+++ resolved
@@ -18,45 +18,16 @@
         ----------
         message : str
             POSYDONError message.
-<<<<<<< HEAD
-        objects : None or list of objects
-            A list of accompanied objects (or None if not set), that will be
-            handled differently when `str` method is used. This error can
-            only accept BinaryStar, SingleStar, or a list of each.
-
         """
         if not isinstance(message, str):
             raise TypeError("The error message must be a string.")
-        if ((objects is not None) and
-            (not isinstance(objects, (list, SingleStar, BinaryStar)))):
-            raise TypeError("The error objects must be None, a list, a "
-                            "SingleStar object, or a BinaryStar object.")
-=======
-        """
-        if not isinstance(message, str):
-            raise TypeError("The error message must be a string.")
-        
->>>>>>> 13ec9547
+
         self.message = message
         super().__init__(self.message)
 
     def __str__(self):
         """Create the text that accompanies this exception."""
-<<<<<<< HEAD
-        result = ""
-        if self.objects is not None:
-            if isinstance(self.objects, list):
-                for i, obj in enumerate(self.objects):
-                    if isinstance(obj, (BinaryStar, SingleStar)):
-                        result += f"\n\nOBJECT #{i+1} ({type(obj)}):\n{str(obj)}"
-            elif isinstance(self.objects, (BinaryStar, SingleStar)):
-                result += f"\n\nOBJECT #({type(self.objects)}):\n{str(self.objects)}"
-            else: # pragma: no cover
-                pass
-        return result + '\n'+ super().__str__()
-=======
         return super().__str__()
->>>>>>> 13ec9547
 
 # Subclasses of POSYODONError in alphabetic order
 # Before you add a new subclass check the list of python error classes at the
@@ -77,45 +48,6 @@
 class NumericalError(POSYDONError):
     """POSYDON error specific for when a binary FAILS due to limitations of numerical methods."""
 
-<<<<<<< HEAD
-def initial_condition_message(binary, ini_params=None):
-    """Generate a message with the initial conditions.
-
-        Parameters
-        ----------
-        binary : BinaryStar
-            BinaryStar object to take the initial conditions from.
-        ini_params : None or iterable of str
-            If None take the initial conditions from the binary, otherwise add
-            each item of it to the message.
-
-        Returns
-        -------
-        string
-            The message with the initial conditions.
-
-    """
-    if not isinstance(binary, BinaryStar):
-        raise TypeError("The binary must be a BinaryStar object.")
-    if ini_params is None:
-        ini_params = ["\nFailed Binary Initial Conditions:\n",
-                    f"S1 mass: {binary.star_1.mass_history[0]} \n",
-                    f"S2 mass: {binary.star_2.mass_history[0]} \n",
-                    f"S1 state: {binary.star_1.state_history[0]} \n",
-                    f"S2 state: { binary.star_2.state_history[0]}\n",
-                    f"orbital period: { binary.orbital_period_history[0] } \n",
-                    f"eccentricity: { binary.eccentricity_history[0]} \n",
-                    f"binary state: { binary.state_history[0] }\n",
-                    f"binary event: { binary.state_history[0] }\n",
-                    f"S1 natal kick array: { binary.star_1.natal_kick_array }\n",
-                    f"S2 natal kick array: { binary.star_2.natal_kick_array}\n"]
-    message = ""
-    for i in ini_params:
-        message += i 
-    return message
-
-=======
->>>>>>> 13ec9547
 
 # There are 5 base exception classes in python: BaseException, Exception,
 # ArithmeticError, BufferError, LookupError. Those are not aimed to be raised
