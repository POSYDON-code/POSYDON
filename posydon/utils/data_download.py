"""Functions for bin/get-posydon-data to handle the download from Zenodo

"""

__authors__ = [
    "Jeff J Andrews <jeffrey.andrews@northwestern.edu>",
    "Simone Bavera <Simone.Bavera@unige.ch>",
    "Matthias Kruckow <Matthias.Kruckow@unige.ch>",
]

import argparse
import hashlib
import os
import progressbar
import tarfile
import textwrap
import urllib.request
from tqdm import tqdm
from posydon.config import PATH_TO_POSYDON_DATA
from posydon.utils.datasets import COMPLETE_SETS, ZENODO_COLLECTION
from posydon.utils.posydonwarning import Pwarn

def _parse_commandline():
    """Parse the arguments given on the command-line

<<<<<<< HEAD
data_url = "https://zenodo.org/record/14205146/files/POSYDON_data.tar.gz"
original_md5 = "cf645a45b9b92c2ad01e759eb1950beb"
=======
        Returns
        -------
        Namespace
            All the passed arguments from the commoand line or their defaults.

    """
    defined_sets = list(COMPLETE_SETS.keys()) + list(ZENODO_COLLECTION.keys())
    parser = argparse.ArgumentParser(description="Downloading POSYDON data "
                                                 "from Zenodo")
    parser.add_argument('dataset',
                        help="Name of the dataset to download (default: DR2)",
                        nargs='?',
                        default='DR2')
    parser.add_argument('-l', '--listedsets',
                        help="list the datasets: 'complete' shows the full "
                             "dataset able to run POSYDON, 'individual' lists "
                             "the datasets on zenodo, which might need others "
                             "to run population synthesis (default: complete)",
                        nargs='?',
                        const='complete',
                        choices=['complete', 'individual'])
    parser.add_argument('-n', '--nomd5check',
                        help="do not confirm md5 checksum (default: False)",
                        default=False,
                        action='store_true')
    parser.add_argument('-v', '--verbose',
                        help="run in Verbose Mode (default: False)",
                        default=False,
                        action='store_true')
    args = parser.parse_args()
    if args.dataset not in defined_sets:
        raise parser.error("unknown dataset, use -l to show defined sets")
    return args
>>>>>>> 710816f8

class ProgressBar():
    def __init__(self):
        self.pbar = None
        self.widgets = [progressbar.Bar(marker="#",left="[",right="]"),
                        progressbar.Percentage(), " | ",
                        progressbar.FileTransferSpeed(), " | ",
                        progressbar.DataSize(), " / ",
                        progressbar.DataSize(variable="max_value"), " | ",
                        progressbar.ETA()]

    def __call__(self, block_num, block_size, total_size):
        if not self.pbar:
            self.pbar=progressbar.ProgressBar(widgets=self.widgets,
                                              max_value=total_size)
            self.pbar.start()

        downloaded = block_num * block_size
        if downloaded < total_size:
            self.pbar.update(downloaded)
        else:
            self.pbar.finish()

def list_datasets(individual_sets=False, verbose=False):
    """Print a list of available datasets
    
        Parameters
        ----------
        individual_sets : boolean (default: False)
            Show the individual sets or only the complete sets.
        verbose : boolean (default: False)
            Enables verbose output.

    """
    if individual_sets:
        print("Defined individual sets are:")
        for dataset in ZENODO_COLLECTION:
            prefix = f"  - '{dataset}': "
            indent = " "*len(prefix)
            wrapper = textwrap.TextWrapper(initial_indent=prefix, width=80,
                                           subsequent_indent=indent)
            print(wrapper.fill(ZENODO_COLLECTION[dataset]['title']))
            if verbose:
                wrapper = textwrap.TextWrapper(initial_indent=indent, width=80,
                                               subsequent_indent=indent)
                print(wrapper.fill(ZENODO_COLLECTION[dataset]['description']))
                print(wrapper.fill("more information at "
                                   +ZENODO_COLLECTION[dataset]['url']))
    else:
        print("Defined complete sets are:")
        for set_name,complete_set in COMPLETE_SETS.items():
            print(f"  - '{set_name}' consisting of:")
            for dataset in complete_set:
                prefix = f"    - '{dataset}': "
                indent = " "*len(prefix)
                wrapper = textwrap.TextWrapper(initial_indent=prefix, width=80,
                                               subsequent_indent=indent)
                print(wrapper.fill(ZENODO_COLLECTION[dataset]['title']))
                if verbose:
                    wrapper = textwrap.TextWrapper(initial_indent=indent, width=80,
                                                   subsequent_indent=indent)
                    print(wrapper.fill(ZENODO_COLLECTION[dataset]['description']))
                    print(wrapper.fill("more information at "
                                       +ZENODO_COLLECTION[dataset]['url']))

def download_one_dataset(dataset='DR2_1Zsun', MD5_check=True, verbose=False):
    """Download a data set from Zenodo if they do not exist.

        Parameters
        ----------
        dataset : string (default: 'DR2_1Zsun')
            Name of the data set to be in COMPLETE_SETS or ZENODO_COLLECTION.
        MD5_check : boolean (default: True)
            Use the MD5 check to make sure data is not corrupted.
        verbose : boolean (default: False)
            Enables verbose output.

    """
    if not isinstance(dataset, str):
        raise TypeError("'dataset' should be a string.")
    if dataset not in ZENODO_COLLECTION:
        raise KeyError(f"The dataset '{dataset}' is not defined.")

    # First, generate filename and make sure the path does not exist
    data_url = ZENODO_COLLECTION[dataset]['data']
    if data_url is None:
        raise ValueError(f"The dataset '{dataset}' has no publication yet.")
    original_md5 = ZENODO_COLLECTION[dataset]['md5']
    if original_md5 is None:
        MD5_check = False
        Pwarn("MD5 undefined, skip MD5 check.", "ReplaceValueWarning")
    filename = os.path.basename(data_url)
    directory = os.path.dirname(PATH_TO_POSYDON_DATA)
    filepath = os.path.join(directory, filename)
    if not os.path.isdir(os.path.dirname(filepath)):
        raise NotADirectoryError("PATH_TO_POSYDON_DATA does not refer to a "
                                 "valid directory.")
    if os.path.exists(filepath):
        raise FileExistsError(f"POSYDON data already exists at {filepath}.")

    # Download the data
    print(f"Downloading POSYDON data '{dataset}' from Zenodo to {directory}")
    urllib.request.urlretrieve(data_url, filepath, ProgressBar())

    # Compare original MD5 with freshly calculated
    if MD5_check:
        try:
            with open(filepath, "rb") as file_to_check:
                # read contents of the file
                data = file_to_check.read()

            # pipe contents of the file through
            md5_returned = hashlib.md5(data).hexdigest()

            if original_md5 == md5_returned:
                if verbose:
                    print("MD5 verified.")
            else:
                # Delete file - we cannot rely upon that data
                os.remove(filepath)

                # Raise value error
                raise ValueError("MD5 verification failed!.")
        except:
            print('Failed to read the tar.gz file for MD5 verification, '
                  'cannot guarantee file integrity (this error seems to '
                  'happen only on macOS).')

    # extract each file
    print(f"Extracting POSYDON data '{dataset}' from tar file...")
    with tarfile.open(filepath) as tar:
        for member in tqdm(iterable=tar.getmembers(),
                           total=len(tar.getmembers())):
            tar.extract(member=member, path=directory)

    # remove tar files after extracted
    if os.path.exists(filepath):
        if verbose:
            print('Removed downloaded tar file.')
        os.remove(filepath)

def data_download(set_name='DR2', MD5_check=True, verbose=False):
    """Download data files from Zenodo if they do not exist.

        Parameters
        ----------
        set_name : string (default: 'DR2')
            Name of the data set to be in COMPLETE_SETS or ZENODO_COLLECTION.
        MD5_check : boolean (default: True)
            Use the MD5 check to make sure data is not corrupted.
        verbose : boolean (default: False)
            Enables verbose output.

    """
    if not isinstance(set_name, str):
        raise TypeError("'set_name' should be a string.")
    # Check whether the set is in the complete sets or just a single dataset.
    if set_name in COMPLETE_SETS:
        for dataset in COMPLETE_SETS[set_name]:
            download_one_dataset(dataset=dataset, MD5_check=MD5_check,
                                 verbose=verbose)
    elif set_name in ZENODO_COLLECTION:
        if verbose:
            print("You are downloading a single data set, which might not "
                  "contain all the data needed.")
        download_one_dataset(dataset=set_name, MD5_check=MD5_check,
                             verbose=verbose)
    else:
        raise KeyError(f"The dataset '{set_name}' is not defined.")

def _get_posydon_data():
    """Run the data download or list the datasets
    
    """
    args = _parse_commandline()
    if args.listedsets == 'complete':
        list_datasets(individual_sets=False, verbose=args.verbose)
    elif args.listedsets == 'individual':
        list_datasets(individual_sets=True, verbose=args.verbose)
    else:
        data_download(set_name=args.dataset, MD5_check=not args.nomd5check,
                      verbose=args.verbose)<|MERGE_RESOLUTION|>--- conflicted
+++ resolved
@@ -23,14 +23,8 @@
 def _parse_commandline():
     """Parse the arguments given on the command-line
 
-<<<<<<< HEAD
 data_url = "https://zenodo.org/record/14205146/files/POSYDON_data.tar.gz"
 original_md5 = "cf645a45b9b92c2ad01e759eb1950beb"
-=======
-        Returns
-        -------
-        Namespace
-            All the passed arguments from the commoand line or their defaults.
 
     """
     defined_sets = list(COMPLETE_SETS.keys()) + list(ZENODO_COLLECTION.keys())
@@ -60,7 +54,6 @@
     if args.dataset not in defined_sets:
         raise parser.error("unknown dataset, use -l to show defined sets")
     return args
->>>>>>> 710816f8
 
 class ProgressBar():
     def __init__(self):
