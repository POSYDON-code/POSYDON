"""Functions for bin/get-posydon-data to handle the download from Zenodo

"""

__authors__ = [
    "Jeff J Andrews <jeffrey.andrews@northwestern.edu>",
    "Simone Bavera <Simone.Bavera@unige.ch>",
    "Matthias Kruckow <Matthias.Kruckow@unige.ch>",
]

import argparse
import hashlib
import os
import progressbar
import tarfile
import textwrap
import urllib.request
from tqdm import tqdm
from posydon.config import PATH_TO_POSYDON_DATA
from posydon.utils.datasets import COMPLETE_SETS, ZENODO_COLLECTION
from posydon.utils.posydonwarning import Pwarn

def _parse_commandline():
    """Parse the arguments given on the command-line

<<<<<<< HEAD
data_url = "https://zenodo.org/record/14205146/files/POSYDON_data.tar.gz"
original_md5 = "cf645a45b9b92c2ad01e759eb1950beb"
=======
        Returns
        -------
        Namespace
            All the passed arguments from the commoand line or their defaults.

    """
    defined_sets = list(COMPLETE_SETS.keys()) + list(ZENODO_COLLECTION.keys())
    parser = argparse.ArgumentParser(description="Downloading POSYDON data "
                                                 "from Zenodo")
    parser.add_argument('dataset',
                        help="Name of the dataset to download (default: DR2)",
                        nargs='?',
                        default='DR2')
    parser.add_argument('-l', '--listedsets',
                        help="list the datasets: 'complete' shows the full "
                             "dataset able to run POSYDON, 'individual' lists "
                             "the datasets on zenodo, which might need others "
                             "to run population synthesis (default: complete)",
                        nargs='?',
                        const='complete',
                        choices=['complete', 'individual'])
    parser.add_argument('-n', '--nomd5check',
                        help="do not confirm md5 checksum (default: False)",
                        default=False,
                        action='store_true')
    parser.add_argument('-v', '--verbose',
                        help="run in Verbose Mode (default: False)",
                        default=False,
                        action='store_true')
    args = parser.parse_args()
    if args.dataset not in defined_sets:
        raise parser.error("unknown dataset, use -l to show defined sets")
    return args
>>>>>>> 710816f8

class ProgressBar():
    def __init__(self):
        self.pbar = None
        self.widgets = [progressbar.Bar(marker="#",left="[",right="]"),
                        progressbar.Percentage(), " | ",
                        progressbar.FileTransferSpeed(), " | ",
                        progressbar.DataSize(), " / ",
                        progressbar.DataSize(variable="max_value"), " | ",
                        progressbar.ETA()]

    def __call__(self, block_num, block_size, total_size):
        if not self.pbar:
            self.pbar=progressbar.ProgressBar(widgets=self.widgets,
                                              max_value=total_size)
            self.pbar.start()

        downloaded = block_num * block_size
        if downloaded < total_size:
            self.pbar.update(downloaded)
        else:
            self.pbar.finish()

def list_datasets(individual_sets=False, verbose=False):
    """Print a list of available datasets
    
        Parameters
        ----------
        individual_sets : boolean (default: False)
            Show the individual sets or only the complete sets.
        verbose : boolean (default: False)
            Enables verbose output.

    """
    if individual_sets:
        print("Defined individual sets are:")
        for dataset in ZENODO_COLLECTION:
            prefix = f"  - '{dataset}': "
            indent = " "*len(prefix)
            wrapper = textwrap.TextWrapper(initial_indent=prefix, width=80,
                                           subsequent_indent=indent)
            print(wrapper.fill(ZENODO_COLLECTION[dataset]['title']))
            if verbose:
                wrapper = textwrap.TextWrapper(initial_indent=indent, width=80,
                                               subsequent_indent=indent)
                print(wrapper.fill(ZENODO_COLLECTION[dataset]['description']))
                print(wrapper.fill("more information at "
                                   +ZENODO_COLLECTION[dataset]['url']))
    else:
        print("Defined complete sets are:")
        for set_name,complete_set in COMPLETE_SETS.items():
            print(f"  - '{set_name}' consisting of:")
            for dataset in complete_set:
                prefix = f"    - '{dataset}': "
                indent = " "*len(prefix)
                wrapper = textwrap.TextWrapper(initial_indent=prefix, width=80,
                                               subsequent_indent=indent)
                print(wrapper.fill(ZENODO_COLLECTION[dataset]['title']))
                if verbose:
                    wrapper = textwrap.TextWrapper(initial_indent=indent, width=80,
                                                   subsequent_indent=indent)
                    print(wrapper.fill(ZENODO_COLLECTION[dataset]['description']))
                    print(wrapper.fill("more information at "
                                       +ZENODO_COLLECTION[dataset]['url']))

def download_one_dataset(dataset='DR2_1Zsun', MD5_check=True, verbose=False):
    """Download a data set from Zenodo if they do not exist.

        Parameters
        ----------
        dataset : string (default: 'DR2_1Zsun')
            Name of the data set to be in COMPLETE_SETS or ZENODO_COLLECTION.
        MD5_check : boolean (default: True)
            Use the MD5 check to make sure data is not corrupted.
        verbose : boolean (default: False)
            Enables verbose output.

    """
    if not isinstance(dataset, str):
        raise TypeError("'dataset' should be a string.")
    if dataset not in ZENODO_COLLECTION:
        raise KeyError(f"The dataset '{dataset}' is not defined.")

    # First, generate filename and make sure the path does not exist
    data_url = ZENODO_COLLECTION[dataset]['data']
    if data_url is None:
        raise ValueError(f"The dataset '{dataset}' has no publication yet.")
    original_md5 = ZENODO_COLLECTION[dataset]['md5']
    if original_md5 is None:
        MD5_check = False
        Pwarn("MD5 undefined, skip MD5 check.", "ReplaceValueWarning")
    filename = os.path.basename(data_url)
    directory = os.path.dirname(PATH_TO_POSYDON_DATA)
    filepath = os.path.join(directory, filename)
    if not os.path.isdir(os.path.dirname(filepath)):
        raise NotADirectoryError("PATH_TO_POSYDON_DATA does not refer to a "
                                 "valid directory.")
    if os.path.exists(filepath):
        raise FileExistsError(f"POSYDON data already exists at {filepath}.")

    # Download the data
    print(f"Downloading POSYDON data '{dataset}' from Zenodo to {directory}")
    urllib.request.urlretrieve(data_url, filepath, ProgressBar())

    # Compare original MD5 with freshly calculated
    if MD5_check:
        try:
            with open(filepath, "rb") as file_to_check:
                # read contents of the file
                data = file_to_check.read()

            # pipe contents of the file through
            md5_returned = hashlib.md5(data).hexdigest()

            if original_md5 == md5_returned:
                if verbose:
                    print("MD5 verified.")
            else:
                # Delete file - we cannot rely upon that data
                os.remove(filepath)

                # Raise value error
                raise ValueError("MD5 verification failed!.")
        except:
            print('Failed to read the tar.gz file for MD5 verification, '
                  'cannot guarantee file integrity (this error seems to '
                  'happen only on macOS).')

    # extract each file
    print(f"Extracting POSYDON data '{dataset}' from tar file...")
    with tarfile.open(filepath) as tar:
        for member in tqdm(iterable=tar.getmembers(),
                           total=len(tar.getmembers())):
            tar.extract(member=member, path=directory)

    # remove tar files after extracted
    if os.path.exists(filepath):
        if verbose:
            print('Removed downloaded tar file.')
        os.remove(filepath)

def data_download(set_name='DR2', MD5_check=True, verbose=False):
    """Download data files from Zenodo if they do not exist.

        Parameters
        ----------
        set_name : string (default: 'DR2')
            Name of the data set to be in COMPLETE_SETS or ZENODO_COLLECTION.
        MD5_check : boolean (default: True)
            Use the MD5 check to make sure data is not corrupted.
        verbose : boolean (default: False)
            Enables verbose output.

    """
    if not isinstance(set_name, str):
        raise TypeError("'set_name' should be a string.")
    # Check whether the set is in the complete sets or just a single dataset.
    if set_name in COMPLETE_SETS:
        for dataset in COMPLETE_SETS[set_name]:
            download_one_dataset(dataset=dataset, MD5_check=MD5_check,
                                 verbose=verbose)
    elif set_name in ZENODO_COLLECTION:
        if verbose:
            print("You are downloading a single data set, which might not "
                  "contain all the data needed.")
        download_one_dataset(dataset=set_name, MD5_check=MD5_check,
                             verbose=verbose)
    else:
        raise KeyError(f"The dataset '{set_name}' is not defined.")

def _get_posydon_data():
    """Run the data download or list the datasets
    
    """
    args = _parse_commandline()
    if args.listedsets == 'complete':
        list_datasets(individual_sets=False, verbose=args.verbose)
    elif args.listedsets == 'individual':
        list_datasets(individual_sets=True, verbose=args.verbose)
    else:
        data_download(set_name=args.dataset, MD5_check=not args.nomd5check,
                      verbose=args.verbose)<|MERGE_RESOLUTION|>--- conflicted
+++ resolved
@@ -23,10 +23,6 @@
 def _parse_commandline():
     """Parse the arguments given on the command-line
 
-<<<<<<< HEAD
-data_url = "https://zenodo.org/record/14205146/files/POSYDON_data.tar.gz"
-original_md5 = "cf645a45b9b92c2ad01e759eb1950beb"
-=======
         Returns
         -------
         Namespace
@@ -60,7 +56,6 @@
     if args.dataset not in defined_sets:
         raise parser.error("unknown dataset, use -l to show defined sets")
     return args
->>>>>>> 710816f8
 
 class ProgressBar():
     def __init__(self):
