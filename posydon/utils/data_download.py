--- conflicted
+++ resolved
@@ -33,15 +33,9 @@
     parser = argparse.ArgumentParser(description="Downloading POSYDON data "
                                                  "from Zenodo")
     parser.add_argument('dataset',
-<<<<<<< HEAD
-                        help="Name of the dataset to download (default: v1)",
-                        nargs='?',
-                        default='v1')
-=======
                         help="Name of the dataset to download (default: DR2)",
                         nargs='?',
                         default='DR2')
->>>>>>> 7f81b076
     parser.add_argument('-l', '--listedsets',
                         help="list the datasets: 'complete' shows the full "
                              "dataset able to run POSYDON, 'individual' lists "
@@ -127,21 +121,12 @@
                     print(wrapper.fill("more information at "
                                        +ZENODO_COLLECTION[dataset]['url']))
 
-<<<<<<< HEAD
-def download_one_dataset(dataset='v1_for_v2.0.0-pre1', MD5_check=True,
-                         verbose=False):
-=======
 def download_one_dataset(dataset='DR2_1Zsun', MD5_check=True, verbose=False):
->>>>>>> 7f81b076
     """Download a data set from Zenodo if they do not exist.
 
         Parameters
         ----------
-<<<<<<< HEAD
-        dataset : string (default: 'v1_for_v2.0.0-pre1')
-=======
         dataset : string (default: 'DR2_1Zsun')
->>>>>>> 7f81b076
             Name of the data set to be in COMPLETE_SETS or ZENODO_COLLECTION.
         MD5_check : boolean (default: True)
             Use the MD5 check to make sure data is not corrupted.
@@ -212,20 +197,12 @@
             print('Removed downloaded tar file.')
         os.remove(filepath)
 
-<<<<<<< HEAD
-def data_download(set_name='v1', MD5_check=True, verbose=False):
-=======
 def data_download(set_name='DR2', MD5_check=True, verbose=False):
->>>>>>> 7f81b076
     """Download data files from Zenodo if they do not exist.
 
         Parameters
         ----------
-<<<<<<< HEAD
-        set_name : string (default: 'v1')
-=======
         set_name : string (default: 'DR2')
->>>>>>> 7f81b076
             Name of the data set to be in COMPLETE_SETS or ZENODO_COLLECTION.
         MD5_check : boolean (default: True)
             Use the MD5 check to make sure data is not corrupted.
