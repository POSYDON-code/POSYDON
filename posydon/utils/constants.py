--- conflicted
+++ resolved
@@ -60,8 +60,6 @@
 # Solar age, L, and R values from Bahcall et al, ApJ 618 (2005) 1049-1056.
 
 Zsun = 0.0142                   # Asplund+09
-<<<<<<< HEAD
-=======
 # Y abundances @ ZAMS given Aplund+09 scaling, w/ keys as Z/Zsun
 zams_table = {2.: 2.915e-01,
               1.: 2.703e-01,
@@ -71,7 +69,6 @@
               0.01: 2.492e-01,
               0.001: 2.49e-01,
               0.0001: 2.49e-01}
->>>>>>> 7f81b076
 msol = 1.9892e33                # solar mass, gravitational not baryonic (g)
 rsol = 6.9598e10                # solar radius (cm)
 lsol = 3.8418e33                # solar luminosity (erg s^-1)
