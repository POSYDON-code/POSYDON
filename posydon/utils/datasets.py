--- conflicted
+++ resolved
@@ -38,22 +38,13 @@
     'description': "Auxiliary data for POSYDON. It contains data on "\
                    + "supernova prescriptions (Sukhbold+2016, Couch+2020, "\
                    + "Patton+Sukhbold2020), star formation history "\
-<<<<<<< HEAD
-                   + "(IllustrisTNG), and detector sensitivity (of O3, O4low, "\
-                   + "O4high, design of three gravitational wave detectors "\
-                   + "H1, L1, V1).",
-    'md5': "7eed35f08065628656fd140c03800cd6",
-    'title': "Auxiliary POSYDON data",
-    'url': "https://zenodo.org/records/15194708",
-=======
                    + "(IllustrisTNG, Zavala+2021, Chruslinska+2021), and "\
                    + "detector sensitivity (of O3, O4low, O4high, design of "\
                    + "three gravitational wave detectors H1, L1, V1). About "\
                    + "4GB on disk.",
-    'md5': None, #TODO
+    'md5': "7eed35f08065628656fd140c03800cd6",
     'title': "Auxiliary POSYDON data",
-    'url': "https://zenodo.org/communities/posydon" #TODO
->>>>>>> c03e5ab5
+    'url': "https://zenodo.org/records/15194708",
 }
 
 # DR1
@@ -89,161 +80,85 @@
 COMPLETE_SETS['DR1'] = ['DR1_for_v2.0.0-pre1']
 COMPLETE_SETS['DR1.1'] = ['DR1_for_v2.0.0-pre1', 'DR1-super_Eddington']
 
-<<<<<<< HEAD
-# v2
-ZENODO_COLLECTION['v2_grids_2Zsun'] = {
+# DR2
+ZENODO_COLLECTION['DR2_grids_2Zsun'] = {
     'data': "https://zenodo.org/records/15194708/files/POSYDON_data_v2_grids_2Zsun.tar.gz",
-    'description': "The POSYDON DR2 at twice solar metallicity. It "\
-                   + "contains single-HMS, single-HeMS, HMS-HMS, CO-HMS_RLO, "\
-                   + "CO-HeMS, CO-HeMS_RLO all at twice solar metallicity.", 
+    'description': "The POSYDON DR2 dataset at twice solar metallicity. It "\
+                   + "contains single-HMS, single-HeMS, HMS-HMS, HMS-HMS_RLO,"\
+                   + " CO-HMS_RLO, CO-HeMS, CO-HeMS_RLO all at twice solar "\
+                   + "metallicity.",
     'md5': "32d216cd95857b3d29c73188377f31dc",
     'title': "POSYDON DR2 dataset at 2 Zsun",
-    'url': "https://zenodo.org/records/15194708"
+    'url': "https://zenodo.org/records/15194708",
 }
-ZENODO_COLLECTION['v2_grids_1Zsun'] = {
+ZENODO_COLLECTION['DR2_grids_1Zsun'] = {
     'data': "https://zenodo.org/records/15194708/files/POSYDON_data_v2_grids_1Zsun.tar.gz",
-    'description': "The POSYDON DR2 at solar metallicity. It "\
-                   + "contains single-HMS, single-HeMS, HMS-HMS, CO-HMS_RLO, "\
-                   + "CO-HeMS, CO-HeMS_RLO all at solar metallicity.",
+    'description': "The POSYDON DR2 dataset at solar metallicity. It "\
+                   + "contains single-HMS, single-HeMS, HMS-HMS, HMS-HMS_RLO,"\
+                   + " CO-HMS_RLO, CO-HeMS, CO-HeMS_RLO all at solar "\
+                   + "metallicity.",
     'md5': "fc6a17c9675e44909e3fae14aad4c4dc",
     'title': "POSYDON DR2 dataset at Zsun",
-    'url': "https://zenodo.org/records/15194708"
+    'url': "https://zenodo.org/records/15194708",
 }
 ZENODO_COLLECTION['v2_grids_0.45Zsun'] = {
     'data': "https://zenodo.org/records/15194708/files/POSYDON_data_v2_grids_0.45Zsun.tar.gz",
-    'description': "The POSYDON DR2 at 0.45 solar metallicity. It "\
-                   + "contains single-HMS, single-HeMS, HMS-HMS, CO-HMS_RLO, "\
-                   + "CO-HeMS, CO-HeMS_RLO all at 0.45 solar metallicity.",
+    'description': "The POSYDON v2 dataset at 0.45 solar metallicity. It "\
+                   + "contains single-HMS, single-HeMS, HMS-HMS, HMS-HMS_RLO,"\
+                   + " CO-HMS_RLO, CO-HeMS, CO-HeMS_RLO all at 0.45 solar metallicity.",
     'md5': "b2dc618a8399084c9c239b6c9af67bd7",
-    'title': "POSYDON DR2 dataset at 0.45 Zsun",
-    'url': "https://zenodo.org/records/15194708"
+    'title': "POSYDON v2.0 dataset at 0.45 Zsun",
+    'url': "https://zenodo.org/records/15194708",
 }
-ZENODO_COLLECTION['v2_grids_0.2Zsun'] = {
+ZENODO_COLLECTION['DR2_grids_0.2Zsun'] = {
     'data': "https://zenodo.org/records/15194708/files/POSYDON_data_v2_grids_0.2Zsun.tar.gz",
-    'description': "The POSYDON DR2 at 0.2 solar metallicity. It "\
-                   + "contains single-HMS, single-HeMS, HMS-HMS, CO-HMS_RLO, "\
-                   + "CO-HeMS, CO-HeMS_RLO all at 0.2 solar metallicity.",
+    'description': "The POSYDON DR2 dataset at 0.2 solar metallicity. It "\
+                   + "contains single-HMS, single-HeMS, HMS-HMS, HMS-HMS_RLO,"\
+                   + " CO-HMS_RLO, CO-HeMS, CO-HeMS_RLO all at 0.2 solar "\
+                   + "metallicity.",
     'md5': "37b6879d194f5ac5c0eb76b46330cfd8",
     'title': "POSYDON DR2 dataset at 0.2 Zsun",
-    'url': "https://zenodo.org/records/15194708"
+    'url': "https://zenodo.org/records/15194708",
 }
-ZENODO_COLLECTION['v2_grids_0.1Zsun'] = {
+ZENODO_COLLECTION['DR2_grids_0.1Zsun'] = {
     'data': "https://zenodo.org/records/15194708/files/POSYDON_data_v2_grids_0.1Zsun.tar.gz",
-    'description': "The POSYDON DR2 at 0.1 solar metallicity. It "\
-                   + "contains single-HMS, single-HeMS, HMS-HMS, CO-HMS_RLO, "\
-                   + "CO-HeMS, CO-HeMS_RLO all at 0.1 solar metallicity.",
+    'description': "The POSYDON DR2 dataset at 0.1 solar metallicity. It "\
+                   + "contains single-HMS, single-HeMS, HMS-HMS, HMS-HMS_RLO,"\
+                   + " CO-HMS_RLO, CO-HeMS, CO-HeMS_RLO all at 0.1 solar "\
+                   + "metallicity.",
     'md5': "07225092f2c21519c884afa33d143b59",
     'title': "POSYDON DR2 dataset at 0.1 Zsun",
-    'url': "https://zenodo.org/records/15194708"
+    'url': "https://zenodo.org/records/15194708",
 }
-ZENODO_COLLECTION['v2_grids_0.01Zsun'] = {
+ZENODO_COLLECTION['DR2_grids_0.01Zsun'] = {
     'data': "https://zenodo.org/records/15194708/files/POSYDON_data_v2_grids_0.01Zsun.tar.gz",
-    'description': "The POSYDON DR2 at 0.01 solar metallicity. It "\
-                   + "contains single-HMS, single-HeMS, HMS-HMS, CO-HMS_RLO, "\
-                   + "CO-HeMS, CO-HeMS_RLO all at 0.01 solar metallicity.",
+    'description': "The POSYDON DR2 dataset at 0.01 solar metallicity. It "\
+                   + "contains single-HMS, single-HeMS, HMS-HMS, HMS-HMS_RLO,"\
+                   + " CO-HMS_RLO, CO-HeMS, CO-HeMS_RLO all at 0.01 solar "\
+                   + "metallicity.",
     'md5': "25157c0e156c729b3a4cecbe878cbf51",
     'title': "POSYDON DR2 dataset at 0.01 Zsun",
     'url': "https://zenodo.org/records/15194708",
 }
-ZENODO_COLLECTION['v2_grids_1e-3Zsun'] = {
-    'data': "https://zenodo.org/records/15194708/files/POSYDON_data_v2_grids_1e-3Zsun.tar.gz",
-    'description': "The POSYDON DR2 at 10^{-3} solar metallicity. It "\
-                   + "contains single-HMS, single-HeMS, HMS-HMS, CO-HMS_RLO, "\
-                   + "CO-HeMS, CO-HeMS_RLO all at 10^{-3} solar metallicity.",
+ZENODO_COLLECTION['DR2_grids_1e-3Zsun'] = {
+    'data':"https://zenodo.org/records/15194708/files/POSYDON_data_v2_grids_1e-3Zsun.tar.gz",
+    'description': "The POSYDON DR2 dataset at 10^{-3} solar metallicity. It "\
+                   + "contains single-HMS, single-HeMS, HMS-HMS, HMS-HMS_RLO,"\
+                   + " CO-HMS_RLO, CO-HeMS, CO-HeMS_RLO all at 10^{-3} solar "\
+                   + "metallicity.",
     'md5': "6b5c260ac80a6abee20f9f5313fb3b83",
     'title': "POSYDON DR2 dataset at 10^{-3} Zsun",
     'url': "https://zenodo.org/records/15194708",
 }
-ZENODO_COLLECTION['v2_grids_1e-4Zsun'] = {
+ZENODO_COLLECTION['DR2_grids_1e-4Zsun'] = {
     'data': "https://zenodo.org/records/15194708/files/POSYDON_data_v2_grids_1e-4Zsun.tar.gz",
-    'description': "The POSYDON DR2 at 10^{-4} solar metallicity. It "\
-                   + "contains single-HMS, single-HeMS, HMS-HMS, CO-HMS_RLO, "\
-                   + "CO-HeMS, CO-HeMS_RLO all at 10^{-4} solar metallicity.",
+    'description': "The POSYDON DR2 dataset at 10^{-4} solar metallicity. It "\
+                   + "contains single-HMS, single-HeMS, HMS-HMS, HMS-HMS_RLO,"\
+                   + " CO-HMS_RLO, CO-HeMS, CO-HeMS_RLO all at 10^{-4} solar "\
+                   + "metallicity.",
     'md5': "f44d0035d80ccc30998537de99d440e4",
     'title': "POSYDON DR2 dataset at 10^{-4} Zsun",
     'url': "https://zenodo.org/records/15194708",
-=======
-# DR2
-ZENODO_COLLECTION['DR2_grids_2Zsun'] = {
-    'data': None, #TODO
-    'description': "The POSYDON DR2 dataset at twice solar metallicity. It "\
-                   + "contains single-HMS, single-HeMS, HMS-HMS, HMS-HMS_RLO,"\
-                   + " CO-HMS_RLO, CO-HeMS, CO-HeMS_RLO all at twice solar "\
-                   + "metallicity.",
-    'md5': None, #TODO
-    'title': "POSYDON DR2 dataset at 2 Zsun",
-    'url': "https://zenodo.org/communities/posydon" #TODO
-}
-ZENODO_COLLECTION['DR2_grids_1Zsun'] = {
-    'data': None, #TODO
-    'description': "The POSYDON DR2 dataset at solar metallicity. It "\
-                   + "contains single-HMS, single-HeMS, HMS-HMS, HMS-HMS_RLO,"\
-                   + " CO-HMS_RLO, CO-HeMS, CO-HeMS_RLO all at twice solar "\
-                   + "metallicity.",
-    'md5': None, #TODO
-    'title': "POSYDON DR2 dataset at Zsun",
-    'url': "https://zenodo.org/communities/posydon" #TODO
-}
-ZENODO_COLLECTION['DR2_grids_0.45Zsun'] = {
-    'data': None, #TODO
-    'description': "The POSYDON DR2 dataset at 0.45 solar metallicity. It "\
-                   + "contains single-HMS, single-HeMS, HMS-HMS, HMS-HMS_RLO,"\
-                   + " CO-HMS_RLO, CO-HeMS, CO-HeMS_RLO all at twice solar "\
-                   + "metallicity.",
-    'md5': None, #TODO
-    'title': "POSYDON DR2 dataset at 0.45 Zsun",
-    'url': "https://zenodo.org/communities/posydon" #TODO
-}
-ZENODO_COLLECTION['DR2_grids_0.2Zsun'] = {
-    'data': None, #TODO
-    'description': "The POSYDON DR2 dataset at 0.2 solar metallicity. It "\
-                   + "contains single-HMS, single-HeMS, HMS-HMS, HMS-HMS_RLO,"\
-                   + " CO-HMS_RLO, CO-HeMS, CO-HeMS_RLO all at twice solar "\
-                   + "metallicity.",
-    'md5': None, #TODO
-    'title': "POSYDON DR2 dataset at 0.2 Zsun",
-    'url': "https://zenodo.org/communities/posydon" #TODO
-}
-ZENODO_COLLECTION['DR2_grids_0.1Zsun'] = {
-    'data': None, #TODO
-    'description': "The POSYDON DR2 dataset at 0.1 solar metallicity. It "\
-                   + "contains single-HMS, single-HeMS, HMS-HMS, HMS-HMS_RLO,"\
-                   + " CO-HMS_RLO, CO-HeMS, CO-HeMS_RLO all at twice solar "\
-                   + "metallicity.",
-    'md5': None, #TODO
-    'title': "POSYDON DR2 dataset at 0.1 Zsun",
-    'url': "https://zenodo.org/communities/posydon" #TODO
-}
-ZENODO_COLLECTION['DR2_grids_0.01Zsun'] = {
-    'data': None, #TODO
-    'description': "The POSYDON DR2 dataset at 0.01 solar metallicity. It "\
-                   + "contains single-HMS, single-HeMS, HMS-HMS, HMS-HMS_RLO,"\
-                   + " CO-HMS_RLO, CO-HeMS, CO-HeMS_RLO all at twice solar "\
-                   + "metallicity.",
-    'md5': None, #TODO
-    'title': "POSYDON DR2 dataset at 0.01 Zsun",
-    'url': "https://zenodo.org/communities/posydon" #TODO
-}
-ZENODO_COLLECTION['DR2_grids_1e-3Zsun'] = {
-    'data': None, #TODO
-    'description': "The POSYDON DR2 dataset at 10^{-3} solar metallicity. It "\
-                   + "contains single-HMS, single-HeMS, HMS-HMS, HMS-HMS_RLO,"\
-                   + " CO-HMS_RLO, CO-HeMS, CO-HeMS_RLO all at twice solar "\
-                   + "metallicity.",
-    'md5': None, #TODO
-    'title': "POSYDON DR2 dataset at 10^{-3} Zsun",
-    'url': "https://zenodo.org/communities/posydon" #TODO
-}
-ZENODO_COLLECTION['DR2_grids_1e-4Zsun'] = {
-    'data': None, #TODO
-    'description': "The POSYDON DR2 dataset at 10^{-4} solar metallicity. It "\
-                   + "contains single-HMS, single-HeMS, HMS-HMS, HMS-HMS_RLO,"\
-                   + " CO-HMS_RLO, CO-HeMS, CO-HeMS_RLO all at twice solar "\
-                   + "metallicity.",
-    'md5': None, #TODO
-    'title': "POSYDON DR2 dataset at 10^{-4} Zsun",
-    'url': "https://zenodo.org/communities/posydon" #TODO
->>>>>>> c03e5ab5
 }
 COMPLETE_SETS['DR2'] = ['auxiliary', 'DR2_grids_2Zsun', 'DR2_grids_1Zsun',
                         'DR2_grids_0.45Zsun', 'DR2_grids_0.2Zsun',
