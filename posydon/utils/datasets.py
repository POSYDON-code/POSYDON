"""Collection of all POSYDON datasets on Zenodo

Each publication on Zenodo should have and entry in 'ZENODO_COLLECTION' with
    - 'data' : str or None
        The url to the data (archive) to download.
    - 'description' : str
        A informative help text to tell about the dataset.
    - 'md5' : str or None
        The md5 checksum corresponding to the file given in 'data'.
    - 'title' : str
        The title of the dataset.
    - 'url' : str
        The url to the Zenodo page of the dataset.

Individual datasets can be combined to a complete set as input for the POSYDON
code. The complete sets are collected as lists of individual sets, which get
layered in definition order.

"""

__authors__ = [
    "Matthias Kruckow <Matthias.Kruckow@unige.ch>",
]

ZENODO_COLLECTION = {'POSYDON':
                         {'data': None,
                          'description': "The collection of all POSYDON data "\
                                         + "sets.",
                          'md5': None,
                          'title': "POSYDON community",
                          'url': "https://zenodo.org/records/15194708"
                         }}
COMPLETE_SETS = {}

# auxiliary data
ZENODO_COLLECTION['auxiliary'] = {
    'data': "https://zenodo.org/records/15194708/files/POSYDON_data_auxiliary.tar.gz",
    'description': "Auxiliary data for POSYDON. It contains data on "\
                   + "supernova prescriptions (Sukhbold+2016, Couch+2020, "\
                   + "Patton+Sukhbold2020), star formation history "\
                   + "(IllustrisTNG, Zavala+2021, Chruslinska+2021), and "\
                   + "detector sensitivity (of O3, O4low, O4high, design of "\
                   + "three gravitational wave detectors H1, L1, V1). About "\
                   + "4GB on disk.",
    'md5': "7eed35f08065628656fd140c03800cd6",
    'title': "Auxiliary POSYDON data",
    'url': "https://zenodo.org/records/15194708",
}

# DR1
ZENODO_COLLECTION['DR1_for_v2.0.0-pre1'] = {
    'data': "https://zenodo.org/record/14205146/files/POSYDON_data.tar.gz",
    'description': "The POSYDON DR1 dataset post-processed to work with the "\
                   + "v2.0.0-pre1 version of the code. It contains "\
                   + "single-HMS, single-HeMS, HMS-HMS, CO-HMS_RLO, CO-HeMS, "\
                   + "CO-HeMS_RLO all at solar metallicity. Additionally, it "\
                   + "includes data on supernova prescriptions "\
                   + "(Sukhbold+2016, Couch+2020, Patton+Sukhbold2020), star "\
                   + "formation history (IllustrisTNG), and detector "\
                   + "sensitivity (of O3, O4low, O4high, design of three "\
                   + "gravitational wave detectors H1, L1, V1).",
    'md5': "cf645a45b9b92c2ad01e759eb1950beb",
    'title': "Re-postprocessed POSYDON DR1 dataset compatible with code "\
             + "release v2.0.0-pre1 and v2.0.0-pre2", #TODO create a version for code version v2.0.0 and update the entry
    'url': "https://zenodo.org/records/14205146"
}
ZENODO_COLLECTION['DR1-super_Eddington'] = {
    'data': "https://zenodo.org/records/14216817/files/"\
            + "POSYDON_data_super_Eddington.tar.gz",
    'description': "Data for super-Eddington accretion compatible with "\
                   + "'DR1_for_v2.0.0-pre1'. It contains CO-HMS_RLO, CO-HeMS, "\
                   + "CO-HeMS_RLO all at solar metallicity to replace the "\
                   + "corresponding data in 'DR1_for_v2.0.0-pre1'",
    'md5': "64b46fbd65cb54819371a1cbc714019c",
    'title': "Re-postprocessed POSYDON DR1 dataset, assuming "\
             + "super-Eddington accretion, compatible with code release "\
             + "v2.0.0-pre1 and v2.0.0-pre2", #TODO create a version for code version v2.0.0 and update the entry
    'url': "https://zenodo.org/records/14216817"
}
COMPLETE_SETS['DR1'] = ['DR1_for_v2.0.0-pre1']
COMPLETE_SETS['DR1.1'] = ['DR1_for_v2.0.0-pre1', 'DR1-super_Eddington']

# DR2
ZENODO_COLLECTION['DR2_grids_2Zsun'] = {
    'data': "https://zenodo.org/records/15194708/files/POSYDON_data_v2_grids_2Zsun.tar.gz",
    'description': "The POSYDON DR2 dataset at twice solar metallicity. It "\
                   + "contains single-HMS, single-HeMS, HMS-HMS, HMS-HMS_RLO,"\
                   + " CO-HMS_RLO, CO-HeMS, CO-HeMS_RLO all at twice solar "\
                   + "metallicity.",
    'md5': "32d216cd95857b3d29c73188377f31dc",
    'title': "POSYDON DR2 dataset at 2 Zsun",
    'url': "https://zenodo.org/records/15194708",
}
ZENODO_COLLECTION['DR2_grids_1Zsun'] = {
    'data': "https://zenodo.org/records/15194708/files/POSYDON_data_v2_grids_1Zsun.tar.gz",
    'description': "The POSYDON DR2 dataset at solar metallicity. It "\
                   + "contains single-HMS, single-HeMS, HMS-HMS, HMS-HMS_RLO,"\
                   + " CO-HMS_RLO, CO-HeMS, CO-HeMS_RLO all at solar "\
                   + "metallicity.",
    'md5': "fc6a17c9675e44909e3fae14aad4c4dc",
    'title': "POSYDON DR2 dataset at Zsun",
    'url': "https://zenodo.org/records/15194708",
}
ZENODO_COLLECTION['v2_grids_0.45Zsun'] = {
    'data': "https://zenodo.org/records/15194708/files/POSYDON_data_v2_grids_0.45Zsun.tar.gz",
    'description': "The POSYDON v2 dataset at 0.45 solar metallicity. It "\
                   + "contains single-HMS, single-HeMS, HMS-HMS, HMS-HMS_RLO,"\
                   + " CO-HMS_RLO, CO-HeMS, CO-HeMS_RLO all at 0.45 solar metallicity.",
    'md5': "b2dc618a8399084c9c239b6c9af67bd7",
    'title': "POSYDON v2.0 dataset at 0.45 Zsun",
    'url': "https://zenodo.org/records/15194708",
}
ZENODO_COLLECTION['DR2_grids_0.2Zsun'] = {
    'data': "https://zenodo.org/records/15194708/files/POSYDON_data_v2_grids_0.2Zsun.tar.gz",
    'description': "The POSYDON DR2 dataset at 0.2 solar metallicity. It "\
                   + "contains single-HMS, single-HeMS, HMS-HMS, HMS-HMS_RLO,"\
                   + " CO-HMS_RLO, CO-HeMS, CO-HeMS_RLO all at 0.2 solar "\
                   + "metallicity.",
    'md5': "37b6879d194f5ac5c0eb76b46330cfd8",
    'title': "POSYDON DR2 dataset at 0.2 Zsun",
    'url': "https://zenodo.org/records/15194708",
}
ZENODO_COLLECTION['DR2_grids_0.1Zsun'] = {
    'data': "https://zenodo.org/records/15194708/files/POSYDON_data_v2_grids_0.1Zsun.tar.gz",
    'description': "The POSYDON DR2 dataset at 0.1 solar metallicity. It "\
                   + "contains single-HMS, single-HeMS, HMS-HMS, HMS-HMS_RLO,"\
                   + " CO-HMS_RLO, CO-HeMS, CO-HeMS_RLO all at 0.1 solar "\
                   + "metallicity.",
    'md5': "07225092f2c21519c884afa33d143b59",
    'title': "POSYDON DR2 dataset at 0.1 Zsun",
    'url': "https://zenodo.org/records/15194708",
}
ZENODO_COLLECTION['DR2_grids_0.01Zsun'] = {
    'data': "https://zenodo.org/records/15194708/files/POSYDON_data_v2_grids_0.01Zsun.tar.gz",
    'description': "The POSYDON DR2 dataset at 0.01 solar metallicity. It "\
                   + "contains single-HMS, single-HeMS, HMS-HMS, HMS-HMS_RLO,"\
                   + " CO-HMS_RLO, CO-HeMS, CO-HeMS_RLO all at 0.01 solar "\
                   + "metallicity.",
    'md5': "25157c0e156c729b3a4cecbe878cbf51",
    'title': "POSYDON DR2 dataset at 0.01 Zsun",
    'url': "https://zenodo.org/records/15194708",
}
ZENODO_COLLECTION['DR2_grids_1e-3Zsun'] = {
    'data':"https://zenodo.org/records/15194708/files/POSYDON_data_v2_grids_1e-3Zsun.tar.gz",
    'description': "The POSYDON DR2 dataset at 10^{-3} solar metallicity. It "\
                   + "contains single-HMS, single-HeMS, HMS-HMS, HMS-HMS_RLO,"\
                   + " CO-HMS_RLO, CO-HeMS, CO-HeMS_RLO all at 10^{-3} solar "\
                   + "metallicity.",
    'md5': "6b5c260ac80a6abee20f9f5313fb3b83",
    'title': "POSYDON DR2 dataset at 10^{-3} Zsun",
    'url': "https://zenodo.org/records/15194708",
}
ZENODO_COLLECTION['DR2_grids_1e-4Zsun'] = {
    'data': "https://zenodo.org/records/15194708/files/POSYDON_data_v2_grids_1e-4Zsun.tar.gz",
    'description': "The POSYDON DR2 dataset at 10^{-4} solar metallicity. It "\
                   + "contains single-HMS, single-HeMS, HMS-HMS, HMS-HMS_RLO,"\
                   + " CO-HMS_RLO, CO-HeMS, CO-HeMS_RLO all at 10^{-4} solar "\
                   + "metallicity.",
    'md5': "f44d0035d80ccc30998537de99d440e4",
    'title': "POSYDON DR2 dataset at 10^{-4} Zsun",
    'url': "https://zenodo.org/records/15194708",
}
<<<<<<< HEAD
COMPLETE_SETS['DR2'] = ['auxiliary', 'DR2_grids_2Zsun', 'DR2_grids_1Zsun',
                        'DR2_grids_0.45Zsun', 'DR2_grids_0.2Zsun',
                        'DR2_grids_0.1Zsun', 'DR2_grids_0.01Zsun',
                        'DR2_grids_1e-3Zsun', 'DR2_grids_1e-4Zsun']
COMPLETE_SETS['DR2_2Zsun'] = ['auxiliary', 'DR2_grids_2Zsun']
COMPLETE_SETS['DR2_1Zsun'] = ['auxiliary', 'DR2_grids_1Zsun']
COMPLETE_SETS['DR2_0.45Zsun'] = ['auxiliary', 'DR2_grids_0.45Zsun']
COMPLETE_SETS['DR2_0.2Zsun'] = ['auxiliary', 'DR2_grids_0.2Zsun']
COMPLETE_SETS['DR2_0.1Zsun'] = ['auxiliary', 'DR2_grids_0.1Zsun']
COMPLETE_SETS['DR2_0.01Zsun'] = ['auxiliary', 'DR2_grids_0.01Zsun']
COMPLETE_SETS['DR2_1e-3Zsun'] = ['auxiliary', 'DR2_grids_1e-3Zsun']
COMPLETE_SETS['DR2_1e-4Zsun'] = ['auxiliary', 'DR2_grids_1e-4Zsun']
=======
COMPLETE_SETS['v2'] = ['auxiliary', 'v2_grids_2Zsun', 'v2_grids_1Zsun',
                       'v2_grids_0.45Zsun', 'v2_grids_0.2Zsun',
                       'v2_grids_0.1Zsun', 'v2_grids_0.01Zsun',
                       'v2_grids_1e-3Zsun', 'v2_grids_1e-4Zsun']
COMPLETE_SETS['v2_2Zsun'] = ['auxiliary', 'v2_grids_2Zsun']
COMPLETE_SETS['v2_1Zsun'] = ['auxiliary', 'v2_grids_1Zsun']
COMPLETE_SETS['v2_0.45Zsun'] = ['auxiliary', 'v2_grids_0.45Zsun']
COMPLETE_SETS['v2_0.2Zsun'] = ['auxiliary', 'v2_grids_0.2Zsun']
COMPLETE_SETS['v2_0.1Zsun'] = ['auxiliary', 'v2_grids_0.1Zsun']
COMPLETE_SETS['v2_0.01Zsun'] = ['auxiliary', 'v2_grids_0.01Zsun']
COMPLETE_SETS['v2_1e-3Zsun'] = ['auxiliary', 'v2_grids_1e-3Zsun']
COMPLETE_SETS['v2_1e-4Zsun'] = ['auxiliary', 'v2_grids_1e-4Zsun']


ZENODO_COLLECTION['v2_tutorial_populations'] = {
    'data': "https://zenodo.org/records/15708476/files/POSYDON_tutorial_populations.tar.gz",
    'description': "The POSYDON v2 tutorial population data. It contains "\
                   + "example binary populations that can be used in the "\
                   + "tutorials of the code. It contians a 10.000 binary "\
                   + "population at each of the DR2 grid metallicities.",
    'md5': "d66d181bbd74d3cd30b4360729034566",
    'title': "POSYDON v2.0 tutorial population data",
    'url': "https://zenodo.org/records/15708476",
}
COMPLETE_SETS['v2_tutorial_populations'] = ['v2_tutorial_populations']
>>>>>>> 888c599b
<|MERGE_RESOLUTION|>--- conflicted
+++ resolved
@@ -160,7 +160,6 @@
     'title': "POSYDON DR2 dataset at 10^{-4} Zsun",
     'url': "https://zenodo.org/records/15194708",
 }
-<<<<<<< HEAD
 COMPLETE_SETS['DR2'] = ['auxiliary', 'DR2_grids_2Zsun', 'DR2_grids_1Zsun',
                         'DR2_grids_0.45Zsun', 'DR2_grids_0.2Zsun',
                         'DR2_grids_0.1Zsun', 'DR2_grids_0.01Zsun',
@@ -173,20 +172,6 @@
 COMPLETE_SETS['DR2_0.01Zsun'] = ['auxiliary', 'DR2_grids_0.01Zsun']
 COMPLETE_SETS['DR2_1e-3Zsun'] = ['auxiliary', 'DR2_grids_1e-3Zsun']
 COMPLETE_SETS['DR2_1e-4Zsun'] = ['auxiliary', 'DR2_grids_1e-4Zsun']
-=======
-COMPLETE_SETS['v2'] = ['auxiliary', 'v2_grids_2Zsun', 'v2_grids_1Zsun',
-                       'v2_grids_0.45Zsun', 'v2_grids_0.2Zsun',
-                       'v2_grids_0.1Zsun', 'v2_grids_0.01Zsun',
-                       'v2_grids_1e-3Zsun', 'v2_grids_1e-4Zsun']
-COMPLETE_SETS['v2_2Zsun'] = ['auxiliary', 'v2_grids_2Zsun']
-COMPLETE_SETS['v2_1Zsun'] = ['auxiliary', 'v2_grids_1Zsun']
-COMPLETE_SETS['v2_0.45Zsun'] = ['auxiliary', 'v2_grids_0.45Zsun']
-COMPLETE_SETS['v2_0.2Zsun'] = ['auxiliary', 'v2_grids_0.2Zsun']
-COMPLETE_SETS['v2_0.1Zsun'] = ['auxiliary', 'v2_grids_0.1Zsun']
-COMPLETE_SETS['v2_0.01Zsun'] = ['auxiliary', 'v2_grids_0.01Zsun']
-COMPLETE_SETS['v2_1e-3Zsun'] = ['auxiliary', 'v2_grids_1e-3Zsun']
-COMPLETE_SETS['v2_1e-4Zsun'] = ['auxiliary', 'v2_grids_1e-4Zsun']
-
 
 ZENODO_COLLECTION['v2_tutorial_populations'] = {
     'data': "https://zenodo.org/records/15708476/files/POSYDON_tutorial_populations.tar.gz",
@@ -198,5 +183,4 @@
     'title': "POSYDON v2.0 tutorial population data",
     'url': "https://zenodo.org/records/15708476",
 }
-COMPLETE_SETS['v2_tutorial_populations'] = ['v2_tutorial_populations']
->>>>>>> 888c599b
+COMPLETE_SETS['v2_tutorial_populations'] = ['v2_tutorial_populations']