--- conflicted
+++ resolved
@@ -1540,12 +1540,8 @@
         caseA/B/A   : case A, then B, and A again (although unphysical).
 
     """
-<<<<<<< HEAD
-    assert len(cumulative_integers) > 0
-=======
     if len(cumulative_integers) == 0:
         return "?"
->>>>>>> 13ec9547
     result = ""
     added_case_word = False
     for integer in cumulative_integers:
@@ -2110,11 +2106,7 @@
                                                                  Mdon_f))
     Macc_f = Macc_i + (1.-beta)*(1.-alpha)*DM_don
     if alpha < 0.0 or beta < 0.0 or alpha > 1.0 or beta > 1.0:
-<<<<<<< HEAD
-        raise ValueError("In period_change_stabe_MT, mass transfer "
-=======
         raise ValueError("In period_change_stable_MT, mass transfer "
->>>>>>> 13ec9547
                          "efficiencies, alpha, beta: {}, {} are not in the "
                          "[0-1] range.".format(alpha, beta))
     if beta != 1.0:      # Eq. 7 of Sorensen+Fragos et al. 2017
@@ -2746,10 +2738,6 @@
 
     if donor_mass[ind_threshold]< mc1_i or  donor_radius[ind_threshold]<rc1_i:
         Pwarn("partial mass ejected is greater than the envelope mass", "EvolutionWarning")   
-<<<<<<< HEAD
-        #print("M_ejected, M_envelope = ", donor_mass[0] - donor_mass[ind_threshold], donor_mass[0] - mc1_i)
-=======
->>>>>>> 13ec9547
         mass_threshold = mc1_i
     else:
         mass_threshold = donor_mass[ind_threshold]
