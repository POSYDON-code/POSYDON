--- conflicted
+++ resolved
@@ -32,11 +32,8 @@
     RL_RELATIVE_OVERFLOW_THRESHOLD, LG_MTRANSFER_RATE_THRESHOLD
 )
 from posydon.utils.interpolators import interp1d
-<<<<<<< HEAD
-=======
 from posydon.binary_evol.flow_chart import (STAR_STATES_H_RICH,
                                             STAR_STATES_HE_RICH)
->>>>>>> 7f81b076
 
 
 # Constants related to inferring star states
@@ -44,13 +41,8 @@
 
 # ALL POSSIBLE STAR STATES
 BURNING_STATES = ["Core_H_burning", "Core_He_burning",
-<<<<<<< HEAD
-                  "Shell_H_burning", "Central_He_depleted",
-                  "Central_C_depletion"]
-=======
                   "Shell_H_burning", "Core_He_depleted",
                   "Core_C_depleted"]
->>>>>>> 7f81b076
 RICHNESS_STATES = ["H-rich", "stripped_He", "accreted_He"]
 COMPACT_OBJECTS = ["WD", "NS", "BH","massless_remnant"]
 
@@ -1215,13 +1207,8 @@
     else:                                           # undetermined in any star
         result = ["undefined", None, 'None']
 
-<<<<<<< HEAD
-    if ("Central_C_depletion" in state1
-            or "Central_He_depleted" in state1
-=======
     if ("Core_C_depleted" in state1
             or "Core_He_depleted" in state1
->>>>>>> 7f81b076
             or (gamma1 is not None and gamma1 >= 10.0)):    # WD formation
         result[1] = "CC1"
     elif ("Core_C_depleted" in state2
@@ -1442,10 +1429,7 @@
     '''
     binary.state = "ERR"
     binary.event = "FAILED"
-<<<<<<< HEAD
-=======
     binary.append_state()
->>>>>>> 7f81b076
 
 
 def infer_star_state(star_mass=None, surface_h1=None,
@@ -1453,21 +1437,12 @@
                      log_LH=None, log_LHe=None, log_Lnuc=None, star_CO=False):
     """Infer the star state (corresponding to termination flags 2 and 3)."""
     if star_CO:
-<<<<<<< HEAD
-        if ((star_mass is None) or (star_mass<=0)):
-            return "massless_remnant"
-        elif ((((surface_h1 is not None) and (surface_h1>0)) or
-               ((center_h1 is not None) and (center_h1>0)) or
-               ((center_he4 is not None) and (center_he4>0)) or
-               ((center_c12 is not None) and (center_c12>0)) or
-=======
         if ((pd.isna(star_mass)) or (star_mass<=0)):
             return "massless_remnant"
         elif ((((not pd.isna(surface_h1)) and (surface_h1>0)) or
                ((not pd.isna(center_h1)) and (center_h1>0)) or
                ((not pd.isna(center_he4)) and (center_he4>0)) or
                ((not pd.isna(center_c12)) and (center_c12>0)) or
->>>>>>> 7f81b076
                (star_mass < STATE_NS_STARMASS_LOWER_LIMIT)) and
               (star_mass <= STATE_WD_STARMASS_UPPER_LIMIT)):
             return "WD"
@@ -1480,11 +1455,7 @@
         return STATE_UNDETERMINED
 
     rich_in = ("H-rich" if surface_h1 > THRESHOLD_HE_NAKED_ABUNDANCE
-<<<<<<< HEAD
-               else ("accreted_He" if round(surface_h1, 10)<round(center_h1,10)
-=======
                else ("accreted_He" if round(surface_h1, 10) < round(center_h1,10)
->>>>>>> 7f81b076
                else "stripped_He"))
     burning_H = (log_LH > LOG10_BURNING_THRESHOLD
                  and log_LH - log_Lnuc > REL_LOG10_BURNING_THRESHOLD)
@@ -1766,11 +1737,7 @@
                                      log_LHe=history['log_LHe'][i],
                                      log_Lnuc=history['log_Lnuc'][i],
                                      star_CO=False)
-<<<<<<< HEAD
-            if "Central_He_depleted" in state:
-=======
             if "Core_He_depleted" in state:
->>>>>>> 7f81b076
                 return i 
     return -1
 
@@ -2055,29 +2022,6 @@
     """
     # the threshold of the elements that need to be high in the core
     core_element_high_fraction_definition = 0.1
-<<<<<<< HEAD
-    # ENHANCEMENT: this list needs to be imported from e.g. flow_chart.py
-    STAR_STATES_H_RICH = [
-        "H-rich_Core_H_burning",
-        "H-rich_Shell_H_burning",
-        "H-rich_Core_He_burning",
-        "H-rich_Central_He_depleted",
-        "H-rich_Core_C_burning",
-        "H-rich_Central_C_depletion",
-        "H-rich_non_burning",
-        "accreted_He_Core_H_burning",
-        "accreted_He_non_burning"
-    ]
-    # ENHANCEMENT: this list needs to be imported from e.g. flow_chart.py
-    STAR_STATE_He = [
-        'accreted_He_Core_He_burning',
-        'stripped_He_Core_He_burning',
-        'stripped_He_Central_He_depleted',
-        'stripped_He_Central_C_depletion',
-        'stripped_He_non_burning'
-    ]
-=======
->>>>>>> 7f81b076
 
     if core_element_fraction_definition is not None:
         if ((donor_star_state in STAR_STATES_H_RICH)
@@ -2816,7 +2760,6 @@
                              factor_internal_energy=1.0,tolerance=0.001
                              ):
     """Calculate the mass lost from the envelope for an energy budget of Ebind_threshold
-<<<<<<< HEAD
 
     Parameters
     ----------
@@ -2872,63 +2815,6 @@
 
     M_ejected = donor_mass[0] - mass_threshold
 
-=======
-
-    Parameters
-    ----------
-    profile : numpy.array
-        Donor's star profile from MESA
-    Ebind_threshold : float
-        Orbital energy used from the spiral in to partial unbind the envelope. Positive
-        We integrate from surface to calcualte the partial loss of mass during CE that merges.
-    factor_internal_energy : float
-        The factor to multiply with internal energy to be taken into
-        account when we calculate the  binding energy of the enevelope
-    verbose : bool
-        In case we want information about the CEE  (the default is False).
-
-    Returns
-    -------
-    Ebind_i : float
-        The total binding energy of the envelope of the star
-
-    """
-
-    donor_mass, donor_radius, donor_dm = get_mass_radius_dm_from_profile(
-        profile, m1_i, radius1, tolerance)
-    specific_internal_energy = get_internal_energy_from_profile(
-        common_envelope_option_for_lambda = "lambda_from_profile_gravitational_plus_internal_minus_recombination",
-        profile = profile, tolerance = tolerance)
-
-    # Sum of gravitational energy from surface towards inside
-    Grav_energy = 0.0
-    # Sum of internal energy from surface towards.
-    U_energy = 0.0
-    # sum from surface to the core. Your threshold is in element [ind_threshold]
-    # in a normal MESA (and POSYDON) profile
-    i = 0
-    Ebind_so_far = 0.0 # the integration from surface going inwards of the binding energy (negative in principle)
-
-    while (abs(Ebind_so_far) < Ebind_threshold) and (i<len(donor_mass)):
-        Grav_energy_of_cell = (-const.standard_cgrav * donor_mass[i]
-                               * const.Msun * donor_dm[i]*const.Msun
-                               / (donor_radius[i]*const.Rsun))
-        # integral of gravitational energy as we go deeper into the star
-        Grav_energy = Grav_energy + Grav_energy_of_cell
-        U_energy = U_energy + specific_internal_energy[i]*donor_dm[i]*const.Msun
-        Ebind_so_far = Grav_energy + factor_internal_energy * U_energy
-        i=i+1
-    ind_threshold = i-1
-
-    if donor_mass[ind_threshold]< mc1_i or  donor_radius[ind_threshold]<rc1_i:
-        Pwarn("partial mass ejected is greater than the envelope mass", "EvolutionWarning")   
-        mass_threshold = mc1_i
-    else:
-        mass_threshold = donor_mass[ind_threshold]
-
-    M_ejected = donor_mass[0] - mass_threshold
-
->>>>>>> 7f81b076
     return M_ejected
 
 def convert_metallicity_to_string(Z):
