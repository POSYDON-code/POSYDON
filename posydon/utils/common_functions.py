"""Common functions to be used while running populations."""


__authors__ = [
    "Konstantinos Kovlakas <Konstantinos.Kovlakas@unige.ch>",
    "Devina Misra <devina.misra@unige.ch>",
    "Emmanouil Zapartas <ezapartas@gmail.com>",
    "Simone Bavera <Simone.Bavera@unige.ch>",
    "Nam Tran <tranhn03@gmail.com>",
    "Ying Qin <<yingqin2013@hotmail.com>",
    "Jeffrey Andrews <jeffrey.andrews@northwestern.edu>",
    "Tassos Fragos <Anastasios.Fragkos@unige.ch>",
    "Scott Coughlin <scottcoughlin2014@u.northwestern.edu>",
    "Kyle Akira Rocha <kylerocha2024@u.northwestern.edu>",
]


import os
import numpy as np
from scipy.interpolate import interp1d
from scipy.optimize import newton
from scipy.integrate import quad
from posydon.utils import constants as const
import copy
import warnings
from scipy.interpolate import PchipInterpolator


PATH_TO_POSYDON = os.environ.get("PATH_TO_POSYDON")


# Constants related to inferring star states
THRESHOLD_CENTRAL_ABUNDANCE = 0.01   # central abundance for flagging depletion
THRESHOLD_HE_NAKED_ABUNDANCE = 0.01  # for surface abundance for stripped_He
THRESHOLD_NUCLEAR_LUMINOSITY = 0.97  # for element fraction in nuclear burning
# relative burning threshold with respect to nuclear luminosity
REL_LOG10_BURNING_THRESHOLD = np.log10(1.0 - THRESHOLD_NUCLEAR_LUMINOSITY)
LOG10_BURNING_THRESHOLD = -10.0      # burning luminosity threshold (in Lsol)
STATE_NS_STARMASS_UPPER_LIMIT = 2.5
STATE_UNDETERMINED = "undetermined_evolutionary_state"

# ALL POSSIBLE STAR STATES
BURNING_STATES = ["Core_H_burning", "Core_He_burning",
                  "Shell_H_burning", "Central_He_depleted",
                  "Central_C_depletion"]
RICHNESS_STATES = ["H-rich", "stripped_He"]
COMPACT_OBJECTS = ["WD", "NS", "BH","massless_remnant"]

ALL_STAR_STATES = COMPACT_OBJECTS + [STATE_UNDETERMINED]
ALL_STAR_STATES.extend(["{}_{}".format(rich_in, burning)
                        for rich_in in RICHNESS_STATES
                        for burning in BURNING_STATES])

# `ALL_STAR_STATES` includes the following strings:
# 'WD', 'NS', 'BH', 'undetermined_evolutionary_state',
# 'H-rich_Core_H_burning', 'H-rich_Core_He_burning',
# 'H-rich_Shell_H_burning', 'H-rich_Central_He_depleted',
# 'stripped_He_Core_He_burning', 'stripped_Central_He_depleted',
# 'H-rich_Central_C_depletion', 'stripped_He_Central_C_depletion'

# Mass-transfer cases in form of integer flags
MT_CASE_NO_RLO = 0
MT_CASE_A = 1
MT_CASE_B = 2
MT_CASE_C = 3
MT_CASE_BA = 4
MT_CASE_BB = 5
MT_CASE_BC = 6
MT_CASE_UNDETERMINED = 9

# All cases meaning RLO is happening
ALL_RLO_CASES = set([MT_CASE_A, MT_CASE_B, MT_CASE_C,
                     MT_CASE_BA, MT_CASE_BB, MT_CASE_BC])

# Conversion of integer mass-transfer flags to strings
MT_CASE_TO_STR = {
    MT_CASE_NO_RLO: "no_RLO",
    MT_CASE_A: "A",
    MT_CASE_B: "B",
    MT_CASE_C: "C",
    MT_CASE_BA: "BA",
    MT_CASE_BB: "BB",
    MT_CASE_BC: "BC",
    MT_CASE_UNDETERMINED: "undetermined_MT"
}

# Conversion of strings to integer mass-transfer flags
MT_STR_TO_CASE = {string: integer for integer, string
                  in MT_CASE_TO_STR.items()}

# Threshold used for inferring mass-transfer, and RLO
RL_RELATIVE_OVERFLOW_THRESHOLD = -0.05
LG_MTRANSFER_RATE_THRESHOLD = -12


DEFAULT_CE_OPTION_FOR_LAMBDA = \
    "lambda_from_profile_gravitational_plus_internal_minus_recombination"


def is_number(s):
    """Check if the input can be converted to a float."""
    try:
        float(s)
        return True
    except ValueError:
        return False


def stefan_boltzmann_law(L, R):
    """Compute the effective temperature give the luminosity and radius."""
    return (L * const.Lsun / (4.0 * np.pi * (R*const.Rsun) ** 2.0)
            / const.boltz_sigma) ** (1.0 / 4.0)


def rzams(m, z=0.02, Zsun=0.02):
    """Evaluate the zero age main sequence radius.

    Parameters
    ----------
    m : array_like
        The masses of the stars in Msun.
    z : float
        The metallicity of the star.

    Returns
    -------
    ndarray
        Array of same size as `m` containing the ZAMS radii of the stars (Rsun)

    References
    ----------
    .. [1] Tout C. A., Pols O. R., Eggleton P. P., Han Z., 1996,
           MNRAS, 281, 257


    """
    m = np.asanyarray(m)
    xz = [
        0.0, 3.970417e-01, -3.2913574e-01, 3.4776688e-01, 3.7470851e-01,
        9.011915e-02, 8.527626e+00, -2.441225973e+01, 5.643597107e+01,
        3.706152575e+01, 5.4562406e+00, 2.5546e-04, -1.23461e-03, -2.3246e-04,
        4.5519e-04, 1.6176e-04, 5.432889e+00, -8.62157806e+00, 1.344202049e+01,
        1.451584135e+01, 3.39793084e+00, 5.563579e+00, -1.032345224e+01,
        1.944322980e+01, 1.897361347e+01, 4.16903097e+00, 7.8866060e-01,
        -2.90870942e+00, 6.54713531e+00, 4.05606657e+00, 5.3287322e-01,
        5.86685e-03, -1.704237e-02, 3.872348e-02, 2.570041e-02, 3.83376e-03,
        1.715359e+00, 6.2246212e-01, -9.2557761e-01, -1.16996966e+00,
        -3.0631491e-01, 6.597788e+00, -4.2450044e-01, -1.213339427e+01,
        -1.073509484e+01, -2.51487077e+00, 1.008855000e+01, -7.11727086e+00,
        -3.167119479e+01, -2.424848322e+01, -5.33608972e+00, 1.012495e+00,
        3.2699690e-01, -9.23418e-03, -3.876858e-02, -4.12750e-03, 7.490166e-02,
        2.410413e-02, 7.233664e-02, 3.040467e-02, 1.97741e-03, 1.077422e-02,
        3.082234e+00, 9.447205e-01, -2.15200882e+00, -2.49219496e+00,
        -6.3848738e-01, 1.784778e+01, -7.4534569e+00, -4.896066856e+01,
        -4.005386135e+01, -9.09331816e+00, 2.2582e-04, -1.86899e-03,
        3.88783e-03, 1.42402e-03, -7.671e-05
    ]
    lzs = np.log10(z / Zsun)

    msp = np.zeros(17)
    msp[0] = 0.0
    msp[1] = xz[1] + lzs * (xz[2] + lzs * (xz[3] + lzs
                                           * (xz[4] + lzs * xz[5])))
    msp[2] = xz[6] + lzs * (xz[7] + lzs * (xz[8] + lzs
                                           * (xz[9] + lzs * xz[10])))
    msp[3] = xz[11] + lzs * (xz[12] + lzs * (xz[13] + lzs
                                             * (xz[14] + lzs * xz[15])))
    msp[4] = xz[16] + lzs * (xz[17] + lzs * (xz[18] + lzs
                                             * (xz[19] + lzs * xz[20])))
    msp[5] = xz[21] + lzs * (xz[22] + lzs * (xz[23] + lzs
                                             * (xz[24] + lzs * xz[25])))
    msp[6] = xz[26] + lzs * (xz[27] + lzs * (xz[28] + lzs
                                             * (xz[29] + lzs * xz[30])))
    msp[7] = xz[31] + lzs * (xz[32] + lzs * (xz[33] + lzs
                                             * (xz[34] + lzs * xz[35])))
    msp[8] = xz[36] + lzs * (xz[37] + lzs * (xz[38] + lzs
                                             * (xz[39] + lzs * xz[40])))
    msp[9] = xz[41] + lzs * (xz[42] + lzs * (xz[43] + lzs
                                             * (xz[44] + lzs * xz[45])))
    msp[10] = xz[46] + lzs * (xz[47] + lzs * (xz[48] + lzs
                                              * (xz[49] + lzs * xz[50])))
    msp[11] = xz[51] + lzs * (xz[52] + lzs * (xz[53] + lzs
                                              * (xz[54] + lzs * xz[55])))
    msp[12] = xz[56] + lzs * (xz[57] + lzs * (xz[58] + lzs
                                              * (xz[59] + lzs * xz[60])))
    msp[13] = xz[61]
    msp[14] = xz[62] + lzs * (xz[63] + lzs * (xz[64] + lzs
                                              * (xz[65] + lzs * xz[66])))
    msp[15] = xz[67] + lzs * (xz[68] + lzs * (xz[69] + lzs
                                              * (xz[70] + lzs * xz[71])))
    msp[16] = xz[72] + lzs * (xz[73] + lzs * (xz[74] + lzs
                                              * (xz[75] + lzs * xz[76])))
    mx = np.sqrt(m)
    r = ((msp[8] * m**2 + msp[9] * m**6) * mx + msp[10] * m**11
         + (msp[11] + msp[12] * mx) * m**19) / (
             msp[13] + msp[14] * m**2
             + (msp[15] * m**8 + m**18 + msp[16] * m**19) * mx)

    return r


'''


Receives:
q ->
a_orb ->

Returns:
RL -> Roche lobe radius in similar units as a_orb
'''


def roche_lobe_radius(q, a_orb=1):
    """Approximate the Roche lobe radius from Eggleton (1983).

    Parameters
    ----------
    q : float
        Dimensionless mass ratio = MRL/Mcomp, where
        MRL is the mass of the star we calculate the RL and
        Mcomp is the mass of its companion star.
    a_orb : float
        Orbital separation. The return value will have the same unit.

    Returns
    -------
    float
        Roche lobe radius in similar units as a_orb
    References
    ----------
    .. [1] Eggleton, P. P. 1983, ApJ, 268, 368

    """
    RL = a_orb * (0.49 * q**(2. / 3.)) / (
        0.6 * q**(2. / 3.) + np.log(1 + q**(1. / 3))
    )
    return RL


def orbital_separation_from_period(period_days, m1_solar, m2_solar):
    """Apply the Third Kepler law.

    Parameters
    ----------
    period_days : float
        Orbital period in days.
    m1_solar : float
        Mass of the one of the stars, in solar units.
    m2_solar : float
        Mass of the other star, in solar units.

    Returns
    -------
    float
        The separation of the binary in solar radii.

    """
    separation_cm = (const.standard_cgrav
                     * (m1_solar * const.Msun + m2_solar * const.Msun)
                     / (4.0 * const.pi**2.0)
                     * (period_days * const.day2sec) ** 2.0)**(1.0/3.0)
    separation_solar = separation_cm / const.Rsun
    return separation_solar


def orbital_period_from_separation(separation, m1, m2):
    """Apply the Third Kepler law.

    Parameters
    ----------
    separation : float
        Orbital separation (semi-major axis) in Rsun.
    m1 : float
        Mass of one of the stars in solar units.
    m2 : type
        Mass of the other star in solar units.

    Returns
    -------
    float
        The orbital period in days.

    """
    return const.dayyer * ((separation / const.aursun)**3.0 / (m1 + m2)) ** 0.5


def BSE_to_POSYDON(ktype):
    """Convert BSE numerical type to POSYDON string.

    Parameters
    ----------
    ktype : int
        The BSE numerical type.
    core_mass : float
        Core mass of the star.

    Returns
    -------
    str
        The corresponding POSYDON string.

    """
    if ktype in (0, 1):
        state = 'H-rich_Core_H_burning'
    elif ktype in (2, 3):   # Hertzprung Gap and Giant Branch star
        state = 'H-rich_Shell_H_burning'
    elif ktype == 4:        # Core Helium Burning
        state = 'H-rich_Core_He_burning'
    elif ktype in (5, 6):   # Early AGB and TPAGB
        state = 'H-rich_Central_He_depleted'
    elif ktype == 7:        # Naked Helium Star MS
        state = 'stripped_He_Core_He_burning'
    elif ktype in (8, 9):   # Naked Helium star (HG and GB)
        state = 'stripped_He_Central_He_depleted'
    elif ktype in (10, 11, 12):
        state = 'WD'
    elif ktype == 13:
        state = 'NS'
    elif ktype == 14:
        state = 'BH'
    elif ktype == 15:
        state = 'Massless remnant'
    else:
        raise ValueError('Conversion of the ktype {} is not supported.'.
                         format(ktype))
    return state


def POSYDON_to_BSE(star):
    """Convert POSYDON state to BSE numerical type.

    Parameters
    ----------
    star : SingleStar
        The star which state requires conversion.

    Returns
    -------
    int
        The corresponding BSE numerical type.
    """
    if star.state == 'H-rich_Core_H_burning':
        if star.mass < 0.7:
            ktype = 0
        else:
            ktype = 1
    elif star.state == 'NS':
        ktype = 13
    elif star.state == 'BH':
        ktype = 14
    else:
        raise ValueError(
            'Conversion of the state {} is currently not supported.'.format(
                star.state))
    return ktype


def eddington_limit(binary, idx=-1):
    """Calculate the Eddington limit & radtiative efficiency of compact object.

    Parameters
    ----------
    binary : BinaryStar
        The binary object.


    Returns
    -------
    list
        The Eddington accretion limit and radiative efficiency in solar units.

    """
    if binary.star_1.state in ['NS', 'BH', 'WD']:
        accretor = binary.star_1
        donor = binary.star_2
    elif binary.star_2.state in ['NS', 'BH', 'WD']:
        accretor = binary.star_2
        donor = binary.star_1
    else:
        raise Exception("Eddington-limit to be calculated for non-CO?")

    state_acc = np.atleast_1d(
        np.asanyarray([*accretor.state_history, accretor.state])[idx])
    m_acc = np.atleast_1d(
        np.asanyarray([*accretor.mass_history, accretor.mass],
                      dtype=float)[idx]) * const.msol
    surface_h1 = np.atleast_1d(
        np.asanyarray([*donor.surface_h1_history, donor.surface_h1],
                      dtype=float)[idx])

    for i in range(len(state_acc)):
        if state_acc[i] is None:
            if any(j == 'NS' for j in accretor.state_history):
                state_acc[i] = 'NS'
            elif any(j == 'BH' for j in accretor.state_history):
                state_acc[i] = 'BH'
            elif any(j == 'WD' for j in accretor.state_history):
                state_acc[i] = 'WD'
            else:
                raise ValueError('COtype must be "BH", "NS", or "WD"')

        if surface_h1[i] is None:
            surface_h1[i] = 0.7155
        if state_acc[i] == "BH":
            r_isco = 6
            # m_ini is the accretor mass at zero spin
            m_ini = m_acc[i] * np.sqrt(r_isco / 6)
            eta = 1 - np.sqrt(1 - (min(m_acc[i],
                                       np.sqrt(6) * m_ini) / (3 * m_ini))**2)
        else:
            # 1.25 * 10**6 cm
            acc_radius = CO_radius(m_acc[i], state_acc[i]) * const.Rsun
            eta = const.standard_cgrav*m_acc[i]/(acc_radius*const.clight**2)

        # This is the mass accretion rate corresponding to the
        # Eddington luminosity, L_edd = eta * mdot_edd * clightˆ2 (cgs units)
        mdot_edd = (4 * np.pi * const.standard_cgrav * m_acc[i]
                    / (0.2 * (1 + surface_h1[i]) * eta * const.clight))
    return mdot_edd / (const.msol / const.secyer), eta


def beaming(binary):
    """Calculate the geometrical beaming of a super-Eddington accreting source.

    Compute the super-Eddington isotropic-equivalent accretion rate and the
    beaming factor of a star. This does not change the intrinsic accretion onto
    the accretor and is an observational effect due to the inflated structure
    of the accretion disc that beams the outgoing X-ray emission. This is
    important for observing super-Eddington X-ray sources
    (e.g. ultraluminous X-ray sources). In case of a BH we are assuming that it
    has zero spin which is not a good approximation for high accretion rates.

    Parameters
    ----------
    binary : BinaryStar
        The binary object.

    Returns
    -------
    list
        The super-Eddington isotropic-equivalent accretion rate and beaming
        factor respcetively in solar units.

    References
    ----------
    .. [1] Shakura, N. I. & Sunyaev, R. A. 1973, A&A, 24, 337
    .. [2] King A. R., 2008, MNRAS, 385, L113

    """
    mdot_edd = eddington_limit(binary, idx=-1)[0]

    rlo_mdot = 10**binary.lg_mtransfer_rate

    if rlo_mdot >= mdot_edd:
        if rlo_mdot > 8.5 * mdot_edd:
            # eq. 8 in King A. R., 2009, MNRAS, 393, L41-L44
            b = 73 / (rlo_mdot / mdot_edd)**2
        else:
            b = 1
        # Shakura, N. I. & Sunyaev, R. A. 1973, A&A, 24, 337
        mdot_beam = mdot_edd * (1 + np.log(rlo_mdot / mdot_edd)) / b
    else:
        b = 1
        mdot_beam = 10**binary.lg_mtransfer_rate

    return mdot_beam, b


def bondi_hoyle(binary, accretor, donor, idx=-1, wind_disk_criteria=True,
                scheme='Hurley+2002'):
    """Calculate the Bondi-Hoyle accretion rate of a binary.

    Parameters
    ----------
    binary : BinaryStar
        The binary which accretion rate is required.
    accretor : SingleStar
        The accretor in the binary.
    donor : SingleStar
        The donor in the binary.

    Returns
    -------
    float
        The Bondi-Hoyle accretion rate in solar units.

    Notes
    -----
    A approximation is used for the accretion rate[2_]
    and the wind velocity of the donor is moddeled as in [3_].

    References
    ----------
    .. [1] Bondi, H., & Hoyle, F. 1944, MNRAS, 104, 273
    .. [2] Boffin, H. M. J., & Jorissen, A. 1988, A&A, 205, 155
    .. [3] Hurley, J. R., Tout, C. A., & Pols, O. R. 2002, MNRAS, 329, 897
    .. [4] Belczynski, K., Kalogera, V., Rasio, F. A., et al. 2008,
           ApJS, 174, 223
    .. [5] Sen, K. ,Xu, X. -T., Langer, N., El Mellah, I. , Schurmann, C., &
           Quast, M., 2021, A&A
    .. [6] Sander A. A. C., Vink J. S., 2020, MNRAS, 499, 873
    .. [7] Kudritzki, R.-P., & Puls, J. 2000, ARA&A, 38, 613

    """
    alpha = 1.5
    G = const.standard_cgrav * 1e-3     # 6.67428e-11 m3 kg-1 s-2
    Msun = const.Msun * 1e-3            # 1.988547e30  kg
    Rsun = const.Rsun * 1e-2            # 6.9566e8 m

    sep = np.atleast_1d(
        np.asanyarray([*binary.separation_history, binary.separation],
                      dtype=float)[idx])
    ecc = np.atleast_1d(
        np.asanyarray([*binary.eccentricity_history, binary.eccentricity],
                      dtype=float)[idx])
    m_acc = np.atleast_1d(
        np.asanyarray([*accretor.mass_history, accretor.mass],
                      dtype=float)[idx])
    m = np.atleast_1d(
        np.asanyarray([*donor.mass_history, donor.mass], dtype=float)[idx])
    lg_mdot = np.atleast_1d(
        np.asanyarray([*donor.lg_wind_mdot_history, donor.lg_wind_mdot],
                      dtype=float)[idx])
    he_core_mass = np.atleast_1d(
        np.asanyarray([*donor.he_core_radius_history, donor.he_core_radius],
                      dtype=float)[idx])
    log_R = np.atleast_1d(
        np.asanyarray([*donor.log_R_history, donor.log_R], dtype=float)[idx])
    radius = 10**log_R  # Rsun
    surface_h1 = np.atleast_1d(
        np.asanyarray([*donor.surface_h1_history, donor.surface_h1],
                      dtype=float)[idx])
    L = np.atleast_1d(
        np.asanyarray([*donor.log_L_history, donor.log_L], dtype=float)[idx])
    Teff = stefan_boltzmann_law(10**L, radius)

    beta = np.empty_like(sep)

    # Hurley, J. R., Tout, C. A., & Pols, O. R. 2002, MNRAS, 329, 897
    if scheme == 'Hurley+2002':
        # For H-rich stars
        beta[np.logical_and(he_core_mass, radius > 900.0)] = 0.125
        beta[m > 120.0] = 7.0
        beta[m < 1.4] = 0.5
        cond = np.logical_and(m >= 1.4, m <= 120.0)
        beta[cond] = 0.5 + (m[cond] - 1.4) / (120.0 - 1.4) * (6.5)

        # For He-rich stars
        beta[np.logical_and(surface_h1 <= 0.01, m > 120.0)] = 7.0
        beta[np.logical_and(surface_h1 <= 0.01, m < 10.0)] = 0.125
        mass_cond = np.logical_and(m >= 10.0, m <= 120.0)
        he_cond = np.logical_and(mass_cond, surface_h1 <= 0.01)
        beta[he_cond] = 0.125 + (m[he_cond] - 10.0) / (120.0 - 10.0) * (6.875)

        f_m = np.sqrt(beta)

    # Kudritzki, R.-P., & Puls, J. 2000, ARA&A, 38, 613
    elif scheme == 'Kudritzki+2000':
        for i in range(len(m)):
            if Teff[i] >= 21000:
                f_m = 2.65
            elif Teff[i] <= 10000:
                f_m = 1.0
            else:
                f_m = 1.4

    v_esc = np.sqrt(2 * G * m * Msun / (radius * Rsun))     # m/s
    v_wind = v_esc * f_m                                    # m/s

    # Sander A. A. C., Vink J. S., 2020, MNRAS, 499, 873
    for i in range(len(m)):
        if (surface_h1[i] < 0.4 and Teff[i] > 1.0e4):
            if lg_mdot[i] >= -5.25:
                slope = (3.7 - 3.25) / (-2.5 + 5.25)
            else:
                slope = (3.25 - 3.75) / (-5.25 + 7.25)
            v_wind[i] = 10 ** (slope * lg_mdot[i] + 3.25 + 5.25 * slope) * 1000
        else:
            pass

    n = np.sqrt((G * (m_acc + m) * Msun) / ((radius * Rsun)**3))
    t0 = np.random.rand(len(sep)) * 2 * np.pi / n
    E = newton(lambda x: x - ecc * np.sin(x) - n * t0,
               np.ones_like(sep) * np.pi / 2,
               maxiter=100)

    b = sep * Rsun * np.sqrt(1 - ecc**2)
    r_vec = np.array([sep * Rsun * (np.cos(E) - ecc), b * np.sin(E)])
    v_dir = np.array([-sep * Rsun * np.sin(E), b * np.cos(E)])
    r = np.linalg.norm(r_vec, axis=0)
    v_dir_norm = np.linalg.norm(v_dir, axis=0)

    k = np.einsum('ij,ij->j', r_vec, v_dir) / (r * v_dir_norm)  # cos(angle)
    v = np.sqrt(G * (m + m_acc) * Msun * ((2 / r) - (1 / (sep * Rsun))))  # m/s
    v_rel = np.sqrt(v**2 + v_wind**2 + 2 * v * v_wind * k)                # m/s

    # Bondi, H., & Hoyle, F. 1944, MNRAS, 104, 273
    mdot_acc = alpha * ((G * m_acc * Msun)**2
                        / (2 * v_rel**3 * v_wind * r**2)) * 10**lg_mdot

    # eq. 10 in Sen, K. ,Xu, X. -T., Langer, N., El Mellah, I. , Schurmann, C.,
    # Quast, M., 2021, A&A
    if wind_disk_criteria:      # check if accretion disk will form
        eta = 1.0/3.0           # wind accretion efficiency between 1 and 1/3
        gamma = 1.0             # for non-spinning BH
        q = m / m_acc
        rdisk_div_risco = (
            (2/3) * (eta / (1 + q)) ** 2
            * (v / (const.clight * 0.01)) ** (-2)
            * (1 + (v_wind / v) ** 2) ** (-4) * gamma ** (-1))
        for i in range(len(rdisk_div_risco)):
            if rdisk_div_risco[i] <= 1:         # No disk formed
                mdot_acc[i] = 10**-99.0

    # make it Eddington-limited
    mdot_edd = eddington_limit(binary, idx=idx)[0]
    mdot_acc = np.minimum(mdot_acc, mdot_edd)

    return np.squeeze(mdot_acc)


def rejection_sampler(x=None, y=None, size=1, x_lim=None, pdf=None):
    """Generate a sample from a 1d PDF using the acceptance-rejection method.

    Parameters
    ----------
    x : array_like
        The x-values of the PDF.
    y : array_like
        The y-values of the PDF.
    size : int
        The number of random numbers to generate.
    x_lim : array float
        The boundary where the pdf function is defined if passed as pdf.
    pdf : func
        The pdf function

    Returns
    -------
    ndarray
        An array with `size` random numbers generated from the PDF.

    """
    if pdf is None:
        assert np.all(y >= 0.0)
        try:
            pdf = interp1d(x, y)
        except ValueError:
            idxs = np.argsort(x)
            pdf = interp1d(x.take(idxs), y.take(idxs))

        x_rand = np.random.uniform(x.min(), x.max(), size)
        y_rand = np.random.uniform(0, y.max(), size)
        values = x_rand[y_rand <= pdf(x_rand)]
        while values.shape[0] < size:
            n = size - values.shape[0]
            x_rand = np.random.uniform(x.min(), x.max(), n)
            y_rand = np.random.uniform(0, y.max(), n)
            values = np.hstack([values, x_rand[y_rand <= pdf(x_rand)]])
    else:
        x_rand = np.random.uniform(x_lim[0], x_lim[1], size)
        pdf_max = max(pdf(np.random.uniform(x_lim[0], x_lim[1], 50000)))
        y_rand = np.random.uniform(0, pdf_max, size)
        values = x_rand[y_rand <= pdf(x_rand)]
        while values.shape[0] < size:
            n = size - values.shape[0]
            x_rand = np.random.uniform(x_lim[0], x_lim[1], n)
            y_rand = np.random.uniform(0, pdf_max, n)
            values = np.hstack([values, x_rand[y_rand <= pdf(x_rand)]])

    return values


def inverse_sampler(x, y, size=1):
    """Sample from a PDF using the inverse-sampling method.

    Parameters
    ----------
    x : array-like
        The x-axis coordinates of the points where the PDF is defined.
    y : array-like
        The probablity density at `x` (or a scaled version of it).
    size : int
        Number of samples to generate.

    Returns
    -------
    array
        The sample drawn from the PDF.

    """
    # x should be sorted
    assert np.all(np.diff(x) > 0)
    # y should be above 0
    assert np.all(y >= 0.0)

    # compute the area of each trapezoid
    segment_areas = 0.5 * (y[1:]+y[:-1]) * (x[1:]-x[:-1])
    # their cumulative sum denotes the scaled CDF at each x value
    cumsum_areas = np.cumsum(segment_areas)
    total_area = cumsum_areas[-1]

    # start the inverse sampling
    u = np.random.uniform(size=size)
    # index of "bin" where each sampled value corresponds too
    u_indices = np.searchsorted(cumsum_areas, u * total_area)
    # the area that should be covered from the end of the previous bin
    delta_y = total_area * u - cumsum_areas[u_indices-1]
    delta_y[u_indices == 0] = total_area * u[u_indices == 0]

    # the width and height (of the cap) of each sample's bin
    dx_bins = x[u_indices+1] - x[u_indices]
    dy_bins = y[u_indices+1] - y[u_indices]

    sample = x[u_indices] + dx_bins * (
        (y[u_indices]**2.0
         + 2.0 * delta_y * dy_bins/dx_bins)**0.5 - y[u_indices]) / dy_bins

    # if nan values found, then flat CDF for which the inverse is undefined...
    where_nan = np.where(~np.isfinite(sample))
    n_where_nan = len(where_nan)
    # ... in that case, simply sample randomly from each flat bin!
    if n_where_nan:
        assert np.all(dy_bins[where_nan] == 0)
        sample[where_nan] = x[u_indices][where_nan] + (
            dx_bins[where_nan] * np.random.uniform(size=n_where_nan))

    # make sure that everything worked as expected
    assert np.all(np.isfinite(sample))
    return sample


def histogram_sampler(x_edges, y, size=1):
    """Sample from an empirical PDF represented by a histogram.

    Parameters
    ----------
    x_edges : array-like
        The edges of the bins of the histrogram.
    y : array-like
        The counts (or a scaled version of them) of the histogram.
    size : int
        Number of random values to produce.

    Returns
    -------
    array
        The random sample.

    """
    assert np.all(y >= 0.0)

    # make sure that the lengths of the input arrays are correct
    n_bins = len(y)
    assert n_bins > 0 and len(x_edges) == n_bins + 1
    # first decide which will be the bin of each element in the sample
    bin_sample = np.random.choice(n_bins, replace=True, p=y/sum(y), size=size)

    sample = np.ones(size) * np.nan

    # select each bin and based on its uniform distribution, decide the sample
    bins_found = set(bin_sample)
    for bin_index in bins_found:
        in_this_bin = np.argwhere(bin_sample == bin_index)[:, 0]
        sample[in_this_bin] = np.random.uniform(
            x_edges[bin_index], x_edges[bin_index+1], size=len(in_this_bin))

    assert(np.all(np.isfinite(sample)))
    return np.squeeze(sample)


def read_histogram_from_file(path):
    """Read a histogram from a CSV file.

    The expected format is:

    # comment line
    x[0], x[1], ..., x[n], x[n+1]
    y[0], y[1], ..., y[n]

    where # denotes a comment line (also empty lines are ignored), and `n` is
    the number of bins (notice that the first line contains n+1 elements.)

    Usage: bin_edges, bin_counts = read_histogram_from_file("a_histogram.csv").


    Parameters
    ----------
    path : str
        The path of the CSV file containing the histogram information.

    Returns
    -------
    list of arrays
        The bin edges and bin counts of the histogram.

    """
    with open(path, "r") as f:
        arrays = []
        for line in f:
            line = line.strip()
            if len(line) == 0 or line.startswith("#"):
                continue
            arrays.append(np.fromstring(line.strip(), dtype=float, sep=","))
            if len(arrays) > 2:
                raise Exception("More than two lines found in the document.")

    return arrays


def inspiral_timescale_from_separation(star1_mass, star2_mass,
                                       separation, eccentricity):
    """Compute the timescale of GW inspiral using the orbital separation.

    Based on Peters 1964:
        https://journals.aps.org/pr/abstract/10.1103/PhysRev.136.B1224

    Parameters
    ----------
    star1_mass : float
        Mass of star 1 in Msun.
    star2_mass : float
        Mass of star 2 in Msun.
    separation : type
        Binary separation in Rsun.
    eccentricity : type
        Eccentricity of the binary orbit. Must be 0 <= ecc <1.

    Returns
    -------
    float
        The inspiral time scale of the two black holes.

    References
    ----------
    .. [1] Peters 1964 Phys. Rev. 136, B1224

    """
    # NOTE we should check that this matches up with Maggiori equations
    G = const.standard_cgrav
    c = const.clight
    Msun = const.Msun
    Rsun = const.Rsun
    secyer = const.secyer

    m1 = star1_mass * Msun
    m2 = star2_mass * Msun
    a = separation * Rsun
    ecc = eccentricity

    if m1 <= 0:
        raise ValueError(
            "Mass of star 1 is <= 0, which is not a physical value."
        )
    if m2 <= 0:
        raise ValueError(
            "Mass of star 2 is <= 0, which is not a physical value."
        )
    if a <= 0:
        raise ValueError(
            "Separation is <= 0, which is not a physical value.")

    if ecc < 0:
        raise ValueError(
            "Eccentricity is < 0, which is not a physical value.")
    if ecc >= 1:
        raise ValueError(
            "Eccentricity is >= 1, which is not a physical value."
        )

    # Eq. (5.9) in Peters 1964 Phys. Rev. 136, B1224
    beta = (64.0 / 5) * (G**3) * m1 * m2 * (m1 + m2) / (c**5)

    if ecc == 0:
        # Eq. (5.10) in Peters 1964 Phys. Rev. 136, B1224
        T_merger = a**4 / (4 * beta)
    else:
        # Eq. (5.11) at e_0, i.e. a_0 = a(e_0), solved for c_0 in
        # Peters 1964 Phys. Rev. 136, B1224
        def c_0(a0, e0):
            return ((a0 * (1 - e0**2)) * (e0**(-12.0 / 19))
                    * (1 + (121.0 / 304) * e0**2)**(-870.0 / 2299))

        c0 = c_0(a, ecc)

        # Eq. (5.14)
        def integrand(e):
            return (e**(29. / 19) * (1 + (121. / 304) * e**2)**(1181.0 / 2299)
                    / (1 - e**2)**(3.0 / 2))

        # assume binary circularizes by the time it merges
        T_merger = (12.0 / 19) * (
            (c0**4) / beta) * quad(integrand, 0.0, ecc)[0]

    # return T_merge in Myr
    return T_merger / (secyer * 1e6)


def inspiral_timescale_from_orbital_period(star1_mass, star2_mass,
                                           orbital_period, eccentricity):
    """Compute the timescale of GW inspiral using the orbital period.

    Based on Peters 1964:
        https://journals.aps.org/pr/abstract/10.1103/PhysRev.136.B1224

    Parameters
    ----------
    star1_mass : float
        Mass of star 1 in Msun.
    star2_mass : float
        Mass of star 2 in Msun.
    orbital_separation : type
        Binary separation in Rsun.
    eccentricity : type
        Eccentricity of the binary orbit. Must be 0 <= ecc <1.

    Returns
    -------
    float
        The inspiral time scale of the two black holes in Myr.

    References
    ----------
    .. [1] Peters 1964 Phys. Rev. 136, B1224

    """
    # NOTE we should check that this matches up with Maggiori equations
    separation = orbital_separation_from_period(orbital_period, star1_mass,
                                                star2_mass)
    T_merge = inspiral_timescale_from_separation(star1_mass, star2_mass,
                                                 separation, eccentricity)
    return T_merge


def spin_stable_mass_transfer(spin_i, star_mass_preMT, star_mass_postMT):
    """Calculate the spin of an accreting BH under stable mass transfer.

    Based on Thorne 1974 eq. 2a.

    """
    if star_mass_preMT is None or star_mass_postMT is None:
        return None
    z1 = 1+(1-spin_i**2)**(1/3)*((1+spin_i)**(1/3)+(1-spin_i)**(1/3))
    z2 = (3*spin_i**2+z1**2)**0.5
    r_isco = 3 + z2 - ((3-z1)*(3+z1+2*z2))**0.5
    if (1 <= star_mass_postMT / star_mass_preMT
            and star_mass_postMT / star_mass_preMT <= r_isco**0.5):
        spin = r_isco**(0.5) / 3 * (star_mass_preMT / star_mass_postMT) * (
            4 - (3 * r_isco * star_mass_preMT**2 / star_mass_postMT**2 - 2)**(0.5))
    elif star_mass_postMT / star_mass_preMT > r_isco**(0.5):
        spin = 1.
    else:
        spin = np.nan

    return spin


def check_state_of_star(star, i=None, star_CO=False):
    """Get the state of a SingleStar.

    Arguments
    ----------
    star: SingleStar
        The star for which the state will be computed.
    i : integer
        Index of the model for which we want to calculate the state of the
        SingleStar object. Default = -1 (the final).
    star_CO: bool
        True if we want to assume a compact object (WD/NS/BH).
        False if the state will be calculated by its attributes.

    Returns
    -------
    state : str
        state at of the star object at index i of the history.

    """
    if star_CO:
        star_mass = star.mass_history[i] if i is not None else star.mass
        if 'WD' == star.state_history[-1] or star.state == 'WD':
            return 'WD'
        else:
            return infer_star_state(star_mass=star_mass, star_CO=True)

    if i is None:
        star_mass = star.mass
        surface_h1 = star.surface_h1
        center_h1 = star.center_h1
        center_he4 = star.center_he4
        center_c12 = star.center_c12
        log_LH = star.log_LH
        log_LHe = star.log_LHe
        log_Lnuc = star.log_Lnuc
    else:
        star_mass = star.mass_history[i]
        surface_h1 = star.surface_h1_history[i]
        center_h1 = star.center_h1_history[i]
        center_he4 = star.center_he4_history[i]
        center_c12 = star.center_c12_history[i]
        log_LH = star.log_LH_history[i]
        log_LHe = star.log_LHe_history[i]
        log_Lnuc = star.log_Lnuc_history[i]

    return infer_star_state(star_mass=star_mass,
                            surface_h1=surface_h1,
                            center_h1=center_h1,
                            center_he4=center_he4,
                            center_c12=center_c12,
                            log_LH=log_LH,
                            log_LHe=log_LHe,
                            log_Lnuc=log_Lnuc,
                            star_CO=False)


def check_state_of_star_history_array(star, N=1, star_CO=False):
    """Calculate the evolutionary states with an array of history data.

    Parameters
    ----------
    star : SingleStar
        The star for which the state will be computed.
    N : int
        Number of history steps (from the end), to calculate the state.
    star_CO : bool
        If `True`, assume it's a compact object.

    Returns
    -------
    list of str
        The state(s) in a list.

    """
    return [check_state_of_star(star, i, star_CO) for i in range(-N, 0)]


def get_binary_state_and_event_and_mt_case(binary, interpolation_class=None,
                                           i=None, verbose=False):
    """Infer the binary state, event and mass transfer case.

    Parameters
    ----------
    binary : BinaryStar
        The POSYDON binary star.
    i : int
        The index of the history in which we want to calculate the state of the
        binary object. Default (None) is the current state.

    Returns
    -------
    binary_state : str
        One of 'detached', 'contact', 'RLO1' and 'RLO2'.

    binary_event : str
        Options are 'oRLO1' or 'oRLO2' (onset of RLO, the start of RLO),
        'oCE1', 'oCE2', 'oDoubleCE1', 'oDoubleCE2', 'CC1', 'CC2'.

    mass transfer case : str
        'caseA', 'caseB', etc.

    Examples
    --------
    If 'detached' then returns ['detached', None, None].

    If 'contact' then returns ['contact', None] or ['oCE1', 'oDoubleCE1'] or
    ['oDoubleCE2',  None].

    If RLO then returns either ['RLO1',  None, 'caseXX'] or
    ['RLO2',  None, 'caseXX'] or maybe ['RLO2',  'oRLO2', 'caseXX'].

    """
    # initializing: ['binary_state','binary_event','MT_case']
    if binary is None:
        return [None, None, 'None']

    if interpolation_class == 'not_converged':
        return [None, None, 'None']
    elif interpolation_class == 'initial_MT':
        return ['initial_RLOF', None, 'None']

    if i is None:
        lg_mtransfer = binary.lg_mtransfer_rate
        rl_overflow1 = binary.rl_relative_overflow_1
        rl_overflow2 = binary.rl_relative_overflow_2
        state1, state2 = binary.star_1.state, binary.star_2.state
        gamma1, gamma2 = binary.star_1.center_gamma, binary.star_2.center_gamma
    else:
        lg_mtransfer = binary.lg_mtransfer_rate_history[i]
        rl_overflow1 = binary.rl_relative_overflow_1_history[i]
        rl_overflow2 = binary.rl_relative_overflow_2_history[i]
        state1 = binary.star_1.state_history[i]
        state2 = binary.star_2.state_history[i]
        try:
            gamma1 = binary.star_1.center_gamma_history[i]
        except IndexError:  # this happens if compact object
            gamma1 = None
        try:
            gamma2 = binary.star_2.center_gamma_history[i]
        except IndexError:  # this happens if compact object
            gamma2 = None
        # prev_state currently unused, causing errors
        # prev_state = binary.state_history[i-1] if i != 0 else MT_CASE_NO_RLO

    # get numerical MT cases
    mt_flag_1 = infer_mass_transfer_case(rl_overflow1, lg_mtransfer, state1,
                                         verbose=verbose)
    mt_flag_2 = infer_mass_transfer_case(rl_overflow2, lg_mtransfer, state2,
                                         verbose=verbose)
    # convert to strings
    mt_flag_1_str = cumulative_mass_transfer_string([mt_flag_1])
    mt_flag_2_str = cumulative_mass_transfer_string([mt_flag_2])

    rlof1 = mt_flag_1 in ALL_RLO_CASES
    rlof2 = mt_flag_2 in ALL_RLO_CASES
    no_rlof = (mt_flag_1 == MT_CASE_NO_RLO) and (mt_flag_2 == MT_CASE_NO_RLO)

    if rlof1 and rlof2:                             # contact condition
        result = ['contact', None, 'None']
        if interpolation_class == 'unstable_MT':
            result = ['contact', 'oCE1', 'None']
    elif no_rlof:                                   # no MT in any star
        result = ['detached', None, 'None']
    elif rlof1 and not rlof2:                       # only in star 1
        result = ['RLO1', None, mt_flag_1_str]
        if interpolation_class == 'unstable_MT':
            return ['RLO1', 'oCE1', mt_flag_1_str]
        # if prev_state not in ALL_RLO_CASES:
        #    return ['RLO1', 'oRLO1', mt_flag_1_str]
    elif rlof2 and not rlof1:                       # only in star 2
        result = ['RLO2', None, mt_flag_2_str]
        if interpolation_class == 'unstable_MT':
            return ['RLO2', 'oCE2', mt_flag_2_str]
    else:                                           # undetermined in any star
        result = ["undefined", None, 'None']

    if result[1] == "oCE1":
        # Check for double CE
        comp_star = binary.star_2
        if comp_star.state not in [
                "H-rich_Core_H_burning",
                "stripped_He_Core_He_burning", "WD", "NS", "BH"]:
            result[1] = "oDoubleCE1"
    elif result[1] == "oCE2":
        # Check for double CE
        comp_star = binary.star_1
        if comp_star.state not in [
                "H-rich_Core_H_burning",
                "stripped_He_Core_He_burning", "WD", "NS", "BH"]:
            result[1] = "oDoubleCE2"

    if ("Central_C_depletion" in state1
            or "Central_He_depleted" in state1
            or (gamma1 is not None and gamma1 >= 10.0)):    # WD formation
        result[1] = "CC1"
    elif ("Central_C_depletion" in state2
          or "Central_He_depleted" in state2
          or (gamma2 is not None and gamma2 >= 10.0)):      # WD formation
        result[1] = "CC2"

    return result


def get_binary_state_and_event_and_mt_case_array(binary, N=None,
                                                 verbose=False):
    """Calculate the evolutionary states with an array of history data.

    Arguments
    ----------
    binary: POSYDON BinaryStar object
    N : array
        index of the history in which we want to calculate the state of the
        SingleStar object

    Returns
    -------
    binary_state : str(see in check_state_of_star)
    binary_event :
    MT_case :

    """
    if N is None:               # focus on current evolutonary state
        result = get_binary_state_and_event_and_mt_case(binary, i=None,
                                                        verbose=verbose)
        binary_state = result[0]
        binary_event = result[1]
        MT_case = result[2]
    else:
        binary_state = []
        binary_event = []
        MT_case = []
        for index in range(-N, 0):
            result = get_binary_state_and_event_and_mt_case(binary, i=index,
                                                            verbose=verbose)
            binary_state.append(result[0])
            binary_event.append(result[1])
            MT_case.append(result[2])

    return binary_state, binary_event, MT_case


def CO_radius(M, COtype):
    """Calculate the radius of a compact object based on its type and mass.

    Parameters
    ----------
    M : float
        CO mass in Msun
    COtype : str
        Tyep of compact object. Accepted values: "BH", "NS", "WD"

    Returns
    -------
    float
        Compact object radius in solar radii

    """
    if M <= 0.:
        raise ValueError('Compact object mass must be a positive value')

    if COtype == "BH":
        R = Schwarzschild_Radius(M)
    elif COtype == "NS":
        # Some references:
        # Most, E. R., Weih, L. R., Rezzolla, L., & Schaffner-Bielich, J. 2018,
        #   PhRvL, 120, 261103
        # Abbott, B. P., Abbott, R., Abbott, T. D., et al. 2020, ApJL, 892, L3
        # Landry, P., Essick, R., & Chatziioannou, K. 2020, PhRvD, 101, 123007
        R = 12.5e5/const.Rsun
    elif COtype == "WD":
        # Hansen C. J., Kawaler S. D., Trimble V., 2004,
        #   Stellar Interiors. Springer New York
        R = 2.9e8*(M)**(-1./3.)/const.Rsun
    else:
        raise ValueError(
            'COtype not in the list of valid options: "BH", "NS", "WD"')

    return R


def He_MS_lifetime(mass):
    """Calculate the lifetime of He burning in a star.

    Parameters
    ----------
    mass : type
        Mass of star in solar masses

    Returns
    -------
    float
        He MS time duration in yr.

    """
    if mass < 2.0:
        he_t_ms = 10 ** 8
    elif mass >= 2.0 and mass < 10.0:
        he_t_ms = 10**(-2.6094 * np.log10(mass) + 8.7855)
    elif mass >= 10.0 and mass < 100.0:
        he_t_ms = 10**(-0.69897 * np.log10(mass) + 6.875)
    elif mass >= 100.0:
        he_t_ms = 3 * 10 ** 5
    return he_t_ms


def Schwarzschild_Radius(M):
    """Calculate the Schwarzschild Radius of BH with mass M.

    Parameters
    ----------
    M : float
        BH mass in Msun

    Returns
    -------
    float
        Schwarzschild Radius in solar radii

    """
    G = const.standard_cgrav
    c = const.clight
    Rsun = const.Rsun
    Msun = const.Msun

    # Kutner, M. L. 2003, Astronomy: A physical perspective,
    #   Cambridge University Press
    return (2 * G * M * Msun / (c**2 * Rsun))


def flip_stars(binary):
    """Short summary.

    Parameters
    ----------
    binary : type
        Description of parameter `binary`.

    Returns
    -------
    type
        Description of returned object.

    """
    star_1 = copy.copy(binary.star_1)
    star_2 = copy.copy(binary.star_2)
    setattr(binary, 'star_1', star_2)
    setattr(binary, 'star_2', star_1)

    state = getattr(binary, 'state')
    if state == 'RLO1':
        setattr(binary, 'state', 'RLO2')
    elif state == 'RLO2':
        setattr(binary, 'state', 'RLO1')
    event = getattr(binary, 'event')
    if event == 'oRLO1':
        setattr(binary, 'event', 'oRLO2')
    elif event == 'oRLO2':
        setattr(binary, 'event', 'oRLO1')
    if event == 'oCE1':
        setattr(binary, 'event', 'oCE2')
    elif event == 'oCE2':
        setattr(binary, 'event', 'oCE1')
    if event == 'CC1':
        setattr(binary, 'event', 'CC2')
    elif event == 'CC2':
        setattr(binary, 'event', 'CC1')

    state_history = np.array(getattr(binary, 'state_history'))
    cond_RLO2 = state_history == 'RLO1'
    cond_RLO1 = state_history == 'RLO2'
    state_history[cond_RLO2] = 'RLO2'
    state_history[cond_RLO1] = 'RLO1'
    setattr(binary, 'state_history', state_history.tolist())

    event_history = np.array(getattr(binary, 'event_history'))
    cond_CC2 = event_history == 'CC1'
    cond_CC1 = event_history == 'CC2'
    event_history[cond_CC2] = 'CC2'
    event_history[cond_CC1] = 'CC1'
    cond_oRLO2 = event_history == 'oRLO1'
    cond_oRLO1 = event_history == 'oRLO2'
    event_history[cond_oRLO2] = 'oRLO2'
    event_history[cond_oRLO1] = 'oRLO1'
    cond_oCE2 = event_history == 'oCE1'
    cond_oCE1 = event_history == 'oCE2'
    event_history[cond_oCE2] = 'oCE2'
    event_history[cond_oCE1] = 'oCE1'
    setattr(binary, 'event_history', event_history.tolist())

    for i in ['t_sync_rad_', 't_sync_conv_', 'rl_relative_overflow_']:

        value1 = getattr(binary, i+'1')
        value2 = getattr(binary, i+'2')
        value1_history = getattr(binary, i+'1_history')
        value2_history = getattr(binary, i+'2_history')

        setattr(binary, i+'1', value2)
        setattr(binary, i+'2', value1)
        setattr(binary, i+'1_history', value2_history)
        setattr(binary, i+'2_history', value1_history)


def infer_star_state(star_mass=None, surface_h1=None,
                     center_h1=None, center_he4=None, center_c12=None,
                     log_LH=None, log_LHe=None, log_Lnuc=None, star_CO=False):
    """Infer the star state (corresponding to termination flags 2 and 3)."""
    if star_CO:
        return "NS" if star_mass <= STATE_NS_STARMASS_UPPER_LIMIT else "BH"

    if surface_h1 is None:
        return STATE_UNDETERMINED

    rich_in = ("H-rich" if surface_h1 > THRESHOLD_HE_NAKED_ABUNDANCE
               else "stripped_He")
    burning_H = (log_LH > LOG10_BURNING_THRESHOLD
                 and log_LH - log_Lnuc > REL_LOG10_BURNING_THRESHOLD)
    burning_He = (log_LHe > LOG10_BURNING_THRESHOLD
                  and log_LHe - log_Lnuc > REL_LOG10_BURNING_THRESHOLD)

    H_in_core = center_h1 > THRESHOLD_CENTRAL_ABUNDANCE
    He_in_core = center_he4 > THRESHOLD_CENTRAL_ABUNDANCE
    C_in_core = center_c12 > THRESHOLD_CENTRAL_ABUNDANCE

    if not (H_in_core or He_in_core):   # H and He are depleted
        if not C_in_core:
            burning = "Central_C_depletion"
        else:
            burning = "Central_He_depleted"
        # from now on, either H or He in core
    elif H_in_core:                     # no matter what the He abundance is
        if burning_H:
            burning = "Core_H_burning"
        else:
            burning = "non_burning"
    else:                               # from now on: only He, not H in core
        if burning_He:
            burning = "Core_He_burning"
        elif burning_H:
            burning = "Shell_H_burning"
        else:
            burning = "non_burning"

    return "{}_{}".format(rich_in, burning)


def infer_mass_transfer_case(rl_relative_overflow,
                             lg_mtransfer_rate,
                             donor_state,
                             verbose=False):
    """Infer the mass-transfer case of a given star.

    Parameters
    ----------
    rl_relative_overflow : float
    lg_mtransfer_rate : float
    donor_state : str
        Values of star parameters at a specific step.

    Returns
    -------
    int
        The mass-transfer case integer flag.

    """
    if rl_relative_overflow is None or lg_mtransfer_rate is None:
        return MT_CASE_NO_RLO

    if (rl_relative_overflow <= RL_RELATIVE_OVERFLOW_THRESHOLD
            or (lg_mtransfer_rate <= LG_MTRANSFER_RATE_THRESHOLD
                and rl_relative_overflow < 0.0)):
        if verbose:
            print("checking rl_relative_overflow / lg_mtransfer_rate,",
                  rl_relative_overflow, lg_mtransfer_rate)
        return MT_CASE_NO_RLO

    if "H-rich" in donor_state:
        if "Core_H_burning" in donor_state:
            return MT_CASE_A
        if ("Core_He_burning" in donor_state
                or "Shell_H_burning" in donor_state):
            return MT_CASE_B
        if ("Central_He_depleted" in donor_state
                or "Central_C_depletion" in donor_state):
            return MT_CASE_C
    elif "stripped_He" in donor_state:
        if "Core_He_burning" in donor_state:
            return MT_CASE_BA
        if ("Central_He_depleted" in donor_state
                or "Central_C_depletion" in donor_state):
            return MT_CASE_BB
    return MT_CASE_UNDETERMINED


def cumulative_mass_transfer_numeric(MT_cases):
    """Summarize the history of MT cases in a short list of integers.

    Parameters
    ----------
    MT_cases : array-like
        A list of the integer MT flags at sequential history steps.

    Returns
    -------
    list of int
        A shorter list of integer MT flags, following these rules:
        i.   If undetermined MT at any step, it is indicated in the beginning
             (as a warning) and ignored later.
        ii.  If no RLO anywhere, then this is the only element in the returned
             list (or the second if undetermined MT at any step). Intermediate
             no-RLO phases (between RLO cases) are ignored.
        iii. Consequent same cases are reported only once (e.g., A, A, A -> A.)

    The end result is a list of integers indicating whether undetermined MT
    anywhere, if no RLO everywhere, or "changes" of MT cases.

    """
    if len(MT_cases) == 0:
        return [MT_CASE_UNDETERMINED]

    if isinstance(MT_cases[0], str):
        cases = [MT_STR_TO_CASE[case] for case in MT_cases]
    else:
        cases = MT_cases.copy()

    result = []

    # if undetermined MT anywhere, report it at the beginning and forget it
    if MT_CASE_UNDETERMINED in cases:
        result.append(MT_CASE_UNDETERMINED)
        cases = [case for case in cases if case != MT_CASE_UNDETERMINED]
        if len(cases) == 0:
            return result

    # if no RLO at all steps, report this, otherwise forget about these phases
    if MT_CASE_NO_RLO in cases:
        cases = [case for case in cases if case != MT_CASE_NO_RLO]
        if len(cases) == 0:
            result.append(MT_CASE_NO_RLO)
            return result

    # from now on... undetermined, and no_RLO are not in the list...
    curr_case = cases[0]
    result.append(curr_case)
    prev_case = curr_case
    for curr_case in cases[1:]:
        if curr_case != prev_case:
            result.append(curr_case)
            prev_case = curr_case

    return result


def cumulative_mass_transfer_string(cumulative_integers):
    """Convert a cumulative MT sequence to a string.

    Parameters
    ----------
    cumulative_integers : list of int
        Typically, the output of `cumulative_mass_transfer_numeric`.

    Returns
    -------
    str
        A summarization of the mass-tranfer cases in the form of a string, as
        opposed to the output of `cumulative_mass_transfer_numeric` (see this
        function to understand the rules of summarization). The character `?`
        in the beginning of the string indicates undetermined MT case at some
        point of the evolution. `no_RLO` indicates no RLO at any evolutionary
        step. `caseA`, `caseB`, etc., denote the corresponding MT cases. When
        multiple cases are found, they are indicated only when the begin, and
        are combined using `/`. For example:

        ?no_RLO     : undetermined MT at few steps, otherwise no RLO.
        caseA       : case A MT only (possible no_RLO at some points).
        ?caseA/B    : undetermined MT somewhere, then case A, then case B.
        caseA/B/A   : case A, then B, and A again (although unphysical).

    """
    assert len(cumulative_integers) != 0
    result = ""
    added_case_word = False
    for integer in cumulative_integers:
        if integer == MT_CASE_UNDETERMINED:
            result += "?"
        elif integer == MT_CASE_NO_RLO:
            result += "no_RLO"
        else:
            if not added_case_word:
                result += "case"
                added_case_word = True
            else:
                result += "/"
            result += MT_CASE_TO_STR[integer]
    return result


def cumulative_mass_transfer_flag(MT_cases):
    """Get the cumulative MT string from a list of integer MT casses."""
    return cumulative_mass_transfer_string(
        cumulative_mass_transfer_numeric(MT_cases)
    )


def calculate_Patton20_values_at_He_depl(star):
    """Calculate the carbon core mass and abundance very close to ignition.

    This is important for using the Patton+2020 SN prescription

    Arguments
    ----------
    star: SingleStar object holding the history of its attributes.

    Returns
    -------
    None

    It updates the following values in the star object
    co_core_mass_at_He_depletion: float
        co_core_mass at He core depletion
        (almost at the same time as carbon core ignition)
    avg_c_in_c_core_at_He_depletion : float
        avg carbon abundance inside CO_core_mass at He core depletion
        (almost at the same time as carbon core ignition)

    """
    co_core_mass_at_He_depletion = None
    avg_c_in_c_core_at_He_depletion = None
    if star.state_history is not None:
        if ("H-rich_Central_He_depleted" in star.state_history):
            i_He_depl = np.argmax(
                np.array(star.state_history) == "H-rich_Central_He_depleted")
            co_core_mass_at_He_depletion = star.co_core_mass_history[i_He_depl]
            avg_c_in_c_core_at_He_depletion = star.avg_c_in_c_core_history[
                i_He_depl]
        elif ("stripped_He_Central_He_depleted" in star.state_history):
            i_He_depl = np.argmax(np.array(star.state_history)
                                  == "stripped_He_Central_He_depleted")
            co_core_mass_at_He_depletion = star.co_core_mass_history[i_He_depl]
            avg_c_in_c_core_at_He_depletion = star.avg_c_in_c_core_history[
                i_He_depl]
    else:
        co_core_mass_at_He_depletion = None
        avg_c_in_c_core_at_He_depletion = None

    # return co_core_mass_at_He_depletion, avg_c_in_c_core_at_He_depletion
    star.co_core_mass_at_He_depletion = co_core_mass_at_He_depletion
    star.avg_c_in_c_core_at_He_depletion = avg_c_in_c_core_at_He_depletion


def CEE_parameters_from_core_abundance_thresholds(star, verbose=False):
    """Find the envelope mass for different core boundary abundance thresholds.

    The results are meant to be used in collabration with the respective
    `lambda_CE_*cent`, `lambda_CE_pure_He_star_10cent`.

    Arguments
    ----------
    star: SingleStar object holding the history of its attributes.

    Returns
    -------
    None

    It updates the following values in the star object
    co_core_mass_at_He_depletion: float
        co_core_mass at He core depletion
        (almost at the same time as carbon core ignition).
    avg_c_in_c_core_at_He_depletion : float
        avg carbon abundance inside CO_core_mass at He core depletion
        (almost at the same time as carbon core ignition).

    """
    mass = star.mass
    radius = 10.**star.log_R
    m_core_CE_1cent = 0.0
    m_core_CE_10cent = 0.0
    m_core_CE_30cent = 0.0
    m_core_CE_pure_He_star_10cent = 0.0
    r_core_CE_1cent = 0.0
    r_core_CE_10cent = 0.0
    r_core_CE_30cent = 0.0
    r_core_CE_pure_He_star_10cent = 0.0
    profile = star.profile              # final profile of a star in a MESA run

    if profile is not None and isinstance(profile, np.ndarray):
        mass_prof = profile["mass"]
        star_state = star.state

        m_core = 0.0
        r_core = 0.0

        if "H-rich" in star_state:
            for element_frac in [0.01, 0.1, 0.3]:
                ind_core = calculate_core_boundary(
                    mass_prof, star_state, profile,
                    core_element_fraction_definition=element_frac)
                lambda_CE, m_core, r_core = calculate_lambda_from_profile(
                    profile=profile, donor_star_state=star_state,
                    m1_i=mass, radius1=radius,
                    core_element_fraction_definition=element_frac,
                    ind_core=ind_core, verbose=verbose)

                if element_frac == 0.01:
                    m_core_CE_1cent = m_core
                    r_core_CE_1cent = r_core
                    lambda_CE_1cent = lambda_CE
                elif element_frac == 0.1:
                    m_core_CE_10cent = m_core
                    r_core_CE_10cent = r_core
                    lambda_CE_10cent = lambda_CE
                if element_frac == 0.3:
                    m_core_CE_30cent = m_core
                    r_core_CE_30cent = r_core
                    lambda_CE_30cent = lambda_CE

            # calculate also potential CO core, for consistency
            for element_frac in [0.1]:
                ind_core = calculate_core_boundary(
                    mass_prof, star_state, profile,
                    core_element_fraction_definition=element_frac,
                    CO_core_in_Hrich_star=True)
                lambda_CE, m_core, r_core = calculate_lambda_from_profile(
                    profile=profile, donor_star_state=star_state,
                    m1_i=mass, radius1=radius,
                    core_element_fraction_definition=element_frac,
                    ind_core=ind_core, CO_core_in_Hrich_star=True,
                    verbose=verbose)
                m_core_CE_pure_He_star_10cent = m_core
                r_core_CE_pure_He_star_10cent = r_core
                lambda_CE_pure_He_star_10cent = lambda_CE
        elif "stripped_He" in star_state:
            for element_frac in [0.1]:
                ind_core = calculate_core_boundary(
                    mass_prof, star_state, profile,
                    core_element_fraction_definition=element_frac)
                lambda_CE, m_core, r_core = calculate_lambda_from_profile(
                    profile=profile, donor_star_state=star_state,
                    m1_i=mass, radius1=radius,
                    core_element_fraction_definition=element_frac,
                    ind_core=ind_core,
                    verbose=verbose)
                m_core_CE_pure_He_star_10cent = m_core
                m_core_CE_1cent = mass
                m_core_CE_10cent = mass
                m_core_CE_30cent = mass
                r_core_CE_pure_He_star_10cent = r_core
                r_core_CE_1cent = radius
                r_core_CE_10cent = radius
                r_core_CE_30cent = radius
                lambda_CE_pure_He_star_10cent = lambda_CE
                lambda_CE_1cent = 1e99
                lambda_CE_10cent = 1e99
                # TODO: decide whether this should be None
                #       for interpolation reasons
                lambda_CE_30cent = 1e99
        else:   # CO-object or undetermined_evolutionary_state?
            m_core_CE_pure_He_star_10cent = np.nan
            m_core_CE_1cent = np.nan
            m_core_CE_10cent = np.nan
            m_core_CE_30cent = np.nan
            r_core_CE_pure_He_star_10cent = np.nan
            r_core_CE_1cent = np.nan
            r_core_CE_10cent = np.nan
            r_core_CE_30cent = np.nan
            lambda_CE_1cent = np.nan
            lambda_CE_10cent = np.nan
            lambda_CE_30cent = np.nan
            lambda_CE_pure_He_star_10cent = np.nan
            if verbose:
                print('star state {} is not what expected during the '
                      'CEE_parameters_from_core_abundance_thresholds.'.
                      format(star_state))

    else:                                                       # no profile
        m_core_CE_pure_He_star_10cent = np.nan
        m_core_CE_1cent = np.nan
        m_core_CE_10cent = np.nan
        m_core_CE_30cent = np.nan
        r_core_CE_pure_He_star_10cent = np.nan
        r_core_CE_1cent = np.nan
        r_core_CE_10cent = np.nan
        r_core_CE_30cent = np.nan
        lambda_CE_1cent = np.nan
        lambda_CE_10cent = np.nan
        lambda_CE_30cent = np.nan
        lambda_CE_pure_He_star_10cent = np.nan

    if verbose:
        print("star_state", star_state)
        print("m_core_CE_1cent,m_core_CE_10cent,m_core_CE_30cent,"
              "m_core_CE_pure_He_star_10cent",
              m_core_CE_1cent, m_core_CE_10cent, m_core_CE_30cent,
              m_core_CE_pure_He_star_10cent)
        print("r_core_CE_1cent,r_core_CE_10cent,r_core_CE_30cent,"
              "r_core_CE_pure_He_star_10cent",
              r_core_CE_1cent, r_core_CE_10cent, r_core_CE_30cent,
              r_core_CE_pure_He_star_10cent)
        print("lambda_CE_1cent,lambda_CE_10cent,lambda_CE_30cent,"
              "lambda_CE_pure_He_star_10cent",
              lambda_CE_1cent, lambda_CE_10cent, lambda_CE_30cent,
              lambda_CE_pure_He_star_10cent)

    star.m_core_CE_1cent = m_core_CE_1cent
    star.m_core_CE_10cent = m_core_CE_10cent
    star.m_core_CE_30cent = m_core_CE_30cent
    star.m_core_CE_pure_He_star_10cent = m_core_CE_pure_He_star_10cent
    star.r_core_CE_1cent = r_core_CE_1cent
    star.r_core_CE_10cent = r_core_CE_10cent
    star.r_core_CE_30cent = r_core_CE_30cent
    star.r_core_CE_pure_He_star_10cent = r_core_CE_pure_He_star_10cent
    star.lambda_CE_1cent = lambda_CE_1cent
    star.lambda_CE_10cent = lambda_CE_10cent
    star.lambda_CE_30cent = lambda_CE_30cent
    star.lambda_CE_pure_He_star_10cent = lambda_CE_pure_He_star_10cent


def initialize_empty_array(arr):
    """Initialize an empty record array with NaNs and empty strings."""
    res = arr.copy()
    for colname in res.dtype.names:
        if np.issubsctype(res[colname], float):
            res[colname] = np.nan
        if np.issubsctype(res[colname], str):
            res[colname] = np.nan
    return res


def calculate_core_boundary(donor_mass,
                            donor_star_state,
                            profile,
                            mc1_i=None,
                            core_element_fraction_definition=None,
                            CO_core_in_Hrich_star=False):
    """Calculate the shell where the core is - envelope boundary.

    Parameters
    ----------
    donor_mass : array
        Profile column of enclosed mass of the star.
    donor_star_state : string
        The POSYDON evolutionary state of the donor star
    profile : numpy.array
        Donor's star profile from MESA
    mc1_i : float
        core mass and total mass of the donor star.
    core_element_fraction_definition : float
        The mass fraction of the envelope abundant chemical element at
        the core-envelope boundary to derive the donor's core mass from
        the profile
    CO_core_in_Hrich_star: Bool
        This should be true if we want to calculate the boundary of CO core in
        a H-rich star (and not of the helium core).

    Returns
    -------
    ind_core : int
        The value of the cell position of the core - envelope boundary, at the
        donor's MESA  profile (for a profile that starts from the surface).
        More specifically, it returns the index of the first cell (starting
        from the surface), that the elements conditions for the core are met.
        - Returns 0 for a star that is all core
        - Returns -1 for a star that is all envelope.

    """
    # the threshold of the elements that need to be high in the core
    core_element_high_fraction_definition = 0.1
    # ENHANCEMENT: this list needs to be imported from e.g. flow_chart.py
    STAR_STATES_H_RICH = [
        "H-rich_Core_H_burning",
        "H-rich_Shell_H_burning",
        "H-rich_Core_He_burning",
        "H-rich_Central_He_depleted",
        "H-rich_Core_C_burning",
        "H-rich_Central_C_depletion",
        "H-rich_non_burning",
    ]
    # ENHANCEMENT: this list needs to be imported from e.g. flow_chart.py
    STAR_STATE_He = [
        'stripped_He_Core_He_burning',
        'stripped_He_Central_He_depleted',
        'stripped_He_Central_C_depletion',
        'stripped_He_non_burning'
    ]

    if core_element_fraction_definition is not None:
        if ((donor_star_state in STAR_STATES_H_RICH)
                and ('x_mass_fraction_H' in profile.dtype.names)
                and ('y_mass_fraction_He' in profile.dtype.names)
                and ('z_mass_fraction_metals' in profile.dtype.names)):
            if not CO_core_in_Hrich_star:
                element = profile['x_mass_fraction_H']
                element_core = np.add(profile['y_mass_fraction_He'],
                                      profile['z_mass_fraction_metals'])
            else:
                element = np.add(profile['x_mass_fraction_H'],
                                 profile['y_mass_fraction_He'])
                element_core = profile['z_mass_fraction_metals']
        elif (donor_star_state in STAR_STATE_He
              and 'x_mass_fraction_H' in profile.dtype.names
              and 'y_mass_fraction_He' in profile.dtype.names
              and 'z_mass_fraction_metals' in profile.dtype.names):
            # Recalculate the core from a chemical mass fraction threshold.
            # Here we assume Xelement=0.1 is the default MESA core definition.
            # element = profile['y_mass_fraction_He']
            element = np.add(profile['x_mass_fraction_H'],
                             profile['y_mass_fraction_He'])
            element_core = profile['z_mass_fraction_metals']
        # ind_core=np.argmax(element[::-1]>=core_element_fraction_definition)
        else:
            ind_core = -1
            warnings.warn("Profile columns not enough to calculate the core "
                          "boundaries for CE, all star considered an envelope")
            return ind_core

        # starting from the surface, both conditions become True when element
        # (of which the envelope is rich) decreases and the element_core which
        # is in the core increases.
        both_conditions = (
            element <= core_element_fraction_definition).__and__(
                element_core >= core_element_high_fraction_definition)
        if not np.any(both_conditions):
            # the whole star is an envelope, from surface towards the core
            # the "both_conditions" never becomes True
            ind_core = -1
        else:
            # starting from the surface we find the first time that we get True
            ind_core = np.argmax(both_conditions)
            # This includes the case that the whole star is an "core", as it
            # will find only "True" in both_conditions and will return
            # ind_core=0 (first, surface cell for a MESA profile)
    elif (mc1_i is not None):
        # calculate the cell position of the core boundary. In principle you
        # calculate index of the first time the inequality becomes False (your
        # lowest value) for your MESA profile, so starting from the surface.
        ind_core = np.argmin(donor_mass >= mc1_i)
    else:
        raise ValueError(
            "Not possible to calculate the core boundary of the donor in CE")
    return ind_core


def period_evol_wind_loss(M_current, M_init, Mcomp, P_init):
    """Calculate analytically the period widening due to wind mass loss.

    Parameters
    ----------
    M_current : float
        Current mass of the mass losing star (Msun)
    M_init : float
        Initial mass of the mass losing star when the calculation starts (Msun)
    Mcomp : float
        (Constant) mass of the companion star (Msun)
    P_init : float
        Initial binary period when the calculation starts (days)

    Returns
    -------
     float
        Current binary period  in days
    References
    ----------
    .. [1] Tauris, T. M., & van den Heuvel, E. 2006, Compact stellar X-ray
           sources, 1, 623

    """
    log10P = (-2.*np.log10(M_current+Mcomp)
              + 2.*np.log10(M_init+Mcomp) + np.log10(P_init))
    return 10.0**log10P


def separation_evol_wind_loss(M_current, M_init, Mcomp, A_init):
    """Calculate analytically the separation widening due to wind mass loss.

    Parameters
    ----------
    M_current : float
        Current mass of the mass losing star (Msun)
    M_init : float
        Initial mass of the mass losing star when the calculation starts (Msun)
    Mcomp : float
        (Constant) mass of the companion star (Msun)
    A_init : float
        Initial binary separation when the calculation starts (Rsun)

    Returns
    -------
     float
        Current binary separation  in Rsun
    References
    ----------
    .. [1] Tauris, T. M., & van den Heuvel, E. 2006, Compact stellar X-ray
           sources, 1, 623.

    """
    log10A = (-np.log10(M_current+Mcomp)
              + np.log10(M_init+Mcomp) + np.log10(A_init))
    return 10.0**log10A


def period_change_stabe_MT(period_i, Mdon_i, Mdon_f, Macc_i,
                           alpha=0.0, beta=0.0):
    """Change the binary period after a semi-detahed stable MT phase.

    Calculated in Sorensen, Fragos et al.  2017A&A...597A..12S.
    Note that MT efficiencies are assumed constant (i.e., not time-dependent)
    throughout the MT phase.

    Parameters
    ----------
    period_i : float
        Initial period
    Mdon_i: float
        Initial donor mass
    Mdon_f: float
        Final donor mass (should be in the same unit's of Mdon_i)
    Mdon_i: float
        Initial accretor's mass (should be in the same unit's of Mdon_i)
    alpha : float [0-1]
        Fraction of DM_don (= Mdon_i - Mdon_f) from the donor,
        lost from the donor's vicinity
    beta : float [0-1]
        Fraction of Mdot from the L1 point (= (1-alpha)*DM_don),
        lost from the accretor's vicinity.
        The final accreted rate is (1-beta)(1-alpha)*DM_don

    Returns
    -------
    period_f : float
        final period at the end of stable MT, in the same units as period_i

    """
    DM_don = Mdon_i - Mdon_f    # mass lost from donor (>0)
    Macc_f = Macc_i + (1.-beta)*(1.-alpha)*DM_don
    if alpha < 0.0 or beta < 0.0 or alpha > 1.0 or beta > 1.0:
        raise ValueError("In period_change_stabe_MT, mass transfer "
                         "efficiencies, alpha, beta {}{} are not in the [0-1] "
                         "range.".format(alpha, beta))
    if beta != 1.0:      # Eq. 7 of Sorensen+Fragos et al. 2017
        period_f = (period_i * (Mdon_f/Mdon_i)**(3.*(alpha-1.))
                    * (Macc_f/Macc_i)**(3./(beta-1.))
                    * ((Mdon_i + Macc_i)/(Mdon_f + Macc_f))**(2.))
    else:
        # fully non-conservative MT. Eq. 8 of Sorensen+Fragos et al. 2017,
        # were we already assumed beta=1
        period_f = (period_i * (Mdon_f/Mdon_i)**(3.*(alpha-1.))
                    * np.exp(3.*(1.-alpha)*(Mdon_f - Mdon_i)/Macc_f)
                    * ((Mdon_i + Macc_i)/(Mdon_f + Macc_f))**(2.))

    return period_f


def linear_interpolation_between_two_cells(array_y, array_x, x_target,
                                           top=None, bot=None, verbose=False):
    """Interpolate quantities between two star profile shells."""
    if ((np.isnan(top) or top is None) and (np.isnan(bot) or bot is None)):
        top = np.argmax(array_x >= x_target)
        bot = top - 1
    elif np.isnan(bot) or bot is None:
        bot = top - 1
    elif np.isnan(top) or top is None:
        top = bot + 1

    if top > len(array_x):
        y_target = array_y[top]
    if bot < 0:
        bot = 0

    if top == bot:
        y_target = array_y[top]
        warnings.warn("linear interpolation between the same point")
        if verbose:
            print("linear interpolation, but at the edge")
            print("x_target,top, bot, len(array_x), y_target",
                  x_target, top, bot, len(array_x), y_target)
    else:
        x_top = array_x[top]
        x_bot = array_x[bot]

        y_top = array_y[top]
        y_bot = array_y[bot]

        slope = (y_top - y_bot) / (x_top - x_bot)
        const = (y_top*x_bot - y_bot*x_top) / (x_top - x_bot)
        y_target = slope * x_target - const

        if verbose:
            print("linear interpolation")
            print("x_target,top, bot, len(array_x)",
                  x_target, top, bot, len(array_x))
            print("x_top, x_bot, y_top, y_bot, y_target",
                  x_top, x_bot, y_top, y_bot, y_target)

    return y_target


def calculate_lambda_from_profile(
        profile, donor_star_state,  m1_i=np.nan, radius1=np.nan,
        common_envelope_option_for_lambda=DEFAULT_CE_OPTION_FOR_LAMBDA,
        core_element_fraction_definition=0.1, ind_core=None,
        common_envelope_alpha_thermal=1.0, tolerance=0.001,
        CO_core_in_Hrich_star=False, verbose=False):
    """Calculate common-enevelope lambda from the profile of a star.

     We also pass a more accurate calculation of the donor core mass for the
     purposes of common-envelope evolution.

    Parameters
    ----------
    profile : numpy.array
        Donor's star profile from MESA
    donor_star_state : string
        The POSYDON evolutionary state of the donor star !!!!
    common_envelope_option_for_lambda : str
        Available options:
        * 'default_lambda': using for lambda the constant value of
        common_envelope_lambda_default parameter
        * 'lambda_from_profile_gravitational': calculating the lambda
        parameter from the donor's profile by using the gravitational
        binding energy from the surface to the core
        (needing "mass", and "radius" as columns in the profile)
        * 'lambda_from_profile_gravitational_plus_internal': as above
         but taking into account a factor of common_envelope_alpha_thermal *
         internal energy too in the binding energy (needing also "energy" as
         column in the profile)
        * 'lambda_from_profile_gravitational_plus_internal_minus_recombination'
        as above but not taking into account the recombination energy in the
        internal energy (needing also "y_mass_fraction_He", "x_mass_fraction_H"
        "neutral_fraction_H", "neutral_fraction_He", and "avg_charge_He" as
        column in the profile)
    core_element_fraction_definition : float
        The mass fraction of the envelope abundant chemical element at
        the core-envelope boundary to derive the donor's core mass from
        the profile.
    ind_core : int
        The value of the cell position of the core - envelope boundary, at the
        donor's MESA  profile (for a profile that starts from the surface).
        More specifically, it returns the index of the first cell (starting
        from the surface), that the elements conditions for the core are met.
        It is 0 for a star that is all core and -1 for a star that is all
        envelope. If it is not given (None), it will be calculated inside the
        function.
    common_envelope_alpha_thermal : float
        Used and explained depending on the common_envelope_option_for_lambda
        option above.
    tolerance : float
        The tolerance of numerical difference in two floats when comparing
        and testing results.
    CO_core_in_Hrich_star: Bool
        This should be true if we want to calculate the boundary of CO core in
        a H-rich star (and not of the helium core).
    verbose : bool
        In case we want information about the CEE.

    Returns
    -------
    lambda_CE: float
        lambda_CE for the envelope of the donor in CEE,
        calculated from profile
    mc1_i: float
        More accurate calculation of the donor core mass for the purposes
        of CEE.
    rc1_i: float
        More accurate calculation of the donor core radius for the purposes
        of CEE.

    """
    # get mass and radius and dm from profile
    donor_mass, donor_radius, donor_dm = get_mass_radius_dm_from_profile(
        profile, m1_i, radius1, tolerance)
    # if np.isnan(m1_i) or m1_i is None or np.isnan(radius1) or radius1 is None
    m1_i = donor_mass[0]
    radius1 = donor_radius[0]
    specific_internal_energy = get_internal_energy_from_profile(
        common_envelope_option_for_lambda, profile, tolerance)

    if ind_core is None:
        # To be used in a MESA profile (so one that starts from the surface)
        ind_core = calculate_core_boundary(donor_mass, donor_star_state,
                                           profile, None,
                                           core_element_fraction_definition,
                                           CO_core_in_Hrich_star)
    if ind_core == 0:       # all star is a core, immediate successful ejection
        Ebind_i = 0.0
        # TODO: decide whether this should be None for interpolation reasons
        lambda_CE = 1.0e99
        mc1_i = m1_i
        rc1_i = radius1
    else:
        if ind_core == -1:  # all star is an envelope, calculate for whole star
            Ebind_i = calculate_binding_energy(
                donor_mass, donor_radius, donor_dm, specific_internal_energy,
                len(donor_mass), common_envelope_alpha_thermal, verbose)
            mc1_i = 0.0
            rc1_i = 0.0
        else:
            if "H-rich" in donor_star_state:
                if not CO_core_in_Hrich_star:
                    elem_prof = profile["x_mass_fraction_H"]
                else:
                    elem_prof = profile["y_mass_fraction_He"]
            elif "stripped_He" in donor_star_state:
                elem_prof = profile["y_mass_fraction_He"]
            mc1_i = linear_interpolation_between_two_cells(
                donor_mass, elem_prof, core_element_fraction_definition,
                ind_core, ind_core-1, verbose)
            rc1_i = linear_interpolation_between_two_cells(
                donor_radius, elem_prof, core_element_fraction_definition,
                ind_core, ind_core-1, verbose)

            # linear interpolation
            Ebind_i_top = calculate_binding_energy(
                donor_mass, donor_radius, donor_dm, specific_internal_energy,
                ind_core, common_envelope_alpha_thermal, verbose)
            Ebind_i_bot = calculate_binding_energy(
                donor_mass, donor_radius, donor_dm, specific_internal_energy,
                ind_core-1, common_envelope_alpha_thermal, verbose)
            if verbose:
                lambda_CE_top = (-const.standard_cgrav * m1_i * const.Msun
                                 * (m1_i - donor_mass[ind_core]) * const.Msun
                                 / (Ebind_i_top*radius1*const.Rsun))
                lambda_CE_bot = (-const.standard_cgrav * m1_i * const.Msun
                                 * (m1_i - donor_mass[ind_core-1]) * const.Msun
                                 / (Ebind_i_bot*radius1*const.Rsun))
                print("lambda_CE_top, lambda_CE_bot",
                      lambda_CE_top, lambda_CE_bot)
            weight = ((core_element_fraction_definition-elem_prof[ind_core-1])
                      / (elem_prof[ind_core] - elem_prof[ind_core-1]))
            Ebind_i = Ebind_i_bot + weight*(Ebind_i_top - Ebind_i_bot)
        # lambda of the donor is calculated from the profile
        lambda_CE = (-const.standard_cgrav * m1_i*const.Msun
                     * (m1_i - mc1_i)*const.Msun/(Ebind_i*radius1*const.Rsun))
    if verbose:
        print("m1_i, radius1, len(profile) vs ind_core, mc1_i, rc1_i",
              m1_i, radius1, len(donor_mass), " vs ", ind_core, mc1_i, rc1_i)
        print("Ebind_i from profile ", Ebind_i)
        print("lambda_CE ", lambda_CE)
    if not (lambda_CE > -tolerance):
        raise Exception("CEE problem, lamda_CE has negative value.")
    return lambda_CE, mc1_i, rc1_i


def get_mass_radius_dm_from_profile(profile, m1_i=0.0,
                                    radius1=0.0, tolerance=0.001):
    """TODO: add summary.

    Reads and returns the profile columms of enclosed mass radius and
    mass per shell of the donor star from a MESA profile.

    Parameters
    ----------
    m1_i : float
        m1_i is the value passed from the singlestar object,
        for testing purposes only
    radius1 : float
        radius1 is the value passed from the singlestar object,
        for testing purposes only
    profile : numpy.array
        Donor's star profile from MESA
    tolerance : float
        The tolerance of numerical difference in two floats when comparing and
        testing results.

    Returns
    -------
    donor_mass : array
        Profile column of enclosed mass of the star.
    donor_radius : array
        Profile column of the radius the star.
    donor_dm : array
        Profile mass per shell of the star.

    """
    if (("mass" in profile.dtype.names)
            and (("radius" in profile.dtype.names)
                 or ("log_R" in profile.dtype.names))):
        donor_mass = profile["mass"]

        if ("radius" in profile.dtype.names):
            donor_radius = profile["radius"]
        elif ("log_R" in profile.dtype.names):
            donor_radius = 10**profile["log_R"]

        # checking if mass of profile agrees with the mass of the binary object
        if np.abs(donor_mass[0] - m1_i) > tolerance:
            warnings.warn("Donor mass from the binary class object "
                          "and the profile do not agree")
            print("mass profile/object:", (donor_mass[0]), (m1_i))
        # checking if radius of profile agrees with the radius of the binary
        if np.abs(donor_radius[0] - radius1) > tolerance:
            warnings.warn("Donor radius from the binary class object "
                          "and the profile do not agree")
            print("radius profile/object:", (donor_radius[0]), (radius1))

        # MANOS: if dm exists as a column, else calculate it from mass column
        if "dm" in profile.dtype.names:
            donor_dm = profile["dm"]
            # dm in MESA is in cgs, not in MSsun units, so we transform it
            donor_dm = donor_dm / const.Msun
        else:
            donor_dm = np.concatenate((-1 * np.diff(donor_mass),
                                       [donor_mass[-1]]))
    else:
        raise ValueError("One or many of the mass and/or radius needed columns"
                         " in the profile is not provided for the CEE")
    return donor_mass, donor_radius, donor_dm


def get_internal_energy_from_profile(common_envelope_option_for_lambda,
                                     profile, tolerance=0.001):
    """Calculate the specific internal energy per shell of the donor.

    Parameters
    ----------
    common_envelope_option_for_lambda : str
        Available options:
        * 'default_lambda': using for lambda the constant value of
        common_envelope_lambda_default parameter
        * 'lambda_from_profile_gravitational': calculating the lambda
        parameter from the donor's profile by using the gravitational
        binding energy from the surface to the core
        (needing "mass", and "radius" as columns in the profile)
        * 'lambda_from_profile_gravitational_plus_internal': as above
         but taking into account a factor of common_envelope_alpha_thermal *
         internal energy too in the binding energy (needing also "energy" as
         column in the profile)
        * 'lambda_from_profile_gravitational_plus_internal_minus_recombination'
        as above but not taking into account the recombination energy in the
        internal energy (needing also "y_mass_fraction_He", "x_mass_fraction_H"
        "neutral_fraction_H", "neutral_fraction_He", and "avg_charge_He" as
        column in the profile)
    profile : numpy.array
        Donor's star profile from MESA
    tolerance : float
        The tolerance of numerical difference in two floats when comparing
        and testing results.

    Returns
    -------
    specific_donor_internal_energy : array
        Value of the specific internal energy per shell of the donor

    """
    if (common_envelope_option_for_lambda
            == "lambda_from_profile_gravitational"):
        # initiate specific internal energy as 0
        specific_donor_internal_energy = profile["radius"] * 0.0
    elif ((common_envelope_option_for_lambda
           != "lambda_from_profile_gravitational")
            and (not("energy" in profile.dtype.names))):
        warnings.warn("Profile does not include internal energy -- "
                      "Proceeding with 'lambda_from_profile_gravitational'")
        # initiate specific internal energy as 0
        specific_donor_internal_energy = profile["radius"] * 0.0
    elif ((common_envelope_option_for_lambda
           == "lambda_from_profile_gravitational_plus_internal")
            and ("energy" in profile.dtype.names)):
        # specific internal energy - if we would have used the "total_energy"
        # it would include (internal+potential+kinetic+rotation)
        specific_donor_internal_energy = profile["energy"]
        # if (np.any(specific_donor_internal_energy < -tolerance)):#if negative
        # raise ValueError("CEE problem calculating internal energy, "
        #                  "giving negative values")
        if not (np.any(specific_donor_internal_energy > -tolerance)):
            raise Exception("CEE problem calculating internal energy, "
                            "giving negative values.")

        specific_donor_H2recomb_energy = calculate_H2recombination_energy(
            profile, tolerance)
        # we still need to subtract the H2 recombination energy which is
        # included in the "energy" column of the profile
        # internal_energy - H2 recombination energy per shell
        specific_donor_internal_energy = (
            specific_donor_internal_energy - specific_donor_H2recomb_energy)
        if not (np.any(specific_donor_internal_energy > -tolerance)):
            raise Exception(
                "CEE problem calculating recombination (and H2 recombination) "
                "energy, remaining internal energy giving negative values.")
    elif ((common_envelope_option_for_lambda == "lambda_from_profile_"
           "gravitational_plus_internal_minus_recombination")
            and ("energy" in profile.dtype.names)):
        # specific internal energy. If we have used the "total_energy" it would
        # include (internal+potential+kinetic+rotation)
        specific_donor_internal_energy = profile["energy"]
        if not (np.any(specific_donor_internal_energy > -tolerance)):
            raise Exception("CEE problem calculating internal energy, "
                            "giving negative values.")

        # we still need to subtract the H2 recombination energy which is
        # included in the "energy" column of the profile
        specific_donor_H2recomb_energy = calculate_H2recombination_energy(
            profile, tolerance)
        specific_donor_recomb_energy = calculate_recombination_energy(
            profile, tolerance)
        # internal_energy - recombination energy - H2 recombination energy per
        # shell (so I think it is left with thermal + radiation)
        specific_donor_internal_energy = (
            specific_donor_internal_energy
            - specific_donor_recomb_energy
            - specific_donor_H2recomb_energy)
        # if (np.any(specific_donor_internal_energy < -tolerance)):#if negative
        #     raise ValueError("CEE problem calculating recombination (and H2 "
        #     "recombination) energy, remaining internal energy "
        #     "giving negative values")
        if not (np.any(specific_donor_internal_energy > -tolerance)):
            raise Exception(
                "CEE problem calculating recombination (and H2 recombination) "
                "energy, remaining internal energy giving negative values.")
    return specific_donor_internal_energy


def calculate_H2recombination_energy(profile, tolerance=0.001):
    """Compute the recombination energy of H2 per shell in erg.

    Parameters
    ----------
    profile : array
        Donor's star profile from MESA
    tolerance : float
        The tolerance of numerical difference in two floats when comparing
        and testing results.

    Returns
    -------
    specific_donor_H2recomb_energy : array
        recombination energy of H2 per shell in ergs

    """
    if "x_mass_fraction_H" not in profile.dtype.names:
        warnings.warn("Profile does not include Hydrogen mass fraction "
                      "calculate H2 recombination energy -- "
                      "H2 recombination energy is assumed 0")
        specific_donor_H2recomb_energy = profile["radius"] * 0.0
    else:
        # Dissociation energy [cm^1] from Cheng+2018:
        # https://journals.aps.org/prl/abstract/10.1103/PhysRevLett.121.013001
        specific_donor_H2recomb_energy = (
            35999.582894 * const.inversecm2erg / (2.0 * const.H_weight)
            * profile['x_mass_fraction_H'] * const.avo)
        # http://www.nat.vu.nl/~griessen/STofHinM/ChapIIHatomMoleculeGas.pdf
        # if np.any(specific_donor_H2recomb_energy < -tolerance): # if negative
        #     raise ValueError("CEE problem calculating H2 recombination "
        #     "energy, giving negative values")
        if not (np.any(specific_donor_H2recomb_energy > -tolerance)):
            raise Exception("CEE problem calculating H2 recombination energy, "
                            "giving negative values")
    # return specific_donor_H2recomb_energy * const.ev2erg
    return specific_donor_H2recomb_energy


def calculate_recombination_energy(profile, tolerance=0.001):
    """Compute the recombination energy per shell in erg.

    Parameters
    ----------
    profile : numpy.array
        Donor's star profile from MESA
    tolerance : float
        The tolerance of numerical difference in two floats when comparing
        and testing results.

    Returns
    -------
    specific_donor_recomb_energy : array
        recombination energy per shell in ergs

    """
    if (not(("y_mass_fraction_He" in profile.dtype.names)
            and ("x_mass_fraction_H" in profile.dtype.names)
            and ("neutral_fraction_H" in profile.dtype.names)
            and ("neutral_fraction_He" in profile.dtype.names)
            and ("avg_charge_He" in profile.dtype.names))):
        warnings.warn("Profile does not include mass fractions and ionizations"
                      " of elements to calculate recombination energy "
                      "-- recombination energy is assumed 0")
        specific_donor_recomb_energy = profile["radius"] * 0.0
    else:
        # from MESA/binary/private/binary_ce.f90
        frac_HI = profile["neutral_fraction_H"]
        for i in range(len(frac_HI)):
            # TODO: For some reason this is a bit > 1 in the outer envelope.
            #       Maybe not important but better to solve it.
            frac_HI[i] = min(1., frac_HI[i])
        frac_HII = 1.0 - frac_HI

        frac_HeI = profile["neutral_fraction_He"]
        avg_charge_He = profile["avg_charge_He"]
        for i in range(len(frac_HI)):
            frac_HeI[i] = min(1., frac_HeI[i])
            # knowing the frac_HeI and the avg_charge_He,
            # we can solve for frac_HeII and frac_HeIII
            avg_charge_He[i] = max(avg_charge_He[i], 0.0)
        frac_HeII = 2.0 - 2.0 * frac_HeI - avg_charge_He
        frac_HeIII = 1.0 - frac_HeII - frac_HeI

        specific_donor_recomb_energy = profile_recomb_energy(
            profile['x_mass_fraction_H'], profile['y_mass_fraction_He'],
            frac_HII, frac_HeII, frac_HeIII)
        # if (np.any(specific_donor_recomb_energy < -tolerance)): # if negative
        #     print(specific_donor_recomb_energy)
        #     raise ValueError("CEE problem calculating recombination energy,"
        #     " giving negative values")
        if not (np.any(specific_donor_recomb_energy > -tolerance)):
            raise Exception("CEE problem calculating recombination energy, "
                            "giving negative values.")
    return specific_donor_recomb_energy


def profile_recomb_energy(x_mass_fraction_H, y_mass_fraction_He,
                          frac_HII, frac_HeII, frac_HeIII):
    """Calculate the recombination energy per shell.

    Parameters
    ----------
    x_mass_fraction_H : array
        Mass fraction of H per shell
    y_mass_fraction_He : array
        Mass fraction of He per shell.
    frac_HII : array
        Fraction of single ionized H per shell.
    frac_HeII : array
        Fraction of single ionized He per shell.
    frac_HeIII : array
        Fraction of double ionized He per shell.

    Returns
    -------
    recomb_energy : 1D numpy.arrays
        recombination energy per shell in ergs
        (same dimension as x_mass_fraction_H and y_mass_fraction_He)
    """
    recomb_energy = (
        54.4177650 * frac_HeIII / const.He_weight
        * y_mass_fraction_He * const.avo
        + 24.587388 * (frac_HeII + frac_HeIII) / const.He_weight
        * y_mass_fraction_He * const.avo
        + 13.598434 * frac_HII / const.H_weight
        * x_mass_fraction_H * const.avo)
    return recomb_energy * const.ev2erg


def calculate_binding_energy(donor_mass, donor_radius, donor_dm,
                             specific_internal_energy,
                             ind_core,
                             factor_internal_energy,
                             verbose, tolerance=0.001
                             ):
    """Calculate the total binding energy of the envelope of the star.

    Parameters
    ----------
    donor_mass : array
        Enclosed mass coordinate of the donor star from its profile.
    donor_radius : array
        Radius coordinate of the donor star from its profile.
    donor_dm : array
        Mass enclosed per shell in the donor star's profile.
    specific_internal_energy : array
        Specific internal energy of the donor star.
    ind_core : int
        The value of the shell position of the core - envelope boundary,
        at the donor's MESA profile
    factor_internal_energy : float
        The factor to multiply with internal energy to be taken into
        account when we calculate the  binding energy of the enevelope
    verbose : bool
        In case we want information about the CEE  (the default is False).

    Returns
    -------
    Ebind_i : float
        The total binding energy of the envelope of the star

    """
    # Sum of gravitational energy from surface to core boundary
    Grav_energy = 0.0
    # Sum of internal energy from surface to core boundary. This is 0 if
    # 'lambda_from_profile_gravitational' or (thermal+radiation+recombination)
    # for "lambda_from_profile_gravitational_plus_internal" or
    # (thermal+radiation) for
    # "lambda_from_profile_gravitational_plus_internal_minus_recombination"
    U_i = 0.0
    # sum from surface to the core. Your core boundary is in element [ind_core]
    # in a normal MESA (and POSYDON) profile
    for i in range(ind_core):
        Grav_energy_of_cell = (-const.standard_cgrav * donor_mass[i]
                               * const.Msun * donor_dm[i]*const.Msun
                               / (donor_radius[i]*const.Rsun))
        # integral of gravitational energy as we go deeper into the star
        Grav_energy = Grav_energy + Grav_energy_of_cell
        U_i = U_i + specific_internal_energy[i]*donor_dm[i]*const.Msun
    if Grav_energy > 0.0:
        print("Grav_energy, donor_mass, donor_dm, donor_radius",
              Grav_energy, donor_mass, donor_dm, donor_radius)
        if not (Grav_energy < tolerance):
            raise Exception("CEE problem calculating gravitational energy, "
                            "giving positive values.")
    # binding energy of the enevelope equals its gravitational energy +
    # an a_th fraction of its internal energy
    Ebind_i = Grav_energy + factor_internal_energy * U_i
    if Ebind_i > -tolerance:
        warnings.warn("Ebind_i of the envelope is found positive")
    if verbose:
        print("integration of gravitational energy surface to core "
              "[Grav_energy], integration of internal energy surface to "
              "core [U_i] (0 if not taken into account) ", Grav_energy, U_i)
        print("Ebind = Grav_energy + factor_internal_energy*U_i  :  ", Ebind_i)
    return Ebind_i


class PchipInterpolator2:
    """Interpolation class."""

    def __init__(self, *args, positive=False, **kwargs):
        """Initialize the interpolator."""
        self.interpolator = PchipInterpolator(*args, **kwargs)
        self.positive = positive

    def __call__(self, *args, **kwargs):
        """Use the interpolator."""
        result = self.interpolator(*args, **kwargs)
        if self.positive:
            result = np.maximum(result, 0.0)
        return result

def convert_metallicity_to_string(Z):
    """Check if metallicity is supported by POSYDON v2."""
    # check supported metallicity
<<<<<<< HEAD
    valid_Z = [1e+00,1e-01,1e-02,1e-03,1e-04]
    print("Metallicity =", Z)
=======
    valid_Z = [2e+00,1e+00,4.5e-01,2e-01,1e-01,1e-02,1e-03,1e-04]
>>>>>>> 159a984b
    if not Z in valid_Z:
        raise ValueError(f'Metallicity {Z} not supported! Available metallicities in POSYDON v2 are {valid_Z}.')
    return f'{Z:1.1e}'.replace('.0','')<|MERGE_RESOLUTION|>--- conflicted
+++ resolved
@@ -2584,12 +2584,7 @@
 def convert_metallicity_to_string(Z):
     """Check if metallicity is supported by POSYDON v2."""
     # check supported metallicity
-<<<<<<< HEAD
-    valid_Z = [1e+00,1e-01,1e-02,1e-03,1e-04]
-    print("Metallicity =", Z)
-=======
     valid_Z = [2e+00,1e+00,4.5e-01,2e-01,1e-01,1e-02,1e-03,1e-04]
->>>>>>> 159a984b
     if not Z in valid_Z:
         raise ValueError(f'Metallicity {Z} not supported! Available metallicities in POSYDON v2 are {valid_Z}.')
     return f'{Z:1.1e}'.replace('.0','')