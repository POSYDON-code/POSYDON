--- conflicted
+++ resolved
@@ -2583,13 +2583,8 @@
     # binding energy of the enevelope equals its gravitational energy +
     # an a_th fraction of its internal energy
     Ebind_i = Grav_energy + factor_internal_energy * U_i
-<<<<<<< HEAD
-    if Ebind_i > -tolerance:
+    if not (Ebind_i < tolerance):
         warnings.warn("Ebind_i of the envelope is positive", EvolutionWarning)
-=======
-    if not (Ebind_i < tolerance):
-        warnings.warn("Ebind_i of the envelope is found positive")
->>>>>>> ceacdb21
     if verbose:
         print("integration of gravitational energy surface to core "
               "[Grav_energy], integration of internal energy surface to "
