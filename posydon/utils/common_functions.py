--- conflicted
+++ resolved
@@ -256,17 +256,11 @@
         The separation of the binary in solar radii.
 
     """
-<<<<<<< HEAD
-    period_days = np.float64(period_days)
-    m1_solar = np.float64(m1_solar)
-    m2_solar = np.float64(m2_solar)
-=======
     # cast to float64 to avoid overflow
     m1_solar = np.float64(m1_solar)
     m2_solar = np.float64(m2_solar)
     period_days = np.float64(period_days)
     
->>>>>>> 30810c66
     separation_cm = (const.standard_cgrav
                      * (m1_solar * const.Msun + m2_solar * const.Msun)
                      / (4.0 * const.pi**2.0)
