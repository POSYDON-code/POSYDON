"""Common functions to be used while running populations."""


__authors__ = [
    "Konstantinos Kovlakas <Konstantinos.Kovlakas@unige.ch>",
    "Devina Misra <devina.misra@unige.ch>",
    "Emmanouil Zapartas <ezapartas@gmail.com>",
    "Simone Bavera <Simone.Bavera@unige.ch>",
    "Nam Tran <tranhn03@gmail.com>",
    "Ying Qin <<yingqin2013@hotmail.com>",
    "Jeffrey Andrews <jeffrey.andrews@northwestern.edu>",
    "Tassos Fragos <Anastasios.Fragkos@unige.ch>",
    "Scott Coughlin <scottcoughlin2014@u.northwestern.edu>",
    "Kyle Akira Rocha <kylerocha2024@u.northwestern.edu>",
    "Matthias Kruckow <Matthias.Kruckow@unige.ch>",
]


import os
import numpy as np
from scipy.interpolate import interp1d
from scipy.optimize import newton
from scipy.integrate import quad
from posydon.utils import constants as const
import copy
import warnings
from scipy.interpolate import PchipInterpolator
from posydon.utils.limits_thresholds import (THRESHOLD_CENTRAL_ABUNDANCE,
    THRESHOLD_HE_NAKED_ABUNDANCE, REL_LOG10_BURNING_THRESHOLD,
    LOG10_BURNING_THRESHOLD, STATE_NS_STARMASS_UPPER_LIMIT,
    RL_RELATIVE_OVERFLOW_THRESHOLD, LG_MTRANSFER_RATE_THRESHOLD
)

PATH_TO_POSYDON = os.environ.get("PATH_TO_POSYDON")


# Constants related to inferring star states
STATE_UNDETERMINED = "undetermined_evolutionary_state"

# ALL POSSIBLE STAR STATES
BURNING_STATES = ["Core_H_burning", "Core_He_burning",
                  "Shell_H_burning", "Central_He_depleted",
                  "Central_C_depletion"]
RICHNESS_STATES = ["H-rich", "stripped_He"]
COMPACT_OBJECTS = ["WD", "NS", "BH","massless_remnant"]

ALL_STAR_STATES = COMPACT_OBJECTS + [STATE_UNDETERMINED]
ALL_STAR_STATES.extend(["{}_{}".format(rich_in, burning)
                        for rich_in in RICHNESS_STATES
                        for burning in BURNING_STATES])

# `ALL_STAR_STATES` includes the following strings:
# 'WD', 'NS', 'BH', 'undetermined_evolutionary_state',
# 'H-rich_Core_H_burning', 'H-rich_Core_He_burning',
# 'H-rich_Shell_H_burning', 'H-rich_Central_He_depleted',
# 'stripped_He_Core_He_burning', 'stripped_Central_He_depleted',
# 'H-rich_Central_C_depletion', 'stripped_He_Central_C_depletion'

# Mass-transfer cases in form of integer flags
MT_CASE_NO_RLO = 0
MT_CASE_A = 1
MT_CASE_B = 2
MT_CASE_C = 3
MT_CASE_BA = 4
MT_CASE_BB = 5
MT_CASE_BC = 6
MT_CASE_NONBURNING = 8
MT_CASE_UNDETERMINED = 9

# All cases meaning RLO is happening
ALL_RLO_CASES = set([MT_CASE_A, MT_CASE_B, MT_CASE_C,
                     MT_CASE_BA, MT_CASE_BB, MT_CASE_BC,
                     MT_CASE_NONBURNING])

# Conversion of integer mass-transfer flags to strings
MT_CASE_TO_STR = {
    MT_CASE_NO_RLO: "no_RLO",
    MT_CASE_A: "A",
    MT_CASE_B: "B",
    MT_CASE_C: "C",
    MT_CASE_BA: "BA",
    MT_CASE_BB: "BB",
    MT_CASE_BC: "BC",
    MT_CASE_NONBURNING: "nonburning",
    MT_CASE_UNDETERMINED: "undetermined_MT"
}

# Conversion of strings to integer mass-transfer flags
MT_STR_TO_CASE = {string: integer for integer, string
                  in MT_CASE_TO_STR.items()}

DEFAULT_CE_OPTION_FOR_LAMBDA = \
    "lambda_from_profile_gravitational_plus_internal_minus_recombination"


def is_number(s):
    """Check if the input can be converted to a float."""
    try:
        float(s)
        return True
    except ValueError:
        return False


def stefan_boltzmann_law(L, R):
    """Compute the effective temperature give the luminosity and radius."""
    return (L * const.Lsun / (4.0 * np.pi * (R*const.Rsun) ** 2.0)
            / const.boltz_sigma) ** (1.0 / 4.0)


def rzams(m, z=0.02, Zsun=0.02):
    """Evaluate the zero age main sequence radius [1]_.

    Parameters
    ----------
    m : array_like
        The masses of the stars in Msun.
    z : float
        The metallicity of the star.

    Returns
    -------
    ndarray
        Array of same size as `m` containing the ZAMS radii of the stars (Rsun)

    References
    ----------
    .. [1] Tout C. A., Pols O. R., Eggleton P. P., Han Z., 1996, MNRAS, 281,
        257


    """
    m = np.asanyarray(m)
    xz = [
        0.0, 3.970417e-01, -3.2913574e-01, 3.4776688e-01, 3.7470851e-01,
        9.011915e-02, 8.527626e+00, -2.441225973e+01, 5.643597107e+01,
        3.706152575e+01, 5.4562406e+00, 2.5546e-04, -1.23461e-03, -2.3246e-04,
        4.5519e-04, 1.6176e-04, 5.432889e+00, -8.62157806e+00, 1.344202049e+01,
        1.451584135e+01, 3.39793084e+00, 5.563579e+00, -1.032345224e+01,
        1.944322980e+01, 1.897361347e+01, 4.16903097e+00, 7.8866060e-01,
        -2.90870942e+00, 6.54713531e+00, 4.05606657e+00, 5.3287322e-01,
        5.86685e-03, -1.704237e-02, 3.872348e-02, 2.570041e-02, 3.83376e-03,
        1.715359e+00, 6.2246212e-01, -9.2557761e-01, -1.16996966e+00,
        -3.0631491e-01, 6.597788e+00, -4.2450044e-01, -1.213339427e+01,
        -1.073509484e+01, -2.51487077e+00, 1.008855000e+01, -7.11727086e+00,
        -3.167119479e+01, -2.424848322e+01, -5.33608972e+00, 1.012495e+00,
        3.2699690e-01, -9.23418e-03, -3.876858e-02, -4.12750e-03, 7.490166e-02,
        2.410413e-02, 7.233664e-02, 3.040467e-02, 1.97741e-03, 1.077422e-02,
        3.082234e+00, 9.447205e-01, -2.15200882e+00, -2.49219496e+00,
        -6.3848738e-01, 1.784778e+01, -7.4534569e+00, -4.896066856e+01,
        -4.005386135e+01, -9.09331816e+00, 2.2582e-04, -1.86899e-03,
        3.88783e-03, 1.42402e-03, -7.671e-05
    ]
    lzs = np.log10(z / Zsun)

    msp = np.zeros(17)
    msp[0] = 0.0
    msp[1] = xz[1] + lzs * (xz[2] + lzs * (xz[3] + lzs
                                           * (xz[4] + lzs * xz[5])))
    msp[2] = xz[6] + lzs * (xz[7] + lzs * (xz[8] + lzs
                                           * (xz[9] + lzs * xz[10])))
    msp[3] = xz[11] + lzs * (xz[12] + lzs * (xz[13] + lzs
                                             * (xz[14] + lzs * xz[15])))
    msp[4] = xz[16] + lzs * (xz[17] + lzs * (xz[18] + lzs
                                             * (xz[19] + lzs * xz[20])))
    msp[5] = xz[21] + lzs * (xz[22] + lzs * (xz[23] + lzs
                                             * (xz[24] + lzs * xz[25])))
    msp[6] = xz[26] + lzs * (xz[27] + lzs * (xz[28] + lzs
                                             * (xz[29] + lzs * xz[30])))
    msp[7] = xz[31] + lzs * (xz[32] + lzs * (xz[33] + lzs
                                             * (xz[34] + lzs * xz[35])))
    msp[8] = xz[36] + lzs * (xz[37] + lzs * (xz[38] + lzs
                                             * (xz[39] + lzs * xz[40])))
    msp[9] = xz[41] + lzs * (xz[42] + lzs * (xz[43] + lzs
                                             * (xz[44] + lzs * xz[45])))
    msp[10] = xz[46] + lzs * (xz[47] + lzs * (xz[48] + lzs
                                              * (xz[49] + lzs * xz[50])))
    msp[11] = xz[51] + lzs * (xz[52] + lzs * (xz[53] + lzs
                                              * (xz[54] + lzs * xz[55])))
    msp[12] = xz[56] + lzs * (xz[57] + lzs * (xz[58] + lzs
                                              * (xz[59] + lzs * xz[60])))
    msp[13] = xz[61]
    msp[14] = xz[62] + lzs * (xz[63] + lzs * (xz[64] + lzs
                                              * (xz[65] + lzs * xz[66])))
    msp[15] = xz[67] + lzs * (xz[68] + lzs * (xz[69] + lzs
                                              * (xz[70] + lzs * xz[71])))
    msp[16] = xz[72] + lzs * (xz[73] + lzs * (xz[74] + lzs
                                              * (xz[75] + lzs * xz[76])))
    mx = np.sqrt(m)
    r = ((msp[8] * m**2 + msp[9] * m**6) * mx + msp[10] * m**11
         + (msp[11] + msp[12] * mx) * m**19) / (
             msp[13] + msp[14] * m**2
             + (msp[15] * m**8 + m**18 + msp[16] * m**19) * mx)

    return r


'''


Receives:
q ->
a_orb ->

Returns:
RL -> Roche lobe radius in similar units as a_orb
'''


def roche_lobe_radius(q, a_orb=1):
    """Approximate the Roche lobe radius from [1]_.

    Parameters
    ----------
    q : float
        Dimensionless mass ratio = MRL/Mcomp, where
        MRL is the mass of the star we calculate the RL and
        Mcomp is the mass of its companion star.
    a_orb : float
        Orbital separation. The return value will have the same unit.

    Returns
    -------
    float
        Roche lobe radius in similar units as a_orb
    References
    ----------
    .. [1] Eggleton, P. P. 1983, ApJ, 268, 368

    """
    RL = a_orb * (0.49 * q**(2. / 3.)) / (
        0.6 * q**(2. / 3.) + np.log(1 + q**(1. / 3))
    )
    return RL


def orbital_separation_from_period(period_days, m1_solar, m2_solar):
    """Apply the Third Kepler law.

    Parameters
    ----------
    period_days : float
        Orbital period in days.
    m1_solar : float
        Mass of the one of the stars, in solar units.
    m2_solar : float
        Mass of the other star, in solar units.

    Returns
    -------
    float
        The separation of the binary in solar radii.

    """
    # cast to float64 to avoid overflow
    m1_solar = np.float64(m1_solar)
    m2_solar = np.float64(m2_solar)
    period_days = np.float64(period_days)

    separation_cm = (const.standard_cgrav
                     * (m1_solar * const.Msun + m2_solar * const.Msun)
                     / (4.0 * const.pi**2.0)
                     * (period_days * const.day2sec) ** 2.0)**(1.0/3.0)
    separation_solar = separation_cm / const.Rsun
    return separation_solar


def orbital_period_from_separation(separation, m1, m2):
    """Apply the Third Kepler law.

    Parameters
    ----------
    separation : float
        Orbital separation (semi-major axis) in Rsun.
    m1 : float
        Mass of one of the stars in solar units.
    m2 : type
        Mass of the other star in solar units.

    Returns
    -------
    float
        The orbital period in days.

    """
    return const.dayyer * ((separation / const.aursun)**3.0 / (m1 + m2)) ** 0.5




def eddington_limit(binary, idx=-1):
    """Calculate the Eddington limit & radtiative efficiency of compact object.

    Parameters
    ----------
    binary : BinaryStar
        The binary object.


    Returns
    -------
    list
        The Eddington accretion limit and radiative efficiency in solar units.

    """
    if binary.star_1.state in ['NS', 'BH', 'WD']:
        accretor = binary.star_1
        donor = binary.star_2
    elif binary.star_2.state in ['NS', 'BH', 'WD']:
        accretor = binary.star_2
        donor = binary.star_1
    else:
        raise ValueError("Eddington limit is being calculated for a non-CO")

    state_acc = np.atleast_1d(
        np.asanyarray([*accretor.state_history, accretor.state])[idx])
    m_acc = np.atleast_1d(
        np.asanyarray([*accretor.mass_history, accretor.mass],
                      dtype=float)[idx]) * const.msol
    surface_h1 = np.atleast_1d(
        np.asanyarray([*donor.surface_h1_history, donor.surface_h1],
                      dtype=float)[idx])

    for i in range(len(state_acc)):
        if state_acc[i] is None:
            if any(j == 'NS' for j in accretor.state_history):
                state_acc[i] = 'NS'
            elif any(j == 'BH' for j in accretor.state_history):
                state_acc[i] = 'BH'
            elif any(j == 'WD' for j in accretor.state_history):
                state_acc[i] = 'WD'
            else:
                raise ValueError('COtype must be "BH", "NS", or "WD"')

        if surface_h1[i] is None:
            surface_h1[i] = 0.7155
        if state_acc[i] == "BH":
            r_isco = 6
            # m_ini is the accretor mass at zero spin
            m_ini = m_acc[i] * np.sqrt(r_isco / 6)
            eta = 1 - np.sqrt(1 - (min(m_acc[i],
                                       np.sqrt(6) * m_ini) / (3 * m_ini))**2)
        else:
            # 1.25 * 10**6 cm
            acc_radius = CO_radius(m_acc[i], state_acc[i]) * const.Rsun
            eta = const.standard_cgrav*m_acc[i]/(acc_radius*const.clight**2)

        # This is the mass accretion rate corresponding to the
        # Eddington luminosity, L_edd = eta * mdot_edd * clightˆ2 (cgs units)
        mdot_edd = (4 * np.pi * const.standard_cgrav * m_acc[i]
                    / (0.2 * (1 + surface_h1[i]) * eta * const.clight))
    return mdot_edd / (const.msol / const.secyer), eta


def beaming(binary):
    """Calculate the geometrical beaming of a super-Eddington accreting source
    [1]_, [2]_.

    Compute the super-Eddington isotropic-equivalent accretion rate and the
    beaming factor of a star. This does not change the intrinsic accretion onto
    the accretor and is an observational effect due to the inflated structure
    of the accretion disc that beams the outgoing X-ray emission. This is
    important for observing super-Eddington X-ray sources
    (e.g. ultraluminous X-ray sources). In case of a BH we are assuming that it
    has zero spin which is not a good approximation for high accretion rates.

    Parameters
    ----------
    binary : BinaryStar
        The binary object.

    Returns
    -------
    list
        The super-Eddington isotropic-equivalent accretion rate and beaming
        factor respcetively in solar units.

    References
    ----------
    .. [1] Shakura, N. I. & Sunyaev, R. A. 1973, A&A, 24, 337
    .. [2] King A. R., 2008, MNRAS, 385, L113

    """
    mdot_edd = eddington_limit(binary, idx=-1)[0]

    rlo_mdot = 10**binary.lg_mtransfer_rate

    if rlo_mdot >= mdot_edd:
        if rlo_mdot > 8.5 * mdot_edd:
            # eq. 8 in King A. R., 2009, MNRAS, 393, L41-L44
            b = 73 / (rlo_mdot / mdot_edd)**2
        else:
            b = 1
        # Shakura, N. I. & Sunyaev, R. A. 1973, A&A, 24, 337
        mdot_beam = mdot_edd * (1 + np.log(rlo_mdot / mdot_edd)) / b
    else:
        b = 1
        mdot_beam = 10**binary.lg_mtransfer_rate

    return mdot_beam, b


def bondi_hoyle(binary, accretor, donor, idx=-1, wind_disk_criteria=True,
                scheme='Hurley+2002'):
    """Calculate the Bondi-Hoyle accretion rate of a binary [1]_.

    Parameters
    ----------
    binary : BinaryStar
        The binary which accretion rate is required.
    accretor : SingleStar
        The accretor in the binary.
    donor : SingleStar
        The donor in the binary.
    idx : int
        default: -1
    wind_disk_criteria : bool
        default: True, see [5]_
    scheme : str
        There are different options:

        - 'Hurley+2002' : following [3]_
        - 'Kudritzki+2000' : following [7]_

    Returns
    -------
    float
        The Bondi-Hoyle accretion rate in solar units.

    Notes
    -----
    An approximation is used for the accretion rate [2]_ and the wind velocity
    of the donor is moddeled as in [3]_, [6]_. Also see [4]_.

    References
    ----------
    .. [1] Bondi, H., & Hoyle, F. 1944, MNRAS, 104, 273
    .. [2] Boffin, H. M. J., & Jorissen, A. 1988, A&A, 205, 155
    .. [3] Hurley, J. R., Tout, C. A., & Pols, O. R. 2002, MNRAS, 329, 897
    .. [4] Belczynski, K., Kalogera, V., Rasio, F. A., et al. 2008, ApJS, 174,
        223
    .. [5] Sen, K. ,Xu, X. -T., Langer, N., El Mellah, I. , Schurmann, C., &
        Quast, M., 2021, A&A
    .. [6] Sander A. A. C., Vink J. S., 2020, MNRAS, 499, 873
    .. [7] Kudritzki, R.-P., & Puls, J. 2000, ARA&A, 38, 613

    """
    alpha = 1.5
    G = const.standard_cgrav * 1e-3     # 6.67428e-11 m3 kg-1 s-2
    Msun = const.Msun * 1e-3            # 1.988547e30  kg
    Rsun = const.Rsun * 1e-2            # 6.9566e8 m

    sep = np.atleast_1d(
        np.asanyarray([*binary.separation_history, binary.separation],
                      dtype=float)[idx])
    ecc = np.atleast_1d(
        np.asanyarray([*binary.eccentricity_history, binary.eccentricity],
                      dtype=float)[idx])
    m_acc = np.atleast_1d(
        np.asanyarray([*accretor.mass_history, accretor.mass],
                      dtype=float)[idx])
    m = np.atleast_1d(
        np.asanyarray([*donor.mass_history, donor.mass], dtype=float)[idx])
    lg_mdot = np.atleast_1d(
        np.asanyarray([*donor.lg_wind_mdot_history, donor.lg_wind_mdot],
                      dtype=float)[idx])
    he_core_mass = np.atleast_1d(
        np.asanyarray([*donor.he_core_radius_history, donor.he_core_radius],
                      dtype=float)[idx])
    log_R = np.atleast_1d(
        np.asanyarray([*donor.log_R_history, donor.log_R], dtype=float)[idx])
    radius = 10**log_R  # Rsun
    surface_h1 = np.atleast_1d(
        np.asanyarray([*donor.surface_h1_history, donor.surface_h1],
                      dtype=float)[idx])
    L = np.atleast_1d(
        np.asanyarray([*donor.log_L_history, donor.log_L], dtype=float)[idx])
    Teff = stefan_boltzmann_law(10**L, radius)

    beta = np.empty_like(sep)

    # Hurley, J. R., Tout, C. A., & Pols, O. R. 2002, MNRAS, 329, 897
    if scheme == 'Hurley+2002':
        # For H-rich stars
        beta[np.logical_and(he_core_mass, radius > 900.0)] = 0.125
        beta[m > 120.0] = 7.0
        beta[m < 1.4] = 0.5
        cond = np.logical_and(m >= 1.4, m <= 120.0)
        beta[cond] = 0.5 + (m[cond] - 1.4) / (120.0 - 1.4) * (6.5)

        # For He-rich stars
        beta[np.logical_and(surface_h1 <= 0.01, m > 120.0)] = 7.0
        beta[np.logical_and(surface_h1 <= 0.01, m < 10.0)] = 0.125
        mass_cond = np.logical_and(m >= 10.0, m <= 120.0)
        he_cond = np.logical_and(mass_cond, surface_h1 <= 0.01)
        beta[he_cond] = 0.125 + (m[he_cond] - 10.0) / (120.0 - 10.0) * (6.875)

        f_m = np.sqrt(beta)

    # Kudritzki, R.-P., & Puls, J. 2000, ARA&A, 38, 613
    elif scheme == 'Kudritzki+2000':
        for i in range(len(m)):
            if Teff[i] >= 21000:
                f_m = 2.65
            elif Teff[i] <= 10000:
                f_m = 1.0
            else:
                f_m = 1.4

    v_esc = np.sqrt(2 * G * m * Msun / (radius * Rsun))     # m/s
    v_wind = v_esc * f_m                                    # m/s

    # Sander A. A. C., Vink J. S., 2020, MNRAS, 499, 873
    for i in range(len(m)):
        if (surface_h1[i] < 0.4 and Teff[i] > 1.0e4):
            if lg_mdot[i] >= -5.25:
                slope = (3.7 - 3.25) / (-2.5 + 5.25)
            else:
                slope = (3.25 - 3.75) / (-5.25 + 7.25)
            v_wind[i] = 10 ** (slope * lg_mdot[i] + 3.25 + 5.25 * slope) * 1000
        else:
            pass

    n = np.sqrt((G * (m_acc + m) * Msun) / ((radius * Rsun)**3))
    t0 = np.random.rand(len(sep)) * 2 * np.pi / n
    E = newton(lambda x: x - ecc * np.sin(x) - n * t0,
               np.ones_like(sep) * np.pi / 2,
               maxiter=100)

    b = sep * Rsun * np.sqrt(1 - ecc**2)
    r_vec = np.array([sep * Rsun * (np.cos(E) - ecc), b * np.sin(E)])
    v_dir = np.array([-sep * Rsun * np.sin(E), b * np.cos(E)])
    r = np.linalg.norm(r_vec, axis=0)
    v_dir_norm = np.linalg.norm(v_dir, axis=0)

    k = np.einsum('ij,ij->j', r_vec, v_dir) / (r * v_dir_norm)  # cos(angle)
    v = np.sqrt(G * (m + m_acc) * Msun * ((2 / r) - (1 / (sep * Rsun))))  # m/s
    v_rel = np.sqrt(v**2 + v_wind**2 + 2 * v * v_wind * k)                # m/s

    # Bondi, H., & Hoyle, F. 1944, MNRAS, 104, 273
    mdot_acc = alpha * ((G * m_acc * Msun)**2
                        / (2 * v_rel**3 * v_wind * r**2)) * 10**lg_mdot

    # eq. 10 in Sen, K. ,Xu, X. -T., Langer, N., El Mellah, I. , Schurmann, C.,
    # Quast, M., 2021, A&A
    if wind_disk_criteria:      # check if accretion disk will form
        eta = 1.0/3.0           # wind accretion efficiency between 1 and 1/3
        gamma = 1.0             # for non-spinning BH
        q = m / m_acc
        rdisk_div_risco = (
            (2/3) * (eta / (1 + q)) ** 2
            * (v / (const.clight * 0.01)) ** (-2)
            * (1 + (v_wind / v) ** 2) ** (-4) * gamma ** (-1))
        for i in range(len(rdisk_div_risco)):
            if rdisk_div_risco[i] <= 1:         # No disk formed
                mdot_acc[i] = 10**-99.0

    # make it Eddington-limited
    mdot_edd = eddington_limit(binary, idx=idx)[0]
    mdot_acc = np.minimum(mdot_acc, mdot_edd)

    return np.squeeze(mdot_acc)


def rejection_sampler(x=None, y=None, size=1, x_lim=None, pdf=None):
    """Generate a sample from a 1d PDF using the acceptance-rejection method.

    Parameters
    ----------
    x : array_like
        The x-values of the PDF.
    y : array_like
        The y-values of the PDF.
    size : int
        The number of random numbers to generate.
    x_lim : array float
        The boundary where the pdf function is defined if passed as pdf.
    pdf : func
        The pdf function

    Returns
    -------
    ndarray
        An array with `size` random numbers generated from the PDF.

    """
    if pdf is None:
        assert np.all(y >= 0.0)
        try:
            pdf = interp1d(x, y)
        except ValueError:
            idxs = np.argsort(x)
            pdf = interp1d(x.take(idxs), y.take(idxs))

        x_rand = np.random.uniform(x.min(), x.max(), size)
        y_rand = np.random.uniform(0, y.max(), size)
        values = x_rand[y_rand <= pdf(x_rand)]
        while values.shape[0] < size:
            n = size - values.shape[0]
            x_rand = np.random.uniform(x.min(), x.max(), n)
            y_rand = np.random.uniform(0, y.max(), n)
            values = np.hstack([values, x_rand[y_rand <= pdf(x_rand)]])
    else:
        x_rand = np.random.uniform(x_lim[0], x_lim[1], size)
        pdf_max = max(pdf(np.random.uniform(x_lim[0], x_lim[1], 50000)))
        y_rand = np.random.uniform(0, pdf_max, size)
        values = x_rand[y_rand <= pdf(x_rand)]
        while values.shape[0] < size:
            n = size - values.shape[0]
            x_rand = np.random.uniform(x_lim[0], x_lim[1], n)
            y_rand = np.random.uniform(0, pdf_max, n)
            values = np.hstack([values, x_rand[y_rand <= pdf(x_rand)]])

    return values


def inverse_sampler(x, y, size=1):
    """Sample from a PDF using the inverse-sampling method.

    Parameters
    ----------
    x : array-like
        The x-axis coordinates of the points where the PDF is defined.
    y : array-like
        The probablity density at `x` (or a scaled version of it).
    size : int
        Number of samples to generate.

    Returns
    -------
    array
        The sample drawn from the PDF.

    """
    # x should be sorted
    assert np.all(np.diff(x) > 0)
    # y should be above 0
    assert np.all(y >= 0.0)

    # compute the area of each trapezoid
    segment_areas = 0.5 * (y[1:]+y[:-1]) * (x[1:]-x[:-1])
    # their cumulative sum denotes the scaled CDF at each x value
    cumsum_areas = np.cumsum(segment_areas)
    total_area = cumsum_areas[-1]

    # start the inverse sampling
    u = np.random.uniform(size=size)
    # index of "bin" where each sampled value corresponds too
    u_indices = np.searchsorted(cumsum_areas, u * total_area)
    # the area that should be covered from the end of the previous bin
    delta_y = total_area * u - cumsum_areas[u_indices-1]
    delta_y[u_indices == 0] = total_area * u[u_indices == 0]

    # the width and height (of the cap) of each sample's bin
    dx_bins = x[u_indices+1] - x[u_indices]
    dy_bins = y[u_indices+1] - y[u_indices]

    sample = x[u_indices] + dx_bins * (
        (y[u_indices]**2.0
         + 2.0 * delta_y * dy_bins/dx_bins)**0.5 - y[u_indices]) / dy_bins

    # if nan values found, then flat CDF for which the inverse is undefined...
    where_nan = np.where(~np.isfinite(sample))
    n_where_nan = len(where_nan)
    # ... in that case, simply sample randomly from each flat bin!
    if n_where_nan:
        assert np.all(dy_bins[where_nan] == 0)
        sample[where_nan] = x[u_indices][where_nan] + (
            dx_bins[where_nan] * np.random.uniform(size=n_where_nan))

    # make sure that everything worked as expected
    assert np.all(np.isfinite(sample))
    return sample


def histogram_sampler(x_edges, y, size=1):
    """Sample from an empirical PDF represented by a histogram.

    Parameters
    ----------
    x_edges : array-like
        The edges of the bins of the histrogram.
    y : array-like
        The counts (or a scaled version of them) of the histogram.
    size : int
        Number of random values to produce.

    Returns
    -------
    array
        The random sample.

    """
    assert np.all(y >= 0.0)

    # make sure that the lengths of the input arrays are correct
    n_bins = len(y)
    assert n_bins > 0 and len(x_edges) == n_bins + 1
    # first decide which will be the bin of each element in the sample
    bin_sample = np.random.choice(n_bins, replace=True, p=y/sum(y), size=size)

    sample = np.ones(size) * np.nan

    # select each bin and based on its uniform distribution, decide the sample
    bins_found = set(bin_sample)
    for bin_index in bins_found:
        in_this_bin = np.argwhere(bin_sample == bin_index)[:, 0]
        sample[in_this_bin] = np.random.uniform(
            x_edges[bin_index], x_edges[bin_index+1], size=len(in_this_bin))

    assert(np.all(np.isfinite(sample)))
    return np.squeeze(sample)


def read_histogram_from_file(path):
    """Read a histogram from a CSV file.

    The expected format is:

    # comment line
    x[0], x[1], ..., x[n], x[n+1]
    y[0], y[1], ..., y[n]

    where # denotes a comment line (also empty lines are ignored), and `n` is
    the number of bins (notice that the first line contains n+1 elements.)

    Usage: bin_edges, bin_counts = read_histogram_from_file("a_histogram.csv").


    Parameters
    ----------
    path : str
        The path of the CSV file containing the histogram information.

    Returns
    -------
    list of arrays
        The bin edges and bin counts of the histogram.

    """
    with open(path, "r") as f:
        arrays = []
        for line in f:
            line = line.strip()
            if len(line) == 0 or line.startswith("#"):
                continue
            arrays.append(np.fromstring(line.strip(), dtype=float, sep=","))
            if len(arrays) > 2:
                raise RuntimeError("More than two lines found in the histogram document.")

    return arrays


def inspiral_timescale_from_separation(star1_mass, star2_mass,
                                       separation, eccentricity):
    """Compute the timescale of GW inspiral using the orbital separation.

    Based on [1]_:
        https://journals.aps.org/pr/abstract/10.1103/PhysRev.136.B1224

    Parameters
    ----------
    star1_mass : float
        Mass of star 1 in Msun.
    star2_mass : float
        Mass of star 2 in Msun.
    separation : type
        Binary separation in Rsun.
    eccentricity : type
        Eccentricity of the binary orbit. Must be 0 <= ecc <1.

    Returns
    -------
    float
        The inspiral time scale of the two black holes.

    References
    ----------
    .. [1] Peters 1964 Phys. Rev. 136, B1224

    """
    # NOTE we should check that this matches up with Maggiori equations
    G = const.standard_cgrav
    c = const.clight
    Msun = const.Msun
    Rsun = const.Rsun
    secyer = const.secyer

    m1 = star1_mass * Msun
    m2 = star2_mass * Msun
    a = separation * Rsun
    ecc = eccentricity

    if m1 <= 0:
        raise ValueError("Mass of star 1 is <= 0, which is not a physical value.")
    if m2 <= 0:
        raise ValueError("Mass of star 2 is <= 0, which is not a physical value.")
    if a <= 0:
        raise ValueError("Separation is <= 0, which is not a physical value.")
    if ecc < 0:
        raise ValueError("Eccentricity is < 0, which is not a physical value.")
    if ecc >= 1:
        raise ValueError("Eccentricity is >= 1, which is not a physical value.")

    # Eq. (5.9) in Peters 1964 Phys. Rev. 136, B1224
    beta = (64.0 / 5) * (G**3) * m1 * m2 * (m1 + m2) / (c**5)

    if ecc == 0:
        # Eq. (5.10) in Peters 1964 Phys. Rev. 136, B1224
        T_merger = a**4 / (4 * beta)
    else:
        # Eq. (5.11) at e_0, i.e. a_0 = a(e_0), solved for c_0 in
        # Peters 1964 Phys. Rev. 136, B1224
        def c_0(a0, e0):
            return ((a0 * (1 - e0**2)) * (e0**(-12.0 / 19))
                    * (1 + (121.0 / 304) * e0**2)**(-870.0 / 2299))

        c0 = c_0(a, ecc)

        # Eq. (5.14)
        def integrand(e):
            return (e**(29. / 19) * (1 + (121. / 304) * e**2)**(1181.0 / 2299)
                    / (1 - e**2)**(3.0 / 2))

        # assume binary circularizes by the time it merges
        T_merger = (12.0 / 19) * (
            (c0**4) / beta) * quad(integrand, 0.0, ecc)[0]

    # return T_merge in Myr
    return T_merger / (secyer * 1e6)


def inspiral_timescale_from_orbital_period(star1_mass, star2_mass,
                                           orbital_period, eccentricity):
    """Compute the timescale of GW inspiral using the orbital period.

    Based on [1]_:
        https://journals.aps.org/pr/abstract/10.1103/PhysRev.136.B1224

    Parameters
    ----------
    star1_mass : float
        Mass of star 1 in Msun.
    star2_mass : float
        Mass of star 2 in Msun.
    orbital_separation : type
        Binary separation in Rsun.
    eccentricity : type
        Eccentricity of the binary orbit. Must be 0 <= ecc <1.

    Returns
    -------
    float
        The inspiral time scale of the two black holes in Myr.

    References
    ----------
    .. [1] Peters 1964 Phys. Rev. 136, B1224

    """
    # NOTE we should check that this matches up with Maggiori equations
    separation = orbital_separation_from_period(orbital_period, star1_mass,
                                                star2_mass)
    T_merge = inspiral_timescale_from_separation(star1_mass, star2_mass,
                                                 separation, eccentricity)
    return T_merge


def spin_stable_mass_transfer(spin_i, star_mass_preMT, star_mass_postMT):
    """Calculate the spin of an accreting BH under stable mass transfer.

    Based on Thorne 1974 eq. 2a.

    """
    if star_mass_preMT is None or star_mass_postMT is None:
        return None
    z1 = 1+(1-spin_i**2)**(1/3)*((1+spin_i)**(1/3)+(1-spin_i)**(1/3))
    z2 = (3*spin_i**2+z1**2)**0.5
    r_isco = 3 + z2 - ((3-z1)*(3+z1+2*z2))**0.5
    if (1 <= star_mass_postMT / star_mass_preMT
            and star_mass_postMT / star_mass_preMT <= r_isco**0.5):
        spin = r_isco**(0.5) / 3 * (star_mass_preMT / star_mass_postMT) * (
            4 - (3 * r_isco * star_mass_preMT**2 / star_mass_postMT**2 - 2)**(0.5))
    elif star_mass_postMT / star_mass_preMT > r_isco**(0.5):
        spin = 1.
    else:
        spin = np.nan

    return spin


def check_state_of_star(star, i=None, star_CO=False):
    """Get the state of a SingleStar.

    Arguments
    ----------
    star: SingleStar
        The star for which the state will be computed.
    i : integer
        Index of the model for which we want to calculate the state of the
        SingleStar object. Default = -1 (the final).
    star_CO: bool
        True if we want to assume a compact object (WD/NS/BH).
        False if the state will be calculated by its attributes.

    Returns
    -------
    state : str
        state at of the star object at index i of the history.

    """
    if star_CO:
        star_mass = star.mass_history[i] if i is not None else star.mass
        if 'WD' == star.state_history[-1] or star.state == 'WD':
            return 'WD'
        else:
            return infer_star_state(star_mass=star_mass, star_CO=True)

    if i is None:
        star_mass = star.mass
        surface_h1 = star.surface_h1
        center_h1 = star.center_h1
        center_he4 = star.center_he4
        center_c12 = star.center_c12
        log_LH = star.log_LH
        log_LHe = star.log_LHe
        log_Lnuc = star.log_Lnuc
    else:
        star_mass = star.mass_history[i]
        surface_h1 = star.surface_h1_history[i]
        center_h1 = star.center_h1_history[i]
        center_he4 = star.center_he4_history[i]
        center_c12 = star.center_c12_history[i]
        log_LH = star.log_LH_history[i]
        log_LHe = star.log_LHe_history[i]
        log_Lnuc = star.log_Lnuc_history[i]

    return infer_star_state(star_mass=star_mass,
                            surface_h1=surface_h1,
                            center_h1=center_h1,
                            center_he4=center_he4,
                            center_c12=center_c12,
                            log_LH=log_LH,
                            log_LHe=log_LHe,
                            log_Lnuc=log_Lnuc,
                            star_CO=False)


def check_state_of_star_history_array(star, N=1, star_CO=False):
    """Calculate the evolutionary states with an array of history data.

    Parameters
    ----------
    star : SingleStar
        The star for which the state will be computed.
    N : int
        Number of history steps (from the end), to calculate the state.
    star_CO : bool
        If `True`, assume it's a compact object.

    Returns
    -------
    list of str
        The state(s) in a list.

    """
    return [check_state_of_star(star, i, star_CO) for i in range(-N, 0)]


def get_binary_state_and_event_and_mt_case(binary, interpolation_class=None,
                                           i=None, verbose=False):
    """Infer the binary state, event and mass transfer case.

    Parameters
    ----------
    binary : BinaryStar
        The POSYDON binary star.
    i : int
        The index of the history in which we want to calculate the state of the
        binary object. Default (None) is the current state.

    Returns
    -------
    binary_state : str
        One of 'detached', 'contact', 'RLO1' and 'RLO2'.

    binary_event : str
        Options are 'oRLO1' or 'oRLO2' (onset of RLO, the start of RLO),
        'oCE1', 'oCE2', 'oDoubleCE1', 'oDoubleCE2', 'CC1', 'CC2'.

    mass transfer case : str
        'caseA', 'caseB', etc.

    Examples
    --------
    If 'detached' then returns ['detached', None, None].

    If 'contact' then returns ['contact', None] or ['oCE1', 'oDoubleCE1'] or
    ['oDoubleCE2',  None].

    If RLO then returns either ['RLO1',  None, 'caseXX'] or
    ['RLO2',  None, 'caseXX'] or maybe ['RLO2',  'oRLO2', 'caseXX'].

    """
    # initializing: ['binary_state','binary_event','MT_case']
    if binary is None:
        return [None, None, 'None']

    if interpolation_class == 'not_converged':
        return [None, None, 'None']
    elif interpolation_class == 'initial_MT':
        return ['initial_RLOF', None, 'None']

    if i is None:
        lg_mtransfer = binary.lg_mtransfer_rate
        rl_overflow1 = binary.rl_relative_overflow_1
        rl_overflow2 = binary.rl_relative_overflow_2
        state1, state2 = binary.star_1.state, binary.star_2.state
        gamma1, gamma2 = binary.star_1.center_gamma, binary.star_2.center_gamma
    else:
        lg_mtransfer = binary.lg_mtransfer_rate_history[i]
        rl_overflow1 = binary.rl_relative_overflow_1_history[i]
        rl_overflow2 = binary.rl_relative_overflow_2_history[i]
        state1 = binary.star_1.state_history[i]
        state2 = binary.star_2.state_history[i]
        try:
            gamma1 = binary.star_1.center_gamma_history[i]
        except IndexError:  # this happens if compact object
            gamma1 = None
        try:
            gamma2 = binary.star_2.center_gamma_history[i]
        except IndexError:  # this happens if compact object
            gamma2 = None

    # get numerical MT cases
    mt_flag_1 = infer_mass_transfer_case(rl_overflow1, lg_mtransfer, state1,
                                         verbose=verbose)
    mt_flag_2 = infer_mass_transfer_case(rl_overflow2, lg_mtransfer, state2,
                                         verbose=verbose)
    # convert to strings
    mt_flag_1_str = cumulative_mass_transfer_string([mt_flag_1])
    mt_flag_2_str = cumulative_mass_transfer_string([mt_flag_2])

    rlof1 = mt_flag_1 in ALL_RLO_CASES
    rlof2 = mt_flag_2 in ALL_RLO_CASES
    no_rlof = (mt_flag_1 == MT_CASE_NO_RLO) and (mt_flag_2 == MT_CASE_NO_RLO)

    if rlof1 and rlof2:                             # contact condition
        result = ['contact', None, 'None']
        if interpolation_class == 'unstable_MT':
            result = ['contact', 'oCE1', 'None']
    elif no_rlof:                                   # no MT in any star
        result = ['detached', None, 'None']
    elif rlof1 and not rlof2:                       # only in star 1
        result = ['RLO1', None, mt_flag_1_str]
        if interpolation_class == 'unstable_MT':
            return ['RLO1', 'oCE1', mt_flag_1_str]
        # if prev_state not in ALL_RLO_CASES:
        #    return ['RLO1', 'oRLO1', mt_flag_1_str]
    elif rlof2 and not rlof1:                       # only in star 2
        result = ['RLO2', None, mt_flag_2_str]
        if interpolation_class == 'unstable_MT':
            return ['RLO2', 'oCE2', mt_flag_2_str]
    else:                                           # undetermined in any star
        result = ["undefined", None, 'None']

    if result[1] == "oCE1":
        # Check for double CE
        comp_star = binary.star_2
        if comp_star.state not in [
                "H-rich_Core_H_burning",
                "stripped_He_Core_He_burning", "WD", "NS", "BH"]:
            result[1] = "oDoubleCE1"
    elif result[1] == "oCE2":
        # Check for double CE
        comp_star = binary.star_1
        if comp_star.state not in [
                "H-rich_Core_H_burning",
                "stripped_He_Core_He_burning", "WD", "NS", "BH"]:
            result[1] = "oDoubleCE2"

    if ("Central_C_depletion" in state1
            or "Central_He_depleted" in state1
            or (gamma1 is not None and gamma1 >= 10.0)):    # WD formation
        result[1] = "CC1"
    elif ("Central_C_depletion" in state2
          or "Central_He_depleted" in state2
          or (gamma2 is not None and gamma2 >= 10.0)):      # WD formation
        result[1] = "CC2"

    return result


def get_binary_state_and_event_and_mt_case_array(binary, N=None,
                                                 verbose=False):
    """Calculate the evolutionary states with an array of history data.

    Arguments
    ----------
    binary: POSYDON BinaryStar object
    N : array
        index of the history in which we want to calculate the state of the
        SingleStar object

    Returns
    -------
    binary_state : str(see in check_state_of_star)
    binary_event :
    MT_case :

    """
    if N is None:               # focus on current evolutonary state
        result = get_binary_state_and_event_and_mt_case(binary, i=None,
                                                        verbose=verbose)
        binary_state = result[0]
        binary_event = result[1]
        MT_case = result[2]
    else:
        binary_state = []
        binary_event = []
        MT_case = []
        for index in range(-N, 0):
            result = get_binary_state_and_event_and_mt_case(binary, i=index,
                                                            verbose=verbose)
            binary_state.append(result[0])
            binary_event.append(result[1])
            MT_case.append(result[2])

    return binary_state, binary_event, MT_case


def CO_radius(M, COtype):
    """Calculate the radius of a compact object based on its type and mass.

    Parameters
    ----------
    M : float
        CO mass in Msun
    COtype : str
        Tyep of compact object. Accepted values: "BH", "NS", "WD"

    Returns
    -------
    float
        Compact object radius in solar radii

    """
    if M <= 0.:
        raise ValueError('Compact object mass must be a positive value')

    if COtype == "BH":
        R = Schwarzschild_Radius(M)
    elif COtype == "NS":
        # Some references:
        # Most, E. R., Weih, L. R., Rezzolla, L., & Schaffner-Bielich, J. 2018,
        #   PhRvL, 120, 261103
        # Abbott, B. P., Abbott, R., Abbott, T. D., et al. 2020, ApJL, 892, L3
        # Landry, P., Essick, R., & Chatziioannou, K. 2020, PhRvD, 101, 123007
        R = 12.5e5/const.Rsun
    elif COtype == "WD":
        # Hansen C. J., Kawaler S. D., Trimble V., 2004,
        #   Stellar Interiors. Springer New York
        R = 2.9e8*(M)**(-1./3.)/const.Rsun
    else:
        raise ValueError('COtype not in the list of valid options: "BH", "NS", "WD"')

    return R


def He_MS_lifetime(mass):
    """Calculate the lifetime of He burning in a star.

    Parameters
    ----------
    mass : type
        Mass of star in solar masses

    Returns
    -------
    float
        He MS time duration in yr.

    """
    if mass < 2.0:
        he_t_ms = 10 ** 8
    elif mass >= 2.0 and mass < 10.0:
        he_t_ms = 10**(-2.6094 * np.log10(mass) + 8.7855)
    elif mass >= 10.0 and mass < 100.0:
        he_t_ms = 10**(-0.69897 * np.log10(mass) + 6.875)
    elif mass >= 100.0:
        he_t_ms = 3 * 10 ** 5
    return he_t_ms


def Schwarzschild_Radius(M):
    """Calculate the Schwarzschild Radius of BH with mass M.

    Parameters
    ----------
    M : float
        BH mass in Msun

    Returns
    -------
    float
        Schwarzschild Radius in solar radii

    """
    G = const.standard_cgrav
    c = const.clight
    Rsun = const.Rsun
    Msun = const.Msun

    # Kutner, M. L. 2003, Astronomy: A physical perspective,
    #   Cambridge University Press
    return (2 * G * M * Msun / (c**2 * Rsun))


def flip_stars(binary):
    """Short summary.

    Parameters
    ----------
    binary : type
        Description of parameter `binary`.

    Returns
    -------
    type
        Description of returned object.

    """
    star_1 = copy.copy(binary.star_1)
    star_2 = copy.copy(binary.star_2)
    setattr(binary, 'star_1', star_2)
    setattr(binary, 'star_2', star_1)

    state = getattr(binary, 'state')
    if state == 'RLO1':
        setattr(binary, 'state', 'RLO2')
    elif state == 'RLO2':
        setattr(binary, 'state', 'RLO1')
    event = getattr(binary, 'event')
    if event == 'oRLO1':
        setattr(binary, 'event', 'oRLO2')
    elif event == 'oRLO2':
        setattr(binary, 'event', 'oRLO1')
    if event == 'oCE1':
        setattr(binary, 'event', 'oCE2')
    elif event == 'oCE2':
        setattr(binary, 'event', 'oCE1')
    if event == 'CC1':
        setattr(binary, 'event', 'CC2')
    elif event == 'CC2':
        setattr(binary, 'event', 'CC1')

    state_history = np.array(getattr(binary, 'state_history'))
    cond_RLO2 = state_history == 'RLO1'
    cond_RLO1 = state_history == 'RLO2'
    state_history[cond_RLO2] = 'RLO2'
    state_history[cond_RLO1] = 'RLO1'
    setattr(binary, 'state_history', state_history.tolist())

    event_history = np.array(getattr(binary, 'event_history'))
    cond_CC2 = event_history == 'CC1'
    cond_CC1 = event_history == 'CC2'
    event_history[cond_CC2] = 'CC2'
    event_history[cond_CC1] = 'CC1'
    cond_oRLO2 = event_history == 'oRLO1'
    cond_oRLO1 = event_history == 'oRLO2'
    event_history[cond_oRLO2] = 'oRLO2'
    event_history[cond_oRLO1] = 'oRLO1'
    cond_oCE2 = event_history == 'oCE1'
    cond_oCE1 = event_history == 'oCE2'
    event_history[cond_oCE2] = 'oCE2'
    event_history[cond_oCE1] = 'oCE1'
    setattr(binary, 'event_history', event_history.tolist())

    for i in ['t_sync_rad_', 't_sync_conv_', 'rl_relative_overflow_']:

        value1 = getattr(binary, i+'1')
        value2 = getattr(binary, i+'2')
        value1_history = getattr(binary, i+'1_history')
        value2_history = getattr(binary, i+'2_history')

        setattr(binary, i+'1', value2)
        setattr(binary, i+'2', value1)
        setattr(binary, i+'1_history', value2_history)
        setattr(binary, i+'2_history', value1_history)


def set_binary_to_failed(binary):
    '''Set the properties of the binary to indicate that it has failed.

    Parameters
    ----------
    binary : BinaryStar
        The binary to set to failed.
    '''
    binary.state = "ERR"
    binary.event = "FAILED"


def infer_star_state(star_mass=None, surface_h1=None,
                     center_h1=None, center_he4=None, center_c12=None,
                     log_LH=None, log_LHe=None, log_Lnuc=None, star_CO=False):
    """Infer the star state (corresponding to termination flags 2 and 3)."""
    if star_CO:
        return "NS" if star_mass <= STATE_NS_STARMASS_UPPER_LIMIT else "BH"

    if surface_h1 is None:
        return STATE_UNDETERMINED

    rich_in = ("H-rich" if surface_h1 > THRESHOLD_HE_NAKED_ABUNDANCE
               else "stripped_He")
    burning_H = (log_LH > LOG10_BURNING_THRESHOLD
                 and log_LH - log_Lnuc > REL_LOG10_BURNING_THRESHOLD)
    burning_He = (log_LHe > LOG10_BURNING_THRESHOLD
                  and log_LHe - log_Lnuc > REL_LOG10_BURNING_THRESHOLD)

    H_in_core = center_h1 > THRESHOLD_CENTRAL_ABUNDANCE
    He_in_core = center_he4 > THRESHOLD_CENTRAL_ABUNDANCE
    C_in_core = center_c12 > THRESHOLD_CENTRAL_ABUNDANCE

    if not (H_in_core or He_in_core):   # H and He are depleted
        if not C_in_core:
            burning = "Central_C_depletion"
        else:
            burning = "Central_He_depleted"
        # from now on, either H or He in core
    elif H_in_core:                     # no matter what the He abundance is
        if burning_H:
            burning = "Core_H_burning"
        else:
            burning = "non_burning"
    else:                               # from now on: only He, not H in core
        if burning_He:
            burning = "Core_He_burning"
        elif burning_H:
            burning = "Shell_H_burning"
        else:
            burning = "non_burning"

    return "{}_{}".format(rich_in, burning)


def infer_mass_transfer_case(rl_relative_overflow,
                             lg_mtransfer_rate,
                             donor_state,
                             verbose=False):
    """Infer the mass-transfer case of a given star.

    Parameters
    ----------
    rl_relative_overflow : float
    lg_mtransfer_rate : float
    donor_state : str
        Values of star parameters at a specific step.

    Returns
    -------
    int
        The mass-transfer case integer flag.

    """
    if rl_relative_overflow is None or lg_mtransfer_rate is None:
        return MT_CASE_NO_RLO

    if (rl_relative_overflow <= RL_RELATIVE_OVERFLOW_THRESHOLD
            or (lg_mtransfer_rate <= LG_MTRANSFER_RATE_THRESHOLD
                and rl_relative_overflow < 0.0)):
        if verbose:
            print("checking rl_relative_overflow / lg_mtransfer_rate,",
                  rl_relative_overflow, lg_mtransfer_rate)
        return MT_CASE_NO_RLO

    if "non_burning" in donor_state:
        return MT_CASE_NONBURNING
    elif "H-rich" in donor_state:
        if "Core_H_burning" in donor_state:
            return MT_CASE_A
        if ("Core_He_burning" in donor_state
                or "Shell_H_burning" in donor_state):
            return MT_CASE_B
        if ("Central_He_depleted" in donor_state
                or "Central_C_depletion" in donor_state):
            return MT_CASE_C
    elif "stripped_He" in donor_state:
        if "Core_He_burning" in donor_state:
            return MT_CASE_BA
        if ("Central_He_depleted" in donor_state
                or "Central_C_depletion" in donor_state):
            return MT_CASE_BB
    return MT_CASE_UNDETERMINED


def cumulative_mass_transfer_numeric(MT_cases):
    """Summarize the history of MT cases in a short list of integers.

    Parameters
    ----------
    MT_cases : array-like
        A list of the integer MT flags at sequential history steps.

    Returns
    -------
    list of int
        A shorter list of integer MT flags, following these rules:
        i.   If undetermined MT at any step, it is indicated in the beginning
             (as a warning) and ignored later.
        ii.  If no RLO anywhere, then this is the only element in the returned
             list (or the second if undetermined MT at any step). Intermediate
             no-RLO phases (between RLO cases) are ignored.
        iii. Consequent same cases are reported only once (e.g., A, A, A -> A.)

    The end result is a list of integers indicating whether undetermined MT
    anywhere, if no RLO everywhere, or "changes" of MT cases.

    """
    if len(MT_cases) == 0:
        return [MT_CASE_UNDETERMINED]

    if isinstance(MT_cases[0], str):
        cases = [MT_STR_TO_CASE[case] for case in MT_cases]
    else:
        cases = MT_cases.copy()

    result = []

    # if undetermined MT anywhere, report it at the beginning and forget it
    if MT_CASE_UNDETERMINED in cases:
        result.append(MT_CASE_UNDETERMINED)
        cases = [case for case in cases if case != MT_CASE_UNDETERMINED]
        if len(cases) == 0:
            return result

    # if no RLO at all steps, report this, otherwise forget about these phases
    if MT_CASE_NO_RLO in cases:
        cases = [case for case in cases if case != MT_CASE_NO_RLO]
        if len(cases) == 0:
            result.append(MT_CASE_NO_RLO)
            return result

    # from now on... undetermined, and no_RLO are not in the list...
    curr_case = cases[0]
    result.append(curr_case)
    prev_case = curr_case
    for curr_case in cases[1:]:
        if curr_case != prev_case:
            result.append(curr_case)
            prev_case = curr_case

    return result


def cumulative_mass_transfer_string(cumulative_integers):
    """Convert a cumulative MT sequence to a string.

    Parameters
    ----------
    cumulative_integers : list of int
        Typically, the output of `cumulative_mass_transfer_numeric`.

    Returns
    -------
    str
        A summarization of the mass-tranfer cases in the form of a string, as
        opposed to the output of `cumulative_mass_transfer_numeric` (see this
        function to understand the rules of summarization). The character `?`
        in the beginning of the string indicates undetermined MT case at some
        point of the evolution. `no_RLO` indicates no RLO at any evolutionary
        step. `caseA`, `caseB`, etc., denote the corresponding MT cases. When
        multiple cases are found, they are indicated only when the begin, and
        are combined using `/`. For example:

        ?no_RLO     : undetermined MT at few steps, otherwise no RLO.
        caseA       : case A MT only (possible no_RLO at some points).
        ?caseA/B    : undetermined MT somewhere, then case A, then case B.
        caseA/B/A   : case A, then B, and A again (although unphysical).

    """
    assert len(cumulative_integers) != 0
    result = ""
    added_case_word = False
    for integer in cumulative_integers:
        if integer == MT_CASE_UNDETERMINED:
            result += "?"
        elif integer == MT_CASE_NO_RLO:
            result += "no_RLO"
        else:
            if not added_case_word:
                result += "case_"
                added_case_word = True
            else:
                result += "/"
            if integer in MT_CASE_TO_STR:
                result += MT_CASE_TO_STR[integer] + '1' # from star 1
            else:
                result += MT_CASE_TO_STR[integer-10] + '2' # from star 2
    return result


def cumulative_mass_transfer_flag(MT_cases, shift_cases=False):
    """Get the cumulative MT string from a list of integer MT casses.
    
    Arguments
    ----------
    MT_cases: list of integers
        A list of MT cases.
    shift_cases: bool
        Flag to shift non-physical cases like A1 after B1 will turn into B1.

    Returns
    -------
    str
        A string summarizing the mass transfer cases.
    
    """
    if shift_cases:
        case_1_min = MT_CASE_NO_RLO
        case_1_max = MT_CASE_UNDETERMINED
        case_2_min = case_1_min+10
        case_2_max = case_1_max+10
        corrected_MT_cases = []
        for MT in MT_cases:
            if (MT<=case_1_max):
                # star 1 is donor
                if (MT<case_1_min): # replace MT case
                    corrected_MT_cases.append(case_1_min)
                else:
                    corrected_MT_cases.append(MT)
                if (MT>case_1_min): # update earliest possible MT case
                    case_1_min = MT
            elif (MT<=case_2_max):
                # star 2 is donor
                if (MT<case_2_min): # replace MT case
                    corrected_MT_cases.append(case_2_min)
                else:
                    corrected_MT_cases.append(MT)
                if (MT>case_2_min): # update earliest possible MT case
                    case_2_min = MT
            else:
                # unknown donor
                warnings.warn("MT case with unknown donor: {}".format(MT))
                corrected_MT_cases.append(MT)
    else:
        corrected_MT_cases = MT_cases.copy()
    return cumulative_mass_transfer_string(
        cumulative_mass_transfer_numeric(MT_cases)
    )


def get_i_He_depl(history):
    """Get the index of He depletion in the history
    
    Arguments
    ---------
    history: numpy-array
        Stellar history from MESA
    
    Return
    ------
    int
        index of He depletion (-1 if no He depletion is found)
    """
    if (('surface_h1' in history.dtype.names) and
        ('center_h1' in history.dtype.names) and
        ('center_he4' in history.dtype.names) and
        ('center_c12' in history.dtype.names) and
        ('log_LH' in history.dtype.names) and
        ('log_LHe' in history.dtype.names) and
        ('log_Lnuc' in history.dtype.names)):
        n_history = len(history['center_he4'])
        for i in range(n_history):
            state = infer_star_state(surface_h1=history['surface_h1'][i],
                                     center_h1=history['center_h1'][i],
                                     center_he4=history['center_he4'][i],
                                     center_c12=history['center_c12'][i],
                                     log_LH=history['log_LH'][i],
                                     log_LHe=history['log_LHe'][i],
                                     log_Lnuc=history['log_Lnuc'][i],
                                     star_CO=False)
            if "Central_He_depleted" in state:
                return i 
    return -1


def calculate_Patton20_values_at_He_depl(star):
    """Calculate the carbon core mass and abundance very close to ignition.

    This is important for using the Patton+2020 SN prescription

    Arguments
    ----------
    star: SingleStar object holding the history of its attributes.

    Returns
    -------
    None

    It updates the following values in the star object
    co_core_mass_at_He_depletion: float
        co_core_mass at He core depletion
        (almost at the same time as carbon core ignition)
    avg_c_in_c_core_at_He_depletion : float
        avg carbon abundance inside CO_core_mass at He core depletion
        (almost at the same time as carbon core ignition)

    """
    co_core_mass_at_He_depletion = None
    avg_c_in_c_core_at_He_depletion = None
    if star.state_history is not None:
        if ("H-rich_Central_He_depleted" in star.state_history):
            i_He_depl = np.argmax(
                np.array(star.state_history) == "H-rich_Central_He_depleted")
            co_core_mass_at_He_depletion = star.co_core_mass_history[i_He_depl]
            avg_c_in_c_core_at_He_depletion = star.avg_c_in_c_core_history[
                i_He_depl]
        elif ("stripped_He_Central_He_depleted" in star.state_history):
            i_He_depl = np.argmax(np.array(star.state_history)
                                  == "stripped_He_Central_He_depleted")
            co_core_mass_at_He_depletion = star.co_core_mass_history[i_He_depl]
            avg_c_in_c_core_at_He_depletion = star.avg_c_in_c_core_history[
                i_He_depl]
    else:
        co_core_mass_at_He_depletion = None
        avg_c_in_c_core_at_He_depletion = None

    # return co_core_mass_at_He_depletion, avg_c_in_c_core_at_He_depletion
    star.co_core_mass_at_He_depletion = co_core_mass_at_He_depletion
    star.avg_c_in_c_core_at_He_depletion = avg_c_in_c_core_at_He_depletion


def CEE_parameters_from_core_abundance_thresholds(star, verbose=False):
    """Find the envelope mass for different core boundary abundance thresholds.

    The results are meant to be used in collabration with the respective
    `lambda_CE_*cent`, `lambda_CE_pure_He_star_10cent`.

    Arguments
    ----------
    star: SingleStar object holding the history of its attributes.

    Returns
    -------
    None

    It updates the following values in the star object
    m_core_CE_1cent: float
        core mass (using an element abundance of 1%)
    m_core_CE_10cent: float
        core mass (using an element abundance of 10%)
    m_core_CE_30cent: float
        core mass (using an element abundance of 30%)
    m_core_CE_pure_He_star_10cent: float
        core mass (using an element abundance of 10% in He)
    r_core_CE_1cent: float
        core radius (using an element abundance of 1%)
    r_core_CE_10cent: float
        core radius (using an element abundance of 10%)
    r_core_CE_30cent: float
        core radius (using an element abundance of 30%)
    r_core_CE_pure_He_star_10cent: float
        core radius (using an element abundance of 10% in He)
    lambda_CE_1cent: float
        lambda value (using an element abundance of 1%)
    lambda_CE_10cent: float
        lambda value (using an element abundance of 10%)
    lambda_CE_30cent: float
        lambda value (using an element abundance of 30%)
    lambda_CE_pure_He_star_10cent: float
        lambda value (using an element abundance of 10% in He)

    """
    mass = star.mass
    radius = 10.**star.log_R
    m_core_CE_1cent = 0.0
    m_core_CE_10cent = 0.0
    m_core_CE_30cent = 0.0
    m_core_CE_pure_He_star_10cent = 0.0
    r_core_CE_1cent = 0.0
    r_core_CE_10cent = 0.0
    r_core_CE_30cent = 0.0
    r_core_CE_pure_He_star_10cent = 0.0
    profile = star.profile              # final profile of a star in a MESA run

    if profile is not None and isinstance(profile, np.ndarray):
        mass_prof = profile["mass"]
        star_state = star.state

        m_core = 0.0
        r_core = 0.0

        if "H-rich" in star_state:
            for element_frac in [0.01, 0.1, 0.3]:
                ind_core = calculate_core_boundary(
                    mass_prof, star_state, profile,
                    core_element_fraction_definition=element_frac)
                lambda_CE, m_core, r_core = calculate_lambda_from_profile(
                    profile=profile, donor_star_state=star_state,
                    m1_i=mass, radius1=radius,
                    core_element_fraction_definition=element_frac,
                    ind_core=ind_core, verbose=verbose)

                if element_frac == 0.01:
                    m_core_CE_1cent = m_core
                    r_core_CE_1cent = r_core
                    lambda_CE_1cent = lambda_CE
                elif element_frac == 0.1:
                    m_core_CE_10cent = m_core
                    r_core_CE_10cent = r_core
                    lambda_CE_10cent = lambda_CE
                if element_frac == 0.3:
                    m_core_CE_30cent = m_core
                    r_core_CE_30cent = r_core
                    lambda_CE_30cent = lambda_CE

            # calculate also potential CO core, for consistency
            for element_frac in [0.1]:
                ind_core = calculate_core_boundary(
                    mass_prof, star_state, profile,
                    core_element_fraction_definition=element_frac,
                    CO_core_in_Hrich_star=True)
                lambda_CE, m_core, r_core = calculate_lambda_from_profile(
                    profile=profile, donor_star_state=star_state,
                    m1_i=mass, radius1=radius,
                    core_element_fraction_definition=element_frac,
                    ind_core=ind_core, CO_core_in_Hrich_star=True,
                    verbose=verbose)
                m_core_CE_pure_He_star_10cent = m_core
                r_core_CE_pure_He_star_10cent = r_core
                lambda_CE_pure_He_star_10cent = lambda_CE
        elif "stripped_He" in star_state:
            for element_frac in [0.1]:
                ind_core = calculate_core_boundary(
                    mass_prof, star_state, profile,
                    core_element_fraction_definition=element_frac)
                lambda_CE, m_core, r_core = calculate_lambda_from_profile(
                    profile=profile, donor_star_state=star_state,
                    m1_i=mass, radius1=radius,
                    core_element_fraction_definition=element_frac,
                    ind_core=ind_core,
                    verbose=verbose)
                m_core_CE_pure_He_star_10cent = m_core
                m_core_CE_1cent = mass
                m_core_CE_10cent = mass
                m_core_CE_30cent = mass
                r_core_CE_pure_He_star_10cent = r_core
                r_core_CE_1cent = radius
                r_core_CE_10cent = radius
                r_core_CE_30cent = radius
                lambda_CE_pure_He_star_10cent = lambda_CE
                lambda_CE_1cent = np.nan
                lambda_CE_10cent = np.nan
                lambda_CE_30cent = np.nan
        else:   # CO-object or undetermined_evolutionary_state?
            m_core_CE_pure_He_star_10cent = np.nan
            m_core_CE_1cent = np.nan
            m_core_CE_10cent = np.nan
            m_core_CE_30cent = np.nan
            r_core_CE_pure_He_star_10cent = np.nan
            r_core_CE_1cent = np.nan
            r_core_CE_10cent = np.nan
            r_core_CE_30cent = np.nan
            lambda_CE_1cent = np.nan
            lambda_CE_10cent = np.nan
            lambda_CE_30cent = np.nan
            lambda_CE_pure_He_star_10cent = np.nan
            if verbose:
                print('star state {} is not what expected during the '
                      'CEE_parameters_from_core_abundance_thresholds.'.
                      format(star_state))

    else:                                                       # no profile
        m_core_CE_pure_He_star_10cent = np.nan
        m_core_CE_1cent = np.nan
        m_core_CE_10cent = np.nan
        m_core_CE_30cent = np.nan
        r_core_CE_pure_He_star_10cent = np.nan
        r_core_CE_1cent = np.nan
        r_core_CE_10cent = np.nan
        r_core_CE_30cent = np.nan
        lambda_CE_1cent = np.nan
        lambda_CE_10cent = np.nan
        lambda_CE_30cent = np.nan
        lambda_CE_pure_He_star_10cent = np.nan

    if verbose:
        print("star_state", star_state)
        print("m_core_CE_1cent,m_core_CE_10cent,m_core_CE_30cent,"
              "m_core_CE_pure_He_star_10cent",
              m_core_CE_1cent, m_core_CE_10cent, m_core_CE_30cent,
              m_core_CE_pure_He_star_10cent)
        print("r_core_CE_1cent,r_core_CE_10cent,r_core_CE_30cent,"
              "r_core_CE_pure_He_star_10cent",
              r_core_CE_1cent, r_core_CE_10cent, r_core_CE_30cent,
              r_core_CE_pure_He_star_10cent)
        print("lambda_CE_1cent,lambda_CE_10cent,lambda_CE_30cent,"
              "lambda_CE_pure_He_star_10cent",
              lambda_CE_1cent, lambda_CE_10cent, lambda_CE_30cent,
              lambda_CE_pure_He_star_10cent)

    star.m_core_CE_1cent = m_core_CE_1cent
    star.m_core_CE_10cent = m_core_CE_10cent
    star.m_core_CE_30cent = m_core_CE_30cent
    star.m_core_CE_pure_He_star_10cent = m_core_CE_pure_He_star_10cent
    star.r_core_CE_1cent = r_core_CE_1cent
    star.r_core_CE_10cent = r_core_CE_10cent
    star.r_core_CE_30cent = r_core_CE_30cent
    star.r_core_CE_pure_He_star_10cent = r_core_CE_pure_He_star_10cent
    star.lambda_CE_1cent = lambda_CE_1cent
    star.lambda_CE_10cent = lambda_CE_10cent
    star.lambda_CE_30cent = lambda_CE_30cent
    star.lambda_CE_pure_He_star_10cent = lambda_CE_pure_He_star_10cent


def initialize_empty_array(arr):
    """Initialize an empty record array with NaNs and empty strings."""
    res = arr.copy()
    for colname in res.dtype.names:
        if np.issubsctype(res[colname], float):
            res[colname] = np.nan
        if np.issubsctype(res[colname], str):
            res[colname] = np.nan
    return res


def calculate_core_boundary(donor_mass,
                            donor_star_state,
                            profile,
                            mc1_i=None,
                            core_element_fraction_definition=None,
                            CO_core_in_Hrich_star=False):
    """Calculate the shell where the core is - envelope boundary.

    Parameters
    ----------
    donor_mass : array
        Profile column of enclosed mass of the star.
    donor_star_state : string
        The POSYDON evolutionary state of the donor star
    profile : numpy.array
        Donor's star profile from MESA
    mc1_i : float
        core mass and total mass of the donor star.
    core_element_fraction_definition : float
        The mass fraction of the envelope abundant chemical element at
        the core-envelope boundary to derive the donor's core mass from
        the profile
    CO_core_in_Hrich_star: Bool
        This should be true if we want to calculate the boundary of CO core in
        a H-rich star (and not of the helium core).

    Returns
    -------
    ind_core : int
        The value of the cell position of the core - envelope boundary, at the
        donor's MESA  profile (for a profile that starts from the surface).
        More specifically, it returns the index of the first cell (starting
        from the surface), that the elements conditions for the core are met.
        - Returns 0 for a star that is all core
        - Returns -1 for a star that is all envelope.

    """
    # the threshold of the elements that need to be high in the core
    core_element_high_fraction_definition = 0.1
    # ENHANCEMENT: this list needs to be imported from e.g. flow_chart.py
    STAR_STATES_H_RICH = [
        "H-rich_Core_H_burning",
        "H-rich_Shell_H_burning",
        "H-rich_Core_He_burning",
        "H-rich_Central_He_depleted",
        "H-rich_Core_C_burning",
        "H-rich_Central_C_depletion",
        "H-rich_non_burning",
    ]
    # ENHANCEMENT: this list needs to be imported from e.g. flow_chart.py
    STAR_STATE_He = [
        'stripped_He_Core_He_burning',
        'stripped_He_Central_He_depleted',
        'stripped_He_Central_C_depletion',
        'stripped_He_non_burning'
    ]

    if core_element_fraction_definition is not None:
        if ((donor_star_state in STAR_STATES_H_RICH)
                and ('x_mass_fraction_H' in profile.dtype.names)
                and ('y_mass_fraction_He' in profile.dtype.names)
                and ('z_mass_fraction_metals' in profile.dtype.names)):
            if not CO_core_in_Hrich_star:
                element = profile['x_mass_fraction_H']
                element_core = np.add(profile['y_mass_fraction_He'],
                                      profile['z_mass_fraction_metals'])
            else:
                element = np.add(profile['x_mass_fraction_H'],
                                 profile['y_mass_fraction_He'])
                element_core = profile['z_mass_fraction_metals']
        elif (donor_star_state in STAR_STATE_He
              and 'x_mass_fraction_H' in profile.dtype.names
              and 'y_mass_fraction_He' in profile.dtype.names
              and 'z_mass_fraction_metals' in profile.dtype.names):
            # Recalculate the core from a chemical mass fraction threshold.
            # Here we assume Xelement=0.1 is the default MESA core definition.
            # element = profile['y_mass_fraction_He']
            element = np.add(profile['x_mass_fraction_H'],
                             profile['y_mass_fraction_He'])
            element_core = profile['z_mass_fraction_metals']
        # ind_core=np.argmax(element[::-1]>=core_element_fraction_definition)
        else:
            ind_core = -1
            warnings.warn("Profile columns not enough to calculate the core "
                          "boundaries for CE, all star considered an envelope")
            return ind_core

        # starting from the surface, both conditions become True when element
        # (of which the envelope is rich) decreases and the element_core which
        # is in the core increases.
        both_conditions = (
            element <= core_element_fraction_definition).__and__(
                element_core >= core_element_high_fraction_definition)
        if not np.any(both_conditions):
            # the whole star is an envelope, from surface towards the core
            # the "both_conditions" never becomes True
            ind_core = -1
        else:
            # starting from the surface we find the first time that we get True
            ind_core = np.argmax(both_conditions)
            # This includes the case that the whole star is an "core", as it
            # will find only "True" in both_conditions and will return
            # ind_core=0 (first, surface cell for a MESA profile)
    elif (mc1_i is not None):
        # calculate the cell position of the core boundary. In principle you
        # calculate index of the first time the inequality becomes False (your
        # lowest value) for your MESA profile, so starting from the surface.
        ind_core = np.argmin(donor_mass >= mc1_i)
    else:
        raise ValueError("Not possible to calculate the core boundary of the donor in CE")
    
    return ind_core


def period_evol_wind_loss(M_current, M_init, Mcomp, P_init):
    """Calculate analytically the period widening due to wind mass loss [1]_.

    Parameters
    ----------
    M_current : float
        Current mass of the mass losing star (Msun)
    M_init : float
        Initial mass of the mass losing star when the calculation starts (Msun)
    Mcomp : float
        (Constant) mass of the companion star (Msun)
    P_init : float
        Initial binary period when the calculation starts (days)

    Returns
    -------
     float
        Current binary period  in days
    References
    ----------
    .. [1] Tauris, T. M., & van den Heuvel, E. 2006, Compact stellar X-ray
        sources, 1, 623

    """
    log10P = (-2.*np.log10(M_current+Mcomp)
              + 2.*np.log10(M_init+Mcomp) + np.log10(P_init))
    return 10.0**log10P


def separation_evol_wind_loss(M_current, M_init, Mcomp, A_init):
    """Calculate analytically the separation widening due to wind mass loss [1]_.

    Parameters
    ----------
    M_current : float
        Current mass of the mass losing star (Msun)
    M_init : float
        Initial mass of the mass losing star when the calculation starts (Msun)
    Mcomp : float
        (Constant) mass of the companion star (Msun)
    A_init : float
        Initial binary separation when the calculation starts (Rsun)

    Returns
    -------
     float
        Current binary separation  in Rsun
    References
    ----------
    .. [1] Tauris, T. M., & van den Heuvel, E. 2006, Compact stellar X-ray
        sources, 1, 623.

    """
    log10A = (-np.log10(M_current+Mcomp)
              + np.log10(M_init+Mcomp) + np.log10(A_init))
    return 10.0**log10A


def period_change_stabe_MT(period_i, Mdon_i, Mdon_f, Macc_i,
                           alpha=0.0, beta=0.0):
    """Change the binary period after a semi-detahed stable MT phase.

    Calculated in Sorensen, Fragos et al.  2017A&A...597A..12S.
    Note that MT efficiencies are assumed constant (i.e., not time-dependent)
    throughout the MT phase.

    Parameters
    ----------
    period_i : float
        Initial period
    Mdon_i: float
        Initial donor mass
    Mdon_f: float
        Final donor mass (should be in the same unit's of Mdon_i)
    Mdon_i: float
        Initial accretor's mass (should be in the same unit's of Mdon_i)
    alpha : float [0-1]
        Fraction of DM_don (= Mdon_i - Mdon_f) from the donor,
        lost from the donor's vicinity
    beta : float [0-1]
        Fraction of Mdot from the L1 point (= (1-alpha)*DM_don),
        lost from the accretor's vicinity.
        The final accreted rate is (1-beta)(1-alpha)*DM_don

    Returns
    -------
    period_f : float
        final period at the end of stable MT, in the same units as period_i

    """
    DM_don = Mdon_i - Mdon_f    # mass lost from donor (>0)
    Macc_f = Macc_i + (1.-beta)*(1.-alpha)*DM_don
    if alpha < 0.0 or beta < 0.0 or alpha > 1.0 or beta > 1.0:
        raise ValueError("In period_change_stabe_MT, mass transfer "
                         "efficiencies, alpha, beta {}{} are not in the [0-1] "
                         "range.".format(alpha, beta))
    if beta != 1.0:      # Eq. 7 of Sorensen+Fragos et al. 2017
        period_f = (period_i * (Mdon_f/Mdon_i)**(3.*(alpha-1.))
                    * (Macc_f/Macc_i)**(3./(beta-1.))
                    * ((Mdon_i + Macc_i)/(Mdon_f + Macc_f))**(2.))
    else:
        # fully non-conservative MT. Eq. 8 of Sorensen+Fragos et al. 2017,
        # were we already assumed beta=1
        period_f = (period_i * (Mdon_f/Mdon_i)**(3.*(alpha-1.))
                    * np.exp(3.*(1.-alpha)*(Mdon_f - Mdon_i)/Macc_f)
                    * ((Mdon_i + Macc_i)/(Mdon_f + Macc_f))**(2.))

    return period_f


def linear_interpolation_between_two_cells(array_y, array_x, x_target,
                                           top=None, bot=None, verbose=False):
    """Interpolate quantities between two star profile shells."""
    if ((np.isnan(top) or top is None) and (np.isnan(bot) or bot is None)):
        top = np.argmax(array_x >= x_target)
        bot = top - 1
    elif np.isnan(bot) or bot is None:
        bot = top - 1
    elif np.isnan(top) or top is None:
        top = bot + 1

    if top > len(array_x):
        y_target = array_y[top]
    if bot < 0:
        bot = 0

    if top == bot:
        y_target = array_y[top]
        warnings.warn("linear interpolation between the same point")
        if verbose:
            print("linear interpolation, but at the edge")
            print("x_target,top, bot, len(array_x), y_target",
                  x_target, top, bot, len(array_x), y_target)
    else:
        x_top = array_x[top]
        x_bot = array_x[bot]

        y_top = array_y[top]
        y_bot = array_y[bot]

        slope = (y_top - y_bot) / (x_top - x_bot)
        const = (y_top*x_bot - y_bot*x_top) / (x_top - x_bot)
        y_target = slope * x_target - const

        if verbose:
            print("linear interpolation")
            print("x_target,top, bot, len(array_x)",
                  x_target, top, bot, len(array_x))
            print("x_top, x_bot, y_top, y_bot, y_target",
                  x_top, x_bot, y_top, y_bot, y_target)

    return y_target


def calculate_lambda_from_profile(
        profile, donor_star_state,  m1_i=np.nan, radius1=np.nan,
        common_envelope_option_for_lambda=DEFAULT_CE_OPTION_FOR_LAMBDA,
        core_element_fraction_definition=0.1, ind_core=None,
        common_envelope_alpha_thermal=1.0, tolerance=0.001,
        CO_core_in_Hrich_star=False, verbose=False):
    """Calculate common-enevelope lambda from the profile of a star.

     We also pass a more accurate calculation of the donor core mass for the
     purposes of common-envelope evolution.

    Parameters
    ----------
    profile : numpy.array
        Donor's star profile from MESA
    donor_star_state : string
        The POSYDON evolutionary state of the donor star
    common_envelope_option_for_lambda : str
        Available options:
        * 'default_lambda': using for lambda the constant value of
        common_envelope_lambda_default parameter
        * 'lambda_from_profile_gravitational': calculating the lambda
        parameter from the donor's profile by using the gravitational
        binding energy from the surface to the core
        (needing "mass", and "radius" as columns in the profile)
        * 'lambda_from_profile_gravitational_plus_internal': as above
         but taking into account a factor of common_envelope_alpha_thermal *
         internal energy too in the binding energy (needing also "energy" as
         column in the profile)
        * 'lambda_from_profile_gravitational_plus_internal_minus_recombination'
        as above but not taking into account the recombination energy in the
        internal energy (needing also "y_mass_fraction_He", "x_mass_fraction_H"
        "neutral_fraction_H", "neutral_fraction_He", and "avg_charge_He" as
        column in the profile)
    core_element_fraction_definition : float
        The mass fraction of the envelope abundant chemical element at
        the core-envelope boundary to derive the donor's core mass from
        the profile.
    ind_core : int
        The value of the cell position of the core - envelope boundary, at the
        donor's MESA  profile (for a profile that starts from the surface).
        More specifically, it returns the index of the first cell (starting
        from the surface), that the elements conditions for the core are met.
        It is 0 for a star that is all core and -1 for a star that is all
        envelope. If it is not given (None), it will be calculated inside the
        function.
    common_envelope_alpha_thermal : float
        Used and explained depending on the common_envelope_option_for_lambda
        option above.
    tolerance : float
        The tolerance of numerical difference in two floats when comparing
        and testing results.
    CO_core_in_Hrich_star: Bool
        This should be true if we want to calculate the boundary of CO core in
        a H-rich star (and not of the helium core).
    verbose : bool
        In case we want information about the CEE.

    Returns
    -------
    lambda_CE: float
        lambda_CE for the envelope of the donor in CEE,
        calculated from profile
    mc1_i: float
        More accurate calculation of the donor core mass for the purposes
        of CEE.
    rc1_i: float
        More accurate calculation of the donor core radius for the purposes
        of CEE.

    """
    # get mass and radius and dm from profile
    donor_mass, donor_radius, donor_dm = get_mass_radius_dm_from_profile(
        profile, m1_i, radius1, tolerance)
    # if np.isnan(m1_i) or m1_i is None or np.isnan(radius1) or radius1 is None
    m1_i = donor_mass[0]
    radius1 = donor_radius[0]
    specific_internal_energy = get_internal_energy_from_profile(
        common_envelope_option_for_lambda, profile, tolerance)

    if ind_core is None:
        # To be used in a MESA profile (so one that starts from the surface)
        ind_core = calculate_core_boundary(donor_mass, donor_star_state,
                                           profile, None,
                                           core_element_fraction_definition,
                                           CO_core_in_Hrich_star)
    if ind_core == 0:       # all star is a core, immediate successful ejection
        Ebind_i = 0.0
        lambda_CE = np.nan
        mc1_i = m1_i
        rc1_i = radius1
    else:
        if ind_core == -1:  # all star is an envelope, calculate for whole star
            Ebind_i = calculate_binding_energy(
                donor_mass, donor_radius, donor_dm, specific_internal_energy,
                len(donor_mass), common_envelope_alpha_thermal, verbose)
            mc1_i = 0.0
            rc1_i = 0.0
        else:
            if "H-rich" in donor_star_state:
                if not CO_core_in_Hrich_star:
                    elem_prof = profile["x_mass_fraction_H"]
                else:
                    elem_prof = profile["y_mass_fraction_He"]
            elif "stripped_He" in donor_star_state:
                elem_prof = profile["y_mass_fraction_He"]
            mc1_i = linear_interpolation_between_two_cells(
                donor_mass, elem_prof, core_element_fraction_definition,
                ind_core, ind_core-1, verbose)
            rc1_i = linear_interpolation_between_two_cells(
                donor_radius, elem_prof, core_element_fraction_definition,
                ind_core, ind_core-1, verbose)

            # linear interpolation
            Ebind_i_top = calculate_binding_energy(
                donor_mass, donor_radius, donor_dm, specific_internal_energy,
                ind_core, common_envelope_alpha_thermal, verbose)
            Ebind_i_bot = calculate_binding_energy(
                donor_mass, donor_radius, donor_dm, specific_internal_energy,
                ind_core-1, common_envelope_alpha_thermal, verbose)
            if verbose:
                lambda_CE_top = (-const.standard_cgrav * m1_i * const.Msun
                                 * (m1_i - donor_mass[ind_core]) * const.Msun
                                 / (Ebind_i_top*radius1*const.Rsun))
                lambda_CE_bot = (-const.standard_cgrav * m1_i * const.Msun
                                 * (m1_i - donor_mass[ind_core-1]) * const.Msun
                                 / (Ebind_i_bot*radius1*const.Rsun))
                print("lambda_CE_top, lambda_CE_bot",
                      lambda_CE_top, lambda_CE_bot)
            weight = ((core_element_fraction_definition-elem_prof[ind_core-1])
                      / (elem_prof[ind_core] - elem_prof[ind_core-1]))
            Ebind_i = Ebind_i_bot + weight*(Ebind_i_top - Ebind_i_bot)
        # lambda of the donor is calculated from the profile
        lambda_CE = (-const.standard_cgrav * m1_i*const.Msun
                     * (m1_i - mc1_i)*const.Msun/(Ebind_i*radius1*const.Rsun))
    if verbose:
        print("m1_i, radius1, len(profile) vs ind_core, mc1_i, rc1_i",
              m1_i, radius1, len(donor_mass), " vs ", ind_core, mc1_i, rc1_i)
        print("Ebind_i from profile ", Ebind_i)
        print("lambda_CE ", lambda_CE)
    if not (lambda_CE > -tolerance):
<<<<<<< HEAD
        raise Exception("CEE problem, lambda_CE has negative value.")
=======
        raise ValueError("lamda_CE has a negative value")
>>>>>>> de3ba99c
    return lambda_CE, mc1_i, rc1_i


def get_mass_radius_dm_from_profile(profile, m1_i=0.0,
                                    radius1=0.0, tolerance=0.001):
    """TODO: add summary.

    Reads and returns the profile columms of enclosed mass radius and
    mass per shell of the donor star from a MESA profile.

    Parameters
    ----------
    m1_i : float
        m1_i is the value passed from the singlestar object,
        for testing purposes only
    radius1 : float
        radius1 is the value passed from the singlestar object,
        for testing purposes only
    profile : numpy.array
        Donor's star profile from MESA
    tolerance : float
        The tolerance of numerical difference in two floats when comparing and
        testing results.

    Returns
    -------
    donor_mass : array
        Profile column of enclosed mass of the star.
    donor_radius : array
        Profile column of the radius the star.
    donor_dm : array
        Profile mass per shell of the star.

    """
    if (("mass" in profile.dtype.names)
            and (("radius" in profile.dtype.names)
                 or ("log_R" in profile.dtype.names))):
        donor_mass = profile["mass"]

        if ("radius" in profile.dtype.names):
            donor_radius = profile["radius"]
        elif ("log_R" in profile.dtype.names):
            donor_radius = 10**profile["log_R"]

        # checking if mass of profile agrees with the mass of the binary object
        if np.abs(donor_mass[0] - m1_i) > tolerance:
            warnings.warn("Donor mass from the binary class object "
                          "and the profile do not agree")
            print("mass profile/object:", (donor_mass[0]), (m1_i))
        # checking if radius of profile agrees with the radius of the binary
        if np.abs(donor_radius[0] - radius1) > tolerance:
            warnings.warn("Donor radius from the binary class object "
                          "and the profile do not agree")
            print("radius profile/object:", (donor_radius[0]), (radius1))

        # MANOS: if dm exists as a column, else calculate it from mass column
        if "dm" in profile.dtype.names:
            donor_dm = profile["dm"]
            # dm in MESA is in cgs, not in MSsun units, so we transform it
            donor_dm = donor_dm / const.Msun
        else:
            donor_dm = np.concatenate((-1 * np.diff(donor_mass),
                                       [donor_mass[-1]]))
    else:
        raise ValueError("One or many of the mass and/or radius needed columns"
                         " in the profile is not provided for the CEE")
    return donor_mass, donor_radius, donor_dm


def get_internal_energy_from_profile(common_envelope_option_for_lambda,
                                     profile, tolerance=0.001):
    """Calculate the specific internal energy per shell of the donor.

    Parameters
    ----------
    common_envelope_option_for_lambda : str
        Available options:
        * 'default_lambda': using for lambda the constant value of
        common_envelope_lambda_default parameter
        * 'lambda_from_profile_gravitational': calculating the lambda
        parameter from the donor's profile by using the gravitational
        binding energy from the surface to the core
        (needing "mass", and "radius" as columns in the profile)
        * 'lambda_from_profile_gravitational_plus_internal': as above
         but taking into account a factor of common_envelope_alpha_thermal *
         internal energy too in the binding energy (needing also "energy" as
         column in the profile)
        * 'lambda_from_profile_gravitational_plus_internal_minus_recombination'
        as above but not taking into account the recombination energy in the
        internal energy (needing also "y_mass_fraction_He", "x_mass_fraction_H"
        "neutral_fraction_H", "neutral_fraction_He", and "avg_charge_He" as
        column in the profile)
    profile : numpy.array
        Donor's star profile from MESA
    tolerance : float
        The tolerance of numerical difference in two floats when comparing
        and testing results.

    Returns
    -------
    specific_donor_internal_energy : array
        Value of the specific internal energy per shell of the donor

    """
    if (common_envelope_option_for_lambda
            == "lambda_from_profile_gravitational"):
        # initiate specific internal energy as 0
        specific_donor_internal_energy = profile["radius"] * 0.0
    elif ((common_envelope_option_for_lambda
           != "lambda_from_profile_gravitational")
            and (not("energy" in profile.dtype.names))):
        warnings.warn("Profile does not include internal energy -- "
                      "Proceeding with 'lambda_from_profile_gravitational'")
        # initiate specific internal energy as 0
        specific_donor_internal_energy = profile["radius"] * 0.0
    elif ((common_envelope_option_for_lambda
           == "lambda_from_profile_gravitational_plus_internal")
            and ("energy" in profile.dtype.names)):
        # specific internal energy - if we would have used the "total_energy"
        # it would include (internal+potential+kinetic+rotation)
        specific_donor_internal_energy = profile["energy"]
        if not (np.any(specific_donor_internal_energy > -tolerance)):
            raise ValueError("CEE problem calculating internal energy, "
                            "giving negative values.")

        specific_donor_H2recomb_energy = calculate_H2recombination_energy(
            profile, tolerance)
        # we still need to subtract the H2 recombination energy which is
        # included in the "energy" column of the profile
        # internal_energy - H2 recombination energy per shell
        specific_donor_internal_energy = (
            specific_donor_internal_energy - specific_donor_H2recomb_energy)
        if not (np.any(specific_donor_internal_energy > -tolerance)):
            raise ValueError(
                "CEE problem calculating recombination (and H2 recombination) "
                "energy, remaining internal energy giving negative values.")
    elif ((common_envelope_option_for_lambda == "lambda_from_profile_"
           "gravitational_plus_internal_minus_recombination")
            and ("energy" in profile.dtype.names)):
        # specific internal energy. If we have used the "total_energy" it would
        # include (internal+potential+kinetic+rotation)
        specific_donor_internal_energy = profile["energy"]
        if not (np.any(specific_donor_internal_energy > -tolerance)):
            raise ValueError("CEE problem calculating internal energy, "
                            "giving negative values.")

        # we still need to subtract the H2 recombination energy which is
        # included in the "energy" column of the profile
        specific_donor_H2recomb_energy = calculate_H2recombination_energy(
            profile, tolerance)
        specific_donor_recomb_energy = calculate_recombination_energy(
            profile, tolerance)
        # internal_energy - recombination energy - H2 recombination energy per
        # shell (so I think it is left with thermal + radiation)
        specific_donor_internal_energy = (
            specific_donor_internal_energy
            - specific_donor_recomb_energy
            - specific_donor_H2recomb_energy)
        if not (np.any(specific_donor_internal_energy > -tolerance)):
            raise ValueError(
                "CEE problem calculating recombination (and H2 recombination) "
                "energy, remaining internal energy giving negative values.")
    return specific_donor_internal_energy


def calculate_H2recombination_energy(profile, tolerance=0.001):
    """Compute the recombination energy of H2 per shell in erg.

    Parameters
    ----------
    profile : array
        Donor's star profile from MESA
    tolerance : float
        The tolerance of numerical difference in two floats when comparing
        and testing results.

    Returns
    -------
    specific_donor_H2recomb_energy : array
        recombination energy of H2 per shell in ergs

    """
    if "x_mass_fraction_H" not in profile.dtype.names:
        warnings.warn("Profile does not include Hydrogen mass fraction "
                      "calculate H2 recombination energy -- "
                      "H2 recombination energy is assumed 0")
        specific_donor_H2recomb_energy = profile["radius"] * 0.0
    else:
        # Dissociation energy [cm^1] from Cheng+2018:
        # https://journals.aps.org/prl/abstract/10.1103/PhysRevLett.121.013001
        specific_donor_H2recomb_energy = (
            35999.582894 * const.inversecm2erg / (2.0 * const.H_weight)
            * profile['x_mass_fraction_H'] * const.avo)
        # http://www.nat.vu.nl/~griessen/STofHinM/ChapIIHatomMoleculeGas.pdf
        if not (np.any(specific_donor_H2recomb_energy > -tolerance)):
            raise ValueError("CEE problem calculating H2 recombination energy, "
                            "giving negative values")
    # return specific_donor_H2recomb_energy * const.ev2erg
    return specific_donor_H2recomb_energy


def calculate_recombination_energy(profile, tolerance=0.001):
    """Compute the recombination energy per shell in erg.

    Parameters
    ----------
    profile : numpy.array
        Donor's star profile from MESA
    tolerance : float
        The tolerance of numerical difference in two floats when comparing
        and testing results.

    Returns
    -------
    specific_donor_recomb_energy : array
        recombination energy per shell in ergs

    """
    if (not(("y_mass_fraction_He" in profile.dtype.names)
            and ("x_mass_fraction_H" in profile.dtype.names)
            and ("neutral_fraction_H" in profile.dtype.names)
            and ("neutral_fraction_He" in profile.dtype.names)
            and ("avg_charge_He" in profile.dtype.names))):
        warnings.warn("Profile does not include mass fractions and ionizations"
                      " of elements to calculate recombination energy "
                      "-- recombination energy is assumed 0")
        specific_donor_recomb_energy = profile["radius"] * 0.0
    else:
        # from MESA/binary/private/binary_ce.f90
        frac_HI = profile["neutral_fraction_H"]
        for i in range(len(frac_HI)):
            # TODO: For some reason this is a bit > 1 in the outer envelope.
            #       Maybe not important but better to solve it.
            frac_HI[i] = min(1., frac_HI[i])
        frac_HII = 1.0 - frac_HI

        frac_HeI = profile["neutral_fraction_He"]
        avg_charge_He = profile["avg_charge_He"]
        for i in range(len(frac_HI)):
            frac_HeI[i] = min(1., frac_HeI[i])
            # knowing the frac_HeI and the avg_charge_He,
            # we can solve for frac_HeII and frac_HeIII
            avg_charge_He[i] = max(avg_charge_He[i], 0.0)
        frac_HeII = 2.0 - 2.0 * frac_HeI - avg_charge_He
        frac_HeIII = 1.0 - frac_HeII - frac_HeI

        specific_donor_recomb_energy = profile_recomb_energy(
            profile['x_mass_fraction_H'], profile['y_mass_fraction_He'],
            frac_HII, frac_HeII, frac_HeIII)
        if not (np.any(specific_donor_recomb_energy > -tolerance)):
            raise ValueError("CEE problem calculating recombination energy, "
                            "giving negative values.")
    return specific_donor_recomb_energy


def profile_recomb_energy(x_mass_fraction_H, y_mass_fraction_He,
                          frac_HII, frac_HeII, frac_HeIII):
    """Calculate the recombination energy per shell.

    Parameters
    ----------
    x_mass_fraction_H : array
        Mass fraction of H per shell
    y_mass_fraction_He : array
        Mass fraction of He per shell.
    frac_HII : array
        Fraction of single ionized H per shell.
    frac_HeII : array
        Fraction of single ionized He per shell.
    frac_HeIII : array
        Fraction of double ionized He per shell.

    Returns
    -------
    recomb_energy : 1D numpy.arrays
        recombination energy per shell in ergs
        (same dimension as x_mass_fraction_H and y_mass_fraction_He)
    """
    recomb_energy = (
        54.4177650 * frac_HeIII / const.He_weight
        * y_mass_fraction_He * const.avo
        + 24.587388 * (frac_HeII + frac_HeIII) / const.He_weight
        * y_mass_fraction_He * const.avo
        + 13.598434 * frac_HII / const.H_weight
        * x_mass_fraction_H * const.avo)
    return recomb_energy * const.ev2erg


def calculate_binding_energy(donor_mass, donor_radius, donor_dm,
                             specific_internal_energy,
                             ind_core,
                             factor_internal_energy,
                             verbose, tolerance=0.001
                             ):
    """Calculate the total binding energy of the envelope of the star.

    Parameters
    ----------
    donor_mass : array
        Enclosed mass coordinate of the donor star from its profile.
    donor_radius : array
        Radius coordinate of the donor star from its profile.
    donor_dm : array
        Mass enclosed per shell in the donor star's profile.
    specific_internal_energy : array
        Specific internal energy of the donor star.
    ind_core : int
        The value of the shell position of the core - envelope boundary,
        at the donor's MESA profile
    factor_internal_energy : float
        The factor to multiply with internal energy to be taken into
        account when we calculate the  binding energy of the enevelope
    verbose : bool
        In case we want information about the CEE  (the default is False).

    Returns
    -------
    Ebind_i : float
        The total binding energy of the envelope of the star

    """
    # Sum of gravitational energy from surface to core boundary
    Grav_energy = 0.0
    # Sum of internal energy from surface to core boundary. This is 0 if
    # 'lambda_from_profile_gravitational' or (thermal+radiation+recombination)
    # for "lambda_from_profile_gravitational_plus_internal" or
    # (thermal+radiation) for
    # "lambda_from_profile_gravitational_plus_internal_minus_recombination"
    U_i = 0.0
    # sum from surface to the core. Your core boundary is in element [ind_core]
    # in a normal MESA (and POSYDON) profile
    for i in range(ind_core):
        Grav_energy_of_cell = (-const.standard_cgrav * donor_mass[i]
                               * const.Msun * donor_dm[i]*const.Msun
                               / (donor_radius[i]*const.Rsun))
        # integral of gravitational energy as we go deeper into the star
        Grav_energy = Grav_energy + Grav_energy_of_cell
        U_i = U_i + specific_internal_energy[i]*donor_dm[i]*const.Msun
    if Grav_energy > 0.0:
        print("Grav_energy, donor_mass, donor_dm, donor_radius",
              Grav_energy, donor_mass, donor_dm, donor_radius)
        if not (Grav_energy < tolerance):
            raise ValueError("CEE problem calculating gravitational energy, "
                            "giving positive values.")
    # binding energy of the enevelope equals its gravitational energy +
    # an a_th fraction of its internal energy
    Ebind_i = Grav_energy + factor_internal_energy * U_i
    if not (Ebind_i < tolerance):
        warnings.warn("Ebind_i of the envelope is found positive")
    if verbose:
        print("integration of gravitational energy surface to core "
              "[Grav_energy], integration of internal energy surface to "
              "core [U_i] (0 if not taken into account) ", Grav_energy, U_i)
        print("Ebind = Grav_energy + factor_internal_energy*U_i  :  ", Ebind_i)
    return Ebind_i

def calculate_Mejected_for_integrated_binding_energy(profile, Ebind_threshold,
                             mc1_i, rc1_i,
                             m1_i = 0.0, radius1 = 0.0,
                             factor_internal_energy=1.0,tolerance=0.001
                             ):
    """Calculate the mass lost from the envelope for an energy budget of Ebind_threshold

    Parameters
    ----------
    profile : numpy.array
        Donor's star profile from MESA
    Ebind_threshold : float
        Orbital energy used from the spiral in to partial unbind the envelope. Positive
        We integrate from surface to calcualte the partial loss of mass during CE that merges.
    factor_internal_energy : float
        The factor to multiply with internal energy to be taken into
        account when we calculate the  binding energy of the enevelope
    verbose : bool
        In case we want information about the CEE  (the default is False).

    Returns
    -------
    Ebind_i : float
        The total binding energy of the envelope of the star

    """

    donor_mass, donor_radius, donor_dm = get_mass_radius_dm_from_profile(
        profile, m1_i, radius1, tolerance)
    specific_internal_energy = get_internal_energy_from_profile(
        common_envelope_option_for_lambda = "lambda_from_profile_gravitational_plus_internal_minus_recombination",
        profile = profile, tolerance = tolerance)

    # Sum of gravitational energy from surface towards inside
    Grav_energy = 0.0
    # Sum of internal energy from surface towards.
    U_energy = 0.0
    # sum from surface to the core. Your threshold is in element [ind_threshold]
    # in a normal MESA (and POSYDON) profile
    i = 0
    Ebind_so_far = 0.0 # the integration from surface going inwards of the binding energy (negative in principle)

    while (abs(Ebind_so_far) < Ebind_threshold) and (i<len(donor_mass)):
        Grav_energy_of_cell = (-const.standard_cgrav * donor_mass[i]
                               * const.Msun * donor_dm[i]*const.Msun
                               / (donor_radius[i]*const.Rsun))
        # integral of gravitational energy as we go deeper into the star
        Grav_energy = Grav_energy + Grav_energy_of_cell
        U_energy = U_energy + specific_internal_energy[i]*donor_dm[i]*const.Msun
        Ebind_so_far = Grav_energy + factor_internal_energy * U_energy
        i=i+1
    ind_threshold = i-1

    if donor_mass[ind_threshold]< mc1_i or  donor_radius[ind_threshold]<rc1_i:
        warnings.warn("partial mass ejected found more than the envelope mass")
        print("M_ejected, M_envelope = ", donor_mass[0] - donor_mass[ind_threshold], donor_mass[0] - mc1_i)
        donor_mass[ind_threshold] = mc1_i

    M_ejected = donor_mass[0] - donor_mass[ind_threshold]

    return M_ejected


class PchipInterpolator2:
    """Interpolation class."""

    def __init__(self, *args, positive=False, **kwargs):
        """Initialize the interpolator."""
        self.interpolator = PchipInterpolator(*args, **kwargs)
        self.positive = positive

    def __call__(self, *args, **kwargs):
        """Use the interpolator."""
        result = self.interpolator(*args, **kwargs)
        if self.positive:
            result = np.maximum(result, 0.0)
        return result

def convert_metallicity_to_string(Z):
    """Check if metallicity is supported by POSYDON v2."""
    # check supported metallicity
    valid_Z = [2e+00,1e+00,4.5e-01,2e-01,1e-01,1e-02,1e-03,1e-04]
    if not Z in valid_Z:
        raise ValueError(f'Metallicity {Z} not supported! Available metallicities in POSYDON v2 are {valid_Z}.')
    return f'{Z:1.1e}'.replace('.0','')

def rotate(axis, angle):

        """Generate rotation matrix to rotate a vector about an arbitrary axis 
            by a given angle

        Parameters
        ----------
        axis : array of length 3
            Axis to rotate about
        angle : float
            Angle, in radians, through which to rotate about axis

        Returns
        -------
        rotation_matrix : 3x3 array
            Array such that rotation_matrix.dot(vector) rotates vector
            about the given axis by the given angle

        """

        # normalize the axis vector
        axis = axis / np.linalg.norm(axis)
        

        # calculate the cosine and sine of the angle
        cos_theta = np.cos(angle)
        sin_theta = np.sin(angle)
        
        # construct the rotation matrix
        rotation_matrix = np.array([
            [cos_theta + axis[0]**2 * (1 - cos_theta),
            axis[0] * axis[1] * (1 - cos_theta) - axis[2] * sin_theta,
            axis[0] * axis[2] * (1 - cos_theta) + axis[1] * sin_theta],
            [axis[1] * axis[0] * (1 - cos_theta) + axis[2] * sin_theta,
            cos_theta + axis[1]**2 * (1 - cos_theta),
            axis[1] * axis[2] * (1 - cos_theta) - axis[0] * sin_theta],
            [axis[2] * axis[0] * (1 - cos_theta) - axis[1] * sin_theta,
            axis[2] * axis[1] * (1 - cos_theta) + axis[0] * sin_theta,
            cos_theta + axis[2]**2 * (1 - cos_theta)]
        ])
        
        
        return rotation_matrix<|MERGE_RESOLUTION|>--- conflicted
+++ resolved
@@ -2234,11 +2234,7 @@
         print("Ebind_i from profile ", Ebind_i)
         print("lambda_CE ", lambda_CE)
     if not (lambda_CE > -tolerance):
-<<<<<<< HEAD
-        raise Exception("CEE problem, lambda_CE has negative value.")
-=======
-        raise ValueError("lamda_CE has a negative value")
->>>>>>> de3ba99c
+        raise ValueError("lambda_CE has a negative value")
     return lambda_CE, mc1_i, rc1_i
 
 
