"""Common functions to be used while running populations."""


__authors__ = [
    "Konstantinos Kovlakas <Konstantinos.Kovlakas@unige.ch>",
    "Devina Misra <devina.misra@unige.ch>",
    "Emmanouil Zapartas <ezapartas@gmail.com>",
    "Simone Bavera <Simone.Bavera@unige.ch>",
    "Nam Tran <tranhn03@gmail.com>",
    "Ying Qin <<yingqin2013@hotmail.com>",
    "Jeffrey Andrews <jeffrey.andrews@northwestern.edu>",
    "Tassos Fragos <Anastasios.Fragkos@unige.ch>",
    "Scott Coughlin <scottcoughlin2014@u.northwestern.edu>",
    "Kyle Akira Rocha <kylerocha2024@u.northwestern.edu>",
    "Matthias Kruckow <Matthias.Kruckow@unige.ch>",
    "Camille Liotine <cliotine@u.northwestern.edu>",
]


import os
import numpy as np
<<<<<<< HEAD
from scipy.interpolate import PchipInterpolator
=======
import pandas as pd
from scipy.interpolate import interp1d
>>>>>>> 13ec9547
from scipy.optimize import newton
from scipy.integrate import quad
from posydon.utils import constants as const
from posydon.utils.posydonwarning import Pwarn
import copy
from scipy.interpolate import PchipInterpolator
from posydon.utils.limits_thresholds import (THRESHOLD_CENTRAL_ABUNDANCE,
    THRESHOLD_HE_NAKED_ABUNDANCE, REL_LOG10_BURNING_THRESHOLD,
    LOG10_BURNING_THRESHOLD, STATE_NS_STARMASS_UPPER_LIMIT,
    RL_RELATIVE_OVERFLOW_THRESHOLD, LG_MTRANSFER_RATE_THRESHOLD
)

PATH_TO_POSYDON = os.environ.get("PATH_TO_POSYDON")


# Constants related to inferring star states
STATE_UNDETERMINED = "undetermined_evolutionary_state"

# ALL POSSIBLE STAR STATES
BURNING_STATES = ["Core_H_burning", "Core_He_burning",
                  "Shell_H_burning", "Central_He_depleted",
                  "Central_C_depletion"]
RICHNESS_STATES = ["H-rich", "stripped_He", "accreted_He"]
COMPACT_OBJECTS = ["WD", "NS", "BH","massless_remnant"]

ALL_STAR_STATES = COMPACT_OBJECTS + [STATE_UNDETERMINED]
ALL_STAR_STATES.extend(["{}_{}".format(rich_in, burning)
                        for rich_in in RICHNESS_STATES
                        for burning in BURNING_STATES])

# Mass-transfer cases in form of integer flags
MT_CASE_NO_RLO = 0
MT_CASE_A = 1
MT_CASE_B = 2
MT_CASE_C = 3
MT_CASE_BA = 4
MT_CASE_BB = 5
MT_CASE_BC = 6
MT_CASE_NONBURNING = 8
MT_CASE_UNDETERMINED = 9

# All cases meaning RLO is happening
ALL_RLO_CASES = set([MT_CASE_A, MT_CASE_B, MT_CASE_C,
                     MT_CASE_BA, MT_CASE_BB, MT_CASE_BC,
                     MT_CASE_NONBURNING])

# Conversion of integer mass-transfer flags to strings
MT_CASE_TO_STR = {
    MT_CASE_NO_RLO: "no_RLO",
    MT_CASE_A: "A",
    MT_CASE_B: "B",
    MT_CASE_C: "C",
    MT_CASE_BA: "BA",
    MT_CASE_BB: "BB",
    MT_CASE_BC: "BC",
    MT_CASE_NONBURNING: "nonburning",
    MT_CASE_UNDETERMINED: "undetermined_MT"
}

# Conversion of strings to integer mass-transfer flags
MT_STR_TO_CASE = {string: integer for integer, string
                  in MT_CASE_TO_STR.items()}

DEFAULT_CE_OPTION_FOR_LAMBDA = \
    "lambda_from_profile_gravitational_plus_internal_minus_recombination"


def is_number(s):
    """Check if the input can be converted to a float."""
    try:
        float(s)
        return True
    except ValueError:
        return False


def stefan_boltzmann_law(L, R):
    """Compute the effective temperature give the luminosity and radius."""
    #TODO: check for invalid or negative inputs
    return (L * const.Lsun / (4.0 * np.pi * (R*const.Rsun) ** 2.0)
            / const.boltz_sigma) ** (1.0 / 4.0)


def rzams(m, z=0.02, Zsun=0.02):
    """Evaluate the zero age main sequence radius [1]_.

    Parameters
    ----------
    m : array_like
        The masses of the stars in Msun.
    z : float
        The metallicity of the star.

    Returns
    -------
    ndarray
        Array of same size as `m` containing the ZAMS radii of the stars (Rsun)

    References
    ----------
    .. [1] Tout C. A., Pols O. R., Eggleton P. P., Han Z., 1996, MNRAS, 281,
        257


    """
    #TODO: check for invalid or negative inputs
    m = np.asanyarray(m)
    xz = [
        0.0, 3.970417e-01, -3.2913574e-01, 3.4776688e-01, 3.7470851e-01,
        9.011915e-02, 8.527626e+00, -2.441225973e+01, 5.643597107e+01,
        3.706152575e+01, 5.4562406e+00, 2.5546e-04, -1.23461e-03, -2.3246e-04,
        4.5519e-04, 1.6176e-04, 5.432889e+00, -8.62157806e+00, 1.344202049e+01,
        1.451584135e+01, 3.39793084e+00, 5.563579e+00, -1.032345224e+01,
        1.944322980e+01, 1.897361347e+01, 4.16903097e+00, 7.8866060e-01,
        -2.90870942e+00, 6.54713531e+00, 4.05606657e+00, 5.3287322e-01,
        5.86685e-03, -1.704237e-02, 3.872348e-02, 2.570041e-02, 3.83376e-03,
        1.715359e+00, 6.2246212e-01, -9.2557761e-01, -1.16996966e+00,
        -3.0631491e-01, 6.597788e+00, -4.2450044e-01, -1.213339427e+01,
        -1.073509484e+01, -2.51487077e+00, 1.008855000e+01, -7.11727086e+00,
        -3.167119479e+01, -2.424848322e+01, -5.33608972e+00, 1.012495e+00,
        3.2699690e-01, -9.23418e-03, -3.876858e-02, -4.12750e-03, 7.490166e-02,
        2.410413e-02, 7.233664e-02, 3.040467e-02, 1.97741e-03, 1.077422e-02,
        3.082234e+00, 9.447205e-01, -2.15200882e+00, -2.49219496e+00,
        -6.3848738e-01, 1.784778e+01, -7.4534569e+00, -4.896066856e+01,
        -4.005386135e+01, -9.09331816e+00, 2.2582e-04, -1.86899e-03,
        3.88783e-03, 1.42402e-03, -7.671e-05
    ]
    lzs = np.log10(z / Zsun)

    msp = np.zeros(17)
    msp[0] = 0.0
    msp[1] = xz[1] + lzs * (xz[2] + lzs * (xz[3] + lzs
                                           * (xz[4] + lzs * xz[5])))
    msp[2] = xz[6] + lzs * (xz[7] + lzs * (xz[8] + lzs
                                           * (xz[9] + lzs * xz[10])))
    msp[3] = xz[11] + lzs * (xz[12] + lzs * (xz[13] + lzs
                                             * (xz[14] + lzs * xz[15])))
    msp[4] = xz[16] + lzs * (xz[17] + lzs * (xz[18] + lzs
                                             * (xz[19] + lzs * xz[20])))
    msp[5] = xz[21] + lzs * (xz[22] + lzs * (xz[23] + lzs
                                             * (xz[24] + lzs * xz[25])))
    msp[6] = xz[26] + lzs * (xz[27] + lzs * (xz[28] + lzs
                                             * (xz[29] + lzs * xz[30])))
    msp[7] = xz[31] + lzs * (xz[32] + lzs * (xz[33] + lzs
                                             * (xz[34] + lzs * xz[35])))
    msp[8] = xz[36] + lzs * (xz[37] + lzs * (xz[38] + lzs
                                             * (xz[39] + lzs * xz[40])))
    msp[9] = xz[41] + lzs * (xz[42] + lzs * (xz[43] + lzs
                                             * (xz[44] + lzs * xz[45])))
    msp[10] = xz[46] + lzs * (xz[47] + lzs * (xz[48] + lzs
                                              * (xz[49] + lzs * xz[50])))
    msp[11] = xz[51] + lzs * (xz[52] + lzs * (xz[53] + lzs
                                              * (xz[54] + lzs * xz[55])))
    msp[12] = xz[56] + lzs * (xz[57] + lzs * (xz[58] + lzs
                                              * (xz[59] + lzs * xz[60])))
    msp[13] = xz[61]
    msp[14] = xz[62] + lzs * (xz[63] + lzs * (xz[64] + lzs
                                              * (xz[65] + lzs * xz[66])))
    msp[15] = xz[67] + lzs * (xz[68] + lzs * (xz[69] + lzs
                                              * (xz[70] + lzs * xz[71])))
    msp[16] = xz[72] + lzs * (xz[73] + lzs * (xz[74] + lzs
                                              * (xz[75] + lzs * xz[76])))
    mx = np.sqrt(m)
    r = ((msp[8] * m**2 + msp[9] * m**6) * mx + msp[10] * m**11
         + (msp[11] + msp[12] * mx) * m**19) / (
             msp[13] + msp[14] * m**2
             + (msp[15] * m**8 + m**18 + msp[16] * m**19) * mx)

    return r


def roche_lobe_radius(m1, m2, a_orb=1):
    """Approximate the Roche lobe radius from [1]_.

    Parameters
    ----------
    m1 : float, ndarray of floats
        the mass of the star for which we calculate the Roche lobe
    m2 : float, ndarray of floats
        the mass of the companion star
    a_orb : float, ndarray of floats
        Orbital separation. The return value will have the same unit.

    Returns
    -------
    float, ndarray of floats
        Roche lobe radius in similar units as a_orb
    References
    ----------
    .. [1] Eggleton, P. P. 1983, ApJ, 268, 368

    """
    ## catching if a_orb is an empty array or is an array with invalid
    ## separation values
    if isinstance(a_orb, np.ndarray):
        ## if array is empty, fill with NaN values
        if a_orb.size == 0:
            Pwarn("Trying to compute RL radius for binary with invalid"
                  " separation", "EvolutionWarning")
            a_orb = np.full([1 if s==0 else s for s in a_orb.shape], np.nan,
                            dtype=np.float64)
        ## if array contains invalid values, replace with NaN 
        elif np.any(a_orb < 0):
            Pwarn("Trying to compute RL radius for binary with invalid"
                  " separation", "EvolutionWarning")
            a_orb[a_orb < 0] = np.nan
    ## catching if a_orb is a float with invalid separation value
    elif a_orb < 0: 
        Pwarn("Trying to compute RL radius for binary with invalid separation",
              "EvolutionWarning")
        a_orb = np.nan

    if isinstance(m1, np.ndarray):
        if m1.size == 0:                  
            Pwarn("Trying to compute RL radius for nonexistent object",
                  "EvolutionWarning")
            m1 = np.full([1 if s==0 else s for s in m1.shape], np.nan,
                         dtype=np.float64)
        elif np.any(m1 <= 0):
            Pwarn("Trying to compute RL radius for nonexistent object",
                  "EvolutionWarning")
            m1[m1 <= 0] = np.nan
    elif m1 <= 0:
        Pwarn("Trying to compute RL radius for nonexistent object",
              "EvolutionWarning")
        m1 = np.nan
    
    if isinstance(m2, np.ndarray):
        if m2.size == 0:                  
            Pwarn("Trying to compute RL radius for nonexistent companion",
                  "EvolutionWarning")
            m2 = np.full([1 if s==0 else s for s in m2.shape], np.nan,
                         dtype=np.float64)
        elif np.any(m2 <= 0):
            Pwarn("Trying to compute RL radius for nonexistent companion",
                  "EvolutionWarning")
            m2[m2 <= 0] = np.nan
    elif m2 <= 0:
        Pwarn("Trying to compute RL radius for nonexistent companion",
              "EvolutionWarning")
        m2 = np.nan
   
    q = m1/m2
    RL = a_orb * (0.49 * q**(2. / 3.)) / (
        0.6 * q**(2. / 3.) + np.log(1 + q**(1. / 3))
    )
    return RL


def orbital_separation_from_period(period_days, m1_solar, m2_solar):
    """Apply the Third Kepler law.

    Parameters
    ----------
    period_days : float
        Orbital period in days.
    m1_solar : float
        Mass of the one of the stars, in solar units.
    m2_solar : float
        Mass of the other star, in solar units.

    Returns
    -------
    float
        The separation of the binary in solar radii.

    """
    #TODO: check for invalid or negative inputs
    # cast to float64 to avoid overflow
    m1_solar = np.asarray(m1_solar, dtype="float64")
    m2_solar = np.asarray(m2_solar, dtype="float64")
    period_days = np.asarray(period_days, dtype="float64")

    separation_cm = (const.standard_cgrav
                     * (m1_solar * const.Msun + m2_solar * const.Msun)
                     / (4.0 * const.pi**2.0)
                     * (period_days * const.day2sec) ** 2.0)**(1.0/3.0)
    separation_solar = separation_cm / const.Rsun
    return separation_solar


def orbital_period_from_separation(separation, m1, m2):
    """Apply the Third Kepler law.

    Parameters
    ----------
    separation : float
        Orbital separation (semi-major axis) in Rsun.
    m1 : float
        Mass of one of the stars in solar units.
    m2 : type
        Mass of the other star in solar units.

    Returns
    -------
    float
        The orbital period in days.

    """
    #TODO: check for invalid or negative inputs
    return const.dayyer * ((separation / const.aursun)**3.0 / (m1 + m2)) ** 0.5




def eddington_limit(binary, idx=-1):
    """Calculate the Eddington limit & radtiative efficiency of compact object.

    Parameters
    ----------
    binary : BinaryStar
        The binary object.


    Returns
    -------
    tuple
        The Eddington accretion limit and radiative efficiency in solar units.

    """
    if binary.star_1.state in ['NS', 'BH', 'WD']:
        accretor = binary.star_1
        donor = binary.star_2
    elif binary.star_2.state in ['NS', 'BH', 'WD']:
        accretor = binary.star_2
        donor = binary.star_1
    else:
        raise ValueError("Eddington limit is being calculated for a non-CO")

    state_acc = np.atleast_1d(
        np.asanyarray([*accretor.state_history, accretor.state])[idx])
    m_acc = np.atleast_1d(
        np.asanyarray([*accretor.mass_history, accretor.mass],
                      dtype=float)[idx]) * const.msol
    surface_h1 = np.atleast_1d(
        np.asanyarray([*donor.surface_h1_history, donor.surface_h1],
                      dtype=float)[idx])

    for i in range(len(state_acc)):
        if state_acc[i] is None:
            if any(j == 'NS' for j in accretor.state_history):
                state_acc[i] = 'NS'
            elif any(j == 'BH' for j in accretor.state_history):
                state_acc[i] = 'BH'
            elif any(j == 'WD' for j in accretor.state_history):
                state_acc[i] = 'WD'
            else:
                raise ValueError('COtype must be "BH", "NS", or "WD"')

        if pd.isna(surface_h1[i]):
            surface_h1[i] = 0.7155
        if state_acc[i] == "BH":
            r_isco = 6 #TODO: get r_isco as input/calculate from spin
            # m_ini is the accretor mass at zero spin
            m_ini = m_acc[i] * np.sqrt(r_isco / 6)
            eta = 1 - np.sqrt(1 - (min(m_acc[i],
                                       np.sqrt(6) * m_ini) / (3 * m_ini))**2)
        else:
            # 1.25 * 10**6 cm
            acc_radius = CO_radius(m_acc[i], state_acc[i]) * const.Rsun
            eta = const.standard_cgrav*m_acc[i]/(acc_radius*const.clight**2)

        # This is the mass accretion rate corresponding to the
        # Eddington luminosity, L_edd = eta * mdot_edd * clightˆ2 (cgs units)
        mdot_edd = (4 * np.pi * const.standard_cgrav * m_acc[i]
                    / (0.2 * (1 + surface_h1[i]) * eta * const.clight))
    return mdot_edd / (const.msol / const.secyer), eta


def beaming(binary):
    """Calculate the geometrical beaming of a super-Eddington accreting source
    [1]_, [2]_.

    Compute the super-Eddington isotropic-equivalent accretion rate and the
    beaming factor of a star. This does not change the intrinsic accretion onto
    the accretor and is an observational effect due to the inflated structure
    of the accretion disc that beams the outgoing X-ray emission. This is
    important for observing super-Eddington X-ray sources
    (e.g. ultraluminous X-ray sources). In case of a BH we are assuming that it
    has zero spin which is not a good approximation for high accretion rates.

    Parameters
    ----------
    binary : BinaryStar
        The binary object.

    Returns
    -------
    tuple
        The super-Eddington isotropic-equivalent accretion rate and beaming
        factor respcetively in solar units.

    References
    ----------
    .. [1] Shakura, N. I. & Sunyaev, R. A. 1973, A&A, 24, 337
    .. [2] King A. R., 2008, MNRAS, 385, L113

    """
    mdot_edd = eddington_limit(binary, idx=-1)[0]

    if binary.lg_mtransfer_rate is None:
        rlo_mdot = np.nan
    else:
        rlo_mdot = 10**binary.lg_mtransfer_rate

    if rlo_mdot >= mdot_edd:
        if rlo_mdot > 8.5 * mdot_edd:
            # eq. 8 in King A. R., 2009, MNRAS, 393, L41-L44
            b = 73 / (rlo_mdot / mdot_edd)**2
        else:
            b = 1
        # Shakura, N. I. & Sunyaev, R. A. 1973, A&A, 24, 337
        mdot_beam = mdot_edd * (1 + np.log(rlo_mdot / mdot_edd)) / b
    else:
        b = 1
        mdot_beam = rlo_mdot

    return mdot_beam, b


def bondi_hoyle(binary, accretor, donor, idx=-1, wind_disk_criteria=True,
                scheme='Hurley+2002'):
    """Calculate the Bondi-Hoyle accretion rate of a binary [1]_.

    Parameters
    ----------
    binary : BinaryStar
        The binary which accretion rate is required.
    accretor : SingleStar
        The accretor in the binary.
    donor : SingleStar
        The donor in the binary.
    idx : int
        default: -1
    wind_disk_criteria : bool
        default: True, see [5]_
    scheme : str
        There are different options:

        - 'Hurley+2002' : following [3]_
        - 'Kudritzki+2000' : following [7]_

    Returns
    -------
    float
        The Bondi-Hoyle accretion rate in solar units.

    Notes
    -----
    An approximation is used for the accretion rate [2]_ and the wind velocity
    of the donor is moddeled as in [3]_, [6]_. Also see [4]_.

    References
    ----------
    .. [1] Bondi, H., & Hoyle, F. 1944, MNRAS, 104, 273
    .. [2] Boffin, H. M. J., & Jorissen, A. 1988, A&A, 205, 155
    .. [3] Hurley, J. R., Tout, C. A., & Pols, O. R. 2002, MNRAS, 329, 897
    .. [4] Belczynski, K., Kalogera, V., Rasio, F. A., et al. 2008, ApJS, 174,
        223
    .. [5] Sen, K. ,Xu, X. -T., Langer, N., El Mellah, I. , Schurmann, C., &
        Quast, M., 2021, A&A
    .. [6] Sander A. A. C., Vink J. S., 2020, MNRAS, 499, 873
    .. [7] Kudritzki, R.-P., & Puls, J. 2000, ARA&A, 38, 613

    """
    alpha = 1.5
    G = const.standard_cgrav * 1e-3     # 6.67428e-11 m3 kg-1 s-2
    Msun = const.Msun * 1e-3            # 1.988547e30  kg
    Rsun = const.Rsun * 1e-2            # 6.9566e8 m

    sep = np.atleast_1d(
        np.asanyarray([*binary.separation_history, binary.separation],
                      dtype=float)[idx])
    ecc = np.atleast_1d(
        np.asanyarray([*binary.eccentricity_history, binary.eccentricity],
                      dtype=float)[idx])
    #TODO: use stars in the binary as donor and accretor
    m_acc = np.atleast_1d(
        np.asanyarray([*accretor.mass_history, accretor.mass],
                      dtype=float)[idx])
    m = np.atleast_1d(
        np.asanyarray([*donor.mass_history, donor.mass], dtype=float)[idx])
    lg_mdot = np.atleast_1d(
        np.asanyarray([*donor.lg_wind_mdot_history, donor.lg_wind_mdot],
                      dtype=float)[idx])
    he_core_mass = np.atleast_1d(
        np.asanyarray([*donor.he_core_radius_history, donor.he_core_radius],
                      dtype=float)[idx])
    log_R = np.atleast_1d(
        np.asanyarray([*donor.log_R_history, donor.log_R], dtype=float)[idx])
    radius = 10**log_R  # Rsun
    surface_h1 = np.atleast_1d(
        np.asanyarray([*donor.surface_h1_history, donor.surface_h1],
                      dtype=float)[idx])
    L = np.atleast_1d(
        np.asanyarray([*donor.log_L_history, donor.log_L], dtype=float)[idx])
    Teff = stefan_boltzmann_law(10**L, radius)

    beta = np.empty_like(sep)

    # Hurley, J. R., Tout, C. A., & Pols, O. R. 2002, MNRAS, 329, 897
    if scheme == 'Hurley+2002':
        # For H-rich stars
        beta[np.logical_and(he_core_mass, radius > 900.0)] = 0.125
        beta[m > 120.0] = 7.0
        beta[m < 1.4] = 0.5
        cond = np.logical_and(m >= 1.4, m <= 120.0)
        beta[cond] = 0.5 + (m[cond] - 1.4) / (120.0 - 1.4) * (6.5)

        # For He-rich stars
        beta[np.logical_and(surface_h1 <= 0.01, m > 120.0)] = 7.0
        beta[np.logical_and(surface_h1 <= 0.01, m < 10.0)] = 0.125
        mass_cond = np.logical_and(m >= 10.0, m <= 120.0)
        he_cond = np.logical_and(mass_cond, surface_h1 <= 0.01)
        beta[he_cond] = 0.125 + (m[he_cond] - 10.0) / (120.0 - 10.0) * (6.875)

        f_m = np.sqrt(beta)

    # Kudritzki, R.-P., & Puls, J. 2000, ARA&A, 38, 613
    elif scheme == 'Kudritzki+2000':
        for i in range(len(m)):
            if Teff[i] >= 21000:
                f_m = 2.65
            elif Teff[i] <= 10000:
                f_m = 1.0
            else:
                f_m = 1.4

    v_esc = np.sqrt(2 * G * m * Msun / (radius * Rsun))     # m/s
    v_wind = v_esc * f_m                                    # m/s

    # Sander A. A. C., Vink J. S., 2020, MNRAS, 499, 873
    for i in range(len(m)):
        if (surface_h1[i] < 0.4 and Teff[i] > 1.0e4):
            if lg_mdot[i] >= -5.25:
                slope = (3.7 - 3.25) / (-2.5 + 5.25)
            else:
                slope = (3.25 - 3.75) / (-5.25 + 7.25)
            v_wind[i] = 10 ** (slope * lg_mdot[i] + 3.25 + 5.25 * slope) * 1000
        else:
            pass

    n = np.sqrt((G * (m_acc + m) * Msun) / ((radius * Rsun)**3))
    t0 = np.random.rand(len(sep)) * 2 * np.pi / n
    E = newton(lambda x: x - ecc * np.sin(x) - n * t0,
               np.ones_like(sep) * np.pi / 2,
               maxiter=100)

    b = sep * Rsun * np.sqrt(1 - ecc**2)
    r_vec = np.array([sep * Rsun * (np.cos(E) - ecc), b * np.sin(E)])
    v_dir = np.array([-sep * Rsun * np.sin(E), b * np.cos(E)])
    r = np.linalg.norm(r_vec, axis=0)
    v_dir_norm = np.linalg.norm(v_dir, axis=0)

    k = np.einsum('ij,ij->j', r_vec, v_dir) / (r * v_dir_norm)  # cos(angle)
    v = np.sqrt(G * (m + m_acc) * Msun * ((2 / r) - (1 / (sep * Rsun))))  # m/s
    v_rel = np.sqrt(v**2 + v_wind**2 + 2 * v * v_wind * k)                # m/s

    # Bondi, H., & Hoyle, F. 1944, MNRAS, 104, 273
    mdot_acc = alpha * ((G * m_acc * Msun)**2
                        / (2 * v_rel**3 * v_wind * r**2)) * 10**lg_mdot

    # eq. 10 in Sen, K. ,Xu, X. -T., Langer, N., El Mellah, I. , Schurmann, C.,
    # Quast, M., 2021, A&A
    if wind_disk_criteria:      # check if accretion disk will form
        eta = 1.0/3.0           # wind accretion efficiency between 1 and 1/3
        gamma = 1.0             # for non-spinning BH
        q = m / m_acc
        rdisk_div_risco = (
            (2/3) * (eta / (1 + q)) ** 2
            * (v / (const.clight * 0.01)) ** (-2)
            * (1 + (v_wind / v) ** 2) ** (-4) * gamma ** (-1))
        for i in range(len(rdisk_div_risco)):
            if rdisk_div_risco[i] <= 1:         # No disk formed
                mdot_acc[i] = 10**-99.0

    # make it Eddington-limited
    mdot_edd = eddington_limit(binary, idx=idx)[0]
    mdot_acc = np.minimum(mdot_acc, mdot_edd)

    return np.squeeze(mdot_acc)


def rejection_sampler(x=None, y=None, size=1, x_lim=None, pdf=None):
    """Generate a sample from a 1d PDF using the acceptance-rejection method.

    Parameters
    ----------
    x : array_like
        The x-values of the PDF.
    y : array_like
        The y-values of the PDF.
    size : int
        The number of random numbers to generate.
    x_lim : array float
        The boundary where the pdf function is defined if passed as pdf.
    pdf : func
        The pdf function

    Returns
    -------
    ndarray
        An array with `size` random numbers generated from the PDF.

    """
    if pdf is None:
        assert np.all(y >= 0.0)
        try:
            pdf = PchipInterpolator(x, y)
        except ValueError:
            idxs = np.argsort(x)
            pdf = PchipInterpolator(x.take(idxs), y.take(idxs))

        x_rand = np.random.uniform(x.min(), x.max(), size)
        y_rand = np.random.uniform(0, y.max(), size)
        values = x_rand[y_rand <= pdf(x_rand)]
        while values.shape[0] < size:
            n = size - values.shape[0]
            x_rand = np.random.uniform(x.min(), x.max(), n)
            y_rand = np.random.uniform(0, y.max(), n)
            values = np.hstack([values, x_rand[y_rand <= pdf(x_rand)]])
    else:
        x_rand = np.random.uniform(x_lim[0], x_lim[1], size)
        pdf_max = max(pdf(np.random.uniform(x_lim[0], x_lim[1], 50000)))
        y_rand = np.random.uniform(0, pdf_max, size)
        values = x_rand[y_rand <= pdf(x_rand)]
        while values.shape[0] < size:
            n = size - values.shape[0]
            x_rand = np.random.uniform(x_lim[0], x_lim[1], n)
            y_rand = np.random.uniform(0, pdf_max, n)
            values = np.hstack([values, x_rand[y_rand <= pdf(x_rand)]])

    return values


def inverse_sampler(x, y, size=1):
    """Sample from a PDF using the inverse-sampling method.

    Parameters
    ----------
    x : array-like
        The x-axis coordinates of the points where the PDF is defined.
    y : array-like
        The probablity density at `x` (or a scaled version of it).
    size : int
        Number of samples to generate.

    Returns
    -------
    array
        The sample drawn from the PDF.

    """
    # x should be sorted
    assert np.all(np.diff(x) > 0)
    # y should be above 0
    assert np.all(y >= 0.0)

    # compute the area of each trapezoid
    segment_areas = 0.5 * (y[1:]+y[:-1]) * (x[1:]-x[:-1])
    # their cumulative sum denotes the scaled CDF at each x value
    cumsum_areas = np.cumsum(segment_areas)
    total_area = cumsum_areas[-1]

    # start the inverse sampling
    u = np.random.uniform(size=size)
    # index of "bin" where each sampled value corresponds too
    u_indices = np.searchsorted(cumsum_areas, u * total_area)
    # the area that should be covered from the end of the previous bin
    delta_y = total_area * u - cumsum_areas[u_indices-1]
    delta_y[u_indices == 0] = total_area * u[u_indices == 0]

    # the width and height (of the cap) of each sample's bin
    dx_bins = x[u_indices+1] - x[u_indices]
    dy_bins = y[u_indices+1] - y[u_indices]

    sample = x[u_indices] + dx_bins * (
        (y[u_indices]**2.0
         + 2.0 * delta_y * dy_bins/dx_bins)**0.5 - y[u_indices]) / dy_bins

    # if nan values found, then flat CDF for which the inverse is undefined...
    where_nan = np.where(~np.isfinite(sample))
    n_where_nan = len(where_nan[0])
    # ... in that case, simply sample randomly from each flat bin!
    if n_where_nan:
        assert np.all(dy_bins[where_nan] == 0)
        sample[where_nan] = x[u_indices][where_nan] + (
            dx_bins[where_nan] * np.random.uniform(size=n_where_nan))

    # make sure that everything worked as expected
    assert np.all(np.isfinite(sample))
    return sample


def histogram_sampler(x_edges, y, size=1):
    """Sample from an empirical PDF represented by a histogram.

    Parameters
    ----------
    x_edges : array-like
        The edges of the bins of the histrogram.
    y : array-like
        The counts (or a scaled version of them) of the histogram.
    size : int
        Number of random values to produce.

    Returns
    -------
    array
        The random sample.

    """
    assert np.all(y >= 0.0)

    # make sure that the lengths of the input arrays are correct
    n_bins = len(y)
    assert n_bins > 0 and len(x_edges) == n_bins + 1
    # first decide which will be the bin of each element in the sample
    bin_sample = np.random.choice(n_bins, replace=True, p=y/sum(y), size=size)

    sample = np.ones(size) * np.nan

    # select each bin and based on its uniform distribution, decide the sample
    bins_found = set(bin_sample)
    for bin_index in bins_found:
        in_this_bin = np.argwhere(bin_sample == bin_index)[:, 0]
        sample[in_this_bin] = np.random.uniform(
            x_edges[bin_index], x_edges[bin_index+1], size=len(in_this_bin))

    assert(np.all(np.isfinite(sample)))
    return np.squeeze(sample)


def read_histogram_from_file(path):
    """Read a histogram from a CSV file.

    The expected format is:

    # comment line
    x[0], x[1], ..., x[n], x[n+1]
    y[0], y[1], ..., y[n]

    where # denotes a comment line (also empty lines are ignored), and `n` is
    the number of bins (notice that the first line contains n+1 elements.)

    Usage: bin_edges, bin_counts = read_histogram_from_file("a_histogram.csv").


    Parameters
    ----------
    path : str
        The path of the CSV file containing the histogram information.

    Returns
    -------
    list of arrays
        The bin edges and bin counts of the histogram.

    """
    with open(path, "r") as f:
        arrays = []
        for line in f:
            line = line.strip()
            if len(line) == 0 or line.startswith("#"):
                continue
            arrays.append(np.fromstring(line.strip(), dtype=float, sep=","))
            if len(arrays) > 2:
                raise IndexError("More than two lines found in the histogram"
                                 " document.")
    if len(arrays) < 2:
        raise IndexError("Less than two lines found in the histogram"
                         " document.")
    if len(arrays[0]) - 1 != len(arrays[1]):
        raise IndexError("The number of elements in the second data line is"
                         " not one less than the number in the first data"
                         " line.")

    return arrays


def inspiral_timescale_from_separation(star1_mass, star2_mass,
                                       separation, eccentricity):
    """Compute the timescale of GW inspiral using the orbital separation.

    Based on [1]_:
        https://journals.aps.org/pr/abstract/10.1103/PhysRev.136.B1224

    Parameters
    ----------
    star1_mass : float
        Mass of star 1 in Msun.
    star2_mass : float
        Mass of star 2 in Msun.
    separation : type
        Binary separation in Rsun.
    eccentricity : type
        Eccentricity of the binary orbit. Must be 0 <= ecc <1.

    Returns
    -------
    float
        The inspiral time scale of the two black holes.

    References
    ----------
    .. [1] Peters 1964 Phys. Rev. 136, B1224

    """
    # NOTE we should check that this matches up with Maggiori equations
    G = const.standard_cgrav
    c = const.clight
    Msun = const.Msun
    Rsun = const.Rsun
    secyer = const.secyer

    m1 = star1_mass * Msun
    m2 = star2_mass * Msun
    a = separation * Rsun
    ecc = eccentricity

    if m1 <= 0:
        raise ValueError("Mass of star 1 is <= 0, which is not a physical value.")
    if m2 <= 0:
        raise ValueError("Mass of star 2 is <= 0, which is not a physical value.")
    if a <= 0:
        raise ValueError("Separation is <= 0, which is not a physical value.")
    if ecc < 0:
        raise ValueError("Eccentricity is < 0, which is not a physical value.")
    if ecc >= 1:
        raise ValueError("Eccentricity is >= 1, which is not a physical value.")

    # Eq. (5.9) in Peters 1964 Phys. Rev. 136, B1224
    beta = (64.0 / 5) * (G**3) * m1 * m2 * (m1 + m2) / (c**5)

    if ecc == 0:
        # Eq. (5.10) in Peters 1964 Phys. Rev. 136, B1224
        T_merger = a**4 / (4 * beta)
    else:
        # Eq. (5.11) at e_0, i.e. a_0 = a(e_0), solved for c_0 in
        # Peters 1964 Phys. Rev. 136, B1224
        def c_0(a0, e0):
            return ((a0 * (1 - e0**2)) * (e0**(-12.0 / 19))
                    * (1 + (121.0 / 304) * e0**2)**(-870.0 / 2299))

        c0 = c_0(a, ecc)

        # Eq. (5.14)
        def integrand(e):
            return (e**(29. / 19) * (1 + (121. / 304) * e**2)**(1181.0 / 2299)
                    / (1 - e**2)**(3.0 / 2))

        # assume binary circularizes by the time it merges
        T_merger = (12.0 / 19) * (
            (c0**4) / beta) * quad(integrand, 0.0, ecc)[0]

    # return T_merge in Myr
    return T_merger / (secyer * 1e6)


def inspiral_timescale_from_orbital_period(star1_mass, star2_mass,
                                           orbital_period, eccentricity):
    """Compute the timescale of GW inspiral using the orbital period.

    Based on [1]_:
        https://journals.aps.org/pr/abstract/10.1103/PhysRev.136.B1224

    Parameters
    ----------
    star1_mass : float
        Mass of star 1 in Msun.
    star2_mass : float
        Mass of star 2 in Msun.
    orbital_separation : type
        Binary separation in Rsun.
    eccentricity : type
        Eccentricity of the binary orbit. Must be 0 <= ecc <1.

    Returns
    -------
    float
        The inspiral time scale of the two black holes in Myr.

    References
    ----------
    .. [1] Peters 1964 Phys. Rev. 136, B1224

    """
    # NOTE we should check that this matches up with Maggiori equations
    separation = orbital_separation_from_period(orbital_period, star1_mass,
                                                star2_mass)
    T_merge = inspiral_timescale_from_separation(star1_mass, star2_mass,
                                                 separation, eccentricity)
    return T_merge


def spin_stable_mass_transfer(spin_i, star_mass_preMT, star_mass_postMT):
    """Calculate the spin of an accreting BH under stable mass transfer.

    Based on Thorne 1974 eq. 2a.

    """
    if ((star_mass_preMT is None) or (star_mass_preMT<=0.0) or
        (star_mass_postMT is None) or (star_mass_postMT<=0.0) or
        (spin_i is None) or (spin_i<0.0)):
        return None
    z1 = 1+(1-spin_i**2)**(1/3)*((1+spin_i)**(1/3)+(1-spin_i)**(1/3))
    z2 = (3*spin_i**2+z1**2)**0.5
    r_isco = 3 + z2 - ((3-z1)*(3+z1+2*z2))**0.5
    if (1 <= star_mass_postMT / star_mass_preMT
            and star_mass_postMT / star_mass_preMT <= r_isco**0.5):
        spin = r_isco**(0.5) / 3 * (star_mass_preMT / star_mass_postMT) * (
            4 - (3 * r_isco * star_mass_preMT**2 / star_mass_postMT**2 - 2)**(0.5))
    elif star_mass_postMT / star_mass_preMT > r_isco**(0.5):
        spin = 1.
    else:
        spin = np.nan

    return spin


def check_state_of_star(star, i=None, star_CO=False):
    """Get the state of a SingleStar.

    Arguments
    ----------
    star: SingleStar
        The star for which the state will be computed.
    i : integer
        Index of the model for which we want to calculate the state of the
        SingleStar object. Default = -1 (the final).
    star_CO: bool
        True if we want to assume a compact object (WD/NS/BH).
        False if the state will be calculated by its attributes.

    Returns
    -------
    state : str
        state at of the star object at index i of the history.

    """
    if star_CO:
        star_mass = star.mass_history[i] if i is not None else star.mass
        if 'WD' == star.state_history[-1] or star.state == 'WD':
            return 'WD'
        else:
            return infer_star_state(star_mass=star_mass, star_CO=True)

    if i is None:
        star_mass = star.mass
        surface_h1 = star.surface_h1
        center_h1 = star.center_h1
        center_he4 = star.center_he4
        center_c12 = star.center_c12
        log_LH = star.log_LH
        log_LHe = star.log_LHe
        log_Lnuc = star.log_Lnuc
    else:
        star_mass = star.mass_history[i]
        surface_h1 = star.surface_h1_history[i]
        center_h1 = star.center_h1_history[i]
        center_he4 = star.center_he4_history[i]
        center_c12 = star.center_c12_history[i]
        log_LH = star.log_LH_history[i]
        log_LHe = star.log_LHe_history[i]
        log_Lnuc = star.log_Lnuc_history[i]

    return infer_star_state(star_mass=star_mass,
                            surface_h1=surface_h1,
                            center_h1=center_h1,
                            center_he4=center_he4,
                            center_c12=center_c12,
                            log_LH=log_LH,
                            log_LHe=log_LHe,
                            log_Lnuc=log_Lnuc,
                            star_CO=False)


def check_state_of_star_history_array(star, N=1, star_CO=False):
    """Calculate the evolutionary states with an array of history data.

    Parameters
    ----------
    star : SingleStar
        The star for which the state will be computed.
    N : int
        Number of history steps (from the end), to calculate the state.
    star_CO : bool
        If `True`, assume it's a compact object.

    Returns
    -------
    list of str
        The state(s) in a list.

    """
    return [check_state_of_star(star, i, star_CO) for i in range(-N, 0)]


def get_binary_state_and_event_and_mt_case(binary, interpolation_class=None,
                                           i=None, verbose=False):
    """Infer the binary state, event and mass transfer case.

    Parameters
    ----------
    binary : BinaryStar
        The POSYDON binary star.
    i : int
        The index of the history in which we want to calculate the state of the
        binary object. Default (None) is the current state.

    Returns
    -------
    binary_state : str
        One of 'detached', 'contact', 'RLO1' and 'RLO2'.

    binary_event : str
        Options are 'oRLO1' or 'oRLO2' (onset of RLO, the start of RLO),
        'oCE1', 'oCE2', 'oDoubleCE1', 'oDoubleCE2', 'CC1', 'CC2'.

    mass transfer case : str
        'caseA', 'caseB', etc.

    Examples
    --------
    If 'detached' then returns ['detached', None, None].

    If 'contact' then returns ['contact', None] or ['oCE1', 'oDoubleCE1'] or
    ['oDoubleCE2',  None].

    If RLO then returns either ['RLO1',  None, 'caseXX'] or
    ['RLO2',  None, 'caseXX'] or maybe ['RLO2',  'oRLO2', 'caseXX'].

    """
    # initializing: ['binary_state','binary_event','MT_case']
    if binary is None:
        return [None, None, 'None']

    if interpolation_class == 'not_converged':
        return [None, None, 'None']
    elif interpolation_class == 'initial_MT':
        return ['initial_RLOF', None, 'None']

    if i is None:
        lg_mtransfer = binary.lg_mtransfer_rate
        rl_overflow1 = binary.rl_relative_overflow_1
        rl_overflow2 = binary.rl_relative_overflow_2
        state1, state2 = binary.star_1.state, binary.star_2.state
        gamma1, gamma2 = binary.star_1.center_gamma, binary.star_2.center_gamma
    else:
        lg_mtransfer = binary.lg_mtransfer_rate_history[i]
        rl_overflow1 = binary.rl_relative_overflow_1_history[i]
        rl_overflow2 = binary.rl_relative_overflow_2_history[i]
        state1 = binary.star_1.state_history[i]
        state2 = binary.star_2.state_history[i]
        try:
            gamma1 = binary.star_1.center_gamma_history[i]
        except IndexError:  # this happens if compact object
            gamma1 = None
        try:
            gamma2 = binary.star_2.center_gamma_history[i]
        except IndexError:  # this happens if compact object
            gamma2 = None

    # get numerical MT cases
    mt_flag_1 = infer_mass_transfer_case(rl_overflow1, lg_mtransfer, state1,
                                         verbose=verbose)
    mt_flag_2 = infer_mass_transfer_case(rl_overflow2, lg_mtransfer, state2,
                                         verbose=verbose)
    # convert to strings
    mt_flag_1_str = cumulative_mass_transfer_string([mt_flag_1])
    mt_flag_2_str = cumulative_mass_transfer_string([mt_flag_2+10 if mt_flag_2\
                    in ALL_RLO_CASES else mt_flag_2])

    rlof1 = mt_flag_1 in ALL_RLO_CASES
    rlof2 = mt_flag_2 in ALL_RLO_CASES
    no_rlof = (mt_flag_1 == MT_CASE_NO_RLO) and (mt_flag_2 == MT_CASE_NO_RLO)

    if rlof1 and rlof2:                             # contact condition
        result = ['contact', None, 'None']
        if interpolation_class == 'unstable_MT':
            if rl_overflow1>=rl_overflow2:           # star 1 initiated CE
                result = ['contact', 'oCE1', 'None']
            else:                                   # star 2 initiated CE
                result = ['contact', 'oCE2', 'None']
    elif no_rlof:                                   # no MT in any star
        result = ['detached', None, 'None']
    elif rlof1 and not rlof2:                       # only in star 1
        result = ['RLO1', None, mt_flag_1_str]
        if interpolation_class == 'unstable_MT':
            return ['RLO1', 'oCE1', mt_flag_1_str]
        # if prev_state not in ALL_RLO_CASES:
        #    return ['RLO1', 'oRLO1', mt_flag_1_str]
    elif rlof2 and not rlof1:                       # only in star 2
        result = ['RLO2', None, mt_flag_2_str]
        if interpolation_class == 'unstable_MT':
            return ['RLO2', 'oCE2', mt_flag_2_str]
    else:                                           # undetermined in any star
        result = ["undefined", None, 'None']

    if result[1] == "oCE1":
        # Check for double CE
        comp_star = binary.star_2
        if comp_star.state not in [
                "H-rich_Core_H_burning",
                "stripped_He_Core_He_burning", "WD", "NS", "BH"]:
            result[1] = "oDoubleCE1"
    elif result[1] == "oCE2":
        # Check for double CE
        comp_star = binary.star_1
        if comp_star.state not in [
                "H-rich_Core_H_burning",
                "stripped_He_Core_He_burning", "WD", "NS", "BH"]:
            result[1] = "oDoubleCE2"

    if ("Central_C_depletion" in state1
            or "Central_He_depleted" in state1
            or (gamma1 is not None and gamma1 >= 10.0)):    # WD formation
        result[1] = "CC1"
    elif ("Central_C_depletion" in state2
          or "Central_He_depleted" in state2
          or (gamma2 is not None and gamma2 >= 10.0)):      # WD formation
        result[1] = "CC2"

    return result


def get_binary_state_and_event_and_mt_case_array(binary, N=None,
                                                 verbose=False):
    """Calculate the evolutionary states with an array of history data.

    Arguments
    ----------
    binary: POSYDON BinaryStar object
    N : array
        index of the history in which we want to calculate the state of the
        SingleStar object

    Returns
    -------
    binary_state : str(see in check_state_of_star)
    binary_event :
    MT_case :

    """
    if N is None:               # focus on current evolutonary state
        result = get_binary_state_and_event_and_mt_case(binary, i=None,
                                                        verbose=verbose)
        binary_state = result[0]
        binary_event = result[1]
        MT_case = result[2]
    else:
        binary_state = []
        binary_event = []
        MT_case = []
        for index in range(-N, 0):
            result = get_binary_state_and_event_and_mt_case(binary, i=index,
                                                            verbose=verbose)
            binary_state.append(result[0])
            binary_event.append(result[1])
            MT_case.append(result[2])

    return binary_state, binary_event, MT_case


def CO_radius(M, COtype):
    """Calculate the radius of a compact object based on its type and mass.

    Parameters
    ----------
    M : float
        CO mass in Msun
    COtype : str
        Tyep of compact object. Accepted values: "BH", "NS", "WD"

    Returns
    -------
    float
        Compact object radius in solar radii

    """
    if M <= 0.:
        raise ValueError('Compact object mass must be a positive value')

    if COtype == "BH":
        R = Schwarzschild_Radius(M)
    elif COtype == "NS":
        # Some references:
        # Most, E. R., Weih, L. R., Rezzolla, L., & Schaffner-Bielich, J. 2018,
        #   PhRvL, 120, 261103
        # Abbott, B. P., Abbott, R., Abbott, T. D., et al. 2020, ApJL, 892, L3
        # Landry, P., Essick, R., & Chatziioannou, K. 2020, PhRvD, 101, 123007
        R = 12.5e5/const.Rsun
    elif COtype == "WD":
        # Hansen C. J., Kawaler S. D., Trimble V., 2004,
        #   Stellar Interiors. Springer New York
        R = 2.9e8*(M)**(-1./3.)/const.Rsun
    else:
        raise ValueError('COtype not in the list of valid options: "BH", "NS", "WD"')

    return R


def He_MS_lifetime(mass):
    """Calculate the lifetime of He burning in a star.

    Parameters
    ----------
    mass : type
        Mass of star in solar masses

    Returns
    -------
    float
        He MS time duration in yr.

    """
    if mass <=0.0:
        raise ValueError(f"Too low mass: {mass}")
    elif mass < 2.0:
        he_t_ms = 10 ** 8
    elif mass >= 2.0 and mass < 10.0:
        he_t_ms = 10**(-2.6094 * np.log10(mass) + 8.7855)
    elif mass >= 10.0 and mass < 100.0:
        he_t_ms = 10**(-0.69897 * np.log10(mass) + 6.875)
    else: # mass >= 100.0
        he_t_ms = 3 * 10 ** 5
    return he_t_ms


def Schwarzschild_Radius(M):
    """Calculate the Schwarzschild Radius of BH with mass M.

    Parameters
    ----------
    M : float
        BH mass in Msun

    Returns
    -------
    float
        Schwarzschild Radius in solar radii

    """
    G = const.standard_cgrav
    c = const.clight
    Rsun = const.Rsun
    Msun = const.Msun

    # Kutner, M. L. 2003, Astronomy: A physical perspective,
    #   Cambridge University Press
    return (2 * G * M * Msun / (c**2 * Rsun))


def flip_stars(binary):
    """Short summary.

    Parameters
    ----------
    binary : type
        Description of parameter `binary`.

    Returns
    -------
    type
        Description of returned object.

    """
    star_1 = copy.copy(binary.star_1)
    star_2 = copy.copy(binary.star_2)
    setattr(binary, 'star_1', star_2)
    setattr(binary, 'star_2', star_1)

    state = getattr(binary, 'state')
    if state == 'RLO1':
        setattr(binary, 'state', 'RLO2')
    elif state == 'RLO2':
        setattr(binary, 'state', 'RLO1')
    event = getattr(binary, 'event')
    if event == 'oRLO1':
        setattr(binary, 'event', 'oRLO2')
    elif event == 'oRLO2':
        setattr(binary, 'event', 'oRLO1')
    if event == 'oCE1':
        setattr(binary, 'event', 'oCE2')
    elif event == 'oCE2':
        setattr(binary, 'event', 'oCE1')
    if event == 'CC1':
        setattr(binary, 'event', 'CC2')
    elif event == 'CC2':
        setattr(binary, 'event', 'CC1')

    state_history = np.array(getattr(binary, 'state_history'))
    cond_RLO2 = state_history == 'RLO1'
    cond_RLO1 = state_history == 'RLO2'
    state_history[cond_RLO2] = 'RLO2'
    state_history[cond_RLO1] = 'RLO1'
    setattr(binary, 'state_history', state_history.tolist())

    event_history = np.array(getattr(binary, 'event_history'))
    cond_CC2 = event_history == 'CC1'
    cond_CC1 = event_history == 'CC2'
    event_history[cond_CC2] = 'CC2'
    event_history[cond_CC1] = 'CC1'
    cond_oRLO2 = event_history == 'oRLO1'
    cond_oRLO1 = event_history == 'oRLO2'
    event_history[cond_oRLO2] = 'oRLO2'
    event_history[cond_oRLO1] = 'oRLO1'
    cond_oCE2 = event_history == 'oCE1'
    cond_oCE1 = event_history == 'oCE2'
    event_history[cond_oCE2] = 'oCE2'
    event_history[cond_oCE1] = 'oCE1'
    setattr(binary, 'event_history', event_history.tolist())

    for i in ['t_sync_rad_', 't_sync_conv_', 'rl_relative_overflow_']:

        value1 = getattr(binary, i+'1')
        value2 = getattr(binary, i+'2')
        value1_history = getattr(binary, i+'1_history')
        value2_history = getattr(binary, i+'2_history')

        setattr(binary, i+'1', value2)
        setattr(binary, i+'2', value1)
        setattr(binary, i+'1_history', value2_history)
        setattr(binary, i+'2_history', value1_history)


def set_binary_to_failed(binary):
    '''Set the properties of the binary to indicate that it has failed.

    Parameters
    ----------
    binary : BinaryStar
        The binary to set to failed.
    '''
    binary.state = "ERR"
    binary.event = "FAILED"


def infer_star_state(star_mass=None, surface_h1=None,
                     center_h1=None, center_he4=None, center_c12=None,
                     log_LH=None, log_LHe=None, log_Lnuc=None, star_CO=False):
    """Infer the star state (corresponding to termination flags 2 and 3)."""
    if star_CO:
        return "NS" if star_mass <= STATE_NS_STARMASS_UPPER_LIMIT else "BH"

    if surface_h1 is None:
        return STATE_UNDETERMINED

    rich_in = ("H-rich" if surface_h1 > THRESHOLD_HE_NAKED_ABUNDANCE
               else ("accreted_He" if round(surface_h1, 10)<round(center_h1,10)
               else "stripped_He"))
    burning_H = (log_LH > LOG10_BURNING_THRESHOLD
                 and log_LH - log_Lnuc > REL_LOG10_BURNING_THRESHOLD)
    burning_He = (log_LHe > LOG10_BURNING_THRESHOLD
                  and log_LHe - log_Lnuc > REL_LOG10_BURNING_THRESHOLD)

    H_in_core = center_h1 > THRESHOLD_CENTRAL_ABUNDANCE
    He_in_core = center_he4 > THRESHOLD_CENTRAL_ABUNDANCE
    C_in_core = center_c12 > THRESHOLD_CENTRAL_ABUNDANCE

    if not (H_in_core or He_in_core):   # H and He are depleted
        if not C_in_core:
            burning = "Central_C_depletion"
        else:
            burning = "Central_He_depleted"
        # from now on, either H or He in core
    elif H_in_core:                     # no matter what the He abundance is
        if burning_H:
            burning = "Core_H_burning"
        else:
            burning = "non_burning"
    else:                               # from now on: only He, not H in core
        if burning_He:
            burning = "Core_He_burning"
        elif burning_H:
            burning = "Shell_H_burning"
        else:
            burning = "non_burning"
        
    return "{}_{}".format(rich_in, burning)


def infer_mass_transfer_case(rl_relative_overflow,
                             lg_mtransfer_rate,
                             donor_state,
                             verbose=False):
    """Infer the mass-transfer case of a given star.

    Parameters
    ----------
    rl_relative_overflow : float
    lg_mtransfer_rate : float
    donor_state : str
        Values of star parameters at a specific step.

    Returns
    -------
    int
        The mass-transfer case integer flag.

    """
    if rl_relative_overflow is None or lg_mtransfer_rate is None:
        return MT_CASE_NO_RLO

    if ((rl_relative_overflow <= RL_RELATIVE_OVERFLOW_THRESHOLD) and
        ((lg_mtransfer_rate <= LG_MTRANSFER_RATE_THRESHOLD) and
         (rl_relative_overflow < 0.0))):
        if verbose:
            print("checking rl_relative_overflow / lg_mtransfer_rate,",
                  rl_relative_overflow, lg_mtransfer_rate)
        return MT_CASE_NO_RLO

    if "non_burning" in donor_state:
        return MT_CASE_NONBURNING
    elif "H-rich" in donor_state:
        if "Core_H_burning" in donor_state:
            return MT_CASE_A
        if ("Core_He_burning" in donor_state
                or "Shell_H_burning" in donor_state):
            return MT_CASE_B
        if ("Central_He_depleted" in donor_state
                or "Central_C_depletion" in donor_state):
            return MT_CASE_C
    elif "stripped_He" in donor_state:
        if "Core_He_burning" in donor_state:
            return MT_CASE_BA
        if ("Central_He_depleted" in donor_state
                or "Central_C_depletion" in donor_state):
            return MT_CASE_BB
    return MT_CASE_UNDETERMINED


def cumulative_mass_transfer_numeric(MT_cases):
    """Summarize the history of MT cases in a short list of integers.

    Parameters
    ----------
    MT_cases : array-like
        A list of the integer MT flags at sequential history steps. If the
        cases are instead given in string format they are converted first.

    Returns
    -------
    list of int
        A shorter list of integer MT flags, following these rules:
        i.   If undetermined MT at any step, it is indicated in the beginning
             (as a warning) and ignored later.
        ii.  If no RLO anywhere, then this is the only element in the returned
             list (or the second if undetermined MT at any step). Intermediate
             no-RLO phases (between RLO cases) are ignored.
        iii. Consequent same cases are reported only once (e.g., A, A, A -> A.)

    The end result is a list of integers indicating whether undetermined MT
    anywhere, if no RLO everywhere, or "changes" of MT cases.

    """
    if len(MT_cases) == 0:
        return [MT_CASE_UNDETERMINED]

    if isinstance(MT_cases[0], str):
        cases = [MT_STR_TO_CASE[case] for case in MT_cases]
    else:
        cases = MT_cases.copy()

    result = []

    # if undetermined MT anywhere, report it at the beginning and forget it
    if MT_CASE_UNDETERMINED in cases:
        result.append(MT_CASE_UNDETERMINED)
        cases = [case for case in cases if case != MT_CASE_UNDETERMINED]
        if len(cases) == 0:
            return result

    # if no RLO at all steps, report this, otherwise forget about these phases
    if MT_CASE_NO_RLO in cases:
        cases = [case for case in cases if case != MT_CASE_NO_RLO]
        if len(cases) == 0:
            result.append(MT_CASE_NO_RLO)
            return result

    # from now on... undetermined, and no_RLO are not in the list...
    curr_case = cases[0]
    result.append(curr_case)
    prev_case = curr_case
    for curr_case in cases[1:]:
        if curr_case != prev_case:
            result.append(curr_case)
            prev_case = curr_case

    return result


def cumulative_mass_transfer_string(cumulative_integers):
    """Convert a cumulative MT sequence to a string.

    Parameters
    ----------
    cumulative_integers : list of int
        Typically, the output of `cumulative_mass_transfer_numeric`.

    Returns
    -------
    str
        A summarization of the mass-tranfer cases in the form of a string, as
        opposed to the output of `cumulative_mass_transfer_numeric` (see this
        function to understand the rules of summarization). The character `?`
        in the beginning of the string indicates undetermined MT case at some
        point of the evolution. `no_RLO` indicates no RLO at any evolutionary
        step. `caseA`, `caseB`, etc., denote the corresponding MT cases. When
        multiple cases are found, they are indicated only when the begin, and
        are combined using `/`. For example:

        ?no_RLO     : undetermined MT at few steps, otherwise no RLO.
        caseA       : case A MT only (possible no_RLO at some points).
        ?caseA/B    : undetermined MT somewhere, then case A, then case B.
        caseA/B/A   : case A, then B, and A again (although unphysical).

    """
    if len(cumulative_integers) == 0:
        return "?"
    result = ""
    added_case_word = False
    for integer in cumulative_integers:
        if integer == MT_CASE_UNDETERMINED:
            result += "?"
        elif integer == MT_CASE_NO_RLO:
            result += "no_RLO"
        elif ((integer in MT_CASE_TO_STR) or (integer-10 in MT_CASE_TO_STR)):
            if not added_case_word:
                result += "case_"
                added_case_word = True
            else:
                result += "/"
            if integer in MT_CASE_TO_STR:
                result += MT_CASE_TO_STR[integer] + '1' # from star 1
            else:
                result += MT_CASE_TO_STR[integer-10] + '2' # from star 2
        else:
            Pwarn("Unknown MT case: {}".format(integer),\
                  "InappropriateValueWarning")
    return result


def cumulative_mass_transfer_flag(MT_cases, shift_cases=False):
    """Get the cumulative MT string from a list of integer MT casses.
    
    Arguments
    ----------
    MT_cases: list of integers
        A list of MT cases.
    shift_cases: bool
        Flag to shift non-physical cases like A1 after B1 will turn into B1.

    Returns
    -------
    str
        A string summarizing the mass transfer cases.
    
    """
    if shift_cases:
        case_1_min = MT_CASE_NO_RLO
        case_1_max = MT_CASE_UNDETERMINED
        case_2_min = case_1_min+10
        case_2_max = case_1_max+10
        corrected_MT_cases = []
        for MT in MT_cases:
            if (MT<=case_1_max):
                # star 1 is donor
                if (MT<case_1_min): # replace MT case
                    corrected_MT_cases.append(case_1_min)
                else:
                    corrected_MT_cases.append(MT)
                if (MT>case_1_min): # update earliest possible MT case
                    case_1_min = MT
            elif (MT<=case_2_max):
                # star 2 is donor
                if (MT<case_2_min): # replace MT case
                    corrected_MT_cases.append(case_2_min)
                else:
                    corrected_MT_cases.append(MT)
                if (MT>case_2_min): # update earliest possible MT case
                    case_2_min = MT
            else:
                # unknown donor
                Pwarn("MT case with unknown donor: {}".format(MT),\
                      "EvolutionWarning")
                corrected_MT_cases.append(MT)
    else:
        corrected_MT_cases = MT_cases.copy()
    return cumulative_mass_transfer_string(
        cumulative_mass_transfer_numeric(corrected_MT_cases)
    )


def get_i_He_depl(history):
    """Get the index of He depletion in the history
    
    Arguments
    ---------
    history: numpy-array
        Stellar history from MESA
    
    Return
    ------
    int
        index of He depletion (-1 if no He depletion is found)
    """
    if (('surface_h1' in history.dtype.names) and
        ('center_h1' in history.dtype.names) and
        ('center_he4' in history.dtype.names) and
        ('center_c12' in history.dtype.names) and
        ('log_LH' in history.dtype.names) and
        ('log_LHe' in history.dtype.names) and
        ('log_Lnuc' in history.dtype.names)):
        n_history = len(history['center_he4'])
        for i in range(n_history):
            state = infer_star_state(surface_h1=history['surface_h1'][i],
                                     center_h1=history['center_h1'][i],
                                     center_he4=history['center_he4'][i],
                                     center_c12=history['center_c12'][i],
                                     log_LH=history['log_LH'][i],
                                     log_LHe=history['log_LHe'][i],
                                     log_Lnuc=history['log_Lnuc'][i],
                                     star_CO=False)
            if "Central_He_depleted" in state:
                return i 
    return -1


def calculate_Patton20_values_at_He_depl(star):
    """Calculate the carbon core mass and abundance very close to ignition.

    This is important for using the Patton+2020 SN prescription

    Arguments
    ----------
    star: SingleStar object holding the history of its attributes.

    Returns
    -------
    None

    It updates the following values in the star object
    co_core_mass_at_He_depletion: float
        co_core_mass at He core depletion
        (almost at the same time as carbon core ignition)
    avg_c_in_c_core_at_He_depletion : float
        avg carbon abundance inside CO_core_mass at He core depletion
        (almost at the same time as carbon core ignition)

    """
    co_core_mass_at_He_depletion = None
    avg_c_in_c_core_at_He_depletion = None
    if star.state_history is not None:
        if ("H-rich_Central_He_depleted" in star.state_history):
            i_He_depl = np.argmax(
                np.array(star.state_history) == "H-rich_Central_He_depleted")
            co_core_mass_at_He_depletion = star.co_core_mass_history[i_He_depl]
            avg_c_in_c_core_at_He_depletion = star.avg_c_in_c_core_history[
                i_He_depl]
        elif ("stripped_He_Central_He_depleted" in star.state_history):
            i_He_depl = np.argmax(np.array(star.state_history)
                                  == "stripped_He_Central_He_depleted")
            co_core_mass_at_He_depletion = star.co_core_mass_history[i_He_depl]
            avg_c_in_c_core_at_He_depletion = star.avg_c_in_c_core_history[
                i_He_depl]
    else:
        co_core_mass_at_He_depletion = None
        avg_c_in_c_core_at_He_depletion = None

    # return co_core_mass_at_He_depletion, avg_c_in_c_core_at_He_depletion
    star.co_core_mass_at_He_depletion = co_core_mass_at_He_depletion
    star.avg_c_in_c_core_at_He_depletion = avg_c_in_c_core_at_He_depletion


def CEE_parameters_from_core_abundance_thresholds(star, verbose=False):
    """Find the envelope mass for different core boundary abundance thresholds.

    The results are meant to be used in collabration with the respective
    `lambda_CE_*cent`, `lambda_CE_pure_He_star_10cent`.

    Arguments
    ----------
    star: SingleStar object holding the history of its attributes.

    Returns
    -------
    None

    It updates the following values in the star object
    m_core_CE_1cent: float
        core mass (using an element abundance of 1%)
    m_core_CE_10cent: float
        core mass (using an element abundance of 10%)
    m_core_CE_30cent: float
        core mass (using an element abundance of 30%)
    m_core_CE_pure_He_star_10cent: float
        core mass (using an element abundance of 10% in He)
    r_core_CE_1cent: float
        core radius (using an element abundance of 1%)
    r_core_CE_10cent: float
        core radius (using an element abundance of 10%)
    r_core_CE_30cent: float
        core radius (using an element abundance of 30%)
    r_core_CE_pure_He_star_10cent: float
        core radius (using an element abundance of 10% in He)
    lambda_CE_1cent: float
        lambda value (using an element abundance of 1%)
    lambda_CE_10cent: float
        lambda value (using an element abundance of 10%)
    lambda_CE_30cent: float
        lambda value (using an element abundance of 30%)
    lambda_CE_pure_He_star_10cent: float
        lambda value (using an element abundance of 10% in He)

    """
    mass = star.mass
    radius = 10.**star.log_R
    star_state = star.state
    m_core_CE_1cent = 0.0
    m_core_CE_10cent = 0.0
    m_core_CE_30cent = 0.0
    m_core_CE_pure_He_star_10cent = 0.0
    r_core_CE_1cent = 0.0
    r_core_CE_10cent = 0.0
    r_core_CE_30cent = 0.0
    r_core_CE_pure_He_star_10cent = 0.0
    profile = star.profile              # final profile of a star in a MESA run

    if profile is not None and isinstance(profile, np.ndarray):
        mass_prof = profile["mass"]

        m_core = 0.0
        r_core = 0.0

        if "H-rich" in star_state:
            for element_frac in [0.01, 0.1, 0.3]:
                ind_core = calculate_core_boundary(
                    mass_prof, star_state, profile,
                    core_element_fraction_definition=element_frac)
                lambda_CE, m_core, r_core = calculate_lambda_from_profile(
                    profile=profile, donor_star_state=star_state,
                    m1_i=mass, radius1=radius,
                    core_element_fraction_definition=element_frac,
                    ind_core=ind_core, verbose=verbose)

                if element_frac == 0.01:
                    m_core_CE_1cent = m_core
                    r_core_CE_1cent = r_core
                    lambda_CE_1cent = lambda_CE
                elif element_frac == 0.1:
                    m_core_CE_10cent = m_core
                    r_core_CE_10cent = r_core
                    lambda_CE_10cent = lambda_CE
                if element_frac == 0.3:
                    m_core_CE_30cent = m_core
                    r_core_CE_30cent = r_core
                    lambda_CE_30cent = lambda_CE

            # calculate also potential CO core, for consistency
            for element_frac in [0.1]:
                ind_core = calculate_core_boundary(
                    mass_prof, star_state, profile,
                    core_element_fraction_definition=element_frac,
                    CO_core_in_Hrich_star=True)
                lambda_CE, m_core, r_core = calculate_lambda_from_profile(
                    profile=profile, donor_star_state=star_state,
                    m1_i=mass, radius1=radius,
                    core_element_fraction_definition=element_frac,
                    ind_core=ind_core, CO_core_in_Hrich_star=True,
                    verbose=verbose)
                m_core_CE_pure_He_star_10cent = m_core
                r_core_CE_pure_He_star_10cent = r_core
                lambda_CE_pure_He_star_10cent = lambda_CE
        elif "stripped_He" in star_state:
            for element_frac in [0.1]:
                ind_core = calculate_core_boundary(
                    mass_prof, star_state, profile,
                    core_element_fraction_definition=element_frac)
                lambda_CE, m_core, r_core = calculate_lambda_from_profile(
                    profile=profile, donor_star_state=star_state,
                    m1_i=mass, radius1=radius,
                    core_element_fraction_definition=element_frac,
                    ind_core=ind_core,
                    verbose=verbose)
                m_core_CE_pure_He_star_10cent = m_core
                m_core_CE_1cent = mass
                m_core_CE_10cent = mass
                m_core_CE_30cent = mass
                r_core_CE_pure_He_star_10cent = r_core
                r_core_CE_1cent = radius
                r_core_CE_10cent = radius
                r_core_CE_30cent = radius
                lambda_CE_pure_He_star_10cent = lambda_CE
                lambda_CE_1cent = np.nan
                lambda_CE_10cent = np.nan
                lambda_CE_30cent = np.nan
        else:   # CO-object or undetermined_evolutionary_state?
            m_core_CE_pure_He_star_10cent = np.nan
            m_core_CE_1cent = np.nan
            m_core_CE_10cent = np.nan
            m_core_CE_30cent = np.nan
            r_core_CE_pure_He_star_10cent = np.nan
            r_core_CE_1cent = np.nan
            r_core_CE_10cent = np.nan
            r_core_CE_30cent = np.nan
            lambda_CE_1cent = np.nan
            lambda_CE_10cent = np.nan
            lambda_CE_30cent = np.nan
            lambda_CE_pure_He_star_10cent = np.nan
            if verbose:
                print('star state {} is not what expected during the '
                      'CEE_parameters_from_core_abundance_thresholds.'.
                      format(star_state))

    else:                                                       # no profile
        m_core_CE_pure_He_star_10cent = np.nan
        m_core_CE_1cent = np.nan
        m_core_CE_10cent = np.nan
        m_core_CE_30cent = np.nan
        r_core_CE_pure_He_star_10cent = np.nan
        r_core_CE_1cent = np.nan
        r_core_CE_10cent = np.nan
        r_core_CE_30cent = np.nan
        lambda_CE_1cent = np.nan
        lambda_CE_10cent = np.nan
        lambda_CE_30cent = np.nan
        lambda_CE_pure_He_star_10cent = np.nan

    if verbose:
        print("star_state", star_state)
        print("m_core_CE_1cent,m_core_CE_10cent,m_core_CE_30cent,"
              "m_core_CE_pure_He_star_10cent",
              m_core_CE_1cent, m_core_CE_10cent, m_core_CE_30cent,
              m_core_CE_pure_He_star_10cent)
        print("r_core_CE_1cent,r_core_CE_10cent,r_core_CE_30cent,"
              "r_core_CE_pure_He_star_10cent",
              r_core_CE_1cent, r_core_CE_10cent, r_core_CE_30cent,
              r_core_CE_pure_He_star_10cent)
        print("lambda_CE_1cent,lambda_CE_10cent,lambda_CE_30cent,"
              "lambda_CE_pure_He_star_10cent",
              lambda_CE_1cent, lambda_CE_10cent, lambda_CE_30cent,
              lambda_CE_pure_He_star_10cent)

    star.m_core_CE_1cent = m_core_CE_1cent
    star.m_core_CE_10cent = m_core_CE_10cent
    star.m_core_CE_30cent = m_core_CE_30cent
    star.m_core_CE_pure_He_star_10cent = m_core_CE_pure_He_star_10cent
    star.r_core_CE_1cent = r_core_CE_1cent
    star.r_core_CE_10cent = r_core_CE_10cent
    star.r_core_CE_30cent = r_core_CE_30cent
    star.r_core_CE_pure_He_star_10cent = r_core_CE_pure_He_star_10cent
    star.lambda_CE_1cent = lambda_CE_1cent
    star.lambda_CE_10cent = lambda_CE_10cent
    star.lambda_CE_30cent = lambda_CE_30cent
    star.lambda_CE_pure_He_star_10cent = lambda_CE_pure_He_star_10cent


def initialize_empty_array(arr):
    """Initialize an empty record array with NaNs and empty strings."""
    res = arr.copy()
    for colname in res.dtype.names:
        if np.issubsctype(res[colname], float):
            res[colname] = np.nan
        if np.issubsctype(res[colname], str):
            res[colname] = np.nan
        #TODO: handle h5py.string_dtype()
    return res


def calculate_core_boundary(donor_mass,
                            donor_star_state,
                            profile,
                            mc1_i=None,
                            core_element_fraction_definition=None,
                            CO_core_in_Hrich_star=False):
    """Calculate the shell where the core is - envelope boundary.

    Parameters
    ----------
    donor_mass : array
        Profile column of enclosed mass of the star.
    donor_star_state : string
        The POSYDON evolutionary state of the donor star
    profile : numpy.array
        Donor's star profile from MESA
    mc1_i : float
        core mass and total mass of the donor star.
    core_element_fraction_definition : float
        The mass fraction of the envelope abundant chemical element at
        the core-envelope boundary to derive the donor's core mass from
        the profile
    CO_core_in_Hrich_star: Bool
        This should be true if we want to calculate the boundary of CO core in
        a H-rich star (and not of the helium core).

    Returns
    -------
    ind_core : int
        The value of the cell position of the core - envelope boundary, at the
        donor's MESA  profile (for a profile that starts from the surface).
        More specifically, it returns the index of the first cell (starting
        from the surface), that the elements conditions for the core are met.
        - Returns 0 for a star that is all core
        - Returns -1 for a star that is all envelope.

    """
    # the threshold of the elements that need to be high in the core
    core_element_high_fraction_definition = 0.1
    # ENHANCEMENT: this list needs to be imported from e.g. flow_chart.py
    STAR_STATES_H_RICH = [
        "H-rich_Core_H_burning",
        "H-rich_Shell_H_burning",
        "H-rich_Core_He_burning",
        "H-rich_Central_He_depleted",
        "H-rich_Core_C_burning",
        "H-rich_Central_C_depletion",
        "H-rich_non_burning",
        "accreted_He_Core_H_burning",
        "accreted_He_non_burning"
    ]
    # ENHANCEMENT: this list needs to be imported from e.g. flow_chart.py
    STAR_STATE_He = [
        'accreted_He_Core_He_burning',
        'stripped_He_Core_He_burning',
        'stripped_He_Central_He_depleted',
        'stripped_He_Central_C_depletion',
        'stripped_He_non_burning'
    ]

    if core_element_fraction_definition is not None:
        if ((donor_star_state in STAR_STATES_H_RICH)
                and ('x_mass_fraction_H' in profile.dtype.names)
                and ('y_mass_fraction_He' in profile.dtype.names)
                and ('z_mass_fraction_metals' in profile.dtype.names)):
            if not CO_core_in_Hrich_star:
                element = profile['x_mass_fraction_H']
                element_core = np.add(profile['y_mass_fraction_He'],
                                      profile['z_mass_fraction_metals'])
            else:
                element = np.add(profile['x_mass_fraction_H'],
                                 profile['y_mass_fraction_He'])
                element_core = profile['z_mass_fraction_metals']
        elif (donor_star_state in STAR_STATE_He
              and 'x_mass_fraction_H' in profile.dtype.names
              and 'y_mass_fraction_He' in profile.dtype.names
              and 'z_mass_fraction_metals' in profile.dtype.names):
            # Recalculate the core from a chemical mass fraction threshold.
            # Here we assume Xelement=0.1 is the default MESA core definition.
            # element = profile['y_mass_fraction_He']
            element = np.add(profile['x_mass_fraction_H'],
                             profile['y_mass_fraction_He'])
            element_core = profile['z_mass_fraction_metals']
        # ind_core=np.argmax(element[::-1]>=core_element_fraction_definition)
        else:
            ind_core = -1
            Pwarn("Stellar profile columns were not enough to calculate the"+\
                  " core-envelope boundaries for CE, entire star is now"+\
                  " considered an envelope", "ApproximationWarning")
            return ind_core

        # starting from the surface, both conditions become True when element
        # (of which the envelope is rich) decreases and the element_core which
        # is in the core increases.
        both_conditions = (
            element <= core_element_fraction_definition).__and__(
                element_core >= core_element_high_fraction_definition)
        if not np.any(both_conditions):
            # the whole star is an envelope, from surface towards the core
            # the "both_conditions" never becomes True
            ind_core = -1
        else:
            # starting from the surface we find the first time that we get True
            ind_core = np.argmax(both_conditions)
            # This includes the case that the whole star is an "core", as it
            # will find only "True" in both_conditions and will return
            # ind_core=0 (first, surface cell for a MESA profile)
    elif (mc1_i is not None):
        # calculate the cell position of the core boundary. In principle you
        # calculate index of the first time the inequality becomes False (your
        # lowest value) for your MESA profile, so starting from the surface.
        ind_core = np.argmin(donor_mass >= mc1_i)
    else:
        raise ValueError("Not possible to calculate the core boundary of the donor in CE")
    
    return ind_core


def period_evol_wind_loss(M_current, M_init, Mcomp, P_init):
    """Calculate analytically the period widening due to wind mass loss [1]_.

    Parameters
    ----------
    M_current : float
        Current mass of the mass losing star (Msun)
    M_init : float
        Initial mass of the mass losing star when the calculation starts (Msun)
    Mcomp : float
        (Constant) mass of the companion star (Msun)
    P_init : float
        Initial binary period when the calculation starts (days)

    Returns
    -------
     float
        Current binary period  in days
    References
    ----------
    .. [1] Tauris, T. M., & van den Heuvel, E. 2006, Compact stellar X-ray
        sources, 1, 623

    """
    log10P = (-2.*np.log10(M_current+Mcomp)
              + 2.*np.log10(M_init+Mcomp) + np.log10(P_init))
    return 10.0**log10P


def separation_evol_wind_loss(M_current, M_init, Mcomp, A_init):
    """Calculate analytically the separation widening due to wind mass loss [1]_.

    Parameters
    ----------
    M_current : float
        Current mass of the mass losing star (Msun)
    M_init : float
        Initial mass of the mass losing star when the calculation starts (Msun)
    Mcomp : float
        (Constant) mass of the companion star (Msun)
    A_init : float
        Initial binary separation when the calculation starts (Rsun)

    Returns
    -------
     float
        Current binary separation  in Rsun
    References
    ----------
    .. [1] Tauris, T. M., & van den Heuvel, E. 2006, Compact stellar X-ray
        sources, 1, 623.

    """
    log10A = (-np.log10(M_current+Mcomp)
              + np.log10(M_init+Mcomp) + np.log10(A_init))
    return 10.0**log10A


def period_change_stable_MT(period_i, Mdon_i, Mdon_f, Macc_i,
                            alpha=0.0, beta=0.0):
    """Change the binary period after a semi-detached stable MT phase.

    Calculated in Sorensen, Fragos et al.  2017A&A...597A..12S.
    Note that MT efficiencies are assumed constant (i.e., not time-dependent)
    throughout the MT phase.

    Parameters
    ----------
    period_i : float
        Initial period
    Mdon_i: float
        Initial donor mass
    Mdon_f: float
        Final donor mass (should be in the same unit's of Mdon_i)
    Mdon_i: float
        Initial accretor's mass (should be in the same unit's of Mdon_i)
    alpha : float [0-1]
        Fraction of DM_don (= Mdon_i - Mdon_f) from the donor,
        lost from the donor's vicinity
    beta : float [0-1]
        Fraction of Mdot from the L1 point (= (1-alpha)*DM_don),
        lost from the accretor's vicinity.
        The final accreted rate is (1-beta)(1-alpha)*DM_don

    Returns
    -------
    period_f : float
        final period at the end of stable MT, in the same units as period_i

    """
    DM_don = Mdon_i - Mdon_f    # mass lost from donor (>0)
    if DM_don < 0:
        raise ValueError("Donor gains mass from {} to {}".format(Mdon_i,
                                                                 Mdon_f))
    Macc_f = Macc_i + (1.-beta)*(1.-alpha)*DM_don
    if alpha < 0.0 or beta < 0.0 or alpha > 1.0 or beta > 1.0:
        raise ValueError("In period_change_stable_MT, mass transfer "
                         "efficiencies, alpha, beta: {}, {} are not in the "
                         "[0-1] range.".format(alpha, beta))
    if beta != 1.0:      # Eq. 7 of Sorensen+Fragos et al. 2017
        period_f = (period_i * (Mdon_f/Mdon_i)**(3.*(alpha-1.))
                    * (Macc_f/Macc_i)**(3./(beta-1.))
                    * ((Mdon_i + Macc_i)/(Mdon_f + Macc_f))**(2.))
    else:
        # fully non-conservative MT. Eq. 8 of Sorensen+Fragos et al. 2017,
        # were we already assumed beta=1
        period_f = (period_i * (Mdon_f/Mdon_i)**(3.*(alpha-1.))
                    * np.exp(3.*(1.-alpha)*(Mdon_f - Mdon_i)/Macc_f)
                    * ((Mdon_i + Macc_i)/(Mdon_f + Macc_f))**(2.))

    return period_f


def linear_interpolation_between_two_cells(array_y, array_x, x_target,
                                           top=None, bot=None, verbose=False):
    """Interpolate quantities between two star profile shells."""
    if ((top is None or np.isnan(top)) and (bot is None or np.isnan(bot))):
        top = np.argmax(array_x >= x_target)
        bot = top - 1
    elif bot is None or np.isnan(bot):
        bot = top - 1
    elif top is None or np.isnan(top):
        top = bot + 1

    if top >= len(array_y):
        Pwarn("top={} is too large, use last element in array_y".format(top),
              "ReplaceValueWarning")
        top = len(array_y)-1
    if top >= len(array_x):
        Pwarn("array_x too short, use y at top={}".format(top),
              "InterpolationWarning")
        return array_y[top]
    if bot < 0:
        Pwarn("bot={} is too small, use first element".format(bot),
              "ReplaceValueWarning")
        bot = 0

    if top == bot:
        y_target = array_y[top]
        Pwarn("linear interpolation occured between the same point: x_target,"
              " top, bot, len(array_x), y_target = {}, {}, {}, {}, {}".format(\
              x_target, top, bot, len(array_x), y_target),
              "InterpolationWarning")
    elif bot > top:
        y_target = array_y[top]
        Pwarn("bot={} is too large: use y at top={}".format(bot, top),
              "InterpolationWarning")
    else:
        x_top = array_x[top]
        x_bot = array_x[bot]

        y_top = array_y[top]
        y_bot = array_y[bot]

        slope = (y_top - y_bot) / (x_top - x_bot)
        const = (y_top*x_bot - y_bot*x_top) / (x_top - x_bot)
        y_target = slope * x_target - const

        if verbose:
            print("linear interpolation")
            print("x_target, top, bot, len(array_x)",
                  x_target, top, bot, len(array_x))
            print("x_top, x_bot, y_top, y_bot, y_target",
                  x_top, x_bot, y_top, y_bot, y_target)

    return y_target


def calculate_lambda_from_profile(
        profile, donor_star_state,  m1_i=np.nan, radius1=np.nan,
        common_envelope_option_for_lambda=DEFAULT_CE_OPTION_FOR_LAMBDA,
        core_element_fraction_definition=0.1, ind_core=None,
        common_envelope_alpha_thermal=1.0, tolerance=0.001,
        CO_core_in_Hrich_star=False, verbose=False):
    """Calculate common-enevelope lambda from the profile of a star.

     We also pass a more accurate calculation of the donor core mass for the
     purposes of common-envelope evolution.

    Parameters
    ----------
    profile : numpy.array
        Donor's star profile from MESA
    donor_star_state : string
        The POSYDON evolutionary state of the donor star
    common_envelope_option_for_lambda : str
        Available options:
        * 'default_lambda': using for lambda the constant value of
        common_envelope_lambda_default parameter
        * 'lambda_from_profile_gravitational': calculating the lambda
        parameter from the donor's profile by using the gravitational
        binding energy from the surface to the core
        (needing "mass", and "radius" as columns in the profile)
        * 'lambda_from_profile_gravitational_plus_internal': as above
         but taking into account a factor of common_envelope_alpha_thermal *
         internal energy too in the binding energy (needing also "energy" as
         column in the profile)
        * 'lambda_from_profile_gravitational_plus_internal_minus_recombination'
        as above but not taking into account the recombination energy in the
        internal energy (needing also "y_mass_fraction_He", "x_mass_fraction_H"
        "neutral_fraction_H", "neutral_fraction_He", and "avg_charge_He" as
        column in the profile)
    core_element_fraction_definition : float
        The mass fraction of the envelope abundant chemical element at
        the core-envelope boundary to derive the donor's core mass from
        the profile.
    ind_core : int
        The value of the cell position of the core - envelope boundary, at the
        donor's MESA  profile (for a profile that starts from the surface).
        More specifically, it returns the index of the first cell (starting
        from the surface), that the elements conditions for the core are met.
        It is 0 for a star that is all core and -1 for a star that is all
        envelope. If it is not given (None), it will be calculated inside the
        function.
    common_envelope_alpha_thermal : float
        Used and explained depending on the common_envelope_option_for_lambda
        option above.
    tolerance : float
        The tolerance of numerical difference in two floats when comparing
        and testing results.
    CO_core_in_Hrich_star: Bool
        This should be true if we want to calculate the boundary of CO core in
        a H-rich star (and not of the helium core).
    verbose : bool
        In case we want information about the CEE.

    Returns
    -------
    lambda_CE: float
        lambda_CE for the envelope of the donor in CEE,
        calculated from profile
    mc1_i: float
        More accurate calculation of the donor core mass for the purposes
        of CEE.
    rc1_i: float
        More accurate calculation of the donor core radius for the purposes
        of CEE.

    """
    # get mass and radius and dm from profile
    donor_mass, donor_radius, donor_dm = get_mass_radius_dm_from_profile(
        profile, m1_i, radius1, tolerance)
    # if np.isnan(m1_i) or m1_i is None or np.isnan(radius1) or radius1 is None
    m1_i = donor_mass[0]
    radius1 = donor_radius[0]
    specific_internal_energy = get_internal_energy_from_profile(
        common_envelope_option_for_lambda, profile, tolerance)

    if ind_core is None:
        # To be used in a MESA profile (so one that starts from the surface)
        ind_core = calculate_core_boundary(donor_mass, donor_star_state,
                                           profile, None,
                                           core_element_fraction_definition,
                                           CO_core_in_Hrich_star)
    if ind_core == 0:       # all star is a core, immediate successful ejection
        Ebind_i = 0.0
        lambda_CE = np.nan
        mc1_i = m1_i
        rc1_i = radius1
    else:
        if ind_core == -1:  # all star is an envelope, calculate for whole star
            Ebind_i = calculate_binding_energy(
                donor_mass, donor_radius, donor_dm, specific_internal_energy,
                len(donor_mass), common_envelope_alpha_thermal, verbose)
            mc1_i = 0.0
            rc1_i = 0.0
        else:
            if "H-rich" in donor_star_state:
                if not CO_core_in_Hrich_star:
                    elem_prof = profile["x_mass_fraction_H"]
                else:
                    elem_prof = profile["y_mass_fraction_He"]
            elif "stripped_He" in donor_star_state:
                elem_prof = profile["y_mass_fraction_He"]
            else:
                raise ValueError("state {} not supported in CEE"\
                                 .format(donor_star_state))
            mc1_i = linear_interpolation_between_two_cells(
                donor_mass, elem_prof, core_element_fraction_definition,
                ind_core, ind_core-1, verbose)
            rc1_i = linear_interpolation_between_two_cells(
                donor_radius, elem_prof, core_element_fraction_definition,
                ind_core, ind_core-1, verbose)

            # linear interpolation
            Ebind_i_top = calculate_binding_energy(
                donor_mass, donor_radius, donor_dm, specific_internal_energy,
                ind_core, common_envelope_alpha_thermal, verbose)
            Ebind_i_bot = calculate_binding_energy(
                donor_mass, donor_radius, donor_dm, specific_internal_energy,
                ind_core-1, common_envelope_alpha_thermal, verbose)
            if verbose:
                lambda_CE_top = (-const.standard_cgrav * m1_i * const.Msun
                                 * (m1_i - donor_mass[ind_core]) * const.Msun
                                 / (Ebind_i_top*radius1*const.Rsun))
                lambda_CE_bot = (-const.standard_cgrav * m1_i * const.Msun
                                 * (m1_i - donor_mass[ind_core-1]) * const.Msun
                                 / (Ebind_i_bot*radius1*const.Rsun))
                print("lambda_CE_top, lambda_CE_bot",
                      lambda_CE_top, lambda_CE_bot)
            weight = ((core_element_fraction_definition-elem_prof[ind_core-1])
                      / (elem_prof[ind_core] - elem_prof[ind_core-1]))
            Ebind_i = Ebind_i_bot + weight*(Ebind_i_top - Ebind_i_bot)
        # lambda of the donor is calculated from the profile
        lambda_CE = (-const.standard_cgrav * m1_i*const.Msun
                     * (m1_i - mc1_i)*const.Msun/(Ebind_i*radius1*const.Rsun))
    if verbose:
        print("m1_i, radius1, len(profile) vs ind_core, mc1_i, rc1_i",
              m1_i, radius1, len(donor_mass), " vs ", ind_core, mc1_i, rc1_i)
        print("Ebind_i from profile ", Ebind_i)
        print("lambda_CE ", lambda_CE)
    if not (lambda_CE > -tolerance) and not np.isnan(lambda_CE):
        raise ValueError("lambda_CE has a negative value")
    return lambda_CE, mc1_i, rc1_i


def get_mass_radius_dm_from_profile(profile, m1_i=0.0,
                                    radius1=0.0, tolerance=0.001):
    """TODO: add summary.

    Reads and returns the profile columms of enclosed mass radius and
    mass per shell of the donor star from a MESA profile.

    Parameters
    ----------
    m1_i : float
        m1_i is the value passed from the singlestar object,
        for testing purposes only
    radius1 : float
        radius1 is the value passed from the singlestar object,
        for testing purposes only
    profile : numpy.array
        Donor's star profile from MESA
    tolerance : float
        The tolerance of numerical difference in two floats when comparing and
        testing results.

    Returns
    -------
    donor_mass : array
        Profile column of enclosed mass of the star.
    donor_radius : array
        Profile column of the radius the star.
    donor_dm : array
        Profile mass per shell of the star.

    """
    if (("mass" in profile.dtype.names)
            and (("radius" in profile.dtype.names)
                 or ("log_R" in profile.dtype.names))):
        donor_mass = profile["mass"]

        if ("radius" in profile.dtype.names):
            donor_radius = profile["radius"]
        else: #if ("log_R" in profile.dtype.names):
            donor_radius = 10**profile["log_R"]

        # checking if mass of profile agrees with the mass of the binary object
        if np.abs(donor_mass[0] - m1_i) > tolerance:
            Pwarn("Donor mass from the binary class object "
                          "and the profile do not agree", "ClassificationWarning")
            
        # checking if radius of profile agrees with the radius of the binary
        if np.abs(donor_radius[0] - radius1) > tolerance:
            Pwarn("Donor radius from the binary class object "
                          "and the profile do not agree", "ClassificationWarning")

        # MANOS: if dm exists as a column, else calculate it from mass column
        if "dm" in profile.dtype.names:
            donor_dm = profile["dm"]
            # dm in MESA is in cgs, not in MSsun units, so we transform it
            donor_dm = donor_dm / const.Msun
        else:
            donor_dm = np.concatenate((-1 * np.diff(donor_mass),
                                       [donor_mass[-1]]))
    else:
        raise ValueError("One or many of the mass and/or radius needed columns"
                         " in the profile is not provided for the CEE")
    return donor_mass, donor_radius, donor_dm


def get_internal_energy_from_profile(common_envelope_option_for_lambda,
                                     profile, tolerance=0.001):
    """Calculate the specific internal energy per shell of the donor.

    Parameters
    ----------
    common_envelope_option_for_lambda : str
        Available options:
        * 'default_lambda': using for lambda the constant value of
        common_envelope_lambda_default parameter
        * 'lambda_from_profile_gravitational': calculating the lambda
        parameter from the donor's profile by using the gravitational
        binding energy from the surface to the core
        (needing "mass", and "radius" as columns in the profile)
        * 'lambda_from_profile_gravitational_plus_internal': as above
         but taking into account a factor of common_envelope_alpha_thermal *
         internal energy too in the binding energy (needing also "energy" as
         column in the profile)
        * 'lambda_from_profile_gravitational_plus_internal_minus_recombination'
        as above but not taking into account the recombination energy in the
        internal energy (needing also "y_mass_fraction_He", "x_mass_fraction_H"
        "neutral_fraction_H", "neutral_fraction_He", and "avg_charge_He" as
        column in the profile)
    profile : numpy.array
        Donor's star profile from MESA
    tolerance : float
        The tolerance of numerical difference in two floats when comparing
        and testing results.

    Returns
    -------
    specific_donor_internal_energy : array
        Value of the specific internal energy per shell of the donor

    """
    if (common_envelope_option_for_lambda
            == "lambda_from_profile_gravitational"):
        # initiate specific internal energy as 0
        specific_donor_internal_energy = profile["radius"] * 0.0
    elif ((common_envelope_option_for_lambda
           != "lambda_from_profile_gravitational")
            and (not("energy" in profile.dtype.names))):
        Pwarn("Profile does not include internal energy -- "
                      "proceeding with 'lambda_from_profile_gravitational'", "ApproximationWarning")
        # initiate specific internal energy as 0
        specific_donor_internal_energy = profile["radius"] * 0.0
    elif ((common_envelope_option_for_lambda
           == "lambda_from_profile_gravitational_plus_internal")
            and ("energy" in profile.dtype.names)):
        # specific internal energy - if we would have used the "total_energy"
        # it would include (internal+potential+kinetic+rotation)
        specific_donor_internal_energy = profile["energy"]
        if not (np.any(specific_donor_internal_energy > -tolerance)):
            raise ValueError("CEE problem calculating internal energy, "
                            "giving negative values.")

        specific_donor_H2recomb_energy = calculate_H2recombination_energy(
            profile, tolerance)
        # we still need to subtract the H2 recombination energy which is
        # included in the "energy" column of the profile
        # internal_energy - H2 recombination energy per shell
        specific_donor_internal_energy = (
            specific_donor_internal_energy - specific_donor_H2recomb_energy)
        if not (np.any(specific_donor_internal_energy > -tolerance)):
            raise ValueError(
                "CEE problem calculating recombination (and H2 recombination) "
                "energy, remaining internal energy giving negative values.")
    elif ((common_envelope_option_for_lambda == "lambda_from_profile_"
           "gravitational_plus_internal_minus_recombination")
            and ("energy" in profile.dtype.names)):
        # specific internal energy. If we have used the "total_energy" it would
        # include (internal+potential+kinetic+rotation)
        specific_donor_internal_energy = profile["energy"]
        if not (np.any(specific_donor_internal_energy > -tolerance)):
            raise ValueError("CEE problem calculating internal energy, "
                            "giving negative values.")

        # we still need to subtract the H2 recombination energy which is
        # included in the "energy" column of the profile
        specific_donor_H2recomb_energy = calculate_H2recombination_energy(
            profile, tolerance)
        specific_donor_recomb_energy = calculate_recombination_energy(
            profile, tolerance)
        # internal_energy - recombination energy - H2 recombination energy per
        # shell (so I think it is left with thermal + radiation)
        specific_donor_internal_energy = (
            specific_donor_internal_energy
            - specific_donor_recomb_energy
            - specific_donor_H2recomb_energy)
        if not (np.any(specific_donor_internal_energy > -tolerance)):
            raise ValueError(
                "CEE problem calculating recombination (and H2 recombination) "
                "energy, remaining internal energy giving negative values.")
    else:
        raise ValueError("unsupported: common_envelope_option_for_lambda = {}"\
                         .format(common_envelope_option_for_lambda))
    return specific_donor_internal_energy


def calculate_H2recombination_energy(profile, tolerance=0.001):
    """Compute the recombination energy of H2 per shell in erg.

    Parameters
    ----------
    profile : array
        Donor's star profile from MESA
    tolerance : float
        The tolerance of numerical difference in two floats when comparing
        and testing results.

    Returns
    -------
    specific_donor_H2recomb_energy : array
        recombination energy of H2 per shell in ergs

    """
    if "x_mass_fraction_H" not in profile.dtype.names:
        Pwarn("Profile does not include Hydrogen mass fraction "
                      "calculate H2 recombination energy -- "
                      "H2 recombination energy is assumed 0", "ApproximationWarning")
        specific_donor_H2recomb_energy = profile["radius"] * 0.0
    else:
        # Dissociation energy [cm^1] from Cheng+2018:
        # https://journals.aps.org/prl/abstract/10.1103/PhysRevLett.121.013001
        specific_donor_H2recomb_energy = (
            35999.582894 * const.inversecm2erg / (2.0 * const.H_weight)
            * profile['x_mass_fraction_H'] * const.avo)
        # http://www.nat.vu.nl/~griessen/STofHinM/ChapIIHatomMoleculeGas.pdf
        if not (np.any(specific_donor_H2recomb_energy > -tolerance)):
            raise ValueError("CEE problem calculating H2 recombination energy, "
                            "giving negative values")
    # return specific_donor_H2recomb_energy * const.ev2erg
    return specific_donor_H2recomb_energy


def calculate_recombination_energy(profile, tolerance=0.001):
    """Compute the recombination energy per shell in erg.

    Parameters
    ----------
    profile : numpy.array
        Donor's star profile from MESA
    tolerance : float
        The tolerance of numerical difference in two floats when comparing
        and testing results.

    Returns
    -------
    specific_donor_recomb_energy : array
        recombination energy per shell in ergs

    """
    if (not(("y_mass_fraction_He" in profile.dtype.names)
            and ("x_mass_fraction_H" in profile.dtype.names)
            and ("neutral_fraction_H" in profile.dtype.names)
            and ("neutral_fraction_He" in profile.dtype.names)
            and ("avg_charge_He" in profile.dtype.names))):
        Pwarn("Profile does not include mass fractions and ionizations"
                      " of elements to calculate recombination energy "
                      "-- recombination energy is assumed 0", "ApproximationWarning")
        specific_donor_recomb_energy = profile["radius"] * 0.0
    else:
        # from MESA/binary/private/binary_ce.f90
        frac_HI = profile["neutral_fraction_H"]
        for i in range(len(frac_HI)):
            # TODO: For some reason this is a bit > 1 in the outer envelope.
            #       Maybe not important but better to solve it.
            frac_HI[i] = min(1., frac_HI[i])
        frac_HII = 1.0 - frac_HI

        frac_HeI = profile["neutral_fraction_He"]
        avg_charge_He = profile["avg_charge_He"]
        for i in range(len(frac_HeI)):
            frac_HeI[i] = min(1., frac_HeI[i])
            # knowing the frac_HeI and the avg_charge_He,
            # we can solve for frac_HeII and frac_HeIII
            avg_charge_He[i] = max(avg_charge_He[i], 0.0)
        frac_HeII = 2.0 - 2.0 * frac_HeI - avg_charge_He
        frac_HeIII = 1.0 - frac_HeII - frac_HeI

        specific_donor_recomb_energy = profile_recomb_energy(
            profile['x_mass_fraction_H'], profile['y_mass_fraction_He'],
            frac_HII, frac_HeII, frac_HeIII)
        if not (np.any(specific_donor_recomb_energy > -tolerance)):
            raise ValueError("CEE problem calculating recombination energy, "
                            "giving negative values.")
    return specific_donor_recomb_energy


def profile_recomb_energy(x_mass_fraction_H, y_mass_fraction_He,
                          frac_HII, frac_HeII, frac_HeIII):
    """Calculate the recombination energy per shell.

    Parameters
    ----------
    x_mass_fraction_H : array
        Mass fraction of H per shell
    y_mass_fraction_He : array
        Mass fraction of He per shell.
    frac_HII : array
        Fraction of single ionized H per shell.
    frac_HeII : array
        Fraction of single ionized He per shell.
    frac_HeIII : array
        Fraction of double ionized He per shell.

    Returns
    -------
    recomb_energy : 1D numpy.arrays
        recombination energy per shell in ergs
        (same dimension as x_mass_fraction_H and y_mass_fraction_He)
    """
    recomb_energy = (
        54.4177650 * frac_HeIII / const.He_weight
        * y_mass_fraction_He * const.avo
        + 24.587388 * (frac_HeII + frac_HeIII) / const.He_weight
        * y_mass_fraction_He * const.avo
        + 13.598434 * frac_HII / const.H_weight
        * x_mass_fraction_H * const.avo)
    return recomb_energy * const.ev2erg


def calculate_binding_energy(donor_mass, donor_radius, donor_dm,
                             specific_internal_energy,
                             ind_core,
                             factor_internal_energy,
                             verbose, tolerance=0.001
                             ):
    """Calculate the total binding energy of the envelope of the star.

    Parameters
    ----------
    donor_mass : array
        Enclosed mass coordinate of the donor star from its profile.
    donor_radius : array
        Radius coordinate of the donor star from its profile.
    donor_dm : array
        Mass enclosed per shell in the donor star's profile.
    specific_internal_energy : array
        Specific internal energy of the donor star.
    ind_core : int
        The value of the shell position of the core - envelope boundary,
        at the donor's MESA profile
    factor_internal_energy : float
        The factor to multiply with internal energy to be taken into
        account when we calculate the  binding energy of the enevelope
    verbose : bool
        In case we want information about the CEE  (the default is False).

    Returns
    -------
    Ebind_i : float
        The total binding energy of the envelope of the star

    """
    # Sum of gravitational energy from surface to core boundary
    Grav_energy = 0.0

    # Sum of internal energy from surface to core boundary. This is 0 if
    # 'lambda_from_profile_gravitational' or (thermal+radiation+recombination)
    # for "lambda_from_profile_gravitational_plus_internal" or
    # (thermal+radiation) for
    # "lambda_from_profile_gravitational_plus_internal_minus_recombination"
    U_i = 0.0
    
    # sum from surface to the core. Your core boundary is in element [ind_core]
    # in a normal MESA (and POSYDON) profile
    for i in range(ind_core):
        Grav_energy_of_cell = (-const.standard_cgrav * donor_mass[i]
                               * const.Msun * donor_dm[i]*const.Msun
                               / (donor_radius[i]*const.Rsun))
        # integral of gravitational energy as we go deeper into the star
        Grav_energy = Grav_energy + Grav_energy_of_cell
        U_i = U_i + specific_internal_energy[i]*donor_dm[i]*const.Msun

    if Grav_energy > 0.0:
        if not (Grav_energy < tolerance):
            raise ValueError("CEE problem calculating gravitational energy, "
                            "giving positive values.")
        
    # binding energy of the enevelope equals its gravitational energy +
    # an a_th fraction of its internal energy
    Ebind_i = Grav_energy + factor_internal_energy * U_i
    if not (Ebind_i < tolerance):
        Pwarn("Ebind_i of the envelope is positive", "EvolutionWarning")
    if verbose:
        print("integration of gravitational energy surface to core "
              "[Grav_energy], integration of internal energy surface to "
              "core [U_i] (0 if not taken into account) ", Grav_energy, U_i)
        print("Ebind = Grav_energy + factor_internal_energy*U_i  :  ", Ebind_i)
    return Ebind_i

def calculate_Mejected_for_integrated_binding_energy(profile, Ebind_threshold,
                             mc1_i, rc1_i,
                             m1_i = 0.0, radius1 = 0.0,
                             factor_internal_energy=1.0,tolerance=0.001
                             ):
    """Calculate the mass lost from the envelope for an energy budget of Ebind_threshold

    Parameters
    ----------
    profile : numpy.array
        Donor's star profile from MESA
    Ebind_threshold : float
        Orbital energy used from the spiral in to partial unbind the envelope. Positive
        We integrate from surface to calcualte the partial loss of mass during CE that merges.
    factor_internal_energy : float
        The factor to multiply with internal energy to be taken into
        account when we calculate the  binding energy of the enevelope
    verbose : bool
        In case we want information about the CEE  (the default is False).

    Returns
    -------
    Ebind_i : float
        The total binding energy of the envelope of the star

    """

    donor_mass, donor_radius, donor_dm = get_mass_radius_dm_from_profile(
        profile, m1_i, radius1, tolerance)
    specific_internal_energy = get_internal_energy_from_profile(
        common_envelope_option_for_lambda = "lambda_from_profile_gravitational_plus_internal_minus_recombination",
        profile = profile, tolerance = tolerance)

    # Sum of gravitational energy from surface towards inside
    Grav_energy = 0.0
    # Sum of internal energy from surface towards.
    U_energy = 0.0
    # sum from surface to the core. Your threshold is in element [ind_threshold]
    # in a normal MESA (and POSYDON) profile
    i = 0
    Ebind_so_far = 0.0 # the integration from surface going inwards of the binding energy (negative in principle)

    while (abs(Ebind_so_far) < Ebind_threshold) and (i<len(donor_mass)):
        Grav_energy_of_cell = (-const.standard_cgrav * donor_mass[i]
                               * const.Msun * donor_dm[i]*const.Msun
                               / (donor_radius[i]*const.Rsun))
        # integral of gravitational energy as we go deeper into the star
        Grav_energy = Grav_energy + Grav_energy_of_cell
        U_energy = U_energy + specific_internal_energy[i]*donor_dm[i]*const.Msun
        Ebind_so_far = Grav_energy + factor_internal_energy * U_energy
        i=i+1
    ind_threshold = i-1

    if donor_mass[ind_threshold]< mc1_i or  donor_radius[ind_threshold]<rc1_i:
        Pwarn("partial mass ejected is greater than the envelope mass", "EvolutionWarning")   
        mass_threshold = mc1_i
    else:
        mass_threshold = donor_mass[ind_threshold]

    M_ejected = donor_mass[0] - mass_threshold

    return M_ejected


class PchipInterpolator2:
    """Interpolation class."""

    def __init__(self, *args, positive=False, **kwargs):
        """Initialize the interpolator."""
        self.interpolator = PchipInterpolator(*args, **kwargs)
        self.positive = positive

    def __call__(self, *args, **kwargs):
        """Use the interpolator."""
        result = self.interpolator(*args, **kwargs)
        if self.positive:
            result = np.maximum(result, 0.0)
        return result

def convert_metallicity_to_string(Z):
    """Check if metallicity is supported by POSYDON v2."""
    # check supported metallicity
    valid_Z = [2e+00,1e+00,4.5e-01,2e-01,1e-01,1e-02,1e-03,1e-04]
    if not Z in valid_Z:
        raise ValueError(f'Metallicity {Z} not supported! Available metallicities in POSYDON v2 are {valid_Z}.')
    return f'{Z:1.1e}'.replace('.0','')

def rotate(axis, angle):
    """Generate rotation matrix to rotate a vector about an arbitrary axis by
        a given angle

    Parameters
    ----------
    axis : array of length 3
        Axis to rotate about
    angle : float
        Angle, in radians, through which to rotate about axis

    Returns
    -------
    rotation_matrix : 3x3 array
        Array such that rotation_matrix.dot(vector) rotates vector
        about the given axis by the given angle
    """

    if len(axis)!=3:
        raise ValueError("axis should be of dimension 3")
    # normalize the axis vector
    norm = np.linalg.norm(axis)
    if norm==0:
        raise ValueError("axis is a point")
    axis = axis / norm
        
    # calculate the cosine and sine of the angle
    cos_theta = np.cos(angle)
    sin_theta = np.sin(angle)

    # construct the rotation matrix
    rotation_matrix = np.array([
            [cos_theta + axis[0]**2 * (1 - cos_theta),
            axis[0] * axis[1] * (1 - cos_theta) - axis[2] * sin_theta,
            axis[0] * axis[2] * (1 - cos_theta) + axis[1] * sin_theta],
            [axis[1] * axis[0] * (1 - cos_theta) + axis[2] * sin_theta,
            cos_theta + axis[1]**2 * (1 - cos_theta),
            axis[1] * axis[2] * (1 - cos_theta) - axis[0] * sin_theta],
            [axis[2] * axis[0] * (1 - cos_theta) - axis[1] * sin_theta,
            axis[2] * axis[1] * (1 - cos_theta) + axis[0] * sin_theta,
            cos_theta + axis[2]**2 * (1 - cos_theta)]
        ])

    return rotation_matrix<|MERGE_RESOLUTION|>--- conflicted
+++ resolved
@@ -19,18 +19,13 @@
 
 import os
 import numpy as np
-<<<<<<< HEAD
-from scipy.interpolate import PchipInterpolator
-=======
 import pandas as pd
-from scipy.interpolate import interp1d
->>>>>>> 13ec9547
 from scipy.optimize import newton
 from scipy.integrate import quad
+from scipy.interpolate import PchipInterpolator
 from posydon.utils import constants as const
 from posydon.utils.posydonwarning import Pwarn
 import copy
-from scipy.interpolate import PchipInterpolator
 from posydon.utils.limits_thresholds import (THRESHOLD_CENTRAL_ABUNDANCE,
     THRESHOLD_HE_NAKED_ABUNDANCE, REL_LOG10_BURNING_THRESHOLD,
     LOG10_BURNING_THRESHOLD, STATE_NS_STARMASS_UPPER_LIMIT,
