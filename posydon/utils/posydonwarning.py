"""The POSYDON warnings class and subclasses for more detailed warning
handling.

Mainly the function `Pwarn` should be called to submit a warning, which behaves
like warnings.warn.
All the defined POSYDON warnings are collected in `_POSYDONWarning_subclasses`
for those will be checked automatically, when using `Pwarn`.
The functions `SetPOSYDONWarnings`, `AllPOSYDONWarnings`, and
`NoPOSYDONWarnings` allow to change the filter settings.
It should be noted, that we register POSYDON warnings by category, filename,
and lineno. We do not include the warning text in the identifier of a new
warning for the default filter, hence it behaves different to python warnings.
But we record how often each warning is issued with your identifier. Those
records can be requested via `get_stats` and printed via `print_stats`.
To catch warnings we have the context manager class `Catch_POSYDON_Warnings`.
It will record the warnings and issue them at the end of the context. To not
issue the recorded warnings, simply use the `reset_cache` function of
`Catch_POSYDON_Warnings` before the end of the context. You can get the list of
the caught warnings via `get_cache`.
Here an example, where the argument True of get_cache, will empty the list of
caught warnings after it is copy to be returned:
    with Catch_POSYDON_Warnings() as cpw:
        ...
        Pwarn("Test", "POSYDONWarning")
        ...
        print(cpw.get_cache(True))
"""


__authors__ = [
    "Monica Gallegos-Garcia <monicagallegosgarcia@u.northwestern.edu>",
    "Camille Liotine <cliotine@u.northwestern.edu>",
    "Matthias Kruckow <Matthias.Kruckow@unige.ch>",
    "Seth Gossage <seth.gossage@northwestern.edu>"   
]


import copy
import sys
import warnings


def nosrc_code_format(message, category, filename, lineno, line=None):
    """
    This sets the warning format to not include the source code line.
    """
    return f"{filename}:{lineno}: {category.__name__}: {message}\n"

# Setting the warning format to use the above format function
warnings.formatwarning = nosrc_code_format


class POSYDONWarning(Warning):
    """General POSYDON warning class."""
    def __init__(self, message=''):
        self.message = message
    
    def __str__(self):
        return repr(self.message)

class ApproximationWarning(POSYDONWarning):
    """Warning that a physical approximation was used during binary evolution."""
    def __init__(self, message=''):
        super().__init__(message)

class BinaryParsingWarning(POSYDONWarning):
    """Warnings related to parsing of binaries."""
    def __init__(self, message=''):
        super().__init__(message)

class ClassificationWarning(POSYDONWarning):
    """Warnings related to classification during binary evolution."""
    def __init__(self, message=''):
        super().__init__(message)

class EvolutionWarning(POSYDONWarning):
    """Warning that something unexpeted occurred during the binary evolution, but
    the evolution is able to continue (binary did not fail)."""
    def __init__(self, message=''):
        super().__init__(message)
        
class InappropriateValueWarning(POSYDONWarning):
    """Warnings that a strange value is used."""
    def __init__(self, message=''):
        super().__init__(message)

class IncompletenessWarning(POSYDONWarning):
    """Warnings when not all tasks could be done."""
    def __init__(self, message=''):
        super().__init__(message)

class InterpolationWarning(POSYDONWarning):
    """Warnings related to interpolation during binary evolution."""
    def __init__(self, message=''):
        super().__init__(message)

class MissingFilesWarning(POSYDONWarning):
    """Warnings related to missing files."""
    def __init__(self, message=''):
        super().__init__(message)

class OverwriteWarning(POSYDONWarning):
    """Warning that a data will get overwritten."""
    def __init__(self, message=''):
        super().__init__(message)

class ReplaceValueWarning(POSYDONWarning):
    """Warning that a value got replaced."""
    def __init__(self, message=''):
        super().__init__(message)

class UnsupportedModelWarning(POSYDONWarning):
    """Warnings related to selecting a model that is not supported."""
    def __init__(self, message=''):
        super().__init__(message)
        
class SFHModelWarning(POSYDONWarning):
    """Warnings related to the SFH model."""
    def __init__(self, message=''):
        super().__init__(message)
        
<<<<<<< HEAD
class DeprecationWarning(POSYDONWarning):
    """Warnings related to deprecated features."""
=======
class ValueWarning(POSYDONWarning):
    """Warnings related to a ValueError."""
>>>>>>> 8ecfcfc0
    def __init__(self, message=''):
        super().__init__(message)


# All POSYDON warnings subclasses should be defined beforehand
_POSYDONWarning_subclasses = {cls.__name__: cls for cls in\
                              POSYDONWarning.__subclasses__()}

def _get_POSYDONWarning_class(category):
    """Inferring the POSYDONWarning class.

        Parameters
        ----------
        category : str or a POSYDON warnings category class
            A string, which will be converted into a POSYDONWarning class.

        Returns
        -------
        POSYDONWarning or None
            A POSYDONWarning class or None if the input is neither a
            POSYDONWarning class nor convertable to one (all unknown strings
            are converted to the base POSYDONWarning).
    """
    global _POSYDONWarning_subclasses
    if isinstance(category, str):
        if category in _POSYDONWarning_subclasses.keys():
            category = _POSYDONWarning_subclasses[category]
        else:
            category = POSYDONWarning
    if isinstance(category, type) and issubclass(category, POSYDONWarning):
        return category
    else:
        return None


# Defining an own resistry for the warnings, which will additionally save how
# often a warning occured. This is simply a dictionary with the warning
# characteristics as key pointing to an integer given the count.
_POSYDON_WARNINGS_REGISTRY = {}

def get_stats():
    """Return the statistics of the POSYDON warnings."""
    global _POSYDON_WARNINGS_REGISTRY
    return _POSYDON_WARNINGS_REGISTRY

def print_stats():
    """Prints the statistics of the POSYDON warnings."""
    global _POSYDON_WARNINGS_REGISTRY
    if len(_POSYDON_WARNINGS_REGISTRY)==0:
        print("No POSYDON warnings occured.")
    else:
        print("There have been POSYDON warnings in the global registry:\n",
              _POSYDON_WARNINGS_REGISTRY)

def _apply_POSYDON_filter(warning=dict(message="No warning"), registry=None):
    # In python warnings, this functionality is spead over two functions. It
    # compares the characteristics of a warning with the ones in the registry.
    # We use the warnings class and the code position (filename + line number)
    # as characteristics, while python's standard omits the code filename but
    # therefore adds the full warnings text, which causes different keys for
    # "i is negative, i=-1" and "i is negative, i=-3" to be different warnings
    # in python, but considered to have the same warning characteristics for
    # POSYDON.
    """Filter a warning.

        Parameters
        ----------
        warning : dict (default: {message="No warning"})
            Dictionary containing all options passed to warnings.warn.
        registry : dict or None (default: None)
            Warnings registry. If None, use the global one.

        Returns
        -------
        warning or None in case it got filtered out.
    """
    # Check registry and warning
    if registry is None:
        global _POSYDON_WARNINGS_REGISTRY
        if not isinstance(_POSYDON_WARNINGS_REGISTRY, dict): # pragma: no cover
            raise TypeError("_POSYDON_WARNINGS_REGISTRY is corrupt and can't "
                            "be used for the registry, hence registry can't be"
                            " None.")
        registry = _POSYDON_WARNINGS_REGISTRY
    elif not isinstance(registry, dict):
        raise TypeError("registry must be a dictionary or None.")
    if not isinstance(warning, dict):
        raise TypeError("warning must be a dictionary.")
    # Get stack level
    stacklevel = warning.get('stacklevel', 0)
    if not isinstance(stacklevel, int):
        raise TypeError("stacklevel must be an integer.")
    # Get category
    category = warning.get('category', None)
    if not(isinstance(category, type) and issubclass(category, Warning)):
        category = _get_POSYDONWarning_class(category)
    if not isinstance(category, type):
        # A non valid category will default to a Userwarning
        category = UserWarning
    # Get filename and lineno from frame at stacklevel
    try:
        frame = sys._getframe(stacklevel)
    except: # pragma: no cover
        g = sys.__dict__
        filename = "sys"
        lineno = 1
    else:
        g = frame.f_globals
        filename = frame.f_code.co_filename
        lineno = frame.f_lineno
    # Get module
    if isinstance(g, dict):
        module = g.get('__name__', "posydonwarnings")
    else: # pragma: no cover
        module = "posydonwarnings"
    # Set key for registry:
    # We do not use the warnings text, to allow it to contain detailed
    # information, while still identifying warnings with same origin
    key = (category, filename, lineno)
    # Get message text
    text = warning.get('message', "")
    if not isinstance(text, str):
        raise TypeError("message must be a string.")
    # Search the filters:
    # Here we still use the python filters
    for item in warnings.filters:
        action, msg, cat, mod, ln = item
        if ((msg is None or msg.match(text)) and
            issubclass(category, cat) and
            (mod is None or mod.match(module)) and
            (ln == 0 or lineno == ln)):
            break
    else:
        action = "default"
    # Apply action
    if action == "ignore":
        return None
    elif action in ["always", "default", "module", "once"]:
        # Compared to standard python not only save a occurence but count them
        if key in registry:
            registry[key] += 1
            if action in ["default", "module", "once"]:
                return None
        else:
            registry[key] = 1
    return warning

def _issue_warn(warning=dict(message="No warning"), registry=None):
    """Issue a warning.

        Parameters
        ----------
        warning : dict (default: {message="No warning"})
            Dictionary containing all options passed to warnings.warn.
        registry : dict or None (default: None)
            Warnings registry. If None, use the global one.
    """
    filtered_warning = _apply_POSYDON_filter(warning, registry)
    if filtered_warning is None:
        return
    else:
        warnings.warn(**filtered_warning)


class _Caught_POSYDON_Warnings:
    """Class which stores caught warnings."""
    def __init__(self, catch_warnings=False, record=True, filter_first=True,
                 registry=None):
        """Constructor of the object.

        Parameters
        ----------
        catch_warnings : bool (default: False)
            Determines, whether warnings are caught.
        record : bool (default: True)
            Determines, whether warnings are recorded.
        filter_first : bool (default: True)
            Determines, whether warnings are filtered before recorded or
            discarded.
        registry : dict or None (default: None)
            Warnings registry. If None, use the global one.
        """
        self.catch_warnings = catch_warnings
        self.caught_warnings = []
        self.record = record
        self.filter_first = filter_first
        self._got_called = False
        if registry is None:
            global _POSYDON_WARNINGS_REGISTRY
            self.registry = _POSYDON_WARNINGS_REGISTRY
        else:
            self.registry = registry
        if not isinstance(catch_warnings, bool):
            raise TypeError("catch_warnings must be a boolean.")
        if not isinstance(record, bool):
            raise TypeError("record must be a boolean.")
        if not isinstance(filter_first, bool):
            raise TypeError("filter_first must be a boolean.")
        if not isinstance(self.registry, dict):
            raise TypeError("registry must be a dictionary.")
    
    def __str__(self):
        """Return the status of the object as a string."""
        if self.catch_warnings:
            if self.record:
                ret = "POSYDON warnings will be caught and recorded."
                if self.filter_first:
                    ret += " Filters are applied before recording."
            else:
                ret = "POSYDON warnings will be caught and discarded."
        else:
            ret = "POSYDON warnings are shown."
        ncaught = len(self.caught_warnings)
        if ncaught>0:
            if ncaught==1:
                ret += "\nThere is 1 warning recorded."
            else:
                ret += "\nThere are {} warnings recorded.".format(ncaught)
        global _POSYDON_WARNINGS_REGISTRY
        if self.registry!=_POSYDON_WARNINGS_REGISTRY:
            ret += " Currently a private registry is used, it contains:\n"
            ret += "{}".format(self.registry)
        return ret

    def __call__(self, new_warning=None, empty_cache=False,
                 change_settings=None):
        """Deal with changes and new warnings

        Parameters
        ----------
        new_warning : dict or None (default: None)
            Dictionary containing all options passed to warnings.warn.
        empty_cache : bool (default: False)
            If True, the caught warnings will be reset first.
        change_settings : dict or None (default: None)
            The dictionary can contain any attribute this class has. The
            attributes get the new values. (Changing the filter_first, while
            there are recorded warnings, the statistics may count warnings
            twice or not at all.)
        """
        self._got_called = True
        # Check if there is anything to do
        if not empty_cache and new_warning is None and change_settings is None:
            raise ValueError("Nothing to do: either empty_cache has to be True"
                            " or new_warning/change_settings needs to be set.")
        if empty_cache:
            # Clear the cache
            self.reset_cache()
        if change_settings is not None:
            if not isinstance(change_settings, dict):
                raise TypeError("change_settings has to be a dict or None.")
            # Change attributes
            for attr,val in change_settings.items():
                if attr=="caught_warnings":
                    # Protect the list of warnings from changes
                    continue
                if attr=="registry":
                    # special treatment of registry
                    if val is None:
                        global _POSYDON_WARNINGS_REGISTRY
                        self.registry = _POSYDON_WARNINGS_REGISTRY
                    else:
                        self.registry = change_settings[attr]
                    continue
                if hasattr(self, attr):
                    if isinstance(val,type(getattr(self, attr))):
                        setattr(self, attr, val)
                    else:
                        raise TypeError(f"{attr} has to be a "
                                        f"{type(getattr(self, attr))}.")
                else:
                    raise AttributeError(f"{attr} unknown to "
                                         "_Caught_POSYDON_Warnings.")
            if ((self.catch_warnings==False) and
                (len(self.caught_warnings)>0)):
                # If there are recorded warnings issue them and empty the list
                for w in self.caught_warnings:
                    if "stacklevel" in w:
                        w["stacklevel"] += 2
                    else:
                        w["stacklevel"] = 2
                    if self.filter_first:
                        warnings.warn(**w)
                    else:
                        _issue_warn(w, self.registry)
                self.caught_warnings = []
        if new_warning is not None:
            # Process new warning
            if self.catch_warnings:
                # Catch warning
                if self.filter_first:
                    # Apply POSYDON filtering/stats
                    new_warning = _apply_POSYDON_filter(new_warning,
                                                        self.registry)
                if self.record and new_warning is not None:
                    # Add warning to caught ones
                    self.caught_warnings.append(new_warning)
            else:
                # Issue warning
                new_warning["stacklevel"] += 2
                _issue_warn(new_warning, self.registry)
    
    def __del__(self):
        """Destructor of the object. It will issue still recorded warnings."""
        if len(self.caught_warnings)>0:
            # If there are recorded warnings issue them.
            self.catch_warnings = False
            print("There are still recorded warnings:", file=sys.stderr)
            for w in self.caught_warnings:
                w["stacklevel"] = 2
                if self.filter_first:
                    warnings.warn(**w)
                else:
                    _issue_warn(w, self.registry)
    
    def got_called(self):
        """Returns, whether the object got called."""
        return self._got_called
    
    def has_records(self):
        """Checks whether there are records of caught warnings.

        Returns
        -------
        True if there are recorded warnings otherwise False.
        """
        return len(self.caught_warnings)>0
    
    def get_cache(self, empty_cache=False):
        """Get caught warnings.

        Parameters
        ----------
        empty_cache : bool (default: False)
            If True, the caught warnings will be reset.

        Returns
        -------
        List of recorded warnings.
        """
        cache = copy.copy(self.caught_warnings)
        if empty_cache:
            self.reset_cache()
        return cache
    
    def reset_cache(self):
        """Resets the caught warnings."""
        self.caught_warnings = []

# Here we store all our caught POSYDON warnings
_CAUGHT_POSYDON_WARNINGS = _Caught_POSYDON_Warnings()


class Catch_POSYDON_Warnings:
    # We use our own context manager, which does not overwrite functions.
    # Instead it can only catch POSYDON warnings issued via the Pwarn function.
    """Context manager class to catch POSYDON warnings."""
    def __init__(self, catch_warnings=True, record=True, filter_first=True,
                 own_registry=False, use_python_catch=False):
        """Constructor of the object.

        Parameters
        ----------
        catch_warnings : bool (default: False)
            Determines, whether warnings are caught.
        record : bool (default: True)
            Determines, whether warnings are recorded.
        filter_first : bool (default: True)
            Determines, whether warnings are filtered before recorded or
            discarded.
        own_registry : bool (default: False)
            Determines, whether the global POSYDON warnings registry should be
            used or an own one only valid within the context.
        use_python_catch : bool (default: False)
            If enabled, it put the python catch_warnings on top of the POSYDON
            catches. This brings all the drawbacks of the standard catching,
            hence it is strongly recommended to be not used (properly written
            code will not contain any use case for this option, hence it is
            only for backward compatibility.).
        """
        self.catch_warnings = catch_warnings
        self.record = record
        self.filter_first = filter_first
        if own_registry:
            self.context_registry = {}
        else:
            # no own registry will use the global _POSYDON_WARNINGS_REGISTRY
            self.context_registry = None
        if use_python_catch:
            self.python_catch = warnings.catch_warnings(record=self.record)
        else:
            self.python_catch = None

    def __enter__(self):
        """Enable catching."""
        global _CAUGHT_POSYDON_WARNINGS
        _CAUGHT_POSYDON_WARNINGS(change_settings={
                                     'catch_warnings': self.catch_warnings,
                                     'record': self.record,
                                     'filter_first': self.filter_first,
                                     '_got_called': False,
                                     'registry': self.context_registry})
        if isinstance(self.python_catch, warnings.catch_warnings):
            # enter catch of python as well (should be done last)
            self.python_catch.__enter__()
        return _CAUGHT_POSYDON_WARNINGS
    
    def __exit__(self, exc_type, exc_value, exc_traceback):
        """Disable catching."""
        if isinstance(self.python_catch, warnings.catch_warnings):
            # exit catch of python as well (should be done first)
            self.python_catch.__exit__()
            # reset it (needed because it cannot enter the context for the same
            # object twice)
            self.python_catch = None
        global _CAUGHT_POSYDON_WARNINGS
        # If the cache is not cleared before, it will issue all recorded
        # warnings.
        _CAUGHT_POSYDON_WARNINGS(change_settings={'catch_warnings': False,
                                                  'registry': None})
        return False


def Pwarn(message, category=None, stacklevel=2, **kwargs):
    """Issueing a warning via warnings.warn.

        Parameters
        ----------
        message : str
            The message printed in the warning.
        category : str or a warnings category class (default: None)
            A string, which will be converted into a POSYDONWarning class.
        stacklevel : int (default: 2)
            The stack level passed to warnings.warn, defaults to 2.
        **kwargs : dict (optional)
            Dictionary containing extra options passed to warnings.warn.
    """
    global _CAUGHT_POSYDON_WARNINGS
    if not isinstance(message, str):
        raise TypeError("message must be a string.")
    if not isinstance(stacklevel, int):
        raise TypeError("stacklevel must be an integer.")
    if not(isinstance(category, type) and issubclass(category, Warning)):
        category = _get_POSYDONWarning_class(category)
    if (isinstance(category, type) and issubclass(category, POSYDONWarning)):
        # deal with POSYDON warnings
        _CAUGHT_POSYDON_WARNINGS(new_warning=dict({"message": message,
                                                   "category": category,
                                                   "stacklevel": stacklevel},
                                                  **kwargs))
    else:
        # deal with python warnings
        warnings.warn(message=message, category=category,
                      stacklevel=stacklevel, **kwargs)

def SetPOSYDONWarnings(action="default", category=POSYDONWarning, **kwargs):
    """Add the warnings filter for POSYDON warnings.

        Parameters
        ----------
        action : str (default: "default")
            The behaviour for those warnings. Should be one out of
            "default", "error", "ignore", "always", "module", or "once"
        category : str or a warnings category class (default: POSYDONWarning)
            A string, which will be converted into a POSYDONWarning class.
        **kwargs : dict (optional)
            Dictionary containing extra options passed to
            warnings.filterwarnings.
    """
    category = _get_POSYDONWarning_class(category)
    if isinstance(category, type) and issubclass(category, POSYDONWarning):
        warnings.filterwarnings(action=action, category=category, **kwargs)

def NoPOSYDONWarnings(category=POSYDONWarning):
    """Switch the warnings filter to ignore for POSYDON warnings.

        Parameters
        ----------
        category : str or a warnings category class (default: POSYDONWarning)
            A string, which will be converted into a POSYDONWarning class.
    """
    SetPOSYDONWarnings(action="ignore", category=category)

def AllPOSYDONWarnings(category=POSYDONWarning):
    """Switch the warnings filter to always for POSYDON warnings.

        Parameters
        ----------
        category : str or a warnings category class (default: POSYDONWarning)
            A string, which will be converted into a POSYDONWarning class.
    """
    SetPOSYDONWarnings(action="always", category=category)


# The base class of all warnings is "Warning", which is derived from Exception
#
# List of Python's default warnings (sub)classes in alphabetic order
# BytesWarning: Base category for warnings related to bytes and bytearray.
# DeprecationWarning: Base category for warnings about deprecated features when
#     those warnings are intended for other Python developers (ignored by
#     default, unless triggered by code in __main__).
# EncodingWarning: Base class for warnings related to encodings.
# FutureWarning: Base category for warnings about deprecated features when
#     those warnings are intended for end users of applications that are
#     written in Python.
# ImportWarning: Base category for warnings triggered during the process of
#     importing a module (ignored by default).
# PendingDeprecationWarning: Base category for warnings about features that
#     will be deprecated in the future (ignored by default).
# ResourceWarning: Base category for warnings related to resource usage
#     (ignored by default).
# RuntimeWarning: Base category for warnings about dubious runtime features.
# SyntaxWarning: Base category for warnings about dubious syntactic features.
# UnicodeWarning: Base category for warnings related to Unicode.
# UserWarning: The default category for warn().
# 
# for more details see https://docs.python.org/3/library/exceptions.html#warnings
# and https://docs.python.org/3/library/warnings.html
# https://github.com/python/cpython/blob/3.11/Lib/warnings.py<|MERGE_RESOLUTION|>--- conflicted
+++ resolved
@@ -119,13 +119,13 @@
     def __init__(self, message=''):
         super().__init__(message)
         
-<<<<<<< HEAD
 class DeprecationWarning(POSYDONWarning):
     """Warnings related to deprecated features."""
-=======
+    def __init__(self, message=''):
+        super().__init__(message)
+
 class ValueWarning(POSYDONWarning):
     """Warnings related to a ValueError."""
->>>>>>> 8ecfcfc0
     def __init__(self, message=''):
         super().__init__(message)
 
