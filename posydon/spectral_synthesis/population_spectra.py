# pylint: disable=import-error
"""
Spectral Synthesis code
"""


__authors__ = [
    "Eirini Kasdagli <kasdaglie@ufl.edu>",
    "Jeffrey Andrews <jeffrey.andrews@northwestern.edu>",
]
import os
from copy import copy
import datetime
import numpy as np
from mpi4py import MPI
import pandas as pd
from collections import Counter
from posydon.spectral_synthesis.spectral_tools import load_posydon_population,IMF_WEIGHT
from posydon.spectral_synthesis.spectral_grids import spectral_grids
from posydon.spectral_synthesis.default_options import default_kwargs
from posydon.spectral_synthesis.generate_spectrum import generate_spectrum,regenerate_spectrum
grid_keys = [
    'main_grid',
    'secondary_grid',
    'ostar_grid',
    'stripped_grid',
    'WR_grid'
]
state_list = [
    'disrupted',
    'merged', 
    'detached',
    'initially_single_star',
    'low_mass_binary',
    'contact',
    'RLO1',
    'RLO2'
    ]
spectral_types = [
    'main_grid', 
    'bstar_grid', 
    'failed_grid',
    np.nan,
    'stripped_grid',
    'WR_grid',
    'ostar_grid']

class population_spectra():
    """Creates and saves the output flux of a POSYDON population"""

    def __init__(self,**kwargs):
        """Initialize a population_spectra class instance."""
        self.kwargs = default_kwargs.copy()
        for key, arg in kwargs.items():
            self.kwargs[key] = arg
        file =  self.kwargs['population_file']
        if os.path.isfile(file):
            self.file = file
        else:
            raise FileNotFoundError
        
        self.save_data = self.kwargs['save_data']
        if self.save_data:
            self.output_file = self.kwargs.get('output_file',self.file+'_spectra.h5')
            self.output_path = self.kwargs.get('output_path','./')
        # Initialize the spectral_grids object and parameters used.
        self.grids = spectral_grids(**self.kwargs)
        self.population = None
        
    def load_population(self):
        """Function to load up a POSYDON population."""
        self.population = load_posydon_population(self.file)

    def create_spectrum(self):
        """ It splits up the population and combines the data to be saved.
        """        
        comm = MPI.COMM_WORLD
        rank = comm.Get_rank()
        nprocs = comm.Get_size()
        if rank == 0:
            load_start = datetime.datetime.now()
            self.load_population()
            load_end = datetime.datetime.now()
            print('Loading the population took',load_end - load_start,'s')
            pop = copy(self.population)
            # determine the size of each sub-task
            ave, res = divmod(len(pop), nprocs)
            counts = [ave + 1 if p < res else ave for p in range(nprocs)]
            # determine the starting and ending indices of each sub-task
            starts = [sum(counts[:p]) for p in range(nprocs)]
            ends = [sum(counts[:p+1]) for p in range(nprocs)]
            # converts data into a list of arrays
            pop = [pop[starts[p]:ends[p]] for p in range(nprocs)]
        else:
            pop = None
        pop = comm.scatter(pop, root=0)
        if self.save_data:
            pop_spectrum, labels =  self.create_population_spectrum(pop)
            total_pop_spectrum = comm.gather(pop_spectrum, root=0)
            labels = comm.gather(labels, root=0)
            if rank ==0 :
                self.save_pop_data(self.population,np.array(labels,dtype = object),total_pop_spectrum)
        else:
            self.create_population_spectrum(pop)
    
    def create_population_spectrum(self,pop):
        """Creates the integrated spectrum of the population.
        It also creates a file with the outputs if the save_data is True. 

        Returns:
            pop_spectrum: dictonary of type of binaries and their corresponding spectrum.
            wavelength: numpy array
        """
        isochromes = self.kwargs.get('isochromes',False)
        spectral_type = self.kwargs.get('spectral_type',False)
        if pop is None:
            pop = self.population
        if isochromes:
            mini_file = self.kwargs.get('mini_file',False)
            weights = IMF_WEIGHT(mini_file)
        pop_spectrum = {}
        labels = []
        # Create empty spectral arrays
        for state in state_list:
            pop_spectrum[state] = np.zeros(len(self.grids.lam_c))
        #Creates arrays for the spectral types as well if indicated.
        if spectral_type:
            for key in spectral_types:
                pop_spectrum[key] = np.zeros(len(self.grids.lam_c))
        #Iterate through the whole population and calculate the spectrum of S1,S2.
        for i,binary in pop.iterrows():
            spectrum_1,state_1,label1 = generate_spectrum(self.grids,binary,'S1',**self.kwargs)
            spectrum_2,state_2,label2 = generate_spectrum(self.grids,binary,'S2',**self.kwargs)

            if spectrum_1 is not None and state_1 is not None:
                if isochromes:
                    spectrum_1 = spectrum_1*weights[i]
                pop_spectrum[state_1] += spectrum_1
                if spectral_type:
                    pop_spectrum[label1] += spectrum_1
            if spectrum_2 is not None and state_2 is not None:
                pop_spectrum[state_2] += spectrum_2
                if spectral_type:
                    pop_spectrum[label2] += spectrum_2
            pop = pop.drop(i)
            labels.append([label1,label2])

        if self.save_data:
            return pop_spectrum,labels
        return pop_spectrum

    def save_pop_data(self,pop_data,labels,pop_spectrum):
        """Saves the population data and the spectrum outputs to the file 
        Args:
            pop_data: pd array
            labels_S1: string
            labels_S2: string
            file_path: string. Defaults to None.
        """

        if type(pop_spectrum)== list:
<<<<<<< HEAD
            pop_data['S1_grid_status'] = np.hstack(labels[:,0])
            pop_data['S2_grid_status'] = np.hstack(labels[:,1])
=======
            labels = np.vstack(labels)
            pop_data['S1_grid_status'] = labels[:,0]
            pop_data['S2_grid_status'] = labels[:,1]
>>>>>>> f5524101
            combined_spectrum = Counter(pop_spectrum[0])
            if len(pop_spectrum) > 0: 
                for i in range(1,len(pop_spectrum)):
                    pop_dict = Counter(pop_spectrum[i])
                    combined_spectrum.update(pop_dict)
                #combined_spectrum.update(pop_dict)
            final_dict = dict(combined_spectrum)
            spectrum_data = pd.DataFrame.from_dict(final_dict)
        else:
            pop_data['S1_grid_status'] = labels[:,0]
            pop_data['S2_grid_status'] = labels[:,1]
            spectrum_data = pd.DataFrame.from_dict(pop_spectrum)

        spectrum_data.insert(loc = 0, column='wavelength',value =self.grids.lam_c )

    
        h5file =self.output_path + self.output_file
        pop_data.to_hdf(h5file,key = 'data',format = 'table')
        spectrum_data.to_hdf(h5file,key = 'flux',format = 'table')


class  sub_population_spectra(population_spectra):
    """
    Creates the integrated spectrum of an output file.
    It also creates a file with the outputs if the save_data is True. 

    Returns:
    pop_spectrum: dictonary of type of binaries and their corresponding spectrum.
    wavelength: numpy array
    """

    def load_population(self):
        """Function to load up a spectral output population."""
        self.population = pd.read_hdf(self.file, key = 'data')
    
    def create_spectrum(self):
        print('before MPI')
        comm = MPI.COMM_WORLD
        rank = comm.Get_rank()
        nprocs = comm.Get_size()
        if rank == 0:
            load_start = datetime.datetime.now()
            self.load_population()
            load_end = datetime.datetime.now()
            print('Loading the population took',load_end - load_start,'s')
            pop = copy(self.population)
            # determine the size of each sub-task
            ave, res = divmod(len(pop), nprocs)
            counts = [ave + 1 if p < res else ave for p in range(nprocs)]
            # determine the starting and ending indices of each sub-task
            starts = [sum(counts[:p]) for p in range(nprocs)]
            ends = [sum(counts[:p+1]) for p in range(nprocs)]
            # converts data into a list of arrays 
            pop = [pop[starts[p]:ends[p]] for p in range(nprocs)]
        else:
            pop = None
        pop = comm.scatter(pop, root=0)
        pop_spectrum, labels_S1 , labels_S2 =  self.create_population_spectrum(pop)
        total_pop_spectrum = comm.gather(pop_spectrum, root=0)
        labels_S1 = comm.gather(labels_S1, root=0)
        labels_S2 = comm.gather(labels_S2, root=0)
        if self.save_data and rank ==0 :
            super().save_pop_data(self.population,np.array(labels_S1,dtype = object),np.array(labels_S2,dtype = object),total_pop_spectrum)

    def create_population_spectrum(self,pop,spectral_type = True):
        """Creates the integrated spectrum of the population.
        It also creates a file with the outputs if the save_data is True. 

        Returns:
            pop_spectrum: dictonary of type of binaries and their corresponding spectrum.
            wavelength: numpy array
        """
        if pop is None:
            load_start = datetime.datetime.now()
            self.load_population()
            load_end = datetime.datetime.now()
            print('Loading the population took',load_end - load_start,'s')
            pop = self.population     
        pop_spectrum = {}
        if self.save_data:
            labels_S1 = []
            labels_S2 = []
        # Create empty spectral arrays

        if spectral_type:
            for key in spectral_types:
                pop_spectrum[key] = np.zeros(len(self.grids.lam_c))
        else:
            for state in state_list:
                pop_spectrum[state] = np.zeros(len(self.grids.lam_c))

        for i,binary in pop.iterrows():
            spectrum_1,state_1,label1 = regenerate_spectrum(self.grids,binary,'S1',**self.kwargs)
            spectrum_2,state_2,label2 = regenerate_spectrum(self.grids,binary,'S2',**self.kwargs)
            if self.save_data:
                labels_S1.append(label1)
                labels_S2.append(label2)
            if spectrum_1 is not None and state_1 is not None:
                if spectral_type:
                    pop_spectrum[label1] += spectrum_1
                else:
                    pop_spectrum[state_1] += spectrum_1
            if spectrum_2 is not None and state_2 is not None:
                if spectral_type:
                    pop_spectrum[label2] += spectrum_2
                else:
                    pop_spectrum[state_2] += spectrum_2
               
            pop = pop.drop(i)
        return pop_spectrum,labels_S1,labels_S2

    <|MERGE_RESOLUTION|>--- conflicted
+++ resolved
@@ -159,14 +159,9 @@
         """
 
         if type(pop_spectrum)== list:
-<<<<<<< HEAD
-            pop_data['S1_grid_status'] = np.hstack(labels[:,0])
-            pop_data['S2_grid_status'] = np.hstack(labels[:,1])
-=======
             labels = np.vstack(labels)
             pop_data['S1_grid_status'] = labels[:,0]
             pop_data['S2_grid_status'] = labels[:,1]
->>>>>>> f5524101
             combined_spectrum = Counter(pop_spectrum[0])
             if len(pop_spectrum) > 0: 
                 for i in range(1,len(pop_spectrum)):
