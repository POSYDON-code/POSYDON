# pylint: disable=import-error
"""
Spectral Synthesis code
"""


__authors__ = [
    "Eirini Kasdagli <kasdaglie@ufl.edu>",
    "Jeffrey Andrews <jeffrey.andrews@northwestern.edu>",
]
import os
from copy import copy
import datetime
import numpy as np
from mpi4py import MPI
import pandas as pd
from collections import Counter
from posydon.spectral_synthesis.spectral_tools import load_posydon_population,IMF_WEIGHT
from posydon.spectral_synthesis.spectral_grids import spectral_grids
from posydon.spectral_synthesis.default_options import default_kwargs
from posydon.spectral_synthesis.generate_spectrum import generate_spectrum,regenerate_spectrum
grid_keys = [
    'main_grid',
    'secondary_grid',
    'ostar_grid',
    'stripped_grid',
    'WR_grid'
]
state_list = [
    'disrupted',
    'merged', 
    'detached',
    'initially_single_star',
    'low_mass_binary',
    'contact',
    'RLO1',
    'RLO2'
    ]
spectral_types = [
    'main_grid', 
    'bstar_grid', 
    'failed_grid',
    np.nan,
    'stripped_grid',
    'WR_grid',
    'ostar_grid']

class population_spectra():
    """Creates and saves the output flux of a POSYDON population"""

    def __init__(self,**kwargs):
        """Initialize a population_spectra class instance."""
        self.kwargs = default_kwargs.copy()
        for key, arg in kwargs.items():
            self.kwargs[key] = arg
        file =  self.kwargs['population_file']
        if os.path.isfile(file):
            self.file = file
        else:
            raise FileNotFoundError
        
        self.save_data = self.kwargs['save_data']
        if self.save_data:
            self.output_file = self.kwargs.get('output_file',self.file+'_spectra.h5')
            self.output_path = self.kwargs.get('output_path','./')
        # Initialize the spectral_grids object and parameters used.
        self.grids = spectral_grids(**self.kwargs)
<<<<<<< HEAD
        self.scaling_factor = kwargs.get('scaling_factor')
        self.grid_flux = self.grids.grid_flux
        self.spectral_type = kwargs.get('spectral_type',False)
        self.isochromes = kwargs.get('isochromes',False)
        self.mini_file = kwargs.get('mini_file',None)
=======
        self.population = None

>>>>>>> fb689248
    def load_population(self):
        """Function to load up a POSYDON population."""
        self.population = load_posydon_population(self.file)

    def create_spectrum(self):
        """ It splits up the population and combines the data to be saved.
        """        
        comm = MPI.COMM_WORLD
        rank = comm.Get_rank()
        nprocs = comm.Get_size()
        if rank == 0:
            load_start = datetime.datetime.now()
            self.load_population()
            load_end = datetime.datetime.now()
            print('Loading the population took',load_end - load_start,'s')
            pop = copy(self.population)
            # determine the size of each sub-task
            ave, res = divmod(len(pop), nprocs)
            counts = [ave + 1 if p < res else ave for p in range(nprocs)]
            # determine the starting and ending indices of each sub-task
            starts = [sum(counts[:p]) for p in range(nprocs)]
            ends = [sum(counts[:p+1]) for p in range(nprocs)]
            # converts data into a list of arrays
            pop = [pop[starts[p]:ends[p]] for p in range(nprocs)]
        else:
            pop = None
        pop = comm.scatter(pop, root=0)
        if self.save_data:
            pop_spectrum, labels =  self.create_population_spectrum(pop)
            total_pop_spectrum = comm.gather(pop_spectrum, root=0)
            labels = comm.gather(labels, root=0)
            if rank ==0 :
                self.save_pop_data(self.population,np.array(labels,dtype = object),total_pop_spectrum)
        else:
            self.create_population_spectrum(pop)
    
    def create_population_spectrum(self,pop):
        """Creates the integrated spectrum of the population.
        It also creates a file with the outputs if the save_data is True. 

        Returns:
            pop_spectrum: dictonary of type of binaries and their corresponding spectrum.
            wavelength: numpy array
        """
        isochromes = self.kwargs.get('isochromes',False)
        spectral_type = self.kwargs.get('spectral_type',False)
        if pop is None:
            pop = self.population
        if isochromes:
            mini_file = self.kwargs.get('mini_file',False)
            weights = IMF_WEIGHT(mini_file)
        pop_spectrum = {}
        labels = []
        # Create empty spectral arrays
        for state in state_list:
            pop_spectrum[state] = np.zeros(len(self.grids.lam_c))
        #Creates arrays for the spectral types as well if indicated.
        if spectral_type:
            for key in spectral_types:
                pop_spectrum[key] = np.zeros(len(self.grids.lam_c))
        #Iterate through the whole population and calculate the spectrum of S1,S2.
        for i,binary in pop.iterrows():
            spectrum_1,state_1,label1 = generate_spectrum(self.grids,binary,'S1',**self.kwargs)
            spectrum_2,state_2,label2 = generate_spectrum(self.grids,binary,'S2',**self.kwargs)

            if spectrum_1 is not None and state_1 is not None:
                if isochromes:
                    spectrum_1 = spectrum_1*weights[i]
                pop_spectrum[state_1] += spectrum_1
                if spectral_type:
                    pop_spectrum[label1] += spectrum_1
            if spectrum_2 is not None and state_2 is not None:
                pop_spectrum[state_2] += spectrum_2
                if spectral_type:
                    pop_spectrum[label2] += spectrum_2
            pop = pop.drop(i)
            labels.append([label1,label2])

        if self.save_data:
            return pop_spectrum,labels
        return pop_spectrum

    def save_pop_data(self,pop_data,labels,pop_spectrum):
        """Saves the population data and the spectrum outputs to the file 
        Args:
            pop_data: pd array
            labels_S1: string
            labels_S2: string
            file_path: string. Defaults to None.
        """
        file_path = self.output_file

        if type(pop_spectrum)== list:
            pop_data['S1_grid_status'] = np.hstack(labels)[:,0]
            pop_data['S2_grid_status'] = np.hstack(labels)[:,1]
            combined_spectrum = Counter(pop_spectrum[0])
            if len(pop_spectrum) > 0: 
                for i in range(1,len(pop_spectrum)):
                    pop_dict = Counter(pop_spectrum[i])
                    combined_spectrum.update(pop_dict)
                #combined_spectrum.update(pop_dict)
            final_dict = dict(combined_spectrum)
            spectrum_data = pd.DataFrame.from_dict(final_dict)
        else:
            pop_data['S1_grid_status'] = labels[:,0]
            pop_data['S2_grid_status'] = labels[:,1]
            spectrum_data = pd.DataFrame.from_dict(pop_spectrum)

        spectrum_data.insert(loc = 0, column='wavelength',value =self.grids.lam_c )

        if file_path is None:
            file_path = "./"
        h5file =file_path + self.output_file
        pop_data.to_hdf(h5file,key = 'data',format = 'table')
        spectrum_data.to_hdf(h5file,key = 'flux',format = 'table')


class  sub_population_spectra(population_spectra):
    """
    Creates the integrated spectrum of an output file.
    It also creates a file with the outputs if the save_data is True. 

    Returns:
    pop_spectrum: dictonary of type of binaries and their corresponding spectrum.
    wavelength: numpy array
    """

    def load_population(self):
        """Function to load up a spectral output population."""
        self.population = pd.read_hdf(self.file, key = 'data')
    
    def create_spectrum(self):
        print('before MPI')
        comm = MPI.COMM_WORLD
        rank = comm.Get_rank()
        nprocs = comm.Get_size()
        if rank == 0:
            load_start = datetime.datetime.now()
            self.load_population()
            load_end = datetime.datetime.now()
            print('Loading the population took',load_end - load_start,'s')
            pop = copy(self.population)
            # determine the size of each sub-task
            ave, res = divmod(len(pop), nprocs)
            counts = [ave + 1 if p < res else ave for p in range(nprocs)]
            # determine the starting and ending indices of each sub-task
            starts = [sum(counts[:p]) for p in range(nprocs)]
            ends = [sum(counts[:p+1]) for p in range(nprocs)]
            # converts data into a list of arrays 
            pop = [pop[starts[p]:ends[p]] for p in range(nprocs)]
        else:
            pop = None
        pop = comm.scatter(pop, root=0)
        pop_spectrum, labels_S1 , labels_S2 =  self.create_population_spectrum(pop)
        total_pop_spectrum = comm.gather(pop_spectrum, root=0)
        labels_S1 = comm.gather(labels_S1, root=0)
        labels_S2 = comm.gather(labels_S2, root=0)
        if self.save_data and rank ==0 :
            super().save_pop_data(self.population,np.array(labels_S1,dtype = object),np.array(labels_S2,dtype = object),total_pop_spectrum)

    def create_population_spectrum(self,pop,spectral_type = True):
        """Creates the integrated spectrum of the population.
        It also creates a file with the outputs if the save_data is True. 

        Returns:
            pop_spectrum: dictonary of type of binaries and their corresponding spectrum.
            wavelength: numpy array
        """
        if pop is None:
            load_start = datetime.datetime.now()
            self.load_population()
            load_end = datetime.datetime.now()
            print('Loading the population took',load_end - load_start,'s')
            pop = self.population     
        pop_spectrum = {}
        if self.save_data:
            labels_S1 = []
            labels_S2 = []
        # Create empty spectral arrays

        if spectral_type:
            for key in spectral_types:
                pop_spectrum[key] = np.zeros(len(self.grids.lam_c))
        else:
            for state in state_list:
                pop_spectrum[state] = np.zeros(len(self.grids.lam_c))

        for i,binary in pop.iterrows():
            spectrum_1,state_1,label1 = regenerate_spectrum(self.grids,binary,'S1',**self.kwargs)
            spectrum_2,state_2,label2 = regenerate_spectrum(self.grids,binary,'S2',**self.kwargs)
            if self.save_data:
                labels_S1.append(label1)
                labels_S2.append(label2)
            if spectrum_1 is not None and state_1 is not None:
                if spectral_type:
                    pop_spectrum[label1] += spectrum_1
                else:
                    pop_spectrum[state_1] += spectrum_1
            if spectrum_2 is not None and state_2 is not None:
                if spectral_type:
                    pop_spectrum[label2] += spectrum_2
                else:
                    pop_spectrum[state_2] += spectrum_2
               
            pop = pop.drop(i)
        return pop_spectrum,labels_S1,labels_S2

    <|MERGE_RESOLUTION|>--- conflicted
+++ resolved
@@ -65,16 +65,8 @@
             self.output_path = self.kwargs.get('output_path','./')
         # Initialize the spectral_grids object and parameters used.
         self.grids = spectral_grids(**self.kwargs)
-<<<<<<< HEAD
-        self.scaling_factor = kwargs.get('scaling_factor')
-        self.grid_flux = self.grids.grid_flux
-        self.spectral_type = kwargs.get('spectral_type',False)
-        self.isochromes = kwargs.get('isochromes',False)
-        self.mini_file = kwargs.get('mini_file',None)
-=======
         self.population = None
-
->>>>>>> fb689248
+        
     def load_population(self):
         """Function to load up a POSYDON population."""
         self.population = load_posydon_population(self.file)
