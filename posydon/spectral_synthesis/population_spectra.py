"""
Spectral Synthesis code
"""


__authors__ = [
    "Eirini Kasdagli <kasdaglie@ufl.edu>",
    "Jeffrey Andrews <jeffrey.andrews@northwestern.edu>",
]
import h5py
import os
from copy import copy
import datetime
import numpy as np
import astropy.constants as con
import astropy.units as unt
from mpi4py import MPI
import pandas as pd
import traceback
from collections import Counter
from posydon.spectral_synthesis.spectral_tools import load_posydon_population
from posydon.spectral_synthesis.spectral_grids import spectral_grids
from posydon.spectral_synthesis.default_options import default_kwargs
from posydon.spectral_synthesis.generate_spectrum import generate_spectrum
grid_keys = [
    'main_grid',
    'secondary_grid',
    'ostar_grid',
    'stripped_grid',
    'WR_grid'
]



class population_spectra():
    """Creates and saves the output flux of a POSYDON population"""

    def __init__(self,**kwargs):
        """Initialize a population_spectra class instance."""
        self.kwargs = default_kwargs.copy()
        for key, arg in kwargs.items():
            self.kwargs[key] = arg
        file =  self.kwargs['population_file']
        if os.path.isfile(file):
            self.file = file
        else:
            raise FileNotFoundError
        self.output_file = self.kwargs['output_file']
        self.save_data = self.kwargs['save_data']
        # Create readable arrays for the stars objects.
        #self.total_binaries = len(self.population)
        # Initialize the spectral_grids object and parameters used.
        # TODO put an option for changing the wavelength
        self.grids = spectral_grids(**self.kwargs)
        self.scaling_factor = kwargs.get('scaling_factor')
        self.grid_flux = self.grids.grid_flux

    def load_population(self):
        """Function to load up a POSYDON population."""
        self.population = load_posydon_population(self.file)

    def create_spectrum(self):
        print('before MPI')
        comm = MPI.COMM_WORLD
        rank = comm.Get_rank()
<<<<<<< HEAD
        nprocs = comm.Get_size()
        print('before pop load')
        load_start = datetime.datetime.now()
        self.load_population()
        load_end = datetime.datetime.now()
        print('Loading the population took',load_end - load_start,'s')
        pop = copy(self.population)
=======
        nprocs = comm.Get_size() 
>>>>>>> d5051d31
        if rank == 0:
            load_start = datetime.datetime.now()
            self.load_population()
            load_end = datetime.datetime.now()
            print('Loading the population took',load_end - load_start,'s')
            pop = copy(self.population)
            # determine the size of each sub-task
            ave, res = divmod(len(pop), nprocs)
            counts = [ave + 1 if p < res else ave for p in range(nprocs)]
            # determine the starting and ending indices of each sub-task
            starts = [sum(counts[:p]) for p in range(nprocs)]
            ends = [sum(counts[:p+1]) for p in range(nprocs)]
            # converts data into a list of arrays 
            pop = [pop[starts[p]:ends[p]] for p in range(nprocs)]
        else:
            pop = None
        pop = comm.scatter(pop, root=0)
        pop_spectrum, labels_S1 , labels_S2 =  self.create_population_spectrum(pop)
        total_pop_spectrum = comm.gather(pop_spectrum, root=0)
        labels_S1 = comm.gather(labels_S1, root=0)
        labels_S2 = comm.gather(labels_S2, root=0)
        if self.save_data and rank ==0 :
            self.save_pop_data(self.population,np.array(labels_S1,dtype = object),np.array(labels_S2,dtype = object),total_pop_spectrum)


    def create_population_spectrum(self,pop):
        """Creates the integrated spectrum of the population.
        It also creates a file with the outputs if the save_data is True. 

        Returns:
            pop_spectrum: dictonary of type of binaries and their corresponding spectrum.
            wavelength: numpy array
        """
        if pop is None:
            scale = self.scaling_factor
            load_start = datetime.datetime.now()
            self.load_population()
            load_end = datetime.datetime.now()
            print('Loading the population took',load_end - load_start,'s')
            pop = self.population
        
        
        pop_spectrum = {}
        state_list = ['disrupted',
                      'merged', 
                      'detached',
                      'initially_single_star',
                      'low_mass_binary',
                      'contact',
                      'RLO1',
                      'RLO2']
        if self.save_data:
            labels_S1 = []
            labels_S2 = []
        # Create empty spectral arrays
        for state in state_list:
            pop_spectrum[state] = np.zeros(len(self.grids.lam_c))
           
        for i,binary in pop.iterrows():
            #print(pop.shape)
            spectrum_1,state_1,label1 = generate_spectrum(self.grids,binary,'S1',**self.kwargs)
            spectrum_2,state_2,label2 = generate_spectrum(self.grids,binary,'S2',**self.kwargs)
            if self.save_data:
                labels_S1.append(label1)
                labels_S2.append(label2)
            if spectrum_1 is not None and state_1 is not None:
                pop_spectrum[state_1] += spectrum_1
            if spectrum_2 is not None and state_2 is not None:
                pop_spectrum[state_2] += spectrum_2
            pop = pop.drop(i)
        """
        if self.save_data:
            self.save_pop_data(self.population,labels_S1,labels_S2,pop_spectrum)
            """
        return pop_spectrum,labels_S1,labels_S2
        


    def save_pop_data(self,pop_data,labels_S1,labels_S2,pop_spectrum,file_path=None):
        """Saves the population data and the spectrum outputs to the file 

        Args:
            pop_data: pd array
            labels_S1: string
            labels_S2: string
            file_path: string. Defaults to None.
        """
        if type(pop_spectrum)== list:
            """
            total_labels_S1 = []
            total_labels_S2 = []
            total_labels_S1.append(labels_S1[i] for i in range(len(labels_S1)))
            total_labels_S2.append(labels_S2[i] for i in range(len(labels_S1)))
            """
            pop_data['S1_grid_status'] = np.hstack(labels_S1)
            pop_data['S2_grid_status'] = np.hstack(labels_S2)
            
            """
            combined_spectrum = Counter(dict.fromkeys({'disrupted',
                      'merged', 
                      'detached',
                      'initially_single_star',
                      'low_mass_binary',
                      'contact',
                      'RLO1',
                      'RLO2'}, np.zeros(len(self.grids.lam_c))))
            """
            combined_spectrum = Counter(pop_spectrum[0])
            if len(pop_spectrum) > 0: 
                for i in range(1,len(pop_spectrum)):
                    pop_dict = Counter(pop_spectrum[i])
                    combined_spectrum.update(pop_dict)
                #combined_spectrum.update(pop_dict)
                """
                for key,value in combined_spectrum.items():
                    print(value)
                    print(key,pop_dict[key])
                    print(combined_spectrum[key])
                    #value += copy(pop_dict[key])
                    #combined_spectrum[key] += 
                """
            final_dict = dict(combined_spectrum)
            spectrum_data = pd.DataFrame.from_dict(final_dict)
        else:
            pop_data['S1_grid_status'] = labels_S1
            pop_data['S2_grid_status'] = labels_S2
            spectrum_data = pd.DataFrame.from_dict(pop_spectrum)

        spectrum_data.insert(loc = 0, column='wavelength',value =self.grids.lam_c )

        if file_path is None:
            file_path = "./"
        h5file =file_path + self.output_file
        pop_data.to_hdf(h5file,key = 'data',format = 'table')
        spectrum_data.to_hdf(h5file,key = 'flux',format = 'table')<|MERGE_RESOLUTION|>--- conflicted
+++ resolved
@@ -63,17 +63,7 @@
         print('before MPI')
         comm = MPI.COMM_WORLD
         rank = comm.Get_rank()
-<<<<<<< HEAD
         nprocs = comm.Get_size()
-        print('before pop load')
-        load_start = datetime.datetime.now()
-        self.load_population()
-        load_end = datetime.datetime.now()
-        print('Loading the population took',load_end - load_start,'s')
-        pop = copy(self.population)
-=======
-        nprocs = comm.Get_size() 
->>>>>>> d5051d31
         if rank == 0:
             load_start = datetime.datetime.now()
             self.load_population()
