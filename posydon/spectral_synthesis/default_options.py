"""Default spectal synthesis and spectral grid parameters parameters."""


__authors__ = [
    "Eirini Kasdagli <kasdaglie@ufl.edu>",
    "Jeffrey Andrews <jeffrey.andrews@northwestern.edu>",
]


default_grid_kwargs = {
<<<<<<< HEAD
    #Default grid options:

    #The main grid option: 
    'main_grid_file' : "sg-CAP18-coarse.h5",
    #Secondary grid option to capture the failures of the main grid.
    'secondary_grid_file' :"sg-BSTAR2006-medium.h5",
    'stripped_grid_file' : "sg-Gotberg18.h5",
    'ostar_grid_file' : "sg-OSTAR2002-medium.h5",
    #Setting the wavelengths range:
    'lam_min':3000.,
    'lam_max':7000.,
    #Number of points in the wavelength range:
    'lam_res':2000,
    #Performance variables: 
    'cache_limit':256,
    #Specific Temp cutoff: 
    'ostar_temp_cut_off':27000
=======
    # Default grid options:

    # The main grid option:
    'main_grid':'sg-C3K-coarse.h5', #"sg-CAP18-coarse.h5",
>>>>>>> e9761c6b

    # Secondary grid option to capture the failures of the main grid.
    'secondary_grid': "sg-BSTAR2006-ufl-vtb2.h5",
    'stripped_grid': "sg-Gotberg18.h5",
    'bstar_grid' : "sg-BSTAR2006-ufl-vtb2.h5",#,'sg-C3K-coarse.h5'
    'ostar_grid': "sg-OSTAR2002-ufl.h5",


    # Setting the wavelengths range:
    'lam_min': 105.,
    'lam_max': 50000.,

    # Number of points in the wavelength range:
    'lam_res': 300000,
    # Performance variables:
    'cache_limit': 256,
    'filters': ['U', 'B', 'V']
}
default_kwargs = {
    'max_number_of_binaries': None,
    #int
    'save_data': False,
    #False,True

    #The desired path for the output file.
    'output_file_path':None,
    #The default option is ./

    # Ostar Temp cutoff:
    'ostar_temp_cut_off': 27000,
    #Bstar Temp cutoff: 
    'bstar_temp_cut_off': 15000,
 }<|MERGE_RESOLUTION|>--- conflicted
+++ resolved
@@ -8,30 +8,10 @@
 
 
 default_grid_kwargs = {
-<<<<<<< HEAD
-    #Default grid options:
-
-    #The main grid option: 
-    'main_grid_file' : "sg-CAP18-coarse.h5",
-    #Secondary grid option to capture the failures of the main grid.
-    'secondary_grid_file' :"sg-BSTAR2006-medium.h5",
-    'stripped_grid_file' : "sg-Gotberg18.h5",
-    'ostar_grid_file' : "sg-OSTAR2002-medium.h5",
-    #Setting the wavelengths range:
-    'lam_min':3000.,
-    'lam_max':7000.,
-    #Number of points in the wavelength range:
-    'lam_res':2000,
-    #Performance variables: 
-    'cache_limit':256,
-    #Specific Temp cutoff: 
-    'ostar_temp_cut_off':27000
-=======
     # Default grid options:
 
     # The main grid option:
     'main_grid':'sg-C3K-coarse.h5', #"sg-CAP18-coarse.h5",
->>>>>>> e9761c6b
 
     # Secondary grid option to capture the failures of the main grid.
     'secondary_grid': "sg-BSTAR2006-ufl-vtb2.h5",
