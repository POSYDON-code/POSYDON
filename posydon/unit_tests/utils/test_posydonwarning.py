--- conflicted
+++ resolved
@@ -32,16 +32,7 @@
                     'InterpolationWarning', 'MissingFilesWarning',\
                     'NoPOSYDONWarnings', 'OverwriteWarning', 'SFHModelWarning',\
                     'POSYDONWarning','Pwarn', 'ReplaceValueWarning',\
-<<<<<<< HEAD
-<<<<<<< HEAD
-                    'SetPOSYDONWarnings',\
-=======
-                    'SetPOSYDONWarnings', 'ValueWarning',\
-=======
-                    'SetPOSYDONWarnings', 'ValueWarning', 'DeprecationWarning', \
->>>>>>> 3f7abf31
-                    'InitializationWarning','StepWarning',\
->>>>>>> eirini_CE_fix
+
                     'UnsupportedModelWarning', '_CAUGHT_POSYDON_WARNINGS',\
                     '_Caught_POSYDON_Warnings', '_POSYDONWarning_subclasses',\
                     '_POSYDON_WARNINGS_REGISTRY', '__authors__',\
@@ -49,11 +40,7 @@
                     '__loader__', '__name__', '__package__', '__spec__',\
                     '_apply_POSYDON_filter', '_get_POSYDONWarning_class',\
                     '_issue_warn', 'copy', 'get_stats', 'print_stats', 'sys',\
-<<<<<<< HEAD
-                    'warnings'}
-=======
                     'warnings', 'nosrc_code_format'}
->>>>>>> eirini_CE_fix
         totest_elements = set(dir(totest))
         missing_in_test = elements - totest_elements
         assert len(missing_in_test) == 0, "There are missing objects in "\
@@ -494,8 +481,6 @@
         assert isinstance(MissingFilesWarning, totest.MissingFilesWarning)
         assert MissingFilesWarning.message == ''
 
-<<<<<<< HEAD
-=======
 class TestValueWarning:
     @fixture
     def ValueWarning(self):
@@ -510,7 +495,6 @@
         assert isinstance(ValueWarning, totest.ValueWarning)
         assert ValueWarning.message == ''
 
->>>>>>> eirini_CE_fix
 
 class TestOverwriteWarning:
     @fixture
@@ -557,8 +541,6 @@
                           totest.UnsupportedModelWarning)
         assert UnsupportedModelWarning.message == ''
 
-<<<<<<< HEAD
-=======
 class TestInitializationWarning:
     @fixture
     def InitializationWarning(self):
@@ -588,7 +570,6 @@
         assert isinstance(StepWarning,\
                           totest.StepWarning)
         assert StepWarning.message == ''
->>>>>>> eirini_CE_fix
 
 class TestSFHModelWarning:
     @fixture
