--- conflicted
+++ resolved
@@ -29,11 +29,7 @@
                     'InterpolationWarning', 'MissingFilesWarning',\
                     'NoPOSYDONWarnings', 'OverwriteWarning', 'SFHModelWarning',\
                     'POSYDONWarning','Pwarn', 'ReplaceValueWarning',\
-<<<<<<< HEAD
-                    'SetPOSYDONWarnings','DeprecationWarning', \
-=======
-                    'SetPOSYDONWarnings', 'ValueWarning',\
->>>>>>> 8ecfcfc0
+                    'SetPOSYDONWarnings', 'ValueWarning', 'DeprecationWarning', \
                     'UnsupportedModelWarning', '_CAUGHT_POSYDON_WARNINGS',\
                     '_Caught_POSYDON_Warnings', '_POSYDONWarning_subclasses',\
                     '_POSYDON_WARNINGS_REGISTRY', '__authors__',\
