"""Unit tests of posydon/utils/posydonerror.py
"""

__authors__ = [
    "Matthias Kruckow <Matthias.Kruckow@unige.ch>"
]

# import the module which will be tested
import posydon.utils.posydonerror as totest

# import other needed code for the tests, which is not already imported in the
# module you like to test
from pytest import fixture, raises
from inspect import isclass, isroutine

@fixture
def artificial_object():
    # create a dict as test object
    return {'Test': 'object'}

# define test classes collecting several test functions
class TestElements:
    # check for objects, which should be an element of the tested module
    def test_dir(self):
<<<<<<< HEAD
        elements = ['BinaryStar', 'ClassificationError', 'FlowError', 'GridError', 'MatchingError',\
=======
        elements = ['FlowError', 'GridError', 'MatchingError',\
>>>>>>> 13ec9547
                    'ModelError', 'NumericalError', 'POSYDONError',\
                    '__authors__', '__builtins__', '__cached__',\
                    '__doc__', '__file__', '__loader__', '__name__',\
                    '__package__', '__spec__']
        assert dir(totest) == elements, "There might be added or removed "\
                                        + "objects without an update on the "\
                                        + "unit test."

    def test_instance_POSYDONError(self):
        assert isclass(totest.POSYDONError)
        assert issubclass(totest.POSYDONError, Exception)
        with raises(totest.POSYDONError, match="Test"):
            raise totest.POSYDONError("Test")
            
    def test_instance_ClassificationError(self):
        assert isclass(totest.ClassificationError)
        assert issubclass(totest.ClassificationError, totest.POSYDONError)
        with raises(totest.ClassificationError, match="Test"):
            raise totest.ClassificationError("Test")

    def test_instance_FlowError(self):
        assert isclass(totest.FlowError)
        assert issubclass(totest.FlowError, totest.POSYDONError)
        with raises(totest.FlowError, match="Test"):
            raise totest.FlowError("Test")

    def test_instance_GridError(self):
        assert isclass(totest.GridError)
        assert issubclass(totest.GridError, totest.POSYDONError)
        with raises(totest.GridError, match="Test"):
            raise totest.GridError("Test")

    def test_instance_MatchingError(self):
        assert isclass(totest.MatchingError)
        assert issubclass(totest.MatchingError, totest.POSYDONError)
        with raises(totest.MatchingError, match="Test"):
            raise totest.MatchingError("Test")

    def test_instance_ModelError(self):
        assert isclass(totest.ModelError)
        assert issubclass(totest.ModelError, totest.POSYDONError)
        with raises(totest.ModelError, match="Test"):
            raise totest.ModelError("Test")

    def test_instance_NumericalError(self):
        assert isclass(totest.NumericalError)
        assert issubclass(totest.NumericalError, totest.POSYDONError)
        with raises(totest.NumericalError, match="Test"):
            raise totest.NumericalError("Test")


class TestPOSYDONError:
    @fixture
    def POSYDONError(self):
        # initialize an instance of the class with defaults
        return totest.POSYDONError()

    @fixture
    def POSYDONError_position(self):
        # initialize an instance of the class with a positional argument
        return totest.POSYDONError("test message on position")

    @fixture
    def POSYDONError_key(self):
        # initialize an instance of the class with a message via key
        return totest.POSYDONError(message="test message with key")

    # test the POSYDONError class
    def test_init(self, POSYDONError, POSYDONError_position, POSYDONError_key):
        assert isroutine(POSYDONError.__init__)
        # check that the instance is of correct type and all code in the
        # __init__ got executed: the elements are created and initialized
        assert isinstance(POSYDONError, totest.POSYDONError)
        # check defaults
        assert POSYDONError.message == ""
        # test a passed message via positional argument
        assert POSYDONError_position.message == "test message on position"
        # test a passed message via key
        assert POSYDONError_key.message == "test message with key"
        # test requests on input parameters
        with raises(TypeError, match="message must be a string"):
            error_object = totest.POSYDONError(message=artificial_object)

    def test_str(self, POSYDONError_position):
        assert isroutine(POSYDONError_position.__str__)
        assert str(POSYDONError_position) == "test message on position"
        <|MERGE_RESOLUTION|>--- conflicted
+++ resolved
@@ -22,11 +22,7 @@
 class TestElements:
     # check for objects, which should be an element of the tested module
     def test_dir(self):
-<<<<<<< HEAD
-        elements = ['BinaryStar', 'ClassificationError', 'FlowError', 'GridError', 'MatchingError',\
-=======
         elements = ['FlowError', 'GridError', 'MatchingError',\
->>>>>>> 13ec9547
                     'ModelError', 'NumericalError', 'POSYDONError',\
                     '__authors__', '__builtins__', '__cached__',\
                     '__doc__', '__file__', '__loader__', '__name__',\
