--- conflicted
+++ resolved
@@ -217,13 +217,10 @@
     if optional_section:
         optional_section += "\n"
 
-<<<<<<< HEAD
     if max_concurrent_jobs is not None:
         job_array_length = f"{job_array_length}%{max_concurrent_jobs}"
 
-=======
->>>>>>> 26ced873
-    text_pre = textwrap.dedent(f'''\
+    text_pre_pre = textwrap.dedent(f'''\
         #!/bin/bash
         #SBATCH --array=0-{job_array_length}
         #SBATCH --job-name={str_met}_popsyn
@@ -231,22 +228,15 @@
         #SBATCH --time={walltime}
         #SBATCH --mem-per-cpu={mem_per_cpu}
     ''')
-<<<<<<< HEAD
     
     
     test_post = textwrap.dedent(f'''\
-=======
-
-    text_post = textwrap.dedent(f'''\
->>>>>>> 26ced873
         export PATH_TO_POSYDON={path_to_posydon}
         export PATH_TO_POSYDON_DATA={path_to_posydon_data}
         srun python ./run_metallicity.py {metallicity}
     ''')
     
     text = text_pre + optional_section + test_post
-
-    text = text_pre + optional_section + text_post
 
     filename = f"{str_met}_Zsun_slurm_array.slurm"
     if os.path.exists(filename): # pragma: no cover
@@ -315,20 +305,14 @@
         #SBATCH --output=./{str_met}_logs/popsyn_merge.out
         #SBATCH --mem-per-cpu={mem_per_cpu}
         #SBATCH --time={merge_walltime}
-<<<<<<< HEAD
     ''')    
 
-=======
-    ''')
->>>>>>> 26ced873
     text_post = textwrap.dedent(f'''\
         export PATH_TO_POSYDON={path_to_posydon}
         export PATH_TO_POSYDON_DATA={path_to_posydon_data}
         srun python ./merge_metallicity.py {metallicity}
     ''')
     
-    text = text_pre + optional_section + text_post
-
     text = text_pre + optional_section + text_post
 
     filename = f'{str_met}_Zsun_merge_popsyn.slurm'
@@ -403,14 +387,10 @@
     if optional_section:
         optional_section += "\n"
 
-<<<<<<< HEAD
     if max_concurrent_jobs is not None:
         job_array_str = f"{job_array_str}%{max_concurrent_jobs}"
             
     text_ptr = textwrap.dedent(f'''\
-=======
-    text_pre = textwrap.dedent(f'''\
->>>>>>> 26ced873
         #!/bin/bash
         #SBATCH --array={job_array_str}
         #SBATCH --job-name={str_met}_popsyn_rescue
@@ -418,13 +398,8 @@
         #SBATCH --time={walltime}
         #SBATCH --mem-per-cpu={mem_per_cpu}
     ''')
-<<<<<<< HEAD
     
     text_post = textwrap.dedent(f'''\
-=======
-
-    text_post = textwrap.dedent(f'''
->>>>>>> 26ced873
         export PATH_TO_POSYDON={path_to_posydon}
         export PATH_TO_POSYDON_DATA={path_to_posydon_data}
 
@@ -435,8 +410,6 @@
     ''')
     
     text = text_ptr + optional_section + text_post
-
-    text = text_pre + optional_section + text_post
 
     filename = f'{str_met}_Zsun_rescue.slurm'
     if os.path.exists(filename): # pragma: no cover
