--- conflicted
+++ resolved
@@ -38,9 +38,16 @@
 import pandas as pd
 
 from posydon.binary_evol.binarystar import BINARYPROPERTIES
-from posydon.binary_evol.flow_chart import STAR_STATES_POST_MS, STAR_STATES_POST_HeMS
+from posydon.binary_evol.DT.track_match import TrackMatcher
+from posydon.binary_evol.flow_chart import (
+    STAR_STATES_CO,
+    STAR_STATES_H_RICH,
+    STAR_STATES_HE_RICH,
+    STAR_STATES_POST_MS,
+    STAR_STATES_POST_HeMS,
+)
 from posydon.binary_evol.singlestar import STARPROPERTIES
-from posydon.config import PATH_TO_POSYDON
+from posydon.config import PATH_TO_POSYDON, PATH_TO_POSYDON_DATA
 from posydon.utils import common_functions as cf
 from posydon.utils import constants as const
 from posydon.utils.common_functions import (
@@ -49,16 +56,6 @@
     check_state_of_star,
 )
 from posydon.utils.posydonwarning import Pwarn
-<<<<<<< HEAD
-from posydon.binary_evol.flow_chart import (STAR_STATES_POST_MS, 
-                                            STAR_STATES_POST_HeMS,
-                                            STAR_STATES_CO,
-                                            STAR_STATES_HE_RICH,
-                                            STAR_STATES_H_RICH)
-from posydon.binary_evol.DT.track_match import TrackMatcher
-from posydon.config import PATH_TO_POSYDON_DATA
-=======
->>>>>>> 1dd77382
 
 MODEL = {"prescription": 'alpha-lambda',
          "common_envelope_efficiency": 1.0,
@@ -181,8 +178,8 @@
         self.metallicity = metallicity
         self.verbose = verbose
         self.path_to_posydon = PATH_TO_POSYDON
-        
-        
+
+
         #m_min_H = np.min(self.grid_Hrich.grid_mass)
         #m_max_H = np.max(self.grid_Hrich.grid_mass)
         list_for_matching_HMS = [
@@ -193,7 +190,7 @@
                     ]
         self.track_matcher = TrackMatcher(grid_name_Hrich = None,
                                     grid_name_strippedHe = None,
-                                    path=PATH_TO_POSYDON_DATA, 
+                                    path=PATH_TO_POSYDON_DATA,
                                     metallicity = metallicity,
                                     matching_method = "minimize",
                                     matching_tolerance=1e-2,
@@ -961,7 +958,7 @@
             print("DEorb", eorb_postCEE - eorb_i)
             print("separation_i in Rsun", separation_i/const.Rsun)
             print("separation_postCEE in Rsun", separation_postCEE/const.Rsun)
-            
+
         if ((not double_CE) and (comp_star.state not in STAR_STATES_CO)):
             rc2_i = self.adjust_secondary_radius(comp_star,binary,mc1_i,mc2_i,rc1_i,rc2_i,separation_postCEE)
 
@@ -1443,13 +1440,13 @@
             comp_star.he_core_radius = np.nan
 
         return
-    
+
     def adjust_secondary_radius(self,comp_star,binary,mc1_i,mc2_i,rc1_i,rc2_i,separation_postCEE):
         """
-        Check and adjust the radius of the companion star if the star overfills its Roche 
-        lobe due to inflated radius from short accretion prior to CE. 
-        If so, the star's evolutionary track is adjusted 
-        and the radius is re-matched to a corresponding single-star track. 
+        Check and adjust the radius of the companion star if the star overfills its Roche
+        lobe due to inflated radius from short accretion prior to CE.
+        If so, the star's evolutionary track is adjusted
+        and the radius is re-matched to a corresponding single-star track.
 
         Parameters
         ----------
@@ -1471,22 +1468,22 @@
         Returns
         -------
         rc2_i : float
-            Updated radius of the companion star (in Rsun). If no adjustment is needed, 
+            Updated radius of the companion star (in Rsun). If no adjustment is needed,
             the input `rc2_i` is returned unchanged.
 
         """
         comp_star.co = False
         RL1 = cf.roche_lobe_radius(mc1_i,mc2_i, separation_postCEE/const.Rsun)
         RL2 = cf.roche_lobe_radius(mc2_i,mc1_i, separation_postCEE/const.Rsun)
-        
+
         if ((rc1_i - RL1) < self.CEE_tolerance_err
                 and (rc2_i - RL2) > self.CEE_tolerance_err):
-            
+
             if comp_star in STAR_STATES_H_RICH:
-                comp_star.htrack = True        
+                comp_star.htrack = True
             elif comp_star in STAR_STATES_HE_RICH:
                 comp_star.htrack = False
-            else: 
+            else:
                 raise ValueError("state = %s of donor of CEE not recognized"
                            % comp_star.state)
             if self.verbose:
@@ -1496,7 +1493,7 @@
             m0, t0 =self.track_matcher.get_star_match_data(binary, comp_star)
             rc2_i = 10**comp_star.interp1d['log_R'](t_i)
             print('Time,radius of sec:',t0,rc2_i,comp_star.interp1d['log_R'](t_i))
-        if self.verbose: 
+        if self.verbose:
             print(f"After matching to single star the radius of the done is : {rc2_i} ")
-                  
+
         return rc2_i