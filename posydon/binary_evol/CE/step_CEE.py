--- conflicted
+++ resolved
@@ -42,11 +42,6 @@
 from posydon.binary_evol.singlestar import STARPROPERTIES
 from posydon.config import PATH_TO_POSYDON
 from posydon.utils.common_functions import check_state_of_star
-<<<<<<< HEAD
-from posydon.utils.common_functions import calculate_lambda_from_profile, calculate_Mejected_for_integrated_binding_energy
-from posydon.utils.posydonwarning import Pwarn
-
-=======
 from posydon.utils.common_functions import (calculate_lambda_from_profile, 
                                             calculate_Mejected_for_integrated_binding_energy)
 from posydon.utils.posydonwarning import Pwarn
@@ -57,7 +52,6 @@
                                             STAR_STATES_H_RICH)
 from posydon.binary_evol.DT.track_match import TrackMatcher
 from posydon.config import PATH_TO_POSYDON_DATA
->>>>>>> 7f81b076
 
 MODEL = {"prescription": 'alpha-lambda',
          "common_envelope_efficiency": 1.0,
@@ -70,19 +64,11 @@
          "CEE_tolerance_err": 0.001,
          "verbose": False,
          "common_envelope_option_after_succ_CEE": 'two_phases_stableMT',
-<<<<<<< HEAD
-         "mass_loss_during_CEE_merged": False # If False, then no mass loss from this step for a merged star
-                                              # If True, then we remove mass according to the alpha-lambda prescription
-                                              # assuming a final separation where the inner core RLOF starts.
-         # "one_phase_variable_core_definition" for core_definition_H_fraction=0.01
-
-=======
          "mass_loss_during_CEE_merged": False, # If False, then no mass loss from this step for a merged star
                                               # If True, then we remove mass according to the alpha-lambda prescription
                                               # assuming a final separation where the inner core RLOF starts.
          # "one_phase_variable_core_definition" for core_definition_H_fraction=0.01
          "metallicity": None,
->>>>>>> 7f81b076
          }
 
 
@@ -104,30 +90,6 @@
 # in the profile)
 # the mass fraction of an element which is used as threshold to define a core,
 
-<<<<<<< HEAD
-
-STAR_STATE_POST_MS = [
-    "H-rich_Core_H_burning",
-    "H-rich_Shell_H_burning",
-    "H-rich_Core_He_burning",
-    "H-rich_Central_He_depleted",
-    "H-rich_Central_C_depletion",
-    "H-rich_non_burning",
-    "accreted_He_non_burning"
-]
-
-
-STAR_STATE_POST_HeMS = [
-    'accreted_He_Core_He_burning',
-    'stripped_He_Core_He_burning',
-    'stripped_He_Central_He_depleted',
-    'stripped_He_Central_C_depletion',
-    'stripped_He_non_burning'
-]
-
-
-=======
->>>>>>> 7f81b076
 class StepCEE(object):
     """Compute supernova final remnant mass, fallback fraction & stellar state.
 
@@ -209,11 +171,7 @@
             self.common_envelope_option_after_succ_CEE = \
                 common_envelope_option_after_succ_CEE
             self.mass_loss_during_CEE_merged = mass_loss_during_CEE_merged
-<<<<<<< HEAD
-
-=======
         self.metallicity = metallicity
->>>>>>> 7f81b076
         self.verbose = verbose
         self.path_to_posydon = PATH_TO_POSYDON
         
@@ -1065,74 +1023,6 @@
 
 
 
-<<<<<<< HEAD
-
-        # Calculate the post-CE binary properties
-        if (common_envelope_option_after_succ_CEE
-            == "one_phase_variable_core_definition"):
-            (mc1_f, rc1_f, mc2_f, rc2_f, separation_f, orbital_period_f,
-             merger) = self.CEE_one_phase_variable_core_definition(donor, 
-                        mc1_i, rc1_i, comp_star, mc2_i, rc2_i, 
-                        separation_postCEE, verbose=verbose)
-        elif (common_envelope_option_after_succ_CEE
-              == "two_phases_stableMT"):
-            (mc1_f, rc1_f, mc2_f, rc2_f, separation_f, orbital_period_f,
-             merger) = self.CEE_two_phases_stableMT(donor, mc1_i, rc1_i,
-                                                    donor_type, comp_star,
-                                                    mc2_i, rc2_i, comp_type,
-                                                    double_CE,
-                                                    separation_postCEE,
-                                                    verbose=verbose)
-        elif (common_envelope_option_after_succ_CEE
-              == "two_phases_windloss"):
-            (mc1_f, rc1_f, mc2_f, rc2_f, separation_f, orbital_period_f,
-             merger) = self.CEE_two_phases_windloss(donor, mc1_i, rc1_i,
-                                                    donor_type, comp_star,
-                                                    mc2_i, rc2_i, comp_type,
-                                                    double_CE,
-                                                    separation_postCEE,
-                                                    verbose=verbose)
-        else:
-            raise ValueError("Not accepted option in "
-                             "common_envelope_option_after_succ_CEE = "
-                             f"{common_envelope_option_after_succ_CEE}, do "
-                             "not know how to proceed")
-
-        # Adjust stellar and binary parameters depending on whether the system
-        # mergers in the CE or not
-        if merger:
-            # Calculate the amount of mass lost during the merger
-            if mass_loss_during_CEE_merged:
-                Mejected_donor, Mejected_comp = \
-                    self.CEE_adjust_mass_loss_during_CEE_merged(donor, m1_i,
-                        mc1_i, rc1_i, comp_star, m2_i, mc2_i, rc2_i,
-                        separation_i, alpha_CE, radius1, radius2, double_CE,
-                        verbose=verbose)
-            else:
-                Mejected_donor = 0.0
-                Mejected_comp = 0.0
-
-            # Adjust the binary and single star properties due to merger
-            self.CEE_adjust_binary_upon_merger(binary, donor, comp_star, m1_i,
-                                               m2_i, donor_type, comp_type,
-                                               Mejected_donor, Mejected_comp,
-                                               verbose)
-        else:
-            # Adjust the binary and single star properties due to ejection
-            self.CEE_adjust_binary_upon_ejection(binary, donor, mc1_f, rc1_f,
-                donor_type, comp_star, mc2_f, rc2_f, comp_type, double_CE,
-                separation_f, orbital_period_f,
-                common_envelope_option_after_succ_CEE,
-                core_definition_H_fraction,
-                core_definition_He_fraction,
-                verbose)
-
-        return
-
-
-
-=======
->>>>>>> 7f81b076
     def CEE_adjust_binary_upon_ejection(self, binary, donor, mc1_f, rc1_f,
                 donor_type, comp_star, mc2_f, rc2_f, comp_type, double_CE,
                 separation_f, orbital_period_f,
@@ -1195,11 +1085,7 @@
         # don't sent it to the detached step after successful ejection, but
         # send the binary directly to the core collapse step to calculate the
         # explosion
-<<<<<<< HEAD
-        if donor.state == 'stripped_He_Central_He_depleted':
-=======
         if donor.state == 'stripped_He_Core_He_depleted':
->>>>>>> 7f81b076
             if donor == binary.star_1:
                 binary.event = 'CC1'
             elif donor == binary.star_2:
@@ -1211,17 +1097,10 @@
             print("new orbital separation = ", binary.separation)
             print("binary event : ", binary.event)
             print("double CEE : ", double_CE)
-<<<<<<< HEAD
 
         # Set binary values that are not set in CE step to np.nan
         for key in BINARYPROPERTIES:
 
-=======
-
-        # Set binary values that are not set in CE step to np.nan
-        for key in BINARYPROPERTIES:
-
->>>>>>> 7f81b076
             # the binary attributes that are changed in the CE step
             if key in ["separation", "orbital_period",
                        "eccentricity", "state", "event"]:
@@ -1352,7 +1231,6 @@
         From the stellar profiles the mass ejected until merger is calculated.
         Note that this function only returns non-zero mass-loss values if a
         profile is available.
-<<<<<<< HEAD
 
         Parameters
         ----------
@@ -1385,40 +1263,6 @@
         verbose : bool
             In case we want information about the CEE.
 
-=======
-
-        Parameters
-        ----------
-        donor : SingleStar object
-            The donor star
-        m1_i : float
-            Initial mass of the donor (in Msun)
-        mc1_i : float
-            Initial core mass of the donor (in Msun)
-        rc1_i : float
-            Initial core radius of the donor (in Rsun)
-        comp_star : SingleStar object
-            The companion star
-        m2_i : float
-            Initial mass of the companion (in Msun)
-        mc2_i : float
-            Initial core mass of the companion (in Msun)
-        rc2_i : float
-            Initial core radius of the companion (in Rsun)
-        separation_i : float
-            Initial separation of the binary (in cm)
-        alpha_CE : float
-            Common envelope efficiency parameter (unitless)
-        radius1 : float
-            Initial radius of the donor (in Rsun)
-        radius2 : float
-            Initial radius of the companion (in Rsun)
-        double_CE : bool
-            Whether the CEE is a double CE or not
-        verbose : bool
-            In case we want information about the CEE.
-
->>>>>>> 7f81b076
         Returns
         -------
         Mejected_donor : float
@@ -1437,8 +1281,6 @@
             Pwarn("mass_loss_during_CEE_merged == True, but no profile found "
                   "for the donor star. Proceeding with no partial mass "
                   "ejection.", "ApproximationWarning")
-<<<<<<< HEAD
-=======
             if verbose:
                 print("Mejecta_donor = 0 in Msun compared to its initial "
                       "envelope =",  m1_i  - mc1_i)
@@ -1451,28 +1293,12 @@
             Pwarn("mass_loss_during_CEE_merged == True, but no profile found "
                   "for the donor or companion star in double_CE. Proceeding "
                   "with no partial mass ejection.", "ApproximationWarning")
->>>>>>> 7f81b076
             if verbose:
                 print("Mejecta_donor = 0 in Msun compared to its initial "
                       "envelope =",  m1_i  - mc1_i)
                 print("Mejecta_comp = 0 in Msun compared to its initial "
                       "envelope =",  m2_i  - mc2_i)
             return Mejected_donor, Mejected_comp
-<<<<<<< HEAD
-        elif double_CE and (donor.profile is None or comp_star.profile is None):
-            Mejected_donor = 0.0
-            Mejected_comp = 0.0
-            Pwarn("mass_loss_during_CEE_merged == True, but no profile found "
-                  "for the donor or companion star in double_CE. Proceeding "
-                  "with no partial mass ejection.", "ApproximationWarning")
-            if verbose:
-                print("Mejecta_donor = 0 in Msun compared to its initial "
-                      "envelope =",  m1_i  - mc1_i)
-                print("Mejecta_comp = 0 in Msun compared to its initial "
-                      "envelope =",  m2_i  - mc2_i)
-            return Mejected_donor, Mejected_comp
-=======
->>>>>>> 7f81b076
         else:
             pass
 
@@ -1593,24 +1419,6 @@
             binary.event = "oMerging1"
         if binary.event in ["oCE2", "oDoubleCE2"]:
             binary.event = "oMerging2"
-<<<<<<< HEAD
-
-        if verbose:
-            print("system merges due to one of the two star's core filling"
-                    "its RL")
-
-        donor.mass = m1_i - Mejected_donor
-        donor.log_R = np.nan
-        comp_star.mass = m2_i - Mejected_comp
-        comp_star.log_R = np.nan
-        if donor_type == 'CO_core':
-            donor.he_core_mass = m1_i - Mejected_donor
-            donor.he_core_radius = np.nan
-        if comp_type == 'CO_core':
-            comp_star.he_core_mass = m2_i - Mejected_comp
-            comp_star.he_core_radius = np.nan
-=======
->>>>>>> 7f81b076
 
         if verbose:
             print("system merges due to one of the two star's core filling"
