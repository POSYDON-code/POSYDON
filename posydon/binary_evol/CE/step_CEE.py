"""Common envelope evolution step.

Calculates the evolution of a star in a BinaryStar object. It uses
the alpha-perscription and caclulates how much the orbit has to shrink in
order to expel its envelope. If in that separation, one of the star fills its
RL, then the system is considered a merger. Else the common envelope is lost
and we are left with a binary system with the core of the donor star (which
initiated the unstable CEE) and the core of the copmanion. For now it works
with the donor star being either a type of H_giant (with a He core) or
He_giant (with a CO core) and the companion star being either a MS or compact
object star, not contribyting to the CE.

If profiles exist we are able to calculate on the spot the lambda parameter
for the donor star, else we use the default values

Parameters
----------
binary : BinaryStar (An object of class BinaryStar defined in POSYDON)
verbose : Boolean
    In case we want information about the CEE  (the default is False).

"""


__authors__ = [
    "Emmanouil Zapartas <ezapartas@gmail.com>",
    "Devina Misra <devina.misra@unige.ch>",
    "Jaime Roman Garza <Jaime.Roman@etu.unige.ch>",
    "Simone Bavera <Simone.Bavera@unige.ch>",
    "Konstantinos Kovlakas <Konstantinos.Kovlakas@unige.ch>",
    "Jeffrey Andrews <jeffrey.andrews@northwestern.edu>",
    "Tassos Fragos <Anastasios.Fragkos@unige.ch>",
    "Matthias Kruckow <Matthias.Kruckow@unige.ch>",
]


import numpy as np
import pandas as pd
from posydon.utils import common_functions as cf
from posydon.utils import constants as const
from posydon.binary_evol.binarystar import BINARYPROPERTIES
from posydon.binary_evol.singlestar import STARPROPERTIES
from posydon.config import PATH_TO_POSYDON
from posydon.utils.common_functions import check_state_of_star
from posydon.utils.common_functions import calculate_lambda_from_profile, calculate_Mejected_for_integrated_binding_energy
from posydon.utils.posydonwarning import Pwarn


MODEL = {"prescription": 'alpha-lambda',
         "common_envelope_efficiency": 1.0,
         "common_envelope_lambda_default": 0.5,
         "common_envelope_option_for_lambda": 'lambda_from_grid_final_values',
         "common_envelope_option_for_HG_star": "optimistic",
         "common_envelope_alpha_thermal": 1.0,
         "core_definition_H_fraction": 0.3,     # with 0.01 no CE BBHs
         "core_definition_He_fraction": 0.1,
         "CEE_tolerance_err": 0.001,
         "verbose": False,
<<<<<<< HEAD
         "common_envelope_option_after_succ_CEE": 'core_not_replaced_noMT',
         "mass_loss_during_CEE_merged": False # If False, then no mass loss from this step for a merged star
                                              # If True, then we remove mass according to the alpha-lambda prescription
                                              # assuming a final separation where the inner core RLOF starts.
         # "core_replaced_noMT" for core_definition_H_fraction=0.01
=======
         "common_envelope_option_after_succ_CEE": 'two_phases_stableMT',
         "mass_loss_during_CEE_merged": False # If False, then no mass loss from this step for a merged star
                                              # If True, then we remove mass according to the alpha-lambda prescription
                                              # assuming a final separation where the inner core RLOF starts.
         # "one_phase_variable_core_definition" for core_definition_H_fraction=0.01
>>>>>>> 710816f8

         }


# common_envelope_option_for_lambda:
# 1) 'default_lambda': using for lambda the constant value of
# common_envelope_lambda_default parameter
# 2) 'lambda_from_grid_final_values': using lambda parameter from MESA history
# which was calulated ni the same way as method (5) below
# 3) 'lambda_from_profile_gravitational': calculating the lambda parameter
# from the donor's profile by using the gravitational binding energy from the
# surface to the core (needing "mass", and "radius" as columns in the profile)
# 4) 'lambda_from_profile_gravitational_plus_internal': as above but taking
# into account a factor of common_envelope_alpha_thermal * internal energy too
# in the binding energy (needing also "energy" as column in the profile)
# 5) 'lambda_from_profile_gravitational_plus_internal_minus_recombination':
# as above but not taking into account the recombination energy in the internal
# energy (needing also "y_mass_fraction_He", "x_mass_fraction_H",
# "neutral_fraction_H", "neutral_fraction_He", and "avg_charge_He" as column
# in the profile)
# the mass fraction of an element which is used as threshold to define a core,


STAR_STATE_POST_MS = [
    "H-rich_Core_H_burning",
    "H-rich_Shell_H_burning",
    "H-rich_Core_He_burning",
    "H-rich_Central_He_depleted",
    "H-rich_Central_C_depletion",
    "H-rich_non_burning",
    "accreted_He_non_burning"
]


STAR_STATE_POST_HeMS = [
    'accreted_He_Core_He_burning',
    'stripped_He_Core_He_burning',
    'stripped_He_Central_He_depleted',
    'stripped_He_Central_C_depletion',
    'stripped_He_non_burning'
]


class StepCEE(object):
    """Compute supernova final remnant mass, fallback fraction & stellar state.

    This consider the nearest neighboor of the He core mass of the star,
    previous to the collapse. Considering a set of data for which the He core
    mass of the compact object projenitos previous the collapse, the final
    remnant mass and final stellar state of the compact object is known.

    Parameters
    ----------
    verbose : bool
        If True, the messages will be prited in the console.

    Keyword Arguments
    -----------------
    prescription : str
        Prescription to use for computing the prediction of common enevelope
        evolution. Available options are:

        * 'alpha-lambda' : Considers the the alpha-lambda prescription
          described in [1]_ and [2]_ to predict the outcome of the common
          envelope evolution. If the profile of the donor star is available
          then it is used to compute the value of lambda.

    References
    ----------
    .. [1] Webbink, R. F. (1984). Double white dwarfs as progenitors of R
        Coronae Borealis stars and Type I supernovae. The Astrophysical
        Journal, 277, 355-360.

    .. [2] De Kool, M. (1990). Common envelope evolution and double cores of
        planetary nebulae. The Astrophysical Journal, 358, 189-195.
    """

    def __init__(
            self, prescription=MODEL['prescription'],
            common_envelope_efficiency=MODEL['common_envelope_efficiency'],
            common_envelope_lambda_default=MODEL[
                'common_envelope_lambda_default'],
            common_envelope_option_for_lambda=MODEL[
                'common_envelope_option_for_lambda'],
            common_envelope_option_for_HG_star=MODEL[
                'common_envelope_option_for_HG_star'],
            common_envelope_option_after_succ_CEE=MODEL[
                'common_envelope_option_after_succ_CEE'],
            common_envelope_alpha_thermal=MODEL[
                'common_envelope_alpha_thermal'],
            core_definition_H_fraction=MODEL[
                'core_definition_H_fraction'],
            core_definition_He_fraction=MODEL[
                'core_definition_He_fraction'],
            CEE_tolerance_err=MODEL['CEE_tolerance_err'],
            mass_loss_during_CEE_merged=MODEL['mass_loss_during_CEE_merged'],
            verbose=MODEL['verbose'],
            **kwargs):
        """Initialize a StepCEE instance."""
        # read kwargs to initialize the class
        if kwargs:
            for key in kwargs:
                if key not in MODEL:
                    raise ValueError(key + " is not a valid parameter name!")
            for varname in MODEL:
                default_value = MODEL[varname]
                setattr(self, varname, kwargs.get(varname, default_value))
        else:
            self.prescription = prescription
            self.common_envelope_efficiency = common_envelope_efficiency
            self.common_envelope_lambda_default = \
                common_envelope_lambda_default
            self.common_envelope_option_for_lambda = \
                common_envelope_option_for_lambda
            self.common_envelope_option_for_HG_star = \
                common_envelope_option_for_HG_star
            self.common_envelope_alpha_thermal = common_envelope_alpha_thermal
            self.core_definition_H_fraction = core_definition_H_fraction
            self.core_definition_He_fraction = core_definition_He_fraction
            self.CEE_tolerance_err = CEE_tolerance_err
            self.common_envelope_option_after_succ_CEE = \
                common_envelope_option_after_succ_CEE
            self.mass_loss_during_CEE_merged = mass_loss_during_CEE_merged

        self.verbose = verbose
        self.path_to_posydon = PATH_TO_POSYDON

    def __call__(self, binary):
        """Perform the CEE step for a BinaryStar object."""
        # Determine which star is the donor and which is the companion
        if binary.event in ["oCE1", "oDoubleCE1"]:
            donor_star = binary.star_1
            comp_star = binary.star_2
            star_to_merge = "1"
        elif binary.event in ["oCE2", "oDoubleCE2"]:
            donor_star = binary.star_2
            comp_star = binary.star_1
            star_to_merge = "2"
        else:
            raise ValueError("CEE does not apply if `event` is not "
                             "`oCE1`, `oDoubleCE1`, `oCE2`,or `oDoubleCE1`")
        # Check for double CE
        double_CE = binary.event in ["oDoubleCE1", "oDoubleCE2"]

        if self.verbose:
            print("binary.event : ", binary.event)
            print("common_envelope_efficiency : ",
                  self.common_envelope_efficiency)
            print("common_envelope_option_for_lambda : ",
                  self.common_envelope_option_for_lambda)

        # Check to make sure binary can go through a CE
        mergeable_donor = (donor_star.state in [
            'H-rich_Core_H_burning', 'stripped_He_Core_He_burning', 'accreted_He_Core_He_burning'])
        mergeable_HG_donor = (
            self.common_envelope_option_for_HG_star == "pessimistic"
            and donor_star.state in ['H-rich_Shell_H_burning'])
        if mergeable_donor or mergeable_HG_donor:
            # system merges
            binary.state = 'merged'
            binary.event = "oMerging" + star_to_merge
            return

        # Calculate binary's evolution
        if self.prescription == 'alpha-lambda':

            # Determine lambda and associated CE parameters
            lambda1_CE, mc1_i, rc1_i, donor_type = self.calculate_lambda_CE(
                donor_star, verbose=self.verbose)

            if double_CE:
                lambda2_CE, mc2_i, rc2_i, comp_type = self.calculate_lambda_CE(
                    comp_star, verbose=self.verbose)
            else:
                lambda2_CE = np.nan
                mc2_i = comp_star.mass
                rc2_i = 10**comp_star.log_R
                comp_type = "not_giant_companion"

            # Evolve binary
            self.CEE_simple_alpha_prescription(
                binary, donor_star, comp_star, lambda1_CE,
                mc1_i, rc1_i, donor_type, lambda2_CE, mc2_i, rc2_i, comp_type,
                double_CE=double_CE, verbose=self.verbose,
                common_envelope_option_after_succ_CEE=(
                    self.common_envelope_option_after_succ_CEE),
                core_definition_H_fraction=self.core_definition_H_fraction,
                core_definition_He_fraction=self.core_definition_He_fraction,
                mass_loss_during_CEE_merged=self.mass_loss_during_CEE_merged)
        else:
            raise ValueError("Invalid common envelope prescription given.")

    def calculate_lambda_CE(self, donor, verbose=False):
        """Calculate lambda_CE from an assumed constant value or from profile.

        If lambda_CE is calculated from donor's profile, we also pass a more
        accurate calculation of the donor core mass for the purposes of CEE.


        Parameters
        ----------
        donor : instance of SingleStar
            The donor star to calculate pre-CE quantities.
        verbose : bool
            In case we want information about the CEE  (the default is False).

        Returns
        -------
        lambda_CE: float
            lambda_CE calculated either as an assumed constant value or
            calculated from profile
        mc1_i: float
            If lambda_CE is calculated from donor's profile, we also pass a
            more accurate calculation of the donor core mass for the purposes
            of CEE.
        rc1_i: float
            The radius of the donor's core

        """
        m1_i = donor.mass
        radius1 = 10. ** donor.log_R

        if donor.state in STAR_STATE_POST_MS:       # "H_Giant":
            donor_type = 'He_core'
            core_element_fraction_definition = self.core_definition_H_fraction
            if core_element_fraction_definition not in [0.01, 0.1, 0.3]:
                raise ValueError("He-core defintion should always be "
                                 "set to a H abundance of 1%, 10%, or 30%")
        elif donor.state in STAR_STATE_POST_HeMS:   # "He_Giant":
            donor_type = 'CO_core'
            core_element_fraction_definition = self.core_definition_He_fraction
            if core_element_fraction_definition != 0.1:
                raise ValueError("CO-core should always be "
                                 "set to a He abudance of 10%")
        else:
            raise ValueError("type = %s of donor of CEE not recognized"
                             % donor.state)

        if self.common_envelope_option_for_lambda == "default_lambda":
            lambda_CE = self.common_envelope_lambda_default
            if donor_type == 'He_core':
                mc1_i = donor.he_core_mass
                rc1_i = donor.he_core_radius
            elif donor_type == 'CO_core':
                mc1_i = donor.co_core_mass
                rc1_i = donor.co_core_radius
            else:
                raise ValueError("type = %s of donor of CEE not recognized"
                                 % donor.state)
        elif (self.common_envelope_option_for_lambda
                == "lambda_from_grid_final_values"):
            if donor_type == 'CO_core':
                if core_element_fraction_definition == 0.1:
                    lambda_CE = donor.lambda_CE_pure_He_star_10cent
                    mc1_i = donor.m_core_CE_pure_He_star_10cent
                    rc1_i = donor.r_core_CE_pure_He_star_10cent
                else:
                    raise ValueError("An impossible core_definition was "
                                     "provided in calculate lambda function")
            elif donor_type == 'He_core':
                if core_element_fraction_definition == 0.01:
                    lambda_CE = donor.lambda_CE_1cent
                    mc1_i = donor.m_core_CE_1cent
                    rc1_i = donor.r_core_CE_1cent
                elif core_element_fraction_definition == 0.1:
                    lambda_CE = donor.lambda_CE_10cent
                    mc1_i = donor.m_core_CE_10cent
                    rc1_i = donor.r_core_CE_10cent
                elif core_element_fraction_definition == 0.3:
                    lambda_CE = donor.lambda_CE_30cent
                    mc1_i = donor.m_core_CE_30cent
                    rc1_i = donor.r_core_CE_30cent
                else:
                    raise ValueError("An impossible core_definition was "
                                     "provided in calculate lambda function")
            else:
                raise ValueError("An impossible CE donor-star type was "
                                 "provided in calculate lambda function")

            if verbose:
                print("verbose for lambda_from_grid_final_values")
                print("core_element_fraction_definition :",
                      core_element_fraction_definition)
                print("lambda_CE : ", lambda_CE)
                print("donor state: ", donor.state)
                print("donor_type: ", donor_type)
                print("donor R, rc1_i (for CEE calculation), he_core_radius, "
                      "co_core_radius  = ", radius1, rc1_i,
                      donor.he_core_radius, donor.co_core_radius)
                print("donor M, mc1_i (for CEE calculation), he_core_mass, "
                      "co_core_mass = ", m1_i, mc1_i,
                      donor.he_core_mass, donor.co_core_mass)

        elif donor.profile is None:
            Pwarn("Donor profile does not exist -- proceeding with "
                          "default_lambda alpha-CE prescription", "ApproximationWarning")
            # like in the "default_lambda" option
            lambda_CE = self.common_envelope_lambda_default
            if donor_type == 'He_core':
                mc1_i = donor.he_core_mass
                rc1_i = donor.he_core_radius
            elif donor_type == 'CO_core':
                mc1_i = donor.co_core_mass
                rc1_i = donor.co_core_radius
            else:
                raise ValueError("type = %s of donor of CEE not recognized"
                                 % donor.state)
        else:
            valid_options = ["lambda_from_profile_gravitational",
                             "lambda_from_profile_gravitational_plus_internal",
                             "lambda_from_profile_gravitational_plus_"
                             + "internal_minus_recombination"]
            if self.common_envelope_option_for_lambda not in valid_options:
                raise ValueError("common_envelope_option_for_lambda not a "
                                 "valid option - Should never occur")

            '''
            lambda_CE, mc1_i, rc1_i = \
                self.calculate_lambda_from_profile_duringstepCEE(
                    donor, core_element_fraction_definition, verbose)
            '''
            lambda_CE, mc1_i, rc1_i = calculate_lambda_from_profile(
                profile=donor.profile, donor_star_state=donor.state,
                m1_i=m1_i, radius1=radius1,
                common_envelope_option_for_lambda=(
                    self.common_envelope_option_for_lambda),
                core_element_fraction_definition=(
                    core_element_fraction_definition),
                ind_core=None,
                common_envelope_alpha_thermal=(
                    self.common_envelope_alpha_thermal),
                tolerance=self.CEE_tolerance_err,
                verbose=verbose)

        return lambda_CE, mc1_i, rc1_i, donor_type

    def CEE_adjust_post_CE_core_masses(self, donor, mc1_i, rc1_i, donor_type,
            comp_star, mc2_i, rc2_i, comp_type, double_CE, verbose=False):
        """Calculate the post-common-envelope core masses and radii.

        It determines the post-CE parameters based on the core properties.
        Note that these parameters may be updated in a subsequent step 
        depending on assumptions about whether and how the final layers
        of the CE are removed from the cores.

        Parameters
        ----------
        donor : SingleStar object
            The donor star
        mc1_i : float
            Core mass of the donor after the fast CE phase (in Msun)
        rc1_i : float
            Core radius of the donor after the fast CE phase (in Rsun)
        donor_type : string
            String dictating whether the donor has a 'He_core' or 'CO_core'
        comp_star : SingleStar object
            The companion star
        mc2_i : float
            Core mass of the companion after the fast CE phase (in Msun)
        rc2_i : float
            Core radius of the companion after the fast CE phase (in Rsun)
        comp_type : string
            String dictating whether the companion has a 'He_core', 'CO_core',
            or 'not_giant_companion' (e.g. a compact object or MS star).
        double_CE : bool
            In case we have a double CE situation.
        verbose : bool
            In case we want information about the CEE.

        Returns
        -------
        m1c_f: float
            Donor mass after the complete CE (in Msun)
        r1c_f: float
            Donor radius after the complete CE (in Rsun)
        m2c_f: float
            Companion mass after the complete CE (in Msun)
        r2c_f: float
            Companion radius after the complete CE (in Rsun)
        """
        if donor_type == 'He_core':
            mc1_f = donor.he_core_mass
            rc1_f = donor.he_core_radius
        elif donor_type == 'CO_core':
            mc1_f = donor.co_core_mass
            rc1_f = donor.co_core_radius
        else:
            raise ValueError(
                "donor_type in common envelope is not recognized. "
                "donor_type = {}, don't know how to proceed".
                format(donor_type))
        if mc1_f > mc1_i:
            mc1_f = mc1_i
            Pwarn("The final donor core mass (even after stable, postCEE MT)"
                  " is higher than the postCEE core mass. Now equalizing to "
                  "postCEE mass", "ApproximationWarning")
        if not double_CE:
            mc2_f = mc2_i
            rc2_f = rc2_i
        else:
            if comp_type == 'He_core':
                mc2_f = comp_star.he_core_mass
                rc2_f = donor.he_core_radius
            elif comp_type == 'CO_core':
                mc2_f = comp_star.co_core_mass
                rc2_f = donor.co_core_radius
            elif comp_type == 'not_giant_companion':
                mc2_f = comp_star.mass
                rc2_f = 10.**(comp_star.log_R)
            else:
                raise ValueError(
                    "comp_type in common envelope is not recognized. "
                    "comp_type = {}, don't know how to proceed".
                    format(comp_type))
            if mc2_f > mc2_i:
                mc2_f = mc2_i
                Pwarn("The accretor's final core mass (even after "
                      "non-conservative stable, postCEE MT) is "
                      "higher that postCEE core mass. "
                      "Now equalizing to postCEE mass", "ApproximationWarning")
        if verbose:
            print("m1 core mass (in Msun) change after fast CE phase from: ",
                  mc1_i, " to: ", mc1_f)
            print("r1 core radius (in Rsun) change after fast CE phase "
                  "from: ", rc1_i, " to: ", rc1_f)
            print("m2 core mass (in Msun) change after fast CE phase from: ",
                  mc2_i, " to: ", mc2_f)
            print("r2 core radius (in Rsun) change after fast CE phase "
                  "from: ", rc2_i, " to: ", rc2_f)

        return mc1_f, rc1_f, mc2_f, rc2_f

    def CEE_one_phase_variable_core_definition(self, donor, mc1_i, rc1_i,
                                               comp_star, mc2_i, rc2_i,
                                               separation_postCEE,
                                               verbose=False):
        """Calculate the post-common-envelope parameters upon exiting a CEE.

        This prescription assumes the he_core_mass/radius (or
        co_core_mass/radius for CEE of stripped_He*) are not further stripped
        beyond the core defined given by the core_definition_H/He_fraction.
        Hence, there are no changes on the orbit after successful ejection.
        Instead it is assumed that the defined core will become the remaining
        stripped object with core abundances at its surface.

        Parameters
        ----------
        donor : SingleStar object
            The donor star
        mc1_i : float
            Core mass of the donor after the fast CE phase (in Msun)
        rc1_i : float
            Core radius of the donor after the fast CE phase (in Rsun)
        comp_star : SingleStar object
            The companion star
        mc2_i : float
            Core mass of the companion after the fast CE phase (in Msun)
        rc2_i : float
            Core radius of the companion after the fast CE phase (in Rsun)
        separation_postCEE : float
            Binary's separation after the fast CE phase (in cm)
        verbose : bool
            In case we want information about the CEE.

        Returns
        -------
        m1c_f: float
            Donor mass after the complete CE (in Msun)
        r1c_f: float
            Donor radius after the complete CE (in Rsun)
        m2c_f: float
            Companion mass after the complete CE (in Msun)
        r2c_f: float
            Companion radius after the complete CE (in Rsun)
        separation_f : float
            Binary's final separation upon exiting the CE (in Rsun)
        orbital_period_f : float
            Binary's final orbital period upon exiting the CE (in days)
        merger : bool
            Whether the binary merged in the CE
        """
        mc1_f = mc1_i
        rc1_f = rc1_i
        mc2_f = mc2_i
        rc2_f = rc2_i
        if verbose:
            print("m1 core mass pre CEE (He,CO) / to after CEE : ",
                  donor.he_core_mass, donor.co_core_mass, mc1_f)
            print("m1 core radius pre CEE (He,CO) / to after CEE : ",
                  donor.he_core_radius, donor.co_core_radius, rc1_f)
            print("m2 core mass pre CEE (He,CO) / to after CEE : ",
                  comp_star.he_core_mass, comp_star.co_core_mass, mc2_f)
            print("m2 core radius pre CEE (He,CO) / to after CEE : ",
                  comp_star.he_core_radius, comp_star.co_core_radius, rc2_f)

        # Check to see if the system has merged
        merger = cf.check_for_RLO(mc1_i, rc1_f, mc2_i, rc2_f,
                        separation_postCEE/const.Rsun, self.CEE_tolerance_err)

        if verbose:
            if merger:
                print("system merges within the CEE")
            else:
                print("system survives CEE, the whole CE is ejected")

        # since the binary components' masses do not change, the output
        # separation is just the input separation in different units
        separation_f = separation_postCEE / const.Rsun

        # Calculate the orbital period accordingly
        orbital_period_f = cf.orbital_period_from_separation(separation_f,
                                                             mc1_i, mc2_i)

        return (mc1_f, rc1_f, mc2_f, rc2_f, separation_f, orbital_period_f,
                merger)

    def CEE_two_phases_stableMT(self, donor, mc1_i, rc1_i, donor_type,
                                comp_star, mc2_i, rc2_i, comp_type, double_CE,
                                separation_postCEE, verbose=False):
        """Calculate the post-common-envelope parameters upon exiting a CEE.

        This prescription assumes the he_core_mass/radius (or
        co_core_mass/radius for CEE of stripped_He*) becomes the value
        determined by MESA pre CEE. It stripes the envelope between the core
        defined by the core_definition_H/He_fraction and the MESA core by
        assuming an instantaneous stable MT phase (non-conservative, with mass
        lost from the accretor) after the successful ejection of the outer
        envelope part lost during the fast CE phase.

        Parameters
        ----------
        donor : SingleStar object
            The donor star
        mc1_i : float
            Core mass of the donor after the fast CE phase (in Msun)
        rc1_i : float
            Core radius of the donor after the fast CE phase (in Rsun)
        comp_star : SingleStar object
            The companion star
        mc2_i : float
            Core mass of the companion after the fast CE phase (in Msun)
        rc2_i : float
            Core radius of the companion after the fast CE phase (in Rsun)
        separation_postCEE : float
            Binary's separation after the fast CE phase (in cm)
        verbose : bool
            In case we want information about the CEE.

        Returns
        -------
        m1c_f: float
            Donor mass after the complete CE (in Msun)
        r1c_f: float
            Donor radius after the complete CE (in Rsun)
        m2c_f: float
            Companion mass after the complete CE (in Msun)
        r2c_f: float
            Companion radius after the complete CE (in Rsun)
        separation_f : float
            Binary's final separation upon exiting the CE (in Rsun)
        orbital_period_f : float
            Binary's final orbital period upon exiting the CE (in days)
        merger : bool
            Whether the binary merged in the CE
        """
        if double_CE:
            Pwarn("A double CE cannot have a stable mass transfer afterwards "
                  "as both cores are donors, switch to losing the mass as "
                  "wind.", "ReplaceValueWarning")
            return self.CEE_two_phases_windloss(donor, mc1_i, rc1_i, 
                                                donor_type, comp_star, mc2_i, 
                                                rc2_i, comp_type, double_CE,
                                                separation_postCEE, verbose)
        # First find the post-CE parameters for each star
        mc1_f, rc1_f, mc2_f, rc2_f = self.CEE_adjust_post_CE_core_masses(
            donor, mc1_i, rc1_i, donor_type, comp_star, mc2_i, rc2_i,
            comp_type, double_CE, verbose=verbose)

        # calculate the orbital period after CEE (before adjustment)
        orbital_period_postCEE = cf.orbital_period_from_separation(
            separation_postCEE / const.Rsun, mc1_i, mc2_i)

        # First, check if merger happens before stable MT phase. Note this uses
        # the final core radii as we are beyond the point of radius contraction
        # (the final radii are a better estimate for the radius after
        #  contraction) then the post-CEE value. But the masses are taken
        # post-CEE. Hence, this might not detect all mergers, while not
        # classifying any surviving binary as merger.
        merger = cf.check_for_RLO(mc1_i, rc1_f, mc2_i, rc2_f,
            separation_postCEE / const.Rsun, self.CEE_tolerance_err)

        if merger:
            if verbose:
                print("system merges within the CEE, prior to stable MT")
            return mc1_i, rc1_f, mc2_i, rc2_f, \
                separation_postCEE / const.Rsun, orbital_period_postCEE, merger
        else:
            if verbose:
                print("system survives initial CEE detachment")
                print("donor core mass / core radius:", mc1_f, rc1_i)
                print("companion core mass / core radius:", mc2_f, rc2_i)


        # An assumed stable mass transfer case after postCEE with
        # fully non-conservative MT and mass lost from the vicinity
        # of the accretor:
        orbital_period_f = cf.period_change_stable_MT(
            orbital_period_postCEE, Mdon_i=mc1_i, Mdon_f=mc1_f,
            Macc_i=mc2_i, alpha=0.0, beta=1.0)

        if verbose:
            print("during the assumed stable MT phase after postCE")
            print("the orbit changed from postCEE : ", orbital_period_postCEE)
            print("to : ", orbital_period_f)

        # Calculate the post-CEE separation
        separation_f = cf.orbital_separation_from_period(orbital_period_f,
            mc1_f, mc2_f)

        # Check once more to see if the system has merged during stable MT
        merger = cf.check_for_RLO(mc1_f, rc1_f, mc2_f, rc2_f, separation_f, 
            self.CEE_tolerance_err)

        if verbose:
            if merger:
                print("system merges within the CEE")
            else:
                print("system survives CEE, the whole CE is ejected and the "
                      "orbit is adopted according to the stable MT")

        return (mc1_f, rc1_f, mc2_f, rc2_f, separation_f, orbital_period_f,
                merger)

    def CEE_two_phases_windloss(self, donor, mc1_i, rc1_i, donor_type,
                                comp_star, mc2_i, rc2_i, comp_type,
                                double_CE, separation_postCEE, verbose=False):
        """Calculate the post-common-envelope parameters upon exiting a CEE.

        This prescription assumes the he_core_mass/radius (or
        co_core_mass/radius for CEE of stripped_He*) becomes the value
        determined by MESA pre CEE. It stripes the envelope between the core
        defined by the core_definition_H/He_fraction and the MESA core by
        assuming an instantaneous wind loss phase from the donor (or both
        components in case of a double CE) after the successful ejection of the
        outer envelope part lost during the fast CE phase.

        Parameters
        ----------
        donor : SingleStar object
            The donor star
        mc1_i : float
            Core mass of the donor after the fast CE phase (in Msun)
        rc1_i : float
            Core radius of the donor after the fast CE phase (in Rsun)
        comp_star : SingleStar object
            The companion star
        mc2_i : float
            Core mass of the companion after the fast CE phase (in Msun)
        rc2_i : float
            Core radius of the companion after the fast CE phase (in Rsun)
        separation_postCEE : float
            Binary's separation after the fast CE phase (in cm)
        verbose : bool
            In case we want information about the CEE.

        Returns
        -------
        m1c_f: float
            Donor mass after the complete CE (in Msun)
        r1c_f: float
            Donor radius after the complete CE (in Rsun)
        m2c_f: float
            Companion mass after the complete CE (in Msun)
        r2c_f: float
            Companion radius after the complete CE (in Rsun)
        separation_f : float
            Binary's final separation upon exiting the CE (in Rsun)
        orbital_period_f : float
            Binary's final orbital period upon exiting the CE (in days)
        merger : bool
            Whether the binary merged in the CE
        """
        # First find the post-CE parameters for each star
        mc1_f, rc1_f, mc2_f, rc2_f = self.CEE_adjust_post_CE_core_masses(
            donor, mc1_i, rc1_i, donor_type, comp_star, mc2_i, rc2_i,
            comp_type, double_CE, verbose=verbose)

        # calculate the orbital period after CEE (before adjustment)
        orbital_period_postCEE = cf.orbital_period_from_separation(
            separation_postCEE / const.Rsun, mc1_i, mc2_i)

        # First, check if merger happens before wind loss phase. Note this uses
        # the final core radii as we are beyond the point of radius contraction
        # (the final radii are a better estimate for the radius after
        #  contraction) then the post-CEE value. But the masses are taken
        # post-CEE. Hence, this might not detect all mergers, while not
        # classifying any surviving binary as merger.
        merger = cf.check_for_RLO(mc1_i, rc1_f, mc2_i, rc2_f,
            separation_postCEE / const.Rsun, self.CEE_tolerance_err)

        if merger:
            if verbose:
                print("system merges within the CEE, prior to wind loss")
            return mc1_i, rc1_f, mc2_i, rc2_f, \
                separation_postCEE / const.Rsun, orbital_period_postCEE, merger
        else:
            if verbose:
                print("system survives initial CEE detachment")
                print("donor core mass / core radius:", mc1_f, rc1_i)
                print("companion core mass / core radius:", mc2_f, rc2_i)


        # An assumed wind loss after postCEE with mass lost
        # from the vicinity of the donor
        orbital_period_f = cf.period_change_stable_MT(
            orbital_period_postCEE, Mdon_i=mc1_i, Mdon_f=mc1_f,
            Macc_i=mc2_i, alpha=1.0, beta=0.0)

        if double_CE:
            # a wind mass loss from the 2nd star assumed to be
            # happening at the same time
            orbital_period_f = cf.period_change_stable_MT(
                orbital_period_f, Mdon_i=mc2_i, Mdon_f=mc2_f,
                Macc_i=mc1_f, alpha=1.0, beta=0.0)
        if verbose:
            print("during the assumed windloss phase after postCE")
            print("the orbit changed from postCEE : ", orbital_period_postCEE)
            print("to : ", orbital_period_f)

        # Calculate the post-CEE separation
        separation_f = cf.orbital_separation_from_period(orbital_period_f,
            mc1_f, mc2_f)

        # Check once more to see if the system has merged during stable MT
        merger = cf.check_for_RLO(mc1_f, rc1_f, mc2_f, rc2_f, separation_f,
            self.CEE_tolerance_err)

        if verbose:
            if merger:
                print("system merges within the CEE")
            else:
                print("system survives CEE, the whole CE is ejected and the "
                      "orbit is adopted according to the wind mass loss")

        return (mc1_f, rc1_f, mc2_f, rc2_f, separation_f, orbital_period_f,
                merger)

    def CEE_simple_alpha_prescription(
            self, binary, donor, comp_star, lambda1_CE, mc1_i, rc1_i,
            donor_type, lambda2_CE, mc2_i, rc2_i, comp_type, double_CE=False,
            verbose=False, common_envelope_option_after_succ_CEE=MODEL[
                'common_envelope_option_after_succ_CEE'],
            core_definition_H_fraction=MODEL['core_definition_H_fraction'],
            core_definition_He_fraction=MODEL['core_definition_He_fraction'],
            mass_loss_during_CEE_merged=MODEL['mass_loss_during_CEE_merged']):
        """Apply the alpha-lambda common-envelope prescription.

        It uses energetics to calculate the shrinakge of the orbit
        (and possible merger) of the two components, as well as upadate
        their new masses, during a common-envelope phase.

        Parameters
        ----------
        binary : BinaryStar object
            Instance of the binary to evolve.
        donor : SingleStar object
            The donor star
        comp_star : SingleStar object
            The companion star
        lambda1_CE : float
            Lambda previously calculated for the donor's envelope
            binding energy.
        mc1_i : float
            core mass of the donor
        rc1_i : float
            core radius of the donor
        donor_type : string
            String dictating whether the donor has a H-envelope or He-envelope
        lambda2_CE : float
            Lambda previously calculated for the companion's envelope
            binding energy.
        mc2_i : float
            core mass of the companion
        rc2_i : float
            core radius of the companion
        comp_type : string
            String dictating whether the companion has a
            H-envelope or He-envelope.
        double_CE : bool
            In case we have a double CE situation.
        verbose : bool
            In case we want information about the CEE.
        common_envelope_option_after_succ_CEE: str
            Options are:

<<<<<<< HEAD
            1) "core_replaced_noMT"
=======
            1) "one_phase_variable_core_definition"
>>>>>>> 710816f8
                he_core_mass/radius (or co_core_mass/radius for CEE of
                stripped_He*) are replaced according to the new core boundary
                used for CEE (based on core_definition_H/He_fraction) but no
                other change in period after succesful ejection at
                alpha-lambda prescription.
            2) "two_phases_stableMT"
                he_core_mass/radius (or co_core_mass/radius for CEE of
                stripped_He*) staying as preCEE and after succesful ejection at
                alpha-lambda prescription, we assume an instantaneous stableMT
                phase (non-conservative, with mass lost from accretor) from the
                donor (or from donor and simultaneously the accretor at
                double_CE), taking away the extra "core" mass as defined by the
                core boundary used for CEE (based on
                core_definition_H/He_fraction).
            3) "two_phases_windloss"
                he_core_mass/radius (or co_core_mass/radius for CEE of
                stripped_He*) staying as preCEE and after succesful ejection
                at alpha-lambda prescription, we assume a instantaneous
                windloss phase from the donor (or from donor and simultaneously
                the accretor at double_CE), taking away the extra "core" mass
                as defined by the core boundary used for CEE (based on
                core_definition_H/He_fraction).
        core_definition_H_fraction: float
            The value of the H abundance to define the envelope-core boundary
            in He_cores.
        core_definition_He_fraction: float
            The value of the He abundance to define the envelope-core boundary
            in CO_cores.
        mass_loss_during_CEE_merged: Boolean
             If False, then no mass loss from this step for a merged CEE
             If True, then we remove mass according to the alpha-lambda prescription
              assuming a final separation where the inner core(s) RLOF starts, and the same lambda(s)

        """
        # Get star properties
        m1_i = donor.mass
        radius1 = 10**donor.log_R
        state1_i = donor.state
        m2_i = comp_star.mass
        radius2 = 10**comp_star.log_R

        if verbose:
            print("Pre CE")
            print("binary event :", binary.event)
            print("double CEE : ", double_CE)
            print("donor state: ", state1_i)
            print("donor mass / core mass = ", m1_i, mc1_i)
            print("companion state: ", comp_star.state)
            print("companion mass / core mass = ", m2_i, mc2_i)

        # Get binary parameters
        period_i = binary.orbital_period
        alpha_CE = self.common_envelope_efficiency

        # calculate evolution of the orbit
        if pd.isna(lambda1_CE):
            ebind_i = 0.0
        else:
            ebind_i = (-const.standard_cgrav / lambda1_CE
                       * (m1_i * const.Msun * (m1_i - mc1_i) * const.Msun)
                       / (radius1 * const.Rsun))
<<<<<<< HEAD
        if (double_CE and (not pd.isna(lambda2_CE))):
=======
        if (double_CE and pd.notna(lambda2_CE)):
>>>>>>> 710816f8
            ebind_i += (-const.standard_cgrav / lambda2_CE
                        * (m2_i * const.Msun * (m2_i - mc2_i) * const.Msun)
                        / (radius2 * const.Rsun))

        separation_i = const.Rsun * cf.orbital_separation_from_period(
            period_i, m1_i, m2_i)   # in cgs units
        eorb_i = (-0.5 * const.standard_cgrav * m1_i * const.Msun
                  * m2_i * const.Msun / separation_i)
        # TODO use core masses or total masses?

        eorb_postCEE = eorb_i + ebind_i/alpha_CE

        separation_postCEE = (-0.5 * const.standard_cgrav * mc1_i * const.Msun
                              * mc2_i * const.Msun / eorb_postCEE)

        # Check to make sure final orbital separation is positive
<<<<<<< HEAD
        if not (separation_postCEE > -self.CEE_tolerance_err):
=======
        if separation_postCEE < -self.CEE_tolerance_err:
>>>>>>> 710816f8
            raise ValueError("CEE problem, negative postCEE separation")

        if verbose:
            print("CEE alpha-lambda prescription")
            print("ebind_i", ebind_i)
            print("eorb_i", eorb_i)
            print("eorb_postCEE", eorb_postCEE)
            print("DEorb", eorb_postCEE - eorb_i)
            print("separation_i in Rsun", separation_i/const.Rsun)
            print("separation_postCEE in Rsun", separation_postCEE/const.Rsun)

<<<<<<< HEAD
        # now we check if the roche Lobe of any of the cores that spiralled-in
        # will be filled if reached this final separation
        RL1 = cf.roche_lobe_radius(mc1_i, mc2_i, separation_postCEE/const.Rsun)
        RL2 = cf.roche_lobe_radius(mc2_i, mc1_i, separation_postCEE/const.Rsun)
=======

        # Calculate the post-CE binary properties
        if (common_envelope_option_after_succ_CEE
            == "one_phase_variable_core_definition"):
            (mc1_f, rc1_f, mc2_f, rc2_f, separation_f, orbital_period_f,
             merger) = self.CEE_one_phase_variable_core_definition(donor, 
                        mc1_i, rc1_i, comp_star, mc2_i, rc2_i, 
                        separation_postCEE, verbose=verbose)
        elif (common_envelope_option_after_succ_CEE
              == "two_phases_stableMT"):
            (mc1_f, rc1_f, mc2_f, rc2_f, separation_f, orbital_period_f,
             merger) = self.CEE_two_phases_stableMT(donor, mc1_i, rc1_i,
                                                    donor_type, comp_star,
                                                    mc2_i, rc2_i, comp_type,
                                                    double_CE,
                                                    separation_postCEE,
                                                    verbose=verbose)
        elif (common_envelope_option_after_succ_CEE
              == "two_phases_windloss"):
            (mc1_f, rc1_f, mc2_f, rc2_f, separation_f, orbital_period_f,
             merger) = self.CEE_two_phases_windloss(donor, mc1_i, rc1_i,
                                                    donor_type, comp_star,
                                                    mc2_i, rc2_i, comp_type,
                                                    double_CE,
                                                    separation_postCEE,
                                                    verbose=verbose)
        else:
            raise ValueError("Not accepted option in "
                             "common_envelope_option_after_succ_CEE = "
                             f"{common_envelope_option_after_succ_CEE}, do "
                             "not know how to proceed")

        # Adjust stellar and binary parameters depending on whether the system
        # mergers in the CE or not
        if merger:
            # Calculate the amount of mass lost during the merger
            if mass_loss_during_CEE_merged:
                Mejected_donor, Mejected_comp = \
                    self.CEE_adjust_mass_loss_during_CEE_merged(donor, m1_i,
                        mc1_i, rc1_i, comp_star, m2_i, mc2_i, rc2_i,
                        separation_i, alpha_CE, radius1, radius2, double_CE,
                        verbose=verbose)
            else:
                Mejected_donor = 0.0
                Mejected_comp = 0.0

            # Adjust the binary and single star properties due to merger
            self.CEE_adjust_binary_upon_merger(binary, donor, comp_star, m1_i,
                                               m2_i, donor_type, comp_type,
                                               Mejected_donor, Mejected_comp,
                                               verbose)
        else:
            # Adjust the binary and single star properties due to ejection
            self.CEE_adjust_binary_upon_ejection(binary, donor, mc1_f, rc1_f,
                donor_type, comp_star, mc2_f, rc2_f, comp_type, double_CE,
                separation_f, orbital_period_f,
                common_envelope_option_after_succ_CEE,
                core_definition_H_fraction,
                core_definition_He_fraction,
                verbose)

        return



    def CEE_adjust_binary_upon_ejection(self, binary, donor, mc1_f, rc1_f,
                donor_type, comp_star, mc2_f, rc2_f, comp_type, double_CE,
                separation_f, orbital_period_f,
                common_envelope_option_after_succ_CEE,
                core_definition_H_fraction,
                core_definition_He_fraction,
                verbose=False):
        """Update the binary and component stars upon exiting a CEE.

        The binary's parameters (orbital period, separation, state, etc.) are
        updated along with the donor's (and in the case of a double CE the
        companion's) parameters as well. Note that certain parameters are set
        to np.nan if they are undetermined after the CE.

        Parameters
        ----------
        binary: BinaryStar object
            The binary system
        donor : SingleStar object
            The donor star
        mc1_f : float
            Final core mass of the donor (in Msun)
        rc1_f : float
            Final core radius of the donor (in Rsun)
        donor_type : string
            Descriptor for the stellar type of the donor's core
        comp_star : SingleStar object
            The companion star
        mc2_f : float
            Final core mass of the companion (in Msun)
        rc2_f : float
            Final core radius of the companion (in Rsun)
        comp_type : string
            Descriptor for the stellar type of the companion or it's core
        double_CE : bool
            Whether the CEE is a double CE or not
        separation_f : float
            Final binary separation upon exiting the CEE (in Rsun)
        orbital_period_f : float
            Final orbital period upon exiting the CEE (in days)
        common_envelope_option_after_succ_CEE : string
            Which type of post-common envelope evolution is used to remove
            the final layers around the core
        core_definition_H_fraction : float
            The fractional abundance of H defining the He core (0.3, 0.1, or 
            0.01)
        core_definition_He_fraction : float
            The fractional abundance of He defining the CO core (typically 0.1)
        verbose : bool
            In case we want information about the CEE.
        """
        # Adjust binary properties
        binary.separation = separation_f
        binary.orbital_period = orbital_period_f
        binary.eccentricity = 0.0
        binary.state = 'detached'
        binary.event = None

        # If the binary is sufficiently evolved (core helium exhaustion), then
        # don't sent it to the detached step after successful ejection, but
        # send the binary directly to the core collapse step to calculate the
        # explosion
        if donor.state == 'stripped_He_Central_He_depleted':
            if donor == binary.star_1:
                binary.event = 'CC1'
            elif donor == binary.star_2:
                binary.event = 'CC2'
>>>>>>> 710816f8

        if verbose:
            print("CEE succesfully ejected")
            print("new orbital period = ", binary.orbital_period)
            print("new orbital separation = ", binary.separation)
            print("binary event : ", binary.event)
            print("double CEE : ", double_CE)

<<<<<<< HEAD
            # possible change of core masses
            if common_envelope_option_after_succ_CEE in ["core_replaced_noMT"]:
                mc1_f = mc1_i
                rc1_f = rc1_i
                mc2_f = mc2_i
                rc2_f = rc2_i
                if verbose:
                    print("m1 core mass pre CEE (He,CO) / to after CEE : ",
                          donor.he_core_mass, donor.co_core_mass, mc1_f)
                    print("m1 core radius pre CEE (He,CO) / to after CEE : ",
                          donor.he_core_radius, donor.co_core_radius, rc1_f)
                    print("m2 core mass pre CEE (He,CO) / to after CEE : ",
                          comp_star.he_core_mass, comp_star.co_core_mass, mc2_f
                          )
                    print("m2 core radius pre CEE (He,CO) / to after CEE : ",
                          comp_star.he_core_radius,
                          comp_star.co_core_radius, rc2_f)
            elif common_envelope_option_after_succ_CEE in [
                    "core_not_replaced_noMT",
                    "core_not_replaced_stableMT",
                    "core_not_replaced_windloss"]:
                if donor_type == 'He_core':
                    mc1_f = donor.he_core_mass
                    rc1_f = donor.he_core_radius
                elif donor_type == "CO_core":
                    mc1_f = donor.co_core_mass
                    rc1_f = donor.co_core_radius
                if mc1_f > mc1_i:
                    mc1_f = mc1_i
                    Pwarn(
                        "The final donor core mass (even after stable, postCEE MT)"
                        " is higher than the postCEE core mass. Now equalizing to "
                        "postCEE mass", "ApproximationWarning")
                if not double_CE:
                    mc2_f = mc2_i
                    rc2_f = rc2_i
                else:
                    if comp_type == 'He_core':
                        mc2_f = comp_star.he_core_mass
                        rc2_f = donor.he_core_radius
                    elif comp_type == "CO_core":
                        mc2_f = comp_star.co_core_mass
                        rc2_f = donor.co_core_radius
                    elif comp_type == "not_giant_companion":
                        mc2_f = comp_star.mass
                        rc2_f = 10.**(comp_star.log_R)
                    if mc2_f > mc2_i:
                        mc2_f = mc2_i
                        Pwarn("The accretor's final core mass (even after "
                                      "non-conservative stable, postCEE MT) is "
                                      "higher that postCEE core mass. "
                                      "Now equalizing to postCEE mass", "ApproximationWarning")
                if verbose:
                    print("difference between m1 core mass defined by CEE step"
                          " / to the final one as pre CEE : ", mc1_f, mc1_i)
                    print("difference between r1 core mass defined by CEE step"
                          " / to the final one as pre CEE : ", rc1_f, rc1_i)
                    print("difference between m2 core mass defined by CEE step"
                          " / to the final one as pre CEE : ", mc2_f, mc2_i)
                    print("difference between r2 core mass defined by CEE step"
                          " / to the final one as pre CEE : ", rc2_f, rc2_i)
            else:
                raise ValueError(
                    "Not accepted option in common_envelope_option_after_succ_"
                    "CEE = {}, dont know how to proceed".
                    format(common_envelope_option_after_succ_CEE))

            # possible change of orbital period after CEE
            orbital_period_postCEE = cf.orbital_period_from_separation(
                separation_postCEE / const.Rsun, mc1_i, mc2_i)
            if common_envelope_option_after_succ_CEE in [
                    "core_replaced_noMT", "core_not_replaced_noMT"]:
                orbital_period_f = orbital_period_postCEE
            elif common_envelope_option_after_succ_CEE in [
                    "core_not_replaced_stableMT"]:
                # An assumed stable mass transfer case after postCEE with
                # fully non-conservative MT and mass lost from the vicinity
                # of the accretor:
                orbital_period_f = cf.period_change_stabe_MT(
                    orbital_period_postCEE, Mdon_i=mc1_i, Mdon_f=mc1_f,
                    Macc_i=mc2_i, alpha=0.0, beta=1.0)
                if double_CE:
                    # a reverse stable MT assumed to be happening
                    # at the same time
                    orbital_period_f = cf.period_change_stabe_MT(
                        orbital_period_f, Mdon_i=mc2_i, Mdon_f=mc2_f,
                        Macc_i=mc1_i, alpha=0.0, beta=1.0)
                if verbose:
                    print("during the assumed stable MT phase after postCE")
                    print("with 'common_envelope_option_after_succ_CEE' :",
                          common_envelope_option_after_succ_CEE)
                    print("the orbit cahnged from postCEE : ",
                          orbital_period_postCEE)
                    print("to : ", orbital_period_f)
            elif common_envelope_option_after_succ_CEE in [
                    "core_not_replaced_windloss"]:
                # An assumed wind loss after postCEE with mass lost
                # from the vicinity of the donor
                orbital_period_f = cf.period_change_stabe_MT(
                    orbital_period_postCEE, Mdon_i=mc1_i, Mdon_f=mc1_f,
                    Macc_i=mc2_i, alpha=1.0, beta=0.0)
                if double_CE:
                    # a wind mass loss from the 2nd star assumed to be
                    # happening at the same time
                    orbital_period_f = cf.period_change_stabe_MT(
                        orbital_period_f, Mdon_i=mc2_i, Mdon_f=mc2_f,
                        Macc_i=mc1_i, alpha=1.0, beta=0.0)
                if verbose:
                    print("during the assumed windloss phase after postCE")
                    print("with 'common_envelope_option_after_succ_CEE' :",
                          common_envelope_option_after_succ_CEE)
                    print("the orbit cahnged from postCEE : ",
                          orbital_period_postCEE)
                    print("to : ", orbital_period_f)
            separation_f = cf.orbital_separation_from_period(orbital_period_f,
                                                             mc1_f, mc2_f)

            if state1_i == 'stripped_He_Central_He_depleted':
                if donor == binary.star_1:
                    binary.event = 'CC1'
                elif donor == binary.star_2:
                    binary.event = 'CC2'
=======
        # Set binary values that are not set in CE step to np.nan
        for key in BINARYPROPERTIES:

            # the binary attributes that are changed in the CE step
            if key in ["separation", "orbital_period",
                       "eccentricity", "state", "event"]:
                continue

            # the binary attributes that keep the same value from the
            # previous step
            if key in ["time", "V_sys", "mass_transfer_case",
                       "nearest_neighbour_distance"]:
                continue

            # the rest become np.nan
            setattr(binary, key, np.nan)

        # Create list of stars that need updated parameters. If normal CE,
        # then only donor has updated properties
        stars = [donor]
        star_types = [donor_type]
        core_masses = [mc1_f]
        core_radii = [rc1_f]

        # If a double CE, then the companion's properties are updated, too
        if double_CE:
            stars.append(comp_star)
            star_types.append(comp_type)
            core_masses.append(mc2_f)
            core_radii.append(rc2_f)

        # Adjust stellar properties
        for star, star_type, core_mass, core_radius in zip(
                stars, star_types, core_masses, core_radii):
            star.mass = core_mass
            star.log_R = np.log10(core_radius)
            attributes_changing = [
                                    "mass",
                                    "log_R",
                                    "state"
                                    ]

            if star_type == 'He_core':
                if common_envelope_option_after_succ_CEE in [
                        "one_phase_variable_core_definition"]:
                    star.surface_h1 = core_definition_H_fraction
                else:
                    star.surface_h1 = 0.01
                star.he_core_mass = core_mass
                star.he_core_radius = core_radius
                if star.metallicity is None:
                    star.surface_he4 = 1 - star.surface_h1 - 0.0142
                else:
                    star.surface_he4 = 1.0-star.surface_h1-star.metallicity
                star.log_LH = -1e99
                attributes_changing.extend([
                                        "surface_h1",
                                        "surface_he4",
                                        "log_LH",
                                        "log_LHe",
                                        'he_core_mass',
                                        'he_core_radius'
                    ])
            elif star_type == 'CO_core':
                star.he_core_mass = core_mass
                star.he_core_radius = core_radius
                star.co_core_mass = core_mass
                star.co_core_radius = core_radius
                star.surface_h1 = 0.0
                if common_envelope_option_after_succ_CEE in [
                        "one_phase_variable_core_definition"]:
                    star.surface_he4 = core_definition_He_fraction
                else:
                    star.surface_he4 = 0.1
                star.log_LH = -1e99
                star.log_LHe = -1e99
                attributes_changing.extend([
                                        "surface_h1",
                                        "surface_he4",
                                        "log_LH",
                                        "log_LHe",
                                        'he_core_mass',
                                        'he_core_radius',
                                        'co_core_mass',
                                        'co_core_radius'

                    ])
            elif star_type == "not_giant_companion":
                continue
>>>>>>> 710816f8
            else:
                raise ValueError("Unrecognized star type:", star_type)

            # Update state of star
            state_old = star.state
            star.state = check_state_of_star(star)
            if verbose:
                print("star state of before/ after CE : ",
                        state_old, star.state)

            # Set star values that are unchanged in CE step to np.nan
            for key in STARPROPERTIES:

                # the singlestar attributes that are changed
                # in the CE step
                if key in attributes_changing:
                    continue

<<<<<<< HEAD
        else:
            # system merges
            binary.state = 'merged'
            if binary.event in ["oCE1", "oDoubleCE1"]:
                binary.event = "oMerging1"
            if binary.event in ["oCE2", "oDoubleCE2"]:
                binary.event = "oMerging2"
=======
                # the singlestar attributes that keep the same value
                # from previous step if not in attributes_changing
                if key in [
                        "surface_h1", "surface_he4", "log_LH",
                        "log_LHe", "he_core_mass", "he_core_radius",
                        "co_core_mass", "co_core_radius", "center_h1",
                        "center_he4", "center_c12", "center_o16",
                        "center_n14", "metallicity", "log_LZ",
                        "log_Lnuc", "c12_c12", "center_gamma",
                        "avg_c_in_c_core"]:
                    continue

                # the rest become NaN's
                setattr(star, key, np.nan)
        return

    def CEE_adjust_mass_loss_during_CEE_merged(self, donor, m1_i, mc1_i, rc1_i,
                                               comp_star, m2_i, mc2_i, rc2_i,
                                               separation_i, alpha_CE, radius1,
                                               radius2,
                                               double_CE, verbose=False):
        """ Calculate the amount of mass lost during a stellar merger in a CEE

        From the stellar profiles the mass ejected until merger is calculated.
        Note that this function only returns non-zero mass-loss values if a
        profile is available.

        Parameters
        ----------
        donor : SingleStar object
            The donor star
        m1_i : float
            Initial mass of the donor (in Msun)
        mc1_i : float
            Initial core mass of the donor (in Msun)
        rc1_i : float
            Initial core radius of the donor (in Rsun)
        comp_star : SingleStar object
            The companion star
        m2_i : float
            Initial mass of the companion (in Msun)
        mc2_i : float
            Initial core mass of the companion (in Msun)
        rc2_i : float
            Initial core radius of the companion (in Rsun)
        separation_i : float
            Initial separation of the binary (in cm)
        alpha_CE : float
            Common envelope efficiency parameter (unitless)
        radius1 : float
            Initial radius of the donor (in Rsun)
        radius2 : float
            Initial radius of the companion (in Rsun)
        double_CE : bool
            Whether the CEE is a double CE or not
        verbose : bool
            In case we want information about the CEE.
>>>>>>> 710816f8

        Returns
        -------
        Mejected_donor : float
            Mass ejected from the donor (in Msun)
        Mejected_comp : float
            Mass ejected from the companion (in Msun)
        """
        # we calculate the ejected mass from part of the common envelope, using
        # a_f = separation_postCEE so that one of the cores (or MS star) is 
        # filling its inner Roche lobe

        # First, make sure we have information to calculate ejected mass
        if not double_CE and donor.profile is None:
            Mejected_donor = 0.0
            Mejected_comp = 0.0
            Pwarn("mass_loss_during_CEE_merged == True, but no profile found "
                  "for the donor star. Proceeding with no partial mass "
                  "ejection.", "ApproximationWarning")
            if verbose:
                print("Mejecta_donor = 0 in Msun compared to its initial "
                      "envelope =",  m1_i  - mc1_i)
                print("Mejecta_comp = 0 in Msun compared to its initial "
                      "envelope =",  m2_i  - mc2_i)
            return Mejected_donor, Mejected_comp
        elif double_CE and (donor.profile is None or comp_star.profile is None):
            Mejected_donor = 0.0
            Mejected_comp = 0.0
            Pwarn("mass_loss_during_CEE_merged == True, but no profile found "
                  "for the donor or companion star in double_CE. Proceeding "
                  "with no partial mass ejection.", "ApproximationWarning")
            if verbose:
                print("Mejecta_donor = 0 in Msun compared to its initial "
                      "envelope =",  m1_i  - mc1_i)
                print("Mejecta_comp = 0 in Msun compared to its initial "
                      "envelope =",  m2_i  - mc2_i)
            return Mejected_donor, Mejected_comp
        else:
            pass

        separation_for_inner_RLO1 = rc1_i / cf.roche_lobe_radius(mc1_i, mc2_i, a_orb=1)
        separation_for_inner_RLO2 = rc2_i / cf.roche_lobe_radius(mc2_i, mc1_i, a_orb=1)

        separation_before_merger = max(separation_for_inner_RLO1,
                                       separation_for_inner_RLO2) * const.Rsun

        if verbose:
            print("separation_before_merger (for the calculation of Mejected "
                  "for the merger): ", separation_before_merger/ const.Rsun,
                  "in Rsun")
            print("which is the max of RLO1 or RLO2 of the inner cores: ",
                  separation_for_inner_RLO1 ,  separation_for_inner_RLO2,
                  "in Rsun")

        # Calculate the initial and final orbital energies
        E_orb_initial = - const.standard_cgrav * m1_i * const.Msun * m2_i * \
                        const.Msun/(2. * separation_i)
        E_orb_final = - const.standard_cgrav * mc1_i  * const.Msun * mc2_i * \
                      const.Msun/(2. * separation_before_merger)
        E_orb_released_to_inner_RLOF = alpha_CE * (E_orb_initial - E_orb_final)

        # We assume "lambda_from_profile_gravitational_plus_internal_minus_recombination"
        if not double_CE:
            Mejected_donor = \
                calculate_Mejected_for_integrated_binding_energy(donor.profile,
                    E_orb_released_to_inner_RLOF, mc1_i, rc1_i, m1_i, radius1)

        else: # in double_CE

            # Assuming that the ratio of orbital energy used for the partial
            # ejection of each (common) envelope is the same as the ratio of
            # the initial envelope masses:

            M_envelope_donor = m1_i  - mc1_i
            M_envelope_companion = m2_i - mc2_i
            weight = M_envelope_donor / (M_envelope_donor + M_envelope_companion)

            Eorb_for_partial_ej_donor = E_orb_released_to_inner_RLOF * weight
            Mejected_donor = calculate_Mejected_for_integrated_binding_energy(
                             donor.profile, Eorb_for_partial_ej_donor, mc1_i,
                             rc1_i, m1_i, radius1)

            Eorb_for_partial_ej_companion = E_orb_released_to_inner_RLOF * \
                                    (1.0 - weight)
            Mejected_comp = calculate_Mejected_for_integrated_binding_energy(
                            comp_star.profile, Eorb_for_partial_ej_companion,
                            mc2_i, rc2_i, m2_i, radius2)

        if verbose:
            print("Mejecta_donor = ", Mejected_donor,
                  "in Msun compared to its initial envelope =",
                  M_envelope_donor)
            print("Mejecta_comp = ", Mejected_comp,
                  "in Msun compared to its initial envelope =",
                  M_envelope_companion)

        # Make sure that we are not removing more mass than the envelope has available
        # If there is more removed keep 0.01 Msun
        if Mejected_donor > M_envelope_donor:
            Mejected_donor = M_envelope_donor - 0.01
            Pwarn("M_ejected of the donor is found to be more than its initial "
                  "envelope. Reducing its mass loss to have a remaining "
                  "envelope of 0.01 Msun", "ApproximationWarning")

        if Mejected_comp > M_envelope_companion:
            Mejected_comp = M_envelope_companion - 0.01
            Pwarn("M_ejected of the companion is found to be more than its "
                  "initial envelope. Reducing its mass loss to have a "
                  "remaining envelope of 0.01 Msun", "ApproximationWarning")

        if verbose:
            print("In calculation for mass loss during merging_CEE")
            print("Initial donor mass = ", m1_i,
                  "Mass lost by donor = ", Mejected_donor)
            print("Initial companion mass = ", m2_i,
                  "Mass lost by companion = ", Mejected_comp)

        return Mejected_donor, Mejected_comp

    def CEE_adjust_binary_upon_merger(self, binary, donor, comp_star, m1_i,
                                      m2_i, donor_type, comp_type,
                                      Mejected_donor, Mejected_comp,
                                      verbose=False):
        """Update the binary and component stars upon merging within a CEE.

        The binary's state and event are updated along with the donor and 
        companion star masses and radii corresponding to a merger event.

        Parameters
        ----------
        binary: BinaryStar object
            The binary system
        donor : SingleStar object
            The donor star
        comp_star : SingleStar object
            The companion star
        m1_i : float
            Mass of the donor upon entering a CE (in Msun)
        m2_i : float
            Mass of the companion upon entering a CE (in Msun)
        donor_type : string
            Descriptor for the stellar type of the donor's core
        comp_type : string
            Descriptor for the stellar type of the companion or it's core
        Mejected_donor : float
            How much mass is ejected from the donor upon merger (in Msun)
        Mejected_comp : float
            How much mass is ejected from the companion upon merger (in Msun)
        verbose : bool
            In case we want information about the CEE.
        """
        # system merges
        binary.state = 'merged'
        if binary.event in ["oCE1", "oDoubleCE1"]:
            binary.event = "oMerging1"
        if binary.event in ["oCE2", "oDoubleCE2"]:
            binary.event = "oMerging2"

        if verbose:
            print("system merges due to one of the two star's core filling"
                    "its RL")

        donor.mass = m1_i - Mejected_donor
        donor.log_R = np.nan
        comp_star.mass = m2_i - Mejected_comp
        comp_star.log_R = np.nan
        if donor_type == 'CO_core':
            donor.he_core_mass = m1_i - Mejected_donor
            donor.he_core_radius = np.nan
        if comp_type == 'CO_core':
            comp_star.he_core_mass = m2_i - Mejected_comp
            comp_star.he_core_radius = np.nan

            Mejected_donor = 0.0
            Mejected_comp = 0.0

            if mass_loss_during_CEE_merged:
                # we calculate the ejected mass from part of the commone envelope, using
                # a_f = separation_postCEE so that one of the cores (or MS star) is filling its inner Roche lobe,
                # and assuming that lambda(Menvelope) ~ lamda(Mejected) although
                # Mejected < Menvelope (e.g. see Fig1 of Dewi+Tauris2000)

                if not double_CE and donor.profile is None:
                    Mejected_donor = 0.0
                    Mejected_comp = 0.0
                    Pwarn("mass_loss_during_CEE_merged == True, but no profile found "
                                  "for the donor star. Proceeding with no partial mass ejection.", "ApproximationWarning")
                elif double_CE and (donor.profile is None or comp_star.profile is None):
                    Mejected_comp = 0.0
                    Mejected_comp = 0.0
                    Pwarn("mass_loss_during_CEE_merged == True, but not profile found "
                                  "for the donor or companion star in double_CE. Proceeding with no partial mass ejection.", 
                                  "ApproximationWarning")

                else:

                    separation_for_inner_RLO1 = rc1_i / cf.roche_lobe_radius(mc1_i, mc2_i, a_orb=1)
                    separation_for_inner_RLO2 = rc2_i / cf.roche_lobe_radius(mc2_i, mc1_i, a_orb=1)

                    separation_before_merger = max( separation_for_inner_RLO1, separation_for_inner_RLO2 ) * const.Rsun

                    if verbose:
                        print("separation_before_merger (for the calculation of Mejected for the merger): ",separation_before_merger/ const.Rsun , "in Rsun")
                        print("which is the max of RLO1 or RLO2 of the inner cores: ", separation_for_inner_RLO1 ,  separation_for_inner_RLO2, "in Rsun")

                    E_orb_used_up_to_inner_RLOF = alpha_CE * ( - const.standard_cgrav * m1_i * const.Msun * m2_i * const.Msun/(2. * separation_i) + \
                             const.standard_cgrav * mc1_i  * const.Msun * mc2_i  * const.Msun/(2. * separation_before_merger) )

                    # We assume "lambda_from_profile_gravitational_plus_internal_minus_recombination"
                    if not double_CE:
                        Mejected_donor = calculate_Mejected_for_integrated_binding_energy(donor.profile, E_orb_used_up_to_inner_RLOF, mc1_i, rc1_i, m1_i, radius1)

                    else: # in double_CE

                        # Assuming that the ratio of orbital energy used for the partial ejection of each (common) envelope
                        # is the same as the ratio of the initial envelope masses:

                        WF = (m1_i  - mc1_i)/ (m2_i - mc2_i  +  m1_i  - mc1_i) # weight factor for 1:
                                                            # = Mdonor,envelope / Mcomp,envelope
                        Eorb_for_partial_ej_1 = E_orb_used_up_to_inner_RLOF * WF
                        Mejected_donor = calculate_Mejected_for_integrated_binding_energy(donor.profile, Eorb_for_partial_ej_1, mc1_i, rc1_i, m1_i, radius1)

                        Eorb_for_partial_ej_2 = E_orb_used_up_to_inner_RLOF * (1. - WF)
                        Mejected_comp = calculate_Mejected_for_integrated_binding_energy(comp_star.profile, Eorb_for_partial_ej_2, mc2_i, rc2_i, m2_i, radius2)

                if verbose:
                    print("Mejecta_donor = ", Mejected_donor, "in Msun compared to its initial envelope =",  m1_i  - mc1_i)
                    print("Mejecta_comp = ", Mejected_comp, "in Msun compared to its initial envelope =",  m2_i  - mc2_i)
                '''
                if not ( (Mejected_donor <= m1_i  - mc1_i) and (Mejected_comp <= m2_i  - mc2_i) ):
                    raise Exception("Mejected_donor in double CEE with mass_loss_during_CEE_merged is found more than Menvelope")
                if not (Mejected_donor >= 0.):
                    raise Exception("The root of the equation in double CEE with mass_loss_during_CEE_merged is found negative")
                '''

                if (Mejected_donor > m1_i  - mc1_i) or (Mejected_comp > m2_i  - mc2_i):
                    Mejected_donor = (m1_i  - mc1_i) -0.01 # at least this value of envelope is left.
                    Mejected_comp = (m2_i  - mc2_i) -0.01
                    Pwarn("M_ejected of at least one star in double CEE is found to be more than the initial envelope. "
                                  "Reducing both to their initial_envelope - 0.01 Msun", "ApproximationWarning")

            donor.mass = m1_i - Mejected_donor
            donor.log_R = np.nan
            comp_star.mass = m2_i - Mejected_comp
            comp_star.log_R = np.nan
            if donor_type == 'CO_core':
                donor.he_core_mass = m1_i - Mejected_donor
                donor.he_core_radius = np.nan
                comp_star.he_core_mass = m2_i - Mejected_comp
                comp_star.he_core_radius = np.nan

            if verbose:
                print("The mass loss during merging_CEE is: ", mass_loss_during_CEE_merged)
                print("so m1_i , m1_f = ", m1_i, donor.mass)
                print("so m2_i , m2_f = ", m2_i, comp_star.mass)

        return<|MERGE_RESOLUTION|>--- conflicted
+++ resolved
@@ -56,19 +56,11 @@
          "core_definition_He_fraction": 0.1,
          "CEE_tolerance_err": 0.001,
          "verbose": False,
-<<<<<<< HEAD
-         "common_envelope_option_after_succ_CEE": 'core_not_replaced_noMT',
-         "mass_loss_during_CEE_merged": False # If False, then no mass loss from this step for a merged star
-                                              # If True, then we remove mass according to the alpha-lambda prescription
-                                              # assuming a final separation where the inner core RLOF starts.
-         # "core_replaced_noMT" for core_definition_H_fraction=0.01
-=======
          "common_envelope_option_after_succ_CEE": 'two_phases_stableMT',
          "mass_loss_during_CEE_merged": False # If False, then no mass loss from this step for a merged star
                                               # If True, then we remove mass according to the alpha-lambda prescription
                                               # assuming a final separation where the inner core RLOF starts.
          # "one_phase_variable_core_definition" for core_definition_H_fraction=0.01
->>>>>>> 710816f8
 
          }
 
@@ -864,11 +856,7 @@
         common_envelope_option_after_succ_CEE: str
             Options are:
 
-<<<<<<< HEAD
-            1) "core_replaced_noMT"
-=======
             1) "one_phase_variable_core_definition"
->>>>>>> 710816f8
                 he_core_mass/radius (or co_core_mass/radius for CEE of
                 stripped_He*) are replaced according to the new core boundary
                 used for CEE (based on core_definition_H/He_fraction) but no
@@ -930,11 +918,7 @@
             ebind_i = (-const.standard_cgrav / lambda1_CE
                        * (m1_i * const.Msun * (m1_i - mc1_i) * const.Msun)
                        / (radius1 * const.Rsun))
-<<<<<<< HEAD
-        if (double_CE and (not pd.isna(lambda2_CE))):
-=======
         if (double_CE and pd.notna(lambda2_CE)):
->>>>>>> 710816f8
             ebind_i += (-const.standard_cgrav / lambda2_CE
                         * (m2_i * const.Msun * (m2_i - mc2_i) * const.Msun)
                         / (radius2 * const.Rsun))
@@ -951,11 +935,7 @@
                               * mc2_i * const.Msun / eorb_postCEE)
 
         # Check to make sure final orbital separation is positive
-<<<<<<< HEAD
-        if not (separation_postCEE > -self.CEE_tolerance_err):
-=======
         if separation_postCEE < -self.CEE_tolerance_err:
->>>>>>> 710816f8
             raise ValueError("CEE problem, negative postCEE separation")
 
         if verbose:
@@ -967,12 +947,6 @@
             print("separation_i in Rsun", separation_i/const.Rsun)
             print("separation_postCEE in Rsun", separation_postCEE/const.Rsun)
 
-<<<<<<< HEAD
-        # now we check if the roche Lobe of any of the cores that spiralled-in
-        # will be filled if reached this final separation
-        RL1 = cf.roche_lobe_radius(mc1_i, mc2_i, separation_postCEE/const.Rsun)
-        RL2 = cf.roche_lobe_radius(mc2_i, mc1_i, separation_postCEE/const.Rsun)
-=======
 
         # Calculate the post-CE binary properties
         if (common_envelope_option_after_succ_CEE
@@ -1105,7 +1079,6 @@
                 binary.event = 'CC1'
             elif donor == binary.star_2:
                 binary.event = 'CC2'
->>>>>>> 710816f8
 
         if verbose:
             print("CEE succesfully ejected")
@@ -1114,130 +1087,6 @@
             print("binary event : ", binary.event)
             print("double CEE : ", double_CE)
 
-<<<<<<< HEAD
-            # possible change of core masses
-            if common_envelope_option_after_succ_CEE in ["core_replaced_noMT"]:
-                mc1_f = mc1_i
-                rc1_f = rc1_i
-                mc2_f = mc2_i
-                rc2_f = rc2_i
-                if verbose:
-                    print("m1 core mass pre CEE (He,CO) / to after CEE : ",
-                          donor.he_core_mass, donor.co_core_mass, mc1_f)
-                    print("m1 core radius pre CEE (He,CO) / to after CEE : ",
-                          donor.he_core_radius, donor.co_core_radius, rc1_f)
-                    print("m2 core mass pre CEE (He,CO) / to after CEE : ",
-                          comp_star.he_core_mass, comp_star.co_core_mass, mc2_f
-                          )
-                    print("m2 core radius pre CEE (He,CO) / to after CEE : ",
-                          comp_star.he_core_radius,
-                          comp_star.co_core_radius, rc2_f)
-            elif common_envelope_option_after_succ_CEE in [
-                    "core_not_replaced_noMT",
-                    "core_not_replaced_stableMT",
-                    "core_not_replaced_windloss"]:
-                if donor_type == 'He_core':
-                    mc1_f = donor.he_core_mass
-                    rc1_f = donor.he_core_radius
-                elif donor_type == "CO_core":
-                    mc1_f = donor.co_core_mass
-                    rc1_f = donor.co_core_radius
-                if mc1_f > mc1_i:
-                    mc1_f = mc1_i
-                    Pwarn(
-                        "The final donor core mass (even after stable, postCEE MT)"
-                        " is higher than the postCEE core mass. Now equalizing to "
-                        "postCEE mass", "ApproximationWarning")
-                if not double_CE:
-                    mc2_f = mc2_i
-                    rc2_f = rc2_i
-                else:
-                    if comp_type == 'He_core':
-                        mc2_f = comp_star.he_core_mass
-                        rc2_f = donor.he_core_radius
-                    elif comp_type == "CO_core":
-                        mc2_f = comp_star.co_core_mass
-                        rc2_f = donor.co_core_radius
-                    elif comp_type == "not_giant_companion":
-                        mc2_f = comp_star.mass
-                        rc2_f = 10.**(comp_star.log_R)
-                    if mc2_f > mc2_i:
-                        mc2_f = mc2_i
-                        Pwarn("The accretor's final core mass (even after "
-                                      "non-conservative stable, postCEE MT) is "
-                                      "higher that postCEE core mass. "
-                                      "Now equalizing to postCEE mass", "ApproximationWarning")
-                if verbose:
-                    print("difference between m1 core mass defined by CEE step"
-                          " / to the final one as pre CEE : ", mc1_f, mc1_i)
-                    print("difference between r1 core mass defined by CEE step"
-                          " / to the final one as pre CEE : ", rc1_f, rc1_i)
-                    print("difference between m2 core mass defined by CEE step"
-                          " / to the final one as pre CEE : ", mc2_f, mc2_i)
-                    print("difference between r2 core mass defined by CEE step"
-                          " / to the final one as pre CEE : ", rc2_f, rc2_i)
-            else:
-                raise ValueError(
-                    "Not accepted option in common_envelope_option_after_succ_"
-                    "CEE = {}, dont know how to proceed".
-                    format(common_envelope_option_after_succ_CEE))
-
-            # possible change of orbital period after CEE
-            orbital_period_postCEE = cf.orbital_period_from_separation(
-                separation_postCEE / const.Rsun, mc1_i, mc2_i)
-            if common_envelope_option_after_succ_CEE in [
-                    "core_replaced_noMT", "core_not_replaced_noMT"]:
-                orbital_period_f = orbital_period_postCEE
-            elif common_envelope_option_after_succ_CEE in [
-                    "core_not_replaced_stableMT"]:
-                # An assumed stable mass transfer case after postCEE with
-                # fully non-conservative MT and mass lost from the vicinity
-                # of the accretor:
-                orbital_period_f = cf.period_change_stabe_MT(
-                    orbital_period_postCEE, Mdon_i=mc1_i, Mdon_f=mc1_f,
-                    Macc_i=mc2_i, alpha=0.0, beta=1.0)
-                if double_CE:
-                    # a reverse stable MT assumed to be happening
-                    # at the same time
-                    orbital_period_f = cf.period_change_stabe_MT(
-                        orbital_period_f, Mdon_i=mc2_i, Mdon_f=mc2_f,
-                        Macc_i=mc1_i, alpha=0.0, beta=1.0)
-                if verbose:
-                    print("during the assumed stable MT phase after postCE")
-                    print("with 'common_envelope_option_after_succ_CEE' :",
-                          common_envelope_option_after_succ_CEE)
-                    print("the orbit cahnged from postCEE : ",
-                          orbital_period_postCEE)
-                    print("to : ", orbital_period_f)
-            elif common_envelope_option_after_succ_CEE in [
-                    "core_not_replaced_windloss"]:
-                # An assumed wind loss after postCEE with mass lost
-                # from the vicinity of the donor
-                orbital_period_f = cf.period_change_stabe_MT(
-                    orbital_period_postCEE, Mdon_i=mc1_i, Mdon_f=mc1_f,
-                    Macc_i=mc2_i, alpha=1.0, beta=0.0)
-                if double_CE:
-                    # a wind mass loss from the 2nd star assumed to be
-                    # happening at the same time
-                    orbital_period_f = cf.period_change_stabe_MT(
-                        orbital_period_f, Mdon_i=mc2_i, Mdon_f=mc2_f,
-                        Macc_i=mc1_i, alpha=1.0, beta=0.0)
-                if verbose:
-                    print("during the assumed windloss phase after postCE")
-                    print("with 'common_envelope_option_after_succ_CEE' :",
-                          common_envelope_option_after_succ_CEE)
-                    print("the orbit cahnged from postCEE : ",
-                          orbital_period_postCEE)
-                    print("to : ", orbital_period_f)
-            separation_f = cf.orbital_separation_from_period(orbital_period_f,
-                                                             mc1_f, mc2_f)
-
-            if state1_i == 'stripped_He_Central_He_depleted':
-                if donor == binary.star_1:
-                    binary.event = 'CC1'
-                elif donor == binary.star_2:
-                    binary.event = 'CC2'
-=======
         # Set binary values that are not set in CE step to np.nan
         for key in BINARYPROPERTIES:
 
@@ -1327,7 +1176,6 @@
                     ])
             elif star_type == "not_giant_companion":
                 continue
->>>>>>> 710816f8
             else:
                 raise ValueError("Unrecognized star type:", star_type)
 
@@ -1346,15 +1194,6 @@
                 if key in attributes_changing:
                     continue
 
-<<<<<<< HEAD
-        else:
-            # system merges
-            binary.state = 'merged'
-            if binary.event in ["oCE1", "oDoubleCE1"]:
-                binary.event = "oMerging1"
-            if binary.event in ["oCE2", "oDoubleCE2"]:
-                binary.event = "oMerging2"
-=======
                 # the singlestar attributes that keep the same value
                 # from previous step if not in attributes_changing
                 if key in [
@@ -1412,7 +1251,6 @@
             Whether the CEE is a double CE or not
         verbose : bool
             In case we want information about the CEE.
->>>>>>> 710816f8
 
         Returns
         -------
