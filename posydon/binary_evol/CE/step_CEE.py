--- conflicted
+++ resolved
@@ -56,19 +56,11 @@
          "core_definition_He_fraction": 0.1,
          "CEE_tolerance_err": 0.001,
          "verbose": False,
-<<<<<<< HEAD
          "common_envelope_option_after_succ_CEE": 'core_not_replaced_noMT',
          "mass_loss_during_CEE_merged": False # If False, then no mass loss from this step for a merged star
                                               # If True, then we remove mass according to the alpha-lambda prescription
                                               # assuming a final separation where the inner core RLOF starts.
          # "core_replaced_noMT" for core_definition_H_fraction=0.01
-=======
-         "common_envelope_option_after_succ_CEE": 'two_phases_stableMT',
-         "mass_loss_during_CEE_merged": False # If False, then no mass loss from this step for a merged star
-                                              # If True, then we remove mass according to the alpha-lambda prescription
-                                              # assuming a final separation where the inner core RLOF starts.
-         # "one_phase_variable_core_definition" for core_definition_H_fraction=0.01
->>>>>>> 710816f8
 
          }
 
@@ -864,11 +856,7 @@
         common_envelope_option_after_succ_CEE: str
             Options are:
 
-<<<<<<< HEAD
             1) "core_replaced_noMT"
-=======
-            1) "one_phase_variable_core_definition"
->>>>>>> 710816f8
                 he_core_mass/radius (or co_core_mass/radius for CEE of
                 stripped_He*) are replaced according to the new core boundary
                 used for CEE (based on core_definition_H/He_fraction) but no
@@ -930,11 +918,7 @@
             ebind_i = (-const.standard_cgrav / lambda1_CE
                        * (m1_i * const.Msun * (m1_i - mc1_i) * const.Msun)
                        / (radius1 * const.Rsun))
-<<<<<<< HEAD
         if (double_CE and (not pd.isna(lambda2_CE))):
-=======
-        if (double_CE and pd.notna(lambda2_CE)):
->>>>>>> 710816f8
             ebind_i += (-const.standard_cgrav / lambda2_CE
                         * (m2_i * const.Msun * (m2_i - mc2_i) * const.Msun)
                         / (radius2 * const.Rsun))
@@ -951,11 +935,7 @@
                               * mc2_i * const.Msun / eorb_postCEE)
 
         # Check to make sure final orbital separation is positive
-<<<<<<< HEAD
         if not (separation_postCEE > -self.CEE_tolerance_err):
-=======
-        if separation_postCEE < -self.CEE_tolerance_err:
->>>>>>> 710816f8
             raise ValueError("CEE problem, negative postCEE separation")
 
         if verbose:
@@ -967,12 +947,10 @@
             print("separation_i in Rsun", separation_i/const.Rsun)
             print("separation_postCEE in Rsun", separation_postCEE/const.Rsun)
 
-<<<<<<< HEAD
         # now we check if the roche Lobe of any of the cores that spiralled-in
         # will be filled if reached this final separation
         RL1 = cf.roche_lobe_radius(mc1_i, mc2_i, separation_postCEE/const.Rsun)
         RL2 = cf.roche_lobe_radius(mc2_i, mc1_i, separation_postCEE/const.Rsun)
-=======
 
         # Calculate the post-CE binary properties
         if (common_envelope_option_after_succ_CEE
@@ -1105,7 +1083,6 @@
                 binary.event = 'CC1'
             elif donor == binary.star_2:
                 binary.event = 'CC2'
->>>>>>> 710816f8
 
         if verbose:
             print("CEE succesfully ejected")
@@ -1114,7 +1091,9 @@
             print("binary event : ", binary.event)
             print("double CEE : ", double_CE)
 
-<<<<<<< HEAD
+        # Set binary values that are not set in CE step to np.nan
+        for key in BINARYPROPERTIES:
+
             # possible change of core masses
             if common_envelope_option_after_succ_CEE in ["core_replaced_noMT"]:
                 mc1_f = mc1_i
@@ -1177,158 +1156,6 @@
                     print("difference between r2 core mass defined by CEE step"
                           " / to the final one as pre CEE : ", rc2_f, rc2_i)
             else:
-                raise ValueError(
-                    "Not accepted option in common_envelope_option_after_succ_"
-                    "CEE = {}, dont know how to proceed".
-                    format(common_envelope_option_after_succ_CEE))
-
-            # possible change of orbital period after CEE
-            orbital_period_postCEE = cf.orbital_period_from_separation(
-                separation_postCEE / const.Rsun, mc1_i, mc2_i)
-            if common_envelope_option_after_succ_CEE in [
-                    "core_replaced_noMT", "core_not_replaced_noMT"]:
-                orbital_period_f = orbital_period_postCEE
-            elif common_envelope_option_after_succ_CEE in [
-                    "core_not_replaced_stableMT"]:
-                # An assumed stable mass transfer case after postCEE with
-                # fully non-conservative MT and mass lost from the vicinity
-                # of the accretor:
-                orbital_period_f = cf.period_change_stabe_MT(
-                    orbital_period_postCEE, Mdon_i=mc1_i, Mdon_f=mc1_f,
-                    Macc_i=mc2_i, alpha=0.0, beta=1.0)
-                if double_CE:
-                    # a reverse stable MT assumed to be happening
-                    # at the same time
-                    orbital_period_f = cf.period_change_stabe_MT(
-                        orbital_period_f, Mdon_i=mc2_i, Mdon_f=mc2_f,
-                        Macc_i=mc1_i, alpha=0.0, beta=1.0)
-                if verbose:
-                    print("during the assumed stable MT phase after postCE")
-                    print("with 'common_envelope_option_after_succ_CEE' :",
-                          common_envelope_option_after_succ_CEE)
-                    print("the orbit cahnged from postCEE : ",
-                          orbital_period_postCEE)
-                    print("to : ", orbital_period_f)
-            elif common_envelope_option_after_succ_CEE in [
-                    "core_not_replaced_windloss"]:
-                # An assumed wind loss after postCEE with mass lost
-                # from the vicinity of the donor
-                orbital_period_f = cf.period_change_stabe_MT(
-                    orbital_period_postCEE, Mdon_i=mc1_i, Mdon_f=mc1_f,
-                    Macc_i=mc2_i, alpha=1.0, beta=0.0)
-                if double_CE:
-                    # a wind mass loss from the 2nd star assumed to be
-                    # happening at the same time
-                    orbital_period_f = cf.period_change_stabe_MT(
-                        orbital_period_f, Mdon_i=mc2_i, Mdon_f=mc2_f,
-                        Macc_i=mc1_i, alpha=1.0, beta=0.0)
-                if verbose:
-                    print("during the assumed windloss phase after postCE")
-                    print("with 'common_envelope_option_after_succ_CEE' :",
-                          common_envelope_option_after_succ_CEE)
-                    print("the orbit cahnged from postCEE : ",
-                          orbital_period_postCEE)
-                    print("to : ", orbital_period_f)
-            separation_f = cf.orbital_separation_from_period(orbital_period_f,
-                                                             mc1_f, mc2_f)
-
-            if state1_i == 'stripped_He_Central_He_depleted':
-                if donor == binary.star_1:
-                    binary.event = 'CC1'
-                elif donor == binary.star_2:
-                    binary.event = 'CC2'
-=======
-        # Set binary values that are not set in CE step to np.nan
-        for key in BINARYPROPERTIES:
-
-            # the binary attributes that are changed in the CE step
-            if key in ["separation", "orbital_period",
-                       "eccentricity", "state", "event"]:
-                continue
-
-            # the binary attributes that keep the same value from the
-            # previous step
-            if key in ["time", "V_sys", "mass_transfer_case",
-                       "nearest_neighbour_distance"]:
-                continue
-
-            # the rest become np.nan
-            setattr(binary, key, np.nan)
-
-        # Create list of stars that need updated parameters. If normal CE,
-        # then only donor has updated properties
-        stars = [donor]
-        star_types = [donor_type]
-        core_masses = [mc1_f]
-        core_radii = [rc1_f]
-
-        # If a double CE, then the companion's properties are updated, too
-        if double_CE:
-            stars.append(comp_star)
-            star_types.append(comp_type)
-            core_masses.append(mc2_f)
-            core_radii.append(rc2_f)
-
-        # Adjust stellar properties
-        for star, star_type, core_mass, core_radius in zip(
-                stars, star_types, core_masses, core_radii):
-            star.mass = core_mass
-            star.log_R = np.log10(core_radius)
-            attributes_changing = [
-                                    "mass",
-                                    "log_R",
-                                    "state"
-                                    ]
-
-            if star_type == 'He_core':
-                if common_envelope_option_after_succ_CEE in [
-                        "one_phase_variable_core_definition"]:
-                    star.surface_h1 = core_definition_H_fraction
-                else:
-                    star.surface_h1 = 0.01
-                star.he_core_mass = core_mass
-                star.he_core_radius = core_radius
-                if star.metallicity is None:
-                    star.surface_he4 = 1 - star.surface_h1 - 0.0142
-                else:
-                    star.surface_he4 = 1.0-star.surface_h1-star.metallicity
-                star.log_LH = -1e99
-                attributes_changing.extend([
-                                        "surface_h1",
-                                        "surface_he4",
-                                        "log_LH",
-                                        "log_LHe",
-                                        'he_core_mass',
-                                        'he_core_radius'
-                    ])
-            elif star_type == 'CO_core':
-                star.he_core_mass = core_mass
-                star.he_core_radius = core_radius
-                star.co_core_mass = core_mass
-                star.co_core_radius = core_radius
-                star.surface_h1 = 0.0
-                if common_envelope_option_after_succ_CEE in [
-                        "one_phase_variable_core_definition"]:
-                    star.surface_he4 = core_definition_He_fraction
-                else:
-                    star.surface_he4 = 0.1
-                star.log_LH = -1e99
-                star.log_LHe = -1e99
-                attributes_changing.extend([
-                                        "surface_h1",
-                                        "surface_he4",
-                                        "log_LH",
-                                        "log_LHe",
-                                        'he_core_mass',
-                                        'he_core_radius',
-                                        'co_core_mass',
-                                        'co_core_radius'
-
-                    ])
-            elif star_type == "not_giant_companion":
-                continue
->>>>>>> 710816f8
-            else:
                 raise ValueError("Unrecognized star type:", star_type)
 
             # Update state of star
@@ -1346,15 +1173,6 @@
                 if key in attributes_changing:
                     continue
 
-<<<<<<< HEAD
-        else:
-            # system merges
-            binary.state = 'merged'
-            if binary.event in ["oCE1", "oDoubleCE1"]:
-                binary.event = "oMerging1"
-            if binary.event in ["oCE2", "oDoubleCE2"]:
-                binary.event = "oMerging2"
-=======
                 # the singlestar attributes that keep the same value
                 # from previous step if not in attributes_changing
                 if key in [
@@ -1412,7 +1230,6 @@
             Whether the CEE is a double CE or not
         verbose : bool
             In case we want information about the CEE.
->>>>>>> 710816f8
 
         Returns
         -------
@@ -1486,105 +1303,19 @@
             # ejection of each (common) envelope is the same as the ratio of
             # the initial envelope masses:
 
-            M_envelope_donor = m1_i  - mc1_i
-            M_envelope_companion = m2_i - mc2_i
-            weight = M_envelope_donor / (M_envelope_donor + M_envelope_companion)
-
-            Eorb_for_partial_ej_donor = E_orb_released_to_inner_RLOF * weight
-            Mejected_donor = calculate_Mejected_for_integrated_binding_energy(
-                             donor.profile, Eorb_for_partial_ej_donor, mc1_i,
-                             rc1_i, m1_i, radius1)
-
-            Eorb_for_partial_ej_companion = E_orb_released_to_inner_RLOF * \
-                                    (1.0 - weight)
-            Mejected_comp = calculate_Mejected_for_integrated_binding_energy(
-                            comp_star.profile, Eorb_for_partial_ej_companion,
-                            mc2_i, rc2_i, m2_i, radius2)
-
-        if verbose:
-            print("Mejecta_donor = ", Mejected_donor,
-                  "in Msun compared to its initial envelope =",
-                  M_envelope_donor)
-            print("Mejecta_comp = ", Mejected_comp,
-                  "in Msun compared to its initial envelope =",
-                  M_envelope_companion)
-
-        # Make sure that we are not removing more mass than the envelope has available
-        # If there is more removed keep 0.01 Msun
-        if Mejected_donor > M_envelope_donor:
-            Mejected_donor = M_envelope_donor - 0.01
-            Pwarn("M_ejected of the donor is found to be more than its initial "
-                  "envelope. Reducing its mass loss to have a remaining "
-                  "envelope of 0.01 Msun", "ApproximationWarning")
-
-        if Mejected_comp > M_envelope_companion:
-            Mejected_comp = M_envelope_companion - 0.01
-            Pwarn("M_ejected of the companion is found to be more than its "
-                  "initial envelope. Reducing its mass loss to have a "
-                  "remaining envelope of 0.01 Msun", "ApproximationWarning")
-
-        if verbose:
-            print("In calculation for mass loss during merging_CEE")
-            print("Initial donor mass = ", m1_i,
-                  "Mass lost by donor = ", Mejected_donor)
-            print("Initial companion mass = ", m2_i,
-                  "Mass lost by companion = ", Mejected_comp)
-
-        return Mejected_donor, Mejected_comp
-
-    def CEE_adjust_binary_upon_merger(self, binary, donor, comp_star, m1_i,
-                                      m2_i, donor_type, comp_type,
-                                      Mejected_donor, Mejected_comp,
-                                      verbose=False):
-        """Update the binary and component stars upon merging within a CEE.
-
-        The binary's state and event are updated along with the donor and 
-        companion star masses and radii corresponding to a merger event.
-
-        Parameters
-        ----------
-        binary: BinaryStar object
-            The binary system
-        donor : SingleStar object
-            The donor star
-        comp_star : SingleStar object
-            The companion star
-        m1_i : float
-            Mass of the donor upon entering a CE (in Msun)
-        m2_i : float
-            Mass of the companion upon entering a CE (in Msun)
-        donor_type : string
-            Descriptor for the stellar type of the donor's core
-        comp_type : string
-            Descriptor for the stellar type of the companion or it's core
-        Mejected_donor : float
-            How much mass is ejected from the donor upon merger (in Msun)
-        Mejected_comp : float
-            How much mass is ejected from the companion upon merger (in Msun)
-        verbose : bool
-            In case we want information about the CEE.
-        """
-        # system merges
-        binary.state = 'merged'
-        if binary.event in ["oCE1", "oDoubleCE1"]:
-            binary.event = "oMerging1"
-        if binary.event in ["oCE2", "oDoubleCE2"]:
-            binary.event = "oMerging2"
-
-        if verbose:
-            print("system merges due to one of the two star's core filling"
-                    "its RL")
-
-        donor.mass = m1_i - Mejected_donor
-        donor.log_R = np.nan
-        comp_star.mass = m2_i - Mejected_comp
-        comp_star.log_R = np.nan
-        if donor_type == 'CO_core':
-            donor.he_core_mass = m1_i - Mejected_donor
-            donor.he_core_radius = np.nan
-        if comp_type == 'CO_core':
-            comp_star.he_core_mass = m2_i - Mejected_comp
-            comp_star.he_core_radius = np.nan
+        else:
+            # system merges
+            binary.state = 'merged'
+            if binary.event in ["oCE1", "oDoubleCE1"]:
+                binary.event = "oMerging1"
+            if binary.event in ["oCE2", "oDoubleCE2"]:
+                binary.event = "oMerging2"
+
+            if verbose:
+                print("system merges due to one of the two star's core filling"
+                      "its RL")
+                print("Rdonor core vs RLdonor core = ", rc1_i, RL1)
+                print("Rcompanion vs RLcompanion= ", rc2_i, RL2)
 
             Mejected_donor = 0.0
             Mejected_comp = 0.0
