--- conflicted
+++ resolved
@@ -405,15 +405,12 @@
 
         binary_df.set_index('binary_index', inplace=True)
 
-<<<<<<< HEAD
-=======
         extra_s1_cols_dict = kwargs.get('S1_kwargs', {}).get('extra_columns', {})
         extra_s2_cols_dict = kwargs.get('S2_kwargs', {}).get('extra_columns', {})
         binary_df = clean_binary_history_df(binary_df,
                                             extra_binary_dtypes_user=extra_binary_cols_dict,
                                             extra_S1_dtypes_user=extra_s1_cols_dict,
                                             extra_S2_dtypes_user=extra_s2_cols_dict)
->>>>>>> cc0e2a50
         return binary_df
 
     @classmethod
