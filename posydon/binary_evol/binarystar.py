--- conflicted
+++ resolved
@@ -448,11 +448,7 @@
         extra_binary_cols_dict = kwargs.get('extra_columns', {})
         extra_columns = list(extra_binary_cols_dict.keys())
 
-<<<<<<< HEAD
         # Dictionary mapping binary properties (plus extras) to their dtypes
-=======
-        # dictionary mapping binary properties (plus extras) to their dtypes
->>>>>>> f0a5f459
         properties_dtypes = {**BINARYPROPERTIES_DTYPES, **extra_binary_cols_dict}
 
         all_keys = (["binary_index"]
@@ -479,48 +475,9 @@
 
             # If a binary fails, usually history cols have diff lengths.
             # This should append NAN to create even columns.
-<<<<<<< HEAD
             if len(set(col_lengths)) != 1:
                 equalize_columns(data_to_save, all_keys, properties_dtypes, 
                                  max_col_length)
-=======
-            all_equal_length_cols = len(set(col_lengths)) == 1
-
-            if not all_equal_length_cols:
-                for i, col in enumerate(data_to_save):
-
-                    dkey = all_keys[i]
-                    dtype = properties_dtypes.get(dkey, '')
-
-                    # check type of data and determine what to fill data column with
-                    if dtype == 'string':
-                        filler_value = ''
-                    elif dtype == 'float64':
-                        filler_value = np.nan
-                    # array-like data
-                    elif dtype == 'object':
-                        # get the max length that data elements have
-                        ele_lengths = [len(x) for x in col]
-                        max_ele_length = np.max(ele_lengths)
-                        sub_dtype = OBJECT_FIXED_SUB_DTYPES.get(dkey, '')
-
-                        # array of strings
-                        if sub_dtype == 'string':
-                            filler_value = np.array([''] * max_ele_length)
-                        # array of float64's
-                        elif sub_dtype == 'float64':
-                            filler_value = np.array([np.nan] * max_ele_length)
-                        # default to array of NoneTypes
-                        else:
-                            filler_value = np.array([None] * max_ele_length)
-                            
-                    # defaulting to NoneType value (gets converted to np.nan below)
-                    else:
-                        filler_value = None
-
-                    # extend data column with determined filler values
-                    col.extend([filler_value] * abs(max_col_length - len(col)))
->>>>>>> f0a5f459
 
             where_none = np.array([[True if var is None else False
                                     for var in column]
