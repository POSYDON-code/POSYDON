--- conflicted
+++ resolved
@@ -23,12 +23,8 @@
     "Philipp Moura Srivastava <philipp.msrivastava@gmail.com>",
     "Devina Misra <devina.misra@unige.ch>",
     "Scott Coughlin <scottcoughlin2014@u.northwestern.edu>",
-<<<<<<< HEAD
-    "Seth Gossage <seth.gossage@northwestern.edu>"
-=======
     "Seth Gossage <seth.gossage@northwestern.edu>",
     "Max Briel <max.briel@gmail.com>"
->>>>>>> 7f81b076
 ]
 
 
@@ -175,11 +171,8 @@
                 setattr(self, item, binary_kwargs.pop(item, [0.0,
                                                              0.0,
                                                              0.0]))
-<<<<<<< HEAD
-=======
             elif item == 'eccentricity':
                 setattr(self, item, binary_kwargs.pop(item, 0.0))
->>>>>>> 7f81b076
             else:
                 setattr(self, item, binary_kwargs.pop(item, None))
 
@@ -187,16 +180,6 @@
 
         for key, val in binary_kwargs.items():
             setattr(self, key, val)
-<<<<<<< HEAD
-
-        if getattr(self.star_1, "mass") is not None and getattr(self.star_2, "mass") is not None:
-            if getattr(self, "separation") is None and getattr(self, "orbital_period") is not None:
-                setattr(self, "separation", 
-                        orbital_separation_from_period(self.orbital_period, self.star_1.mass, self.star_2.mass))
-            elif getattr(self, "orbital_period") is None and getattr(self, "separation") is not None:
-                setattr(self, "orbital_period", 
-                        orbital_period_from_separation(self.separation, self.star_1.mass, self.star_2.mass))
-=======
             setattr(self, key + '_history', [val])
 
         if pd.notna(getattr(self.star_1, "mass")) and pd.notna(getattr(self.star_2, "mass")):
@@ -209,7 +192,6 @@
                 setattr(self, "orbital_period", 
                         orbital_period_from_separation(self.separation, self.star_1.mass, self.star_2.mass))
                 setattr(self, "orbital_period_history", [getattr(self, "orbital_period")])
->>>>>>> 7f81b076
 
         if not hasattr(self, 'inspiral_time'):
             self.inspiral_time = None
@@ -255,22 +237,6 @@
 
         max_n_steps = self.properties.max_n_steps_per_binary
         n_steps = 0
-<<<<<<< HEAD
-    
-        while (self.event != 'END' and self.event != 'FAILED'
-                and self.event not in self.properties.end_events
-                and self.state not in self.properties.end_states):
-            
-            signal.alarm(MAXIMUM_STEP_TIME)
-            self.run_step()
-
-            n_steps += 1
-            if max_n_steps is not None:
-                if n_steps > max_n_steps:
-                    raise RuntimeError("Exceeded maximum number of steps ({})".format(max_n_steps))
-        
-        signal.alarm(0)     # turning off alarm
-=======
 
         try:
             while (self.event != 'END' and self.event != 'FAILED'
@@ -288,23 +254,10 @@
         finally:
             signal.alarm(0)     # turning off alarm
             
->>>>>>> 7f81b076
         self.properties.post_evolve(self)
 
     def run_step(self):
         """Evolve the binary through one evolutionary step."""
-<<<<<<< HEAD
-        
-        total_state = (self.star_1.state, self.star_2.state, self.state, self.event)
-        if total_state in UNDEFINED_STATES:
-            raise FlowError(f"Binary failed with a known undefined state in the flow:\n{total_state}")
-
-        next_step_name = self.properties.flow.get(total_state)
-        if next_step_name is None:
-            raise ValueError("Undefined next step given stars/binary states {}.".format(total_state))
-        
-        next_step = getattr(self.properties, next_step_name, None)
-=======
         total_state = self.get_total_state()
         if total_state in UNDEFINED_STATES:
             raise FlowError(f"Binary failed with a known undefined state in the flow:\n{total_state}")
@@ -314,7 +267,6 @@
             raise ValueError("Undefined next step given stars/binary states {}.".format(total_state))
 
         next_step = self.get_next_step()
->>>>>>> 7f81b076
         if next_step is None:
             raise ValueError("Next step name '{}' does not correspond to a function in "
                              "SimulationProperties.".format(next_step_name))
@@ -324,8 +276,6 @@
         
         self.append_state()
         self.properties.post_step(self, next_step_name)
-<<<<<<< HEAD
-=======
     
     def get_total_state(self):
         """Return the total state of the binary (star1.state, star2.state, binary.state, binary.event)."""
@@ -338,7 +288,6 @@
     def get_next_step(self):
         """Get the next step class object based on the current total state."""
         return getattr(self.properties, self.get_next_step_name(), None)
->>>>>>> 7f81b076
 
     def append_state(self):
         """Update the history of the binaries' properties."""
@@ -360,8 +309,6 @@
         """Switch stars."""
         self.star_1, self.star_2 = self.star_2, self.star_1
 
-<<<<<<< HEAD
-=======
     def check_who_exists(self):
         """
             Check and store which binary components exist (are not 
@@ -399,7 +346,6 @@
             else:
                 self.non_existent_companion = -1    # no stars exist
 
->>>>>>> 7f81b076
     def restore(self, i=0):
         """Restore the BinaryStar() object to its i-th state, keeping the binary history before the i-th state.
 
@@ -489,12 +435,6 @@
         pandas DataFrame
 
         """
-<<<<<<< HEAD
-        extra_binary_cols_dict = kwargs.get('extra_columns', {})
-        extra_columns = list(extra_binary_cols_dict.keys())
-
-        # dictionary mapping binary properties (plus extras) to their dtypes
-=======
 
         def equalize_columns(data_to_save, all_keys, properties_dtypes,
                              max_col_length):
@@ -550,7 +490,6 @@
         extra_columns = list(extra_binary_cols_dict.keys())
 
         # Dictionary mapping binary properties (plus extras) to their dtypes
->>>>>>> 7f81b076
         properties_dtypes = {**BINARYPROPERTIES_DTYPES, **extra_binary_cols_dict}
 
         all_keys = (["binary_index"]
@@ -566,10 +505,6 @@
             keys_to_save = (["binary_index"]
                             + [key+'_history' for key in user_keys_to_save]
                             + extra_columns)
-<<<<<<< HEAD
-
-=======
->>>>>>> 7f81b076
 
         try:
             data_to_save = [getattr(self, key) for key in keys_to_save[1:]]
@@ -581,48 +516,9 @@
 
             # If a binary fails, usually history cols have diff lengths.
             # This should append NAN to create even columns.
-<<<<<<< HEAD
-            all_equal_length_cols = len(set(col_lengths)) == 1
-
-            if not all_equal_length_cols:
-                for i, col in enumerate(data_to_save):
-
-                    dkey = all_keys[i]
-                    dtype = properties_dtypes.get(dkey, '')
-
-                    # check type of data and determine what to fill data column with
-                    if dtype == 'string':
-                        filler_value = ''
-                    elif dtype == 'float64':
-                        filler_value = np.nan
-                    # array-like data
-                    elif dtype == 'object':
-                        # get the max length that data elements have
-                        ele_lengths = [len(x) for x in col]
-                        max_ele_length = np.max(ele_lengths)
-                        sub_dtype = OBJECT_FIXED_SUB_DTYPES.get(dkey, '')
-
-                        # array of strings
-                        if sub_dtype == 'string':
-                            filler_value = np.array([''] * max_ele_length)
-                        # array of float64's
-                        elif sub_dtype == 'float64':
-                            filler_value = np.array([np.nan] * max_ele_length)
-                        # default to array of NoneTypes
-                        else:
-                            filler_value = np.array([None] * max_ele_length)
-                            
-                    # defaulting to NoneType value (gets converted to np.nan below)
-                    else:
-                        filler_value = None
-
-                    # extend data column with determined filler values
-                    col.extend([filler_value] * abs(max_col_length - len(col)))
-=======
             if len(set(col_lengths)) != 1:
                 equalize_columns(data_to_save, all_keys, properties_dtypes, 
                                  max_col_length)
->>>>>>> 7f81b076
 
             where_none = np.array([[True if var is None else False
                                     for var in column]
@@ -881,12 +777,9 @@
                                             extra_binary_dtypes_user=extra_binary_cols_dict,
                                             extra_S1_dtypes_user=extra_s1_cols_dict,
                                             extra_S2_dtypes_user=extra_s2_cols_dict)
-<<<<<<< HEAD
-=======
         
         # remove any columns duplicated from user keys/full star properties
         oneline_df = oneline_df.loc[:,~oneline_df.columns.duplicated()].copy()
->>>>>>> 7f81b076
 
         return oneline_df
 
@@ -1184,7 +1077,6 @@
     
     def initial_condition_message(self, ini_params=None):
         """Generate a message with the initial conditions.
-<<<<<<< HEAD
 
         Parameters
         ----------
@@ -1193,16 +1085,6 @@
             If None take the initial conditions from the binary, otherwise add
             each item of it to the message.
 
-=======
-
-        Parameters
-        ----------
-       
-        ini_params : None or iterable of str
-            If None take the initial conditions from the binary, otherwise add
-            each item of it to the message.
-
->>>>>>> 7f81b076
         Returns
         -------
         string
