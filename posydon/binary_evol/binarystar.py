"""The binary object describes current and past state of the binary.

The binary object is composed of two star objects and contains the current and
past states of the binary. Only parameters in the BINARYPROPERTIES list are
stored in the history.

The current parameter value of the star object is accessed as, e.g.
`binary.orbital_period` while its past history with
`binary.orbital_period_history`.

The two stars are accessed as, e.g. `binary.star_1.mass`
while their past history with `binary.star_1.mass_history`.

"""


__authors__ = [
    "Konstantinos Kovlakas <Konstantinos.Kovlakas@unige.ch>",
    "Kyle Akira Rocha <kylerocha2024@u.northwestern.edu>",
    "Simone Bavera <Simone.Bavera@unige.ch>",
    "Jeffrey Andrews <jeffrey.andrews@northwestern.edu>",
    "Nam Tran <tranhn03@gmail.com>",
    "Philipp Moura Srivastava <philipp.msrivastava@gmail.com>",
    "Devina Misra <devina.misra@unige.ch>",
    "Scott Coughlin <scottcoughlin2014@u.northwestern.edu>",
]


import signal
import warnings
import copy
import numpy as np
import pandas as pd
from posydon.binary_evol.simulationproperties import SimulationProperties
from posydon.binary_evol.singlestar import SingleStar, STARPROPERTIES
from posydon.utils.common_functions import (
    check_state_of_star, orbital_period_from_separation,
    orbital_separation_from_period, get_binary_state_and_event_and_mt_case)
from posydon.popsyn.io import (clean_binary_history_df, clean_binary_oneline_df)


# star property: column names in binary history for star 1 and star 2
STAR_ATTRIBUTES_FROM_BINARY_HISTORY = {
    "mass": ["star_1_mass", "star_2_mass"],
    "lg_mdot": ["lg_mstar_dot_1", "lg_mstar_dot_2"],
    "lg_system_mdot": ["lg_system_mdot_1", "lg_system_mdot_2"],
    "lg_wind_mdot": ["lg_wind_mdot_1", "lg_wind_mdot_2"],
}

# only mention those with names different from the column names in history data
STAR_ATTRIBUTES_FROM_STAR_HISTORY = {
    'state': None,                      # to be computed after loading
    'metallicity': None,                # from initial values
    'mass': None,                       # from binary history
    'lg_mdot': None,                    # from binary history
    'lg_system_mdot': None,             # from binary history
    'lg_wind_mdot': None,               # from binary history
    'spin': 'spin_parameter',
    'profile': None
}


BINARY_ATTRIBUTES_FROM_HISTORY = {
    'state': None,
    'event': None,
    'time': 'age',
    'separation': 'binary_separation',
    'orbital_period': 'period_days',
    'eccentricity': None,
    'V_sys': None,
    'mass_transfer_case': None,
    'nearest_neighbour_distance': None
}


BINARYPROPERTIES = [
    # The state and event of the system. For more information, see
    # `posydon.utils.common_functions.get_binary_state_and_event_and_mt_case()
    'state',                    #
    'event',
    'time',                     # age of the system (yr)
    'separation',               # binary orbital separation (solar radii)
    'orbital_period',           # binary orbital period (days)
    'eccentricity',             # binary eccentricity
    'V_sys',                    # list of the 3 systemic velocity coordinates
    # (R_{star} - R_{Roche_lobe}) / R_{Roche_lobe}...
    'rl_relative_overflow_1',   # ...for star 1
    'rl_relative_overflow_2',   # ...for star 2
    'lg_mtransfer_rate',        # log10 of mass lost from the donor (Msun/yr)
    'mass_transfer_case',       # current mass transfer case of the system.
                                # See `get_binary_state_and_event_and_mt_case`
                                # in `posydon.utils.common_functions`.
    'trap_radius',
    'acc_radius',
    't_sync_rad_1',
    't_sync_conv_1',
    't_sync_rad_2',
    't_sync_conv_2',
    'nearest_neighbour_distance',   # the distance of system from its nearest
                                    # neighbour of MESA binary system  in case
                                    # of interpolation during the the end of
                                    # the previous step including MESA psygrid.
                                    # The distance is normalized in the
                                    # parameter space and limits at which it
                                    # was calculated. See `mesa_step` for more.
]


MAXIMUM_STEP_TIME = 120


def signal_handler(signum, frame):
    """React to a maximum time signal."""
    raise Exception("Binary Step Exceeded Alloted Time: {}".
                    format(MAXIMUM_STEP_TIME))


signal.signal(signal.SIGALRM, signal_handler)


class BinaryStar:
    """A class containing the state and history of a stellar binary."""

    def __init__(self, star_1=None, star_2=None, index=None, properties=None,
                 **binary_kwargs):
        """Initialize a binary star.

        Arguments
        ---------
        properties : SimulationProperties
            Instance of the SimulationProperties class (default: None)
        star_1 : SingleStar
            The first star of the binary.
        star_2 : Star
            The second star of the binary.
        **binary_kwargs : dictionary
            List of initialization parameters for a binary
        """
        # Binary Index
        self.index = index

        # Create the two stars
        self.star_1 = star_1 if star_1 is not None else SingleStar()
        self.star_2 = star_2 if star_2 is not None else SingleStar()

        # Set the initial binary properties
        for item in BINARYPROPERTIES:
            if item == 'V_sys':
                setattr(self, item, binary_kwargs.pop(item, [0,0,0]))
            elif item == 'mass_transfer_case':
                setattr(self, item, binary_kwargs.pop(item, 'None'))
            elif item == 'nearest_neighbour_distance':
                setattr(self, item, binary_kwargs.pop(item, ['None',
                                                             'None',
                                                             'None']))
            else:
                setattr(self, item, binary_kwargs.pop(item, None))
            setattr(self, item + '_history', [getattr(self, item)])
        for key, val in binary_kwargs.items():
            setattr(self, key, val)
        if not hasattr(self, 'inspiral_time'):
            self.inspiral_time = None
        if not hasattr(self, 'mass_transfer_case'):
            self.mass_transfer_case = 'None'

        if not hasattr(self, 'true_anomaly_first_SN'):
            self.true_anomaly_SN1 = None
        if not hasattr(self, 'true_anomaly_second_SN'):
            self.true_anomaly_SN2 = None
        if not hasattr(self, 'first_SN_already_occurred'):
            self.first_SN_already_occurred = False
        # if not hasattr(self, 'V_sys'):
        #     self.V_sys = [0, 0, 0]

        # store interpolation_class and mt_history for each step_MESA
        for grid_type in ['HMS_HMS','CO_HMS_RLO','CO_HeMS','CO_HeMS_RLO']:
            if not hasattr(self, f'interp_class_{grid_type}'):
                setattr(self, f'interp_class_{grid_type}', None)
            if not hasattr(self, f'mt_history_{grid_type}'):
                setattr(self, f'mt_history_{grid_type}', None)
<<<<<<< HEAD

=======
            if not hasattr(self, f'culmulative_mt_case_{grid_type}'):
                setattr(self, f'culmulative_mt_case_{grid_type}', None)
        
>>>>>>> 28c71474
        # SimulationProperties object - parameters & parameterizations
        if isinstance(properties, SimulationProperties):
            self.properties = properties
        else:
            self.properties = SimulationProperties()

    def evolve(self):
        """Evolve a binary from start to finish."""
        self.properties.pre_evolve(self)

        # Code to make sure start time is less than max_simulation_time
        if self.time > self.properties.max_simulation_time:
            raise ValueError(
                "The binary's birth time ({0}) is greater than "
                "`max_simulation_time` ({1}).".format(
                    self.time, self.properties.max_simulation_time))

        max_n_steps = self.properties.max_n_steps_per_binary
        n_steps = 0
        try:
            while (self.event != 'END' and self.event != 'FAILED'
                   and self.event not in self.properties.end_events
                   and self.state not in self.properties.end_states):
                signal.alarm(MAXIMUM_STEP_TIME)
                self.run_step()

                n_steps += 1
                if max_n_steps is not None:
                    if n_steps > max_n_steps:
                        raise Exception("Exceeded maximum number of steps ({})"
                                        .format(max_n_steps))
        finally:
            signal.alarm(0)     # turning off alarm
            self.properties.post_evolve(self)

    def run_step(self):
        """Evolve the binary through one evolutionary step."""
        try:
            total_state = (self.star_1.state, self.star_2.state, self.state,
                           self.event)
            next_step_name = self.properties.flow.get(total_state)

            if next_step_name is None:
                warnings.warn("Undefined next step given stars/binary states "
                              "{}.".format(total_state))
                self.event = 'END'
                return

            next_step = getattr(self.properties, next_step_name, None)
            if next_step is None:
                raise ValueError(
                    "Next step name '{}' does not correspond to a function in "
                    "SimulationProperties.".format(next_step_name))

            self.properties.pre_step(self, next_step_name)
            next_step(self)
        finally:
            self.append_state()
            self.properties.post_step(self, next_step_name)

    def append_state(self):
        """Update the history of the binaries' properties."""
        # Append to the binary history lists
        for item in BINARYPROPERTIES:
            getattr(self, item + '_history').append(getattr(self, item))

        # Append to the individual star history lists
        self.star_1.append_state()
        self.star_2.append_state()

    def switch_star(self):
        """Switch stars."""
        self.star_1, self.star_2 = self.star_2, self.star_1

    def restore(self, i=0, delete_history=True):
        """Restore the object to the i-th state.

        Parameters
        ----------
        i : int
            The index of the binary object history to reset the binary to.
            By default 0, i.e. the star will be restored to its initial state.

        """
        # Move current binary properties to the ith step, using its history
        for p in BINARYPROPERTIES:
            setattr(self, p, getattr(self, '{}_history'.format(p))[i])
        for star in (self.star_1, self.star_2):
            star.restore(i)

        # Remove the obsolete history data
        if delete_history:
            for p in BINARYPROPERTIES:
                setattr(self, p + '_history',
                        getattr(self, p + '_history')[0:i + 1])

    def reset(self, properties=None):
        """Reset the binary to its ZAMS state.

        Parameters
        ----------
        properties : SimulationProperties
            Instance of the SimulationProperties class (default: None)

        """
        # If provided, update the simulation properties class
        if properties is not None:
            self.properties = SimulationProperties(properties)

        # Use the restore function to move the binary back to its initial state
        self.restore(i=0)

    def update_star_states(self):
        """Update the states of the two stars in the binary."""
        if self.star_1.state != 'massless_remnant':
            self.star_1.state = check_state_of_star(
                self.star_1, star_CO=self.star_1.state in ["WD", "NS", "BH"])
        if self.star_2.state != 'massless_remnant':
            self.star_2.state = check_state_of_star(
                self.star_2, star_CO=self.star_2.state in ["WD", "NS", "BH"])

    def to_df(self, **kwargs):
        """Return history parameters from the binary in a DataFrame.

        Includes star 1 and 2 (S1, S2) data and an extra column 'binary_index'.

        Parameters
        ----------
        extra_columns : dict( 'name':dtype, .... )
            Extra binary parameters to return in DataFrame that are not
            included in BINARYPROPERTIES. All columns must have an
            associated pandas data type.
            Can be used in combination with `only_select_columns`.
            Assumes names have no suffix.
        ignore_columns : list
            Names of binary parameters to ignore.
            Assumes names have `_history` suffix.
        only_select_columns : list
            Names of the only columns to include.
            Assumes names have `_history` suffix.
            Can be used in combination with `extra_columns`.
        null_value : float
            Replace all None values with something else (for saving).
            Default is np.NAN.
        include_S1, include_S2 : bool
            Choose to include star 1 or 2 data to the DataFrame.
            The default is to include both.
        S1_kwargs, S2_kwargs : dict
            kwargs to pass to each star's 'to_df' method (extra/ignore columns)

        Returns
        -------
        pandas DataFrame

        """
        extra_binary_cols_dict = kwargs.get('extra_columns', {})
        extra_columns = list(extra_binary_cols_dict.keys())
        extra_columns_dtypes_user = list(extra_binary_cols_dict.values())

        all_keys = (["binary_index"]
                    + [key+'_history' for key in BINARYPROPERTIES]
                    + extra_columns)

        ignore_cols = list(kwargs.get('ignore_columns', []))
        keys_to_save = [i for i in all_keys if not (
            (i.split('_history')[0] in ignore_cols) or (i in ignore_cols))]

        if bool(kwargs.get('only_select_columns')):
            user_keys_to_save = list(kwargs.get('only_select_columns'))
            keys_to_save = (["binary_index"]
                            + [key+'_history' for key in user_keys_to_save]
                            + extra_columns)


        try:
            data_to_save = [getattr(self, key) for key in keys_to_save[1:]]
            col_lengths = [len(x) for x in data_to_save]
            max_col_length = np.max(col_lengths)

            # binary_index
            data_to_save.insert(0, [self.index]*max_col_length)

            # If a binary fails, usually history cols have diff lengths.
            # This should append NAN to create even columns.
            all_equal_length_cols = len(set(col_lengths)) == 1
            if not all_equal_length_cols:
                for col in data_to_save:
                    col.extend([np.nan] * abs(max_col_length - len(col)))

            where_none = np.array([[True if var is None else False
                                    for var in column]
                                   for column in data_to_save], dtype=bool)

        except AttributeError as err:
            raise AttributeError(
                str(err) + "\n\nAvailable attributes in BinaryStar: \n{}".
                format(self.__dict__.keys()))

        # Convert None to np.NAN by default
        bin_data = np.array(data_to_save, dtype=object)
        bin_data[where_none] = kwargs.get('null_value', np.NAN)

        bin_data = np.transpose(bin_data)

        # remove the _history at the end of all column names
        column_names = [name.split('_history')[0] for name in keys_to_save]
        bin_df = pd.DataFrame(bin_data, columns=column_names)

        # Add 3 columns for V_sys
        if 'V_sys' in column_names:
            V_sys_x = np.zeros(len(bin_df))
            V_sys_y = np.zeros(len(bin_df))
            V_sys_z = np.zeros(len(bin_df))
            for i in range(len(bin_df)):
                V_sys_x[i] = bin_df.iloc[i]['V_sys'][0]
                V_sys_y[i] = bin_df.iloc[i]['V_sys'][1]
                V_sys_z[i] = bin_df.iloc[i]['V_sys'][2]

            bin_df['V_sys_x'] = copy.deepcopy(V_sys_x)
            bin_df['V_sys_y'] = copy.deepcopy(V_sys_y)
            bin_df['V_sys_z'] = copy.deepcopy(V_sys_z)

            # Lose the V_sys list
            bin_df = bin_df.drop(['V_sys'], axis=1)

        frames = [bin_df]
        if kwargs.get('include_S1', True):
            # we are hard coding the prefix
            frames.append(self.star_1.to_df(
                prefix='S1_', null_value=kwargs.get('null_value', np.NAN),
                **kwargs.get('S1_kwargs', {})))
        if kwargs.get('include_S2', True):
            frames.append(self.star_2.to_df(
                prefix='S2_', null_value=kwargs.get('null_value', np.NAN),
                **kwargs.get('S2_kwargs', {})))
        binary_df = pd.concat(frames, axis=1)

        binary_df.set_index('binary_index', inplace=True)

        extra_s1_cols_dict = kwargs.get('S1_kwargs', {}).get('extra_columns', {})
        extra_s2_cols_dict = kwargs.get('S2_kwargs', {}).get('extra_columns', {})
        binary_df = clean_binary_history_df(binary_df,
                                            extra_binary_dtypes_user=extra_binary_cols_dict,
                                            extra_S1_dtypes_user=extra_s1_cols_dict,
                                            extra_S2_dtypes_user=extra_s2_cols_dict)
        return binary_df

    @classmethod
    def from_df(cls, dataframe, **kwargs):
        """Convert a binary from a pandas DataFrame to BinaryStar instance.

        Parameters
        ----------
        dataframe : Pandas DataFrame
            data to turn into a BinaryStar instance.
        index : int, optional
            Sets the binary index.
        extra_columns : dict, optional
            Column names to be added directly to binary
            not in BINARYPROPERTIES.

        Returns
        -------
            New instance of BinaryStar

        """
        if isinstance(dataframe, pd.Series):
            dataframe = pd.DataFrame(dataframe.to_dict(), index=[0])

        # split input dataframe into kwargs dicts
        binary_params, star1_params, star2_params = dict(), dict(), dict()
        extra_params = dict()
        extra_columns = kwargs.get('extra_columns', {})
        hist_lengths = []
        for name in list(dataframe.columns):
            if 'S1' in name:
                corr_name = name.split('S1_')[-1] + '_history'
                star1_params[corr_name] = list(dataframe[name])
                hist_lengths.append(len(star1_params[corr_name]))
            elif 'S2' in name:
                corr_name = name.split('S2_')[-1] + '_history'
                star2_params[corr_name] = list(dataframe[name])
                hist_lengths.append(len(star2_params[corr_name]))
            elif name in extra_columns:
                # this assumes extra cols in binary, not star 1 or 2
                extra_params[name] = list(dataframe[name])
                hist_lengths.append(len(extra_params[name]))
            else:
                corr_name = name + '_history'
                binary_params[corr_name] = list(dataframe[name])
                hist_lengths.append(len(binary_params[corr_name]))

        # make sure all history columns have equal length
        assert len(set(hist_lengths)) == 1
        history_length = set(hist_lengths).pop()

        if ('binary_index' in dataframe.index.name
                and not kwargs.get('index', False)):
            binary_index = set(dataframe.index).pop()
        else:
            binary_index = kwargs.get('index', None)

        binary = cls(index=binary_index,
                     star_1=SingleStar(**star1_params),
                     star_2=SingleStar(**star2_params),
                     **binary_params)

        # set extra history columns directly
        for key, val in extra_params.items():
            setattr(binary, key, val)

        # set some orbital parameters that should exist by hand
        bp_keys = binary_params.keys()
        if 'eccentricity_history' not in bp_keys:
            setattr(binary, 'eccentricity_history', [0]*history_length)
            setattr(binary, 'eccentricity', 0)
        if ('separation_history' not in bp_keys
                and 'orbital_period_history' in bp_keys):
            separation = orbital_separation_from_period(
                            np.array(binary.orbital_period_history),
                            np.array(binary.star_1.mass_history),
                            np.array(binary.star_2.mass_history),)
            setattr(binary, 'separation_history', list(separation))
            setattr(binary, 'separation', list(separation)[-1])
        if ('orbital_period_history' not in bp_keys
                and 'seperation_history' in bp_keys):
            period = orbital_period_from_separation(
                            np.array(binary.seperation_history),
                            np.array(binary.star_1.mass_history),
                            np.array(binary.star_2.mass_history),)
            setattr(binary, 'orbital_period_history', list(period))
            setattr(binary, 'orbital_period', list(period)[-1])

        # set the binary, star1, star2 parameters to last history value in df
        for params, pointer in zip(
                [star1_params,  star2_params,  binary_params],
                [binary.star_1, binary.star_2, binary]):
            for key, val in params.items():
                setattr(pointer, key.split('_history')[0], val[-1])

        # make BINARYPROPERTIES, history columns same length if not given
        already_included_cols = [name.split('_history')[0]
                                 for name in binary_params.keys()]
        valid_binaryprop_keys = [p for p in BINARYPROPERTIES
                                 if (p not in already_included_cols)]
        for prop_key in valid_binaryprop_keys:
            last_default_value = getattr(binary, prop_key+'_history')[-1]
            len_default = len(getattr(binary, prop_key+'_history'))
            diff = history_length - len_default
            getattr(binary, prop_key+'_history').extend([last_default_value]
                                                        * diff)

        # make STARPROPERTIES, history columns same length if not given
        for params, star in zip(
                [star1_params, star2_params], [binary.star_1, binary.star_2]):
            already_included_cols = [name.split('_history')[0]
                                     for name in params.keys()]
            valid_starprop_keys = [p for p in STARPROPERTIES
                                   if not(p in already_included_cols)]
            for prop_key in valid_starprop_keys:
                last_default_value = getattr(star, prop_key+'_history')[-1]
                len_default = len(getattr(star, prop_key+'_history'))
                diff = history_length - len_default
                getattr(star, prop_key+'_history').extend([last_default_value]
                                                          * diff)

        return binary

    def to_oneline_df(self, scalar_names=[], history=True, **kwargs):
        """Convert binary into a single row DataFrame."""
        if history:
            bin_kwargs = kwargs.copy()
            bin_kwargs['include_S1'] = False
            bin_kwargs['include_S2'] = False
            output_df = self.to_df(**bin_kwargs)
            initial_final_data = output_df.values[[0, -1], :]  # first/last row
            col_names = list(output_df.columns)

            oneline_names = (['binary_index']
                             + [s + '_i' for s in col_names]
                             + [s + '_f' for s in col_names])

            oneline_data = [self.index] + [d for d in
                                           initial_final_data.flatten()]

            bin_df = pd.DataFrame(data=[oneline_data], columns=oneline_names)
        else:
            bin_df = pd.DataFrame()

        s1_kwargs = kwargs.get('S1_kwargs', {})
        if bool(s1_kwargs):
            s1_df = self.star_1.to_oneline_df(prefix='S1_', **s1_kwargs)
        else:
            s1_df = pd.DataFrame()

        s2_kwargs = kwargs.get('S2_kwargs', {})
        if bool(s2_kwargs):
            s2_df = self.star_2.to_oneline_df(prefix='S2_', **s2_kwargs)
        else:
            s2_df = pd.DataFrame()

        oneline_df = pd.concat([bin_df, s1_df, s2_df], axis=1)

        for name in scalar_names:
            if hasattr(self, name):
                oneline_df[name] = [getattr(self, name)]

        # check for variables set in BinaryPopulation handling safe evolution
        if hasattr(self, 'traceback'):
            oneline_df['FAILED'] = [1]
        else:
            oneline_df['FAILED'] = [0]
        if hasattr(self, 'warning_message'):
            oneline_df['WARNING'] = [1]
        else:
            oneline_df['WARNING'] = [0]

        oneline_df.set_index('binary_index', inplace=True)

        # try to coerce data types automatically
        oneline_df = oneline_df.infer_objects()

        # Set data types for all columns explicitly
        # we are assuming you may pass the same kwargs to both to_df and oneline
        extra_binary_cols_dict = kwargs.get('extra_columns', {})
        extra_s1_cols_dict = kwargs.get('S1_kwargs', {}).get('extra_columns', {})
        extra_s2_cols_dict = kwargs.get('S2_kwargs', {}).get('extra_columns', {})
        oneline_df = clean_binary_oneline_df(oneline_df,
                                            extra_binary_dtypes_user=extra_binary_cols_dict,
                                            extra_S1_dtypes_user=extra_s1_cols_dict,
                                            extra_S2_dtypes_user=extra_s2_cols_dict)

        return oneline_df

    @classmethod
    def from_oneline_df(cls, oneline_df, **kwargs):
        """Convert a oneline DataFrame into a BinaryStar.

        The oneline DataFrame is expected to have initial-final
        values from history and any individual values that don't have
        histories.

        Parameters
        ----------
        oneline_df : DataFrame
            A oneline DataFrame describing a binary.
        index : int, None
            Binary index
        extra_columns : dict
            Names of any extra history columns not inlcuded
            in BINARYPROPERTIES

        Returns
        -------
            A new BinaryStar instance.

        """
        if isinstance(oneline_df, pd.Series):
            oneline_df = pd.DataFrame(oneline_df.to_dict(), index=[0])

        binary_params, star1_params, star2_params = dict(), dict(), dict()
        extra_params = dict()
        extra_columns = kwargs.get('extra_columns', {})
        hist_lengths = []
        for name in list(oneline_df.columns):
            if '_f' in name[-2:]:
                continue    # ignore final values
            param_name = name.split('_i')[0]

            special_cases = ['natal_kick_array']
            if any([i in param_name for i in special_cases]):
                continue    # deal with special cases later

            # ignore error and warning
            if name in ['FAILED', 'WARNING']:
                continue

            if 'S1' in name:
                param_name = param_name.split('S1_')[-1]
                ending_str = '_history' if param_name in STARPROPERTIES else ''
                star1_params[param_name + ending_str] = list(oneline_df[name])
                hist_lengths.append(len(list(oneline_df[name])))
            elif 'S2' in name:
                param_name = param_name.split('S2_')[-1]
                ending_str = '_history' if param_name in STARPROPERTIES else ''
                star2_params[param_name + ending_str] = list(oneline_df[name])
                hist_lengths.append(len(list(oneline_df[name])))
            elif param_name in extra_columns:
                # this assumes extra cols in binary, not star 1 or 2
                extra_params[param_name] = list(oneline_df[name])
                hist_lengths.append(len(list(oneline_df[name])))
            else:
                # binary
                ending_str = ('_history'
                              if param_name in BINARYPROPERTIES else '')
                binary_params[param_name + ending_str] = list(oneline_df[name])
                hist_lengths.append(len(list(oneline_df[name])))

        # make sure all history columns have equal length
        assert len(set(hist_lengths)) == 1
        history_length = set(hist_lengths).pop()

        if any(['S1_natal_kick_array' in name for name in oneline_df.columns]):
            natalkick_names = ['S1_natal_kick_array_{}'.format(i)
                               for i in range(4)]
            star1_params['natal_kick_array'] = \
                oneline_df[natalkick_names].values

        if any(['S2_natal_kick_array' in name for name in oneline_df.columns]):
            natalkick_names = ['S2_natal_kick_array_{}'.format(i)
                               for i in range(4)]
            star2_params['natal_kick_array'] = \
                oneline_df[natalkick_names].values

        if ('binary_index' in oneline_df.index.name
                and not kwargs.get('index', None)):
            binary_index = set(oneline_df.index).pop()
        else:
            binary_index = kwargs.get('index', None)

        binary = cls(index=binary_index,
                     star_1=SingleStar(**star1_params),
                     star_2=SingleStar(**star2_params),
                     **binary_params)

        # set extra history columns directly
        for key, val in extra_params.items():
            setattr(binary, key, val)

        # set some orbital parameters that should exist by hand
        bp_keys = binary_params.keys()
        if 'eccentricity_history' not in bp_keys:
            setattr(binary, 'eccentricity_history', [0])
            setattr(binary, 'eccentricity', 0)
        if ('separation_history' not in bp_keys
                and 'orbital_period_history' in bp_keys):
            separation = orbital_separation_from_period(
                            np.array(binary.orbital_period_history),
                            np.array(binary.star_1.mass_history),
                            np.array(binary.star_2.mass_history),)
            setattr(binary, 'separation_history', list(separation))
            setattr(binary, 'separation', list(separation)[-1])
        if ('orbital_period_history' not in bp_keys
                and 'seperation_history' in bp_keys):
            period = orbital_period_from_separation(
                            np.array(binary.seperation_history),
                            np.array(binary.star_1.mass_history),
                            np.array(binary.star_2.mass_history),)
            setattr(binary, 'orbital_period_history', list(period))
            setattr(binary, 'orbital_period', list(period)[-1])

        # set the binary, star1, star2 parameters to last history value in df
        for params, pointer in zip(
                [star1_params,  star2_params,  binary_params],
                [binary.star_1, binary.star_2, binary]):
            for key, val in params.items():
                setattr(pointer, key.split('_history')[0], val[-1])

        # make BINARYPROPERTIES, history columns same length if not given
        already_included_cols = [name.split('_history')[0]
                                 for name in binary_params.keys()]
        valid_binaryprop_keys = [p for p in BINARYPROPERTIES
                                 if not(p in already_included_cols)]
        for prop_key in valid_binaryprop_keys:
            last_default_value = getattr(binary, prop_key+'_history')[-1]
            len_default = len(getattr(binary, prop_key+'_history'))
            diff = history_length - len_default
            getattr(binary, prop_key+'_history').extend([last_default_value]
                                                        * diff)

        # if the binary errored, then set the final event
        if bool(oneline_df['FAILED'].values[-1]):
            setattr(binary, 'event', 'FAILED')
        return binary

    def __repr__(self):
        """Return the object representation when print is called."""
        s = '<{}.{} at {}>\n'.format(self.__class__.__module__,
                                     self.__class__.__name__, hex(id(self)))
        if hasattr(self, "error_message"):
            s += "BINARY FAILED: {}\n".format(self.error_message)
        if hasattr(self, "warning_message"):
            s += "WARNING FOUND: {}\n".format(self.warning_message)
        for p in BINARYPROPERTIES:
            s += '{}: {}\n'.format(p, getattr(self, p))
        for star in (self.star_1, self.star_2):
            s += '\n{}\n'.format(star)
        return s[:-1]

    def __str__(self):
        """Get a printable description of the binary star."""
        s = ''
        gap = ', '
        for name in ['state', 'event']:
            s += str(getattr(self, name)) + gap

        def nan_if_not_int_or_float(value):
            """Return nan if `value` is neither int nor float."""
            if isinstance(value, (float, int)):
                return value
            return np.nan

        orb_p = nan_if_not_int_or_float(self.orbital_period)
        m1 = nan_if_not_int_or_float(self.star_1.mass)
        m2 = nan_if_not_int_or_float(self.star_2.mass)

        s += 'p={0:.2f}'.format(orb_p) + gap
        s += 'S1=({0},M={1:.2f})'.format(self.star_1.state, m1) + gap
        s += 'S2=({0},M={1:.2f})'.format(self.star_2.state, m2)
        return 'BinaryStar(' + s + ')'

    @staticmethod
    def from_run(run, history=False, profiles=False):
        """Create a BinaryStar object from a PSyGrid run."""
        binary = BinaryStar()

        # get the data for the binary
        if run.binary_history is not None:
            n_steps = len(run.binary_history["age"]) if history else 1
            bh_colnames = run.binary_history.dtype.names
            for attr in BINARYPROPERTIES:
                colname = BINARY_ATTRIBUTES_FROM_HISTORY.get(attr, attr)
                if colname is not None and colname in bh_colnames:
                    final_value = run.final_values[colname]
                    if history:
                        col_history = list(run.binary_history[colname])
                    else:
                        col_history = [final_value]
                else:
                    final_value = None
                    col_history = [None] * n_steps
                assert n_steps == len(col_history)
                setattr(binary, attr + "_history", col_history)
                setattr(binary, attr, final_value)
        else:
            return binary    # if no binary history, return defaults

        # get the data for each companion star
        for star_history, star, prefix in zip([run.history1, run.history2],
                                              [binary.star_1, binary.star_2],
                                              ["S1", "S2"]):
            if star_history is not None:
                h_colnames = star_history.dtype.names
                for attr in STARPROPERTIES:
                    # get the corresponding column name (default=same name)
                    colname = STAR_ATTRIBUTES_FROM_STAR_HISTORY.get(attr, attr)
                    if colname is not None and colname in h_colnames:
                        final_value = run.final_values[prefix + "_" + colname]
                        if history:
                            col_history = list(star_history[colname])
                        else:
                            col_history = [final_value]
                    else:
                        final_value = None
                        col_history = [None] * n_steps
                    assert n_steps == len(col_history)
                    setattr(star, attr + "_history", col_history)
                    setattr(star, attr, final_value)

        # set metallicities (if defined in the track)...
        try:
            metallicity = run.initial_values["Z"]
        except AttributeError:
            metallicity = None
        # ...and other star parameters taken from the binary history
        for star_index, star in enumerate([binary.star_1, binary.star_2]):
            star.metallicity = metallicity
            star.metallicity_history = [metallicity] * n_steps
            for attr, colnames in STAR_ATTRIBUTES_FROM_BINARY_HISTORY.items():
                colname = colnames[star_index]
                final_value = run.final_values[colname]
                if history:
                    col_history = list(run.binary_history[colname])
                else:
                    col_history = [final_value]
                assert n_steps == len(col_history)
                setattr(star, attr, final_value)
                setattr(star, attr + "_history", col_history)

        # update eccentricity
        binary.eccentricity = 0.0
        binary.eccentricity_history = [0.0] * n_steps

        # update star states
        n_history = len(binary.time_history)
        for star, track in zip([binary.star_1, binary.star_2],
                               [run.history1, run.history2]):
            is_CO = track is None
            state_history = [check_state_of_star(star, i=i, star_CO=is_CO)
                             for i in range(n_history)]
            star.state_history = state_history
            star.state = state_history[-1]

        # update binary state, event and MT case
        binary.state_history = []
        binary.event_history = []
        binary.mass_transfer_case_history = []
        for i in range(n_history):  # step-by-step: previous states matter!
            result = get_binary_state_and_event_and_mt_case(binary, i=i)
            binary.state, binary.event, binary.mass_transfer_case = result
            binary.state_history.append(binary.state)
            binary.event_history.append(binary.event)
            binary.mass_transfer_case_history.append(binary.mass_transfer_case)

        if profiles:
            binary.star_1.profile = run.final_profile1
            binary.star_2.profile = run.final_profile2
            
        return binary<|MERGE_RESOLUTION|>--- conflicted
+++ resolved
@@ -178,13 +178,9 @@
                 setattr(self, f'interp_class_{grid_type}', None)
             if not hasattr(self, f'mt_history_{grid_type}'):
                 setattr(self, f'mt_history_{grid_type}', None)
-<<<<<<< HEAD
-
-=======
             if not hasattr(self, f'culmulative_mt_case_{grid_type}'):
                 setattr(self, f'culmulative_mt_case_{grid_type}', None)
         
->>>>>>> 28c71474
         # SimulationProperties object - parameters & parameterizations
         if isinstance(properties, SimulationProperties):
             self.properties = properties
