"""The binary object describes current and past state of the binary.

The binary object is composed of two star objects and contains the current and
past states of the binary. Only parameters in the BINARYPROPERTIES list are
stored in the history.

The current parameter value of the star object is accessed as, e.g.
`binary.orbital_period` while its past history with
`binary.orbital_period_history`.

The two stars are accessed as, e.g. `binary.star_1.mass`
while their past history with `binary.star_1.mass_history`.

"""


__authors__ = [
    "Konstantinos Kovlakas <Konstantinos.Kovlakas@unige.ch>",
    "Kyle Akira Rocha <kylerocha2024@u.northwestern.edu>",
    "Simone Bavera <Simone.Bavera@unige.ch>",
    "Jeffrey Andrews <jeffrey.andrews@northwestern.edu>",
    "Nam Tran <tranhn03@gmail.com>",
    "Philipp Moura Srivastava <philipp.msrivastava@gmail.com>",
    "Devina Misra <devina.misra@unige.ch>",
    "Scott Coughlin <scottcoughlin2014@u.northwestern.edu>",
    "Seth Gossage <seth.gossage@northwestern.edu>"
]


import signal
import copy
import numpy as np
import pandas as pd
from posydon.binary_evol.simulationproperties import SimulationProperties
from posydon.binary_evol.singlestar import SingleStar, STARPROPERTIES
from posydon.utils.common_functions import (
    check_state_of_star, orbital_period_from_separation,
    orbital_separation_from_period, get_binary_state_and_event_and_mt_case)
<<<<<<< HEAD
from posydon.popsyn.io import (clean_binary_history_df, clean_binary_oneline_df)
=======
from posydon.popsyn.io import (clean_binary_history_df, clean_binary_oneline_df, 
                               BINARYPROPERTIES_DTYPES, OBJECT_FIXED_SUB_DTYPES)
from posydon.binary_evol.flow_chart import UNDEFINED_STATES
from posydon.utils.posydonerror import FlowError 
>>>>>>> 710816f8


# star property: column names in binary history for star 1 and star 2
STAR_ATTRIBUTES_FROM_BINARY_HISTORY = {
    "mass": ["star_1_mass", "star_2_mass"],
    "lg_mdot": ["lg_mstar_dot_1", "lg_mstar_dot_2"],
    "lg_system_mdot": ["lg_system_mdot_1", "lg_system_mdot_2"],
    "lg_wind_mdot": ["lg_wind_mdot_1", "lg_wind_mdot_2"],
}

# only mention those with names different from the column names in history data
STAR_ATTRIBUTES_FROM_STAR_HISTORY = {
    'state': None,                      # to be computed after loading
    'metallicity': None,                # from initial values
    'mass': None,                       # from binary history
    'lg_mdot': None,                    # from binary history
    'lg_system_mdot': None,             # from binary history
    'lg_wind_mdot': None,               # from binary history
    'spin': 'spin_parameter',
    'profile': None
}


BINARY_ATTRIBUTES_FROM_HISTORY = {
    'state': None,
    'event': None,
    'time': 'age',
    'separation': 'binary_separation',
    'orbital_period': 'period_days',
    'eccentricity': None,
    'V_sys': None,
    'mass_transfer_case': None,
    'nearest_neighbour_distance': None
}


BINARYPROPERTIES = [
    # The state and event of the system. For more information, see
    # `posydon.utils.common_functions.get_binary_state_and_event_and_mt_case()
    'state',                    #
    'event',
    'time',                     # age of the system (yr)
    'separation',               # binary orbital separation (solar radii)
    'orbital_period',           # binary orbital period (days)
    'eccentricity',             # binary eccentricity
    'V_sys',                    # list of the 3 systemic velocity coordinates
    # (R_{star} - R_{Roche_lobe}) / R_{Roche_lobe}...
    'rl_relative_overflow_1',   # ...for star 1
    'rl_relative_overflow_2',   # ...for star 2
    'lg_mtransfer_rate',        # log10 of mass lost from the donor (Msun/yr)
    'mass_transfer_case',       # current mass transfer case of the system.
                                # See `get_binary_state_and_event_and_mt_case`
                                # in `posydon.utils.common_functions`.
    'trap_radius',
    'acc_radius',
    't_sync_rad_1',
    't_sync_conv_1',
    't_sync_rad_2',
    't_sync_conv_2',
    'nearest_neighbour_distance',   # the distance of system from its nearest
                                    # neighbour of MESA binary system  in case
                                    # of interpolation during the the end of
                                    # the previous step including MESA psygrid.
                                    # The distance is normalized in the
                                    # parameter space and limits at which it
                                    # was calculated. See `mesa_step` for more.
]


MAXIMUM_STEP_TIME = 120


def signal_handler(signum, frame):
    """React to a maximum time signal."""
<<<<<<< HEAD
    raise RuntimeError("Binary Step Exceeded Alloted Time: {}".
=======
    raise RuntimeError("Binary Step Exceeded Allotted Time: {}".
>>>>>>> 710816f8
                    format(MAXIMUM_STEP_TIME))


signal.signal(signal.SIGALRM, signal_handler)


class BinaryStar:
    """A class containing the state and history of a stellar binary."""

    def __init__(self, star_1=None, star_2=None, index=None, properties=None,
                 **binary_kwargs):
        """Initialize a binary star.

        Arguments
        ---------
        properties : SimulationProperties
            Instance of the SimulationProperties class (default: None)
        star_1 : SingleStar
            The first star of the binary.
        star_2 : Star
            The second star of the binary.
        **binary_kwargs : dictionary
            List of initialization parameters for a binary
        """
        # Binary Index
        self.index = index

        # Create the two stars
        self.star_1 = star_1 if star_1 is not None else SingleStar()
        self.star_2 = star_2 if star_2 is not None else SingleStar()

        # Set the initial binary properties
        for item in BINARYPROPERTIES:
            if item == 'V_sys':
                setattr(self, item, binary_kwargs.pop(item, np.array([0.0,
                                                                      0.0,
                                                                      0.0])))
            elif item == 'mass_transfer_case':
                setattr(self, item, binary_kwargs.pop(item, 'None'))
            elif item == 'nearest_neighbour_distance':
                setattr(self, item, binary_kwargs.pop(item, [0.0,
                                                             0.0,
                                                             0.0]))
            else:
                setattr(self, item, binary_kwargs.pop(item, None))
            setattr(self, item + '_history', [getattr(self, item)])

        for key, val in binary_kwargs.items():
            setattr(self, key, val)

        if getattr(self.star_1, "mass") is not None and getattr(self.star_2, "mass") is not None:
            if getattr(self, "separation") is None and getattr(self, "orbital_period") is not None:
                setattr(self, "separation", 
                        orbital_separation_from_period(self.orbital_period, self.star_1.mass, self.star_2.mass))
            elif getattr(self, "orbital_period") is None and getattr(self, "separation") is not None:
                setattr(self, "orbital_period", 
                        orbital_period_from_separation(self.separation, self.star_1.mass, self.star_2.mass))

        if not hasattr(self, 'inspiral_time'):
            self.inspiral_time = None
        if not hasattr(self, 'mass_transfer_case'):
            self.mass_transfer_case = 'None'

        if not hasattr(self, 'true_anomaly_first_SN'):
            self.true_anomaly_SN1 = None
        if not hasattr(self, 'true_anomaly_second_SN'):
            self.true_anomaly_SN2 = None
        if not hasattr(self, 'first_SN_already_occurred'):
            self.first_SN_already_occurred = False

        if not hasattr(self, 'history_verbose'):
            self.history_verbose = False

        # store interpolation_class and mt_history for each step_MESA
        for grid_type in ['HMS_HMS','CO_HMS_RLO','CO_HeMS','CO_HeMS_RLO']:
            if not hasattr(self, f'interp_class_{grid_type}'):
                setattr(self, f'interp_class_{grid_type}', None)
            if not hasattr(self, f'mt_history_{grid_type}'):
                setattr(self, f'mt_history_{grid_type}', None)
            if not hasattr(self, f'culmulative_mt_case_{grid_type}'):
                setattr(self, f'culmulative_mt_case_{grid_type}', None)
        
        # SimulationProperties object - parameters & parameterizations
        if isinstance(properties, SimulationProperties):
            self.properties = properties
        else:
            self.properties = SimulationProperties()
        

    def evolve(self):
        """Evolve a binary from start to finish."""

        self.properties.pre_evolve(self)

        # Code to make sure start time is less than max_simulation_time
        if self.time > self.properties.max_simulation_time:
            raise ValueError(
                "The binary's birth time ({0}) is greater than "
                "`max_simulation_time` ({1}).".format(
                    self.time, self.properties.max_simulation_time))

        max_n_steps = self.properties.max_n_steps_per_binary
        n_steps = 0
<<<<<<< HEAD
        try:
            while (self.event != 'END' and self.event != 'FAILED'
                and self.event not in self.properties.end_events
                and self.state not in self.properties.end_states):
                signal.alarm(MAXIMUM_STEP_TIME)
                self.run_step()

                n_steps += 1
                if max_n_steps is not None:
                    if n_steps > max_n_steps:
                        raise RuntimeError("Exceeded maximum number of steps ({})"
                                        .format(max_n_steps))
        finally:
            signal.alarm(0)     # turning off alarm
            self.properties.post_evolve(self)

    def run_step(self):
        """Evolve the binary through one evolutionary step."""
        try:
            total_state = (self.star_1.state, self.star_2.state, self.state,
                           self.event)
            next_step_name = self.properties.flow.get(total_state)

            if next_step_name is None:
                raise ValueError("Undefined next step given stars/binary states {}.".format(total_state))
                self.event = 'END'

            next_step = getattr(self.properties, next_step_name, None)
            if next_step is None:
                raise ValueError(
                    "Next step name '{}' does not correspond to a function in "
                    "SimulationProperties.".format(next_step_name))

            self.properties.pre_step(self, next_step_name)
            next_step(self)
        finally:
            self.append_state()
            self.properties.post_step(self, next_step_name)
=======
    
        while (self.event != 'END' and self.event != 'FAILED'
                and self.event not in self.properties.end_events
                and self.state not in self.properties.end_states):
            
            signal.alarm(MAXIMUM_STEP_TIME)
            self.run_step()

            n_steps += 1
            if max_n_steps is not None:
                if n_steps > max_n_steps:
                    raise RuntimeError("Exceeded maximum number of steps ({})".format(max_n_steps))
        
        signal.alarm(0)     # turning off alarm
        self.properties.post_evolve(self)

    def run_step(self):
        """Evolve the binary through one evolutionary step."""
        
        total_state = (self.star_1.state, self.star_2.state, self.state, self.event)
        if total_state in UNDEFINED_STATES:
            raise FlowError(f"Binary failed with a known undefined state in the flow:\n{total_state}")

        next_step_name = self.properties.flow.get(total_state)
        if next_step_name is None:
            raise ValueError("Undefined next step given stars/binary states {}.".format(total_state))

        next_step = getattr(self.properties, next_step_name, None)
        if next_step is None:
            raise ValueError("Next step name '{}' does not correspond to a function in "
                             "SimulationProperties.".format(next_step_name))

        self.properties.pre_step(self, next_step_name)
        next_step(self)
        
        self.append_state()
        self.properties.post_step(self, next_step_name)
>>>>>>> 710816f8

    def append_state(self):
        """Update the history of the binaries' properties."""

        ## do not append redirect steps to the binary history if history_verbose=False
        if not self.history_verbose and getattr(self, "event") is not None:
            if "redirect" in getattr(self, "event"):
                return
        
        # Append to the binary history lists
        for item in BINARYPROPERTIES:
            getattr(self, item + '_history').append(getattr(self, item))

        # Append to the individual star history lists
        self.star_1.append_state()
        self.star_2.append_state()

    def switch_star(self):
        """Switch stars."""
        self.star_1, self.star_2 = self.star_2, self.star_1

    def restore(self, i=0):
        """Restore the BinaryStar() object to its i-th state, keeping the binary history before the i-th state.

        Parameters
        ----------
        i : int
            The index of the binary object history to reset the binary to.
            By default 0, i.e. the star will be restored to its initial state.

        """
        # Move current binary properties to the ith step, using its history
        for p in BINARYPROPERTIES:            
            setattr(self, p, getattr(self, '{}_history'.format(p))[i])

            ## delete the binary history after the i-th index
            setattr(self, p + '_history', getattr(self, p + '_history')[0:i+1])
                       
        ## if running with extra hooks, restore any extra hook columns
        for hook in self.properties.all_hooks_classes:
            
            if hasattr(hook, 'extra_binary_col_names'):
                extra_columns = getattr(hook, 'extra_binary_col_names')

                for col in extra_columns:
                    setattr(self, col, getattr(self, col)[0:i+1])                    
        
        for star in (self.star_1, self.star_2):
            star.restore(i, hooks=self.properties.all_hooks_classes)
                             

    def reset(self, properties=None):
        """Reset the binary to its ZAMS state.

        Parameters
        ----------
        properties : SimulationProperties
            Instance of the SimulationProperties class (default: None)

        """
        # If provided, update the simulation properties class
        if properties is not None:
            self.properties = SimulationProperties(properties)

        # Use the restore function to move the binary back to its initial state
        self.restore(i=0)

    def update_star_states(self):
        """Update the states of the two stars in the binary."""
        if self.star_1.state != 'massless_remnant':
            self.star_1.state = check_state_of_star(
                self.star_1, star_CO=self.star_1.state in ["WD", "NS", "BH"])
        if self.star_2.state != 'massless_remnant':
            self.star_2.state = check_state_of_star(
                self.star_2, star_CO=self.star_2.state in ["WD", "NS", "BH"])

    def to_df(self, **kwargs):
        """Return history parameters from the binary in a DataFrame.

        Includes star 1 and 2 (S1, S2) data and an extra column 'binary_index'.

        Parameters
        ----------
        extra_columns : dict( 'name':dtype, .... )
            Extra binary parameters to return in DataFrame that are not
            included in BINARYPROPERTIES. All columns must have an
            associated pandas data type.
            Can be used in combination with `only_select_columns`.
            Assumes names have no suffix.
        ignore_columns : list
            Names of binary parameters to ignore.
            Assumes names have `_history` suffix.
        only_select_columns : list
            Names of the only columns to include.
            Assumes names have `_history` suffix.
            Can be used in combination with `extra_columns`.
        null_value : float
            Replace all None values with something else (for saving).
            Default is np.nan.
        include_S1, include_S2 : bool
            Choose to include star 1 or 2 data to the DataFrame.
            The default is to include both.
        S1_kwargs, S2_kwargs : dict
            kwargs to pass to each star's 'to_df' method (extra/ignore columns)

        Returns
        -------
        pandas DataFrame

        """
        extra_binary_cols_dict = kwargs.get('extra_columns', {})
        extra_columns = list(extra_binary_cols_dict.keys())

<<<<<<< HEAD
=======
        # dictionary mapping binary properties (plus extras) to their dtypes
        properties_dtypes = {**BINARYPROPERTIES_DTYPES, **extra_binary_cols_dict}

>>>>>>> 710816f8
        all_keys = (["binary_index"]
                    + [key+'_history' for key in BINARYPROPERTIES]
                    + extra_columns)

        ignore_cols = list(kwargs.get('ignore_columns', []))
        keys_to_save = [i for i in all_keys if not (
            (i.split('_history')[0] in ignore_cols) or (i in ignore_cols))]

        if bool(kwargs.get('only_select_columns')):
            user_keys_to_save = list(kwargs.get('only_select_columns'))
            keys_to_save = (["binary_index"]
                            + [key+'_history' for key in user_keys_to_save]
                            + extra_columns)


        try:
            data_to_save = [getattr(self, key) for key in keys_to_save[1:]]
            col_lengths = [len(x) for x in data_to_save]
            max_col_length = np.max(col_lengths)

            # binary_index
            data_to_save.insert(0, [self.index]*max_col_length)

            # If a binary fails, usually history cols have diff lengths.
            # This should append NAN to create even columns.
            all_equal_length_cols = len(set(col_lengths)) == 1

            if not all_equal_length_cols:
<<<<<<< HEAD
                for col in data_to_save:
                    col.extend([np.nan] * abs(max_col_length - len(col)))
=======
                for i, col in enumerate(data_to_save):

                    dkey = all_keys[i]
                    dtype = properties_dtypes.get(dkey, '')

                    # check type of data and determine what to fill data column with
                    if dtype == 'string':
                        filler_value = ''
                    elif dtype == 'float64':
                        filler_value = np.nan
                    # array-like data
                    elif dtype == 'object':
                        # get the max length that data elements have
                        ele_lengths = [len(x) for x in col]
                        max_ele_length = np.max(ele_lengths)
                        sub_dtype = OBJECT_FIXED_SUB_DTYPES.get(dkey, '')

                        # array of strings
                        if sub_dtype == 'string':
                            filler_value = np.array([''] * max_ele_length)
                        # array of float64's
                        elif sub_dtype == 'float64':
                            filler_value = np.array([np.nan] * max_ele_length)
                        # default to array of NoneTypes
                        else:
                            filler_value = np.array([None] * max_ele_length)
                            
                    # defaulting to NoneType value (gets converted to np.nan below)
                    else:
                        filler_value = None

                    # extend data column with determined filler values
                    col.extend([filler_value] * abs(max_col_length - len(col)))
>>>>>>> 710816f8

            where_none = np.array([[True if var is None else False
                                    for var in column]
                                   for column in data_to_save], dtype=bool)

        except AttributeError as err:
            raise AttributeError(
                str(err) + "\n\nAvailable attributes in BinaryStar: \n{}".
                format(self.__dict__.keys()))

        # Convert None to np.nan by default
        bin_data = np.array(data_to_save, dtype=object)
        bin_data[where_none] = kwargs.get('null_value', np.nan)

        bin_data = np.transpose(bin_data)

        # remove the _history at the end of all column names
        column_names = [name.split('_history')[0] for name in keys_to_save]
        bin_df = pd.DataFrame(bin_data, columns=column_names)

        # Add 3 columns for V_sys
        if 'V_sys' in column_names:
            V_sys_x = np.zeros(len(bin_df))
            V_sys_y = np.zeros(len(bin_df))
            V_sys_z = np.zeros(len(bin_df))
            for i in range(len(bin_df)):
                V_sys_x[i] = bin_df.iloc[i]['V_sys'][0]
                V_sys_y[i] = bin_df.iloc[i]['V_sys'][1]
                V_sys_z[i] = bin_df.iloc[i]['V_sys'][2]

            bin_df['V_sys_x'] = copy.deepcopy(V_sys_x)
            bin_df['V_sys_y'] = copy.deepcopy(V_sys_y)
            bin_df['V_sys_z'] = copy.deepcopy(V_sys_z)

            # Lose the V_sys list
            bin_df = bin_df.drop(['V_sys'], axis=1)

        frames = [bin_df]
        if kwargs.get('include_S1', True):
            # we are hard coding the prefix
            frames.append(self.star_1.to_df(
                prefix='S1_', null_value=kwargs.get('null_value', np.nan),
                **kwargs.get('S1_kwargs', {})))
        if kwargs.get('include_S2', True):
            frames.append(self.star_2.to_df(
                prefix='S2_', null_value=kwargs.get('null_value', np.nan),
                **kwargs.get('S2_kwargs', {})))
        binary_df = pd.concat(frames, axis=1)

        binary_df.set_index('binary_index', inplace=True)

        extra_s1_cols_dict = kwargs.get('S1_kwargs', {}).get('extra_columns', {})
        extra_s2_cols_dict = kwargs.get('S2_kwargs', {}).get('extra_columns', {})
        binary_df = clean_binary_history_df(binary_df,
                                            extra_binary_dtypes_user=extra_binary_cols_dict,
                                            extra_S1_dtypes_user=extra_s1_cols_dict,
                                            extra_S2_dtypes_user=extra_s2_cols_dict)
        return binary_df

    @classmethod
    def from_df(cls, dataframe, **kwargs):
        """Convert a binary from a pandas DataFrame to BinaryStar instance.

        Parameters
        ----------
        dataframe : Pandas DataFrame
            data to turn into a BinaryStar instance.
        index : int, optional
            Sets the binary index.
        extra_columns : dict, optional
            Column names to be added directly to binary
            not in BINARYPROPERTIES.

        Returns
        -------
            New instance of BinaryStar

        """
        if isinstance(dataframe, pd.Series):
            dataframe = pd.DataFrame(dataframe.to_dict(), index=[0])

        # split input dataframe into kwargs dicts
        binary_params, star1_params, star2_params = dict(), dict(), dict()
        extra_params = dict()
        extra_columns = kwargs.get('extra_columns', {})
        hist_lengths = []
        for name in list(dataframe.columns):
            if 'S1' in name:
                corr_name = name.split('S1_')[-1] + '_history'
                star1_params[corr_name] = list(dataframe[name])
                hist_lengths.append(len(star1_params[corr_name]))
            elif 'S2' in name:
                corr_name = name.split('S2_')[-1] + '_history'
                star2_params[corr_name] = list(dataframe[name])
                hist_lengths.append(len(star2_params[corr_name]))
            elif name in extra_columns:
                # this assumes extra cols in binary, not star 1 or 2
                extra_params[name] = list(dataframe[name])
                hist_lengths.append(len(extra_params[name]))
            else:
                corr_name = name + '_history'
                binary_params[corr_name] = list(dataframe[name])
                hist_lengths.append(len(binary_params[corr_name]))

        # make sure all history columns have equal length
        assert len(set(hist_lengths)) == 1
        history_length = set(hist_lengths).pop()

        if ('binary_index' in dataframe.index.name
                and not kwargs.get('index', False)):
            binary_index = set(dataframe.index).pop()
        else:
            binary_index = kwargs.get('index', None)

        binary = cls(index=binary_index,
                     star_1=SingleStar(**star1_params),
                     star_2=SingleStar(**star2_params),
                     **binary_params)

        # set extra history columns directly
        for key, val in extra_params.items():
            setattr(binary, key, val)

        # set some orbital parameters that should exist by hand
        bp_keys = binary_params.keys()
        if 'eccentricity_history' not in bp_keys:
            setattr(binary, 'eccentricity_history', [0]*history_length)
            setattr(binary, 'eccentricity', 0)
        if ('separation_history' not in bp_keys
                and 'orbital_period_history' in bp_keys):
            separation = orbital_separation_from_period(
                            np.array(binary.orbital_period_history),
                            np.array(binary.star_1.mass_history),
                            np.array(binary.star_2.mass_history),)
            setattr(binary, 'separation_history', list(separation))
            setattr(binary, 'separation', list(separation)[-1])
        if ('orbital_period_history' not in bp_keys
                and 'seperation_history' in bp_keys):
            period = orbital_period_from_separation(
                            np.array(binary.seperation_history),
                            np.array(binary.star_1.mass_history),
                            np.array(binary.star_2.mass_history),)
            setattr(binary, 'orbital_period_history', list(period))
            setattr(binary, 'orbital_period', list(period)[-1])

        # set the binary, star1, star2 parameters to last history value in df
        for params, pointer in zip(
                [star1_params,  star2_params,  binary_params],
                [binary.star_1, binary.star_2, binary]):
            for key, val in params.items():
                setattr(pointer, key.split('_history')[0], val[-1])

        # make BINARYPROPERTIES, history columns same length if not given
        already_included_cols = [name.split('_history')[0]
                                 for name in binary_params.keys()]
        valid_binaryprop_keys = [p for p in BINARYPROPERTIES
                                 if (p not in already_included_cols)]
        for prop_key in valid_binaryprop_keys:
            last_default_value = getattr(binary, prop_key+'_history')[-1]
            len_default = len(getattr(binary, prop_key+'_history'))
            diff = history_length - len_default
            getattr(binary, prop_key+'_history').extend([last_default_value]
                                                        * diff)

        # make STARPROPERTIES, history columns same length if not given
        for params, star in zip(
                [star1_params, star2_params], [binary.star_1, binary.star_2]):
            already_included_cols = [name.split('_history')[0]
                                     for name in params.keys()]
            valid_starprop_keys = [p for p in STARPROPERTIES
                                   if not(p in already_included_cols)]
            for prop_key in valid_starprop_keys:
                last_default_value = getattr(star, prop_key+'_history')[-1]
                len_default = len(getattr(star, prop_key+'_history'))
                diff = history_length - len_default
                getattr(star, prop_key+'_history').extend([last_default_value]
                                                          * diff)

        return binary

    def to_oneline_df(self, scalar_names=[], history=True, **kwargs):
        """Convert binary into a single row DataFrame."""
        if history:
            bin_kwargs = kwargs.copy()
            bin_kwargs['include_S1'] = False
            bin_kwargs['include_S2'] = False
            output_df = self.to_df(**bin_kwargs)
            initial_final_data = output_df.values[[0, -1], :]  # first/last row
            col_names = list(output_df.columns)

            oneline_names = (['binary_index']
                             + [s + '_i' for s in col_names]
                             + [s + '_f' for s in col_names])

            oneline_data = [self.index] + [d for d in
                                           initial_final_data.flatten()]

            bin_df = pd.DataFrame(data=[oneline_data], columns=oneline_names)
        else:
            bin_df = pd.DataFrame()

        s1_kwargs = kwargs.get('S1_kwargs', {})
        if bool(s1_kwargs):
            s1_df = self.star_1.to_oneline_df(prefix='S1_', **s1_kwargs)
        else:
            s1_df = pd.DataFrame()

        s2_kwargs = kwargs.get('S2_kwargs', {})
        if bool(s2_kwargs):
            s2_df = self.star_2.to_oneline_df(prefix='S2_', **s2_kwargs)
        else:
            s2_df = pd.DataFrame()

        oneline_df = pd.concat([bin_df, s1_df, s2_df], axis=1)

        for name in scalar_names:
            if hasattr(self, name):
                oneline_df[name] = [getattr(self, name)]

        # check for variables set in BinaryPopulation handling safe evolution
        if hasattr(self, 'traceback'):
            oneline_df['FAILED'] = [1]
        else:
            oneline_df['FAILED'] = [0]
        if hasattr(self, 'warnings'):
            oneline_df['WARNING'] = [1]
        else:
            oneline_df['WARNING'] = [0]

        oneline_df.set_index('binary_index', inplace=True)

        # try to coerce data types automatically
        oneline_df = oneline_df.infer_objects()

        # Set data types for all columns explicitly
        # we are assuming you may pass the same kwargs to both to_df and oneline
        extra_binary_cols_dict = kwargs.get('extra_columns', {})
        extra_s1_cols_dict = kwargs.get('S1_kwargs', {}).get('extra_columns', {})
        extra_s2_cols_dict = kwargs.get('S2_kwargs', {}).get('extra_columns', {})
        oneline_df = clean_binary_oneline_df(oneline_df,
                                            extra_binary_dtypes_user=extra_binary_cols_dict,
                                            extra_S1_dtypes_user=extra_s1_cols_dict,
                                            extra_S2_dtypes_user=extra_s2_cols_dict)

        return oneline_df

    @classmethod
    def from_oneline_df(cls, oneline_df, **kwargs):
        """Convert a oneline DataFrame into a BinaryStar.

        The oneline DataFrame is expected to have initial-final
        values from history and any individual values that don't have
        histories.

        Parameters
        ----------
        oneline_df : DataFrame
            A oneline DataFrame describing a binary.
        index : int, None
            Binary index
        extra_columns : dict
            Names of any extra history columns not inlcuded
            in BINARYPROPERTIES

        Returns
        -------
            A new BinaryStar instance.

        """
        if isinstance(oneline_df, pd.Series):
            oneline_df = pd.DataFrame(oneline_df.to_dict(), index=[0])

        binary_params, star1_params, star2_params = dict(), dict(), dict()
        extra_params = dict()
        extra_columns = kwargs.get('extra_columns', {})
        hist_lengths = []
        for name in list(oneline_df.columns):
            if '_f' in name[-2:]:
                continue    # ignore final values
            param_name = name.split('_i')[0]

            special_cases = ['natal_kick_array']
            if any([i in param_name for i in special_cases]):
                continue    # deal with special cases later

            # ignore error and warning
            if name in ['FAILED', 'WARNING']:
                continue

            if 'S1' in name:
                param_name = param_name.split('S1_')[-1]
                ending_str = '_history' if param_name in STARPROPERTIES else ''
                star1_params[param_name + ending_str] = list(oneline_df[name])
                hist_lengths.append(len(list(oneline_df[name])))
            elif 'S2' in name:
                param_name = param_name.split('S2_')[-1]
                ending_str = '_history' if param_name in STARPROPERTIES else ''
                star2_params[param_name + ending_str] = list(oneline_df[name])
                hist_lengths.append(len(list(oneline_df[name])))
            elif param_name in extra_columns:
                # this assumes extra cols in binary, not star 1 or 2
                extra_params[param_name] = list(oneline_df[name])
                hist_lengths.append(len(list(oneline_df[name])))
            else:
                # binary
                ending_str = ('_history'
                              if param_name in BINARYPROPERTIES else '')
                binary_params[param_name + ending_str] = list(oneline_df[name])
                hist_lengths.append(len(list(oneline_df[name])))

        # make sure all history columns have equal length
        assert len(set(hist_lengths)) == 1
        history_length = set(hist_lengths).pop()

        if any(['S1_natal_kick_array' in name for name in oneline_df.columns]):
            natalkick_names = ['S1_natal_kick_array_{}'.format(i)
                               for i in range(4)]
            star1_params['natal_kick_array'] = \
                oneline_df[natalkick_names].values

        if any(['S2_natal_kick_array' in name for name in oneline_df.columns]):
            natalkick_names = ['S2_natal_kick_array_{}'.format(i)
                               for i in range(4)]
            star2_params['natal_kick_array'] = \
                oneline_df[natalkick_names].values

        if ('binary_index' in oneline_df.index.name
                and not kwargs.get('index', None)):
            binary_index = set(oneline_df.index).pop()
        else:
            binary_index = kwargs.get('index', None)

        binary = cls(index=binary_index,
                     star_1=SingleStar(**star1_params),
                     star_2=SingleStar(**star2_params),
                     **binary_params)

        # set extra history columns directly
        for key, val in extra_params.items():
            setattr(binary, key, val)

        # set some orbital parameters that should exist by hand
        bp_keys = binary_params.keys()
        if 'eccentricity_history' not in bp_keys:
            setattr(binary, 'eccentricity_history', [0])
            setattr(binary, 'eccentricity', 0)
        if ('separation_history' not in bp_keys
                and 'orbital_period_history' in bp_keys):
            separation = orbital_separation_from_period(
                            np.array(binary.orbital_period_history),
                            np.array(binary.star_1.mass_history),
                            np.array(binary.star_2.mass_history),)
            setattr(binary, 'separation_history', list(separation))
            setattr(binary, 'separation', list(separation)[-1])
        if ('orbital_period_history' not in bp_keys
                and 'seperation_history' in bp_keys):
            period = orbital_period_from_separation(
                            np.array(binary.seperation_history),
                            np.array(binary.star_1.mass_history),
                            np.array(binary.star_2.mass_history),)
            setattr(binary, 'orbital_period_history', list(period))
            setattr(binary, 'orbital_period', list(period)[-1])

        # set the binary, star1, star2 parameters to last history value in df
        for params, pointer in zip(
                [star1_params,  star2_params,  binary_params],
                [binary.star_1, binary.star_2, binary]):
            for key, val in params.items():
                setattr(pointer, key.split('_history')[0], val[-1])

        # make BINARYPROPERTIES, history columns same length if not given
        already_included_cols = [name.split('_history')[0]
                                 for name in binary_params.keys()]
        valid_binaryprop_keys = [p for p in BINARYPROPERTIES
                                 if not(p in already_included_cols)]
        for prop_key in valid_binaryprop_keys:
            last_default_value = getattr(binary, prop_key+'_history')[-1]
            len_default = len(getattr(binary, prop_key+'_history'))
            diff = history_length - len_default
            getattr(binary, prop_key+'_history').extend([last_default_value]
                                                        * diff)

        # if the binary errored, then set the final event
        if bool(oneline_df['FAILED'].values[-1]):
            setattr(binary, 'event', 'FAILED')
        return binary

    def __repr__(self):
        """Return the object representation when print is called."""
        s = '<{}.{} at {}>\n'.format(self.__class__.__module__,
                                     self.__class__.__name__, hex(id(self)))
        if hasattr(self, "error_message"):
            s += "BINARY FAILED: {}\n".format(self.error_message)
        if hasattr(self, "warning_message"):
            s += "WARNING FOUND: {}\n".format(self.warning_message)
        for p in BINARYPROPERTIES:
            s += '{}: {}\n'.format(p, getattr(self, p))
        for star in (self.star_1, self.star_2):
            s += '\n{}\n'.format(star)
        return s[:-1]

    def __str__(self):
        """Get a printable description of the binary star."""
        s = ''
        gap = ', '
        for name in ['state', 'event']:
            s += str(getattr(self, name)) + gap

        def nan_if_not_int_or_float(value):
            """Return nan if `value` is neither int nor float."""
            if isinstance(value, (float, int)):
                return value
            return np.nan

        orb_p = nan_if_not_int_or_float(self.orbital_period)
        m1 = nan_if_not_int_or_float(self.star_1.mass)
        m2 = nan_if_not_int_or_float(self.star_2.mass)

        s += 'p={0:.2f}'.format(orb_p) + gap
        s += 'S1=({0},M={1:.2f})'.format(self.star_1.state, m1) + gap
        s += 'S2=({0},M={1:.2f})'.format(self.star_2.state, m2)
        return 'BinaryStar(' + s + ')'

    @staticmethod
    def from_run(run, history=False, profiles=False):
        """Create a BinaryStar object from a PSyGrid run."""
        binary = BinaryStar()

        # get the data for the binary
        if run.binary_history is not None:
            n_steps = len(run.binary_history["age"]) if history else 1
            bh_colnames = run.binary_history.dtype.names
            for attr in BINARYPROPERTIES:
                colname = BINARY_ATTRIBUTES_FROM_HISTORY.get(attr, attr)
                if colname is not None and colname in bh_colnames:
                    final_value = run.final_values[colname]
                    if history:
                        col_history = list(run.binary_history[colname])
                    else:
                        col_history = [final_value]
                else:
                    final_value = None
                    col_history = [None] * n_steps
                assert n_steps == len(col_history)
                setattr(binary, attr + "_history", col_history)
                setattr(binary, attr, final_value)
        else:
            return binary    # if no binary history, return defaults

        # get the data for each companion star
        for star_history, star, prefix in zip([run.history1, run.history2],
                                              [binary.star_1, binary.star_2],
                                              ["S1", "S2"]):
            if star_history is not None:
                h_colnames = star_history.dtype.names
                for attr in STARPROPERTIES:
                    # get the corresponding column name (default=same name)
                    colname = STAR_ATTRIBUTES_FROM_STAR_HISTORY.get(attr, attr)
                    if colname is not None and colname in h_colnames:
                        final_value = run.final_values[prefix + "_" + colname]
                        if history:
                            col_history = list(star_history[colname])
                        else:
                            col_history = [final_value]
                    else:
                        final_value = None
                        col_history = [None] * n_steps
                    assert n_steps == len(col_history)
                    setattr(star, attr + "_history", col_history)
                    setattr(star, attr, final_value)

        # set metallicities (if defined in the track)...
        try:
            metallicity = run.initial_values["Z"]
        except AttributeError:
            metallicity = None
        # ...and other star parameters taken from the binary history
        for star_index, star in enumerate([binary.star_1, binary.star_2]):
            star.metallicity = metallicity
            star.metallicity_history = [metallicity] * n_steps
            for attr, colnames in STAR_ATTRIBUTES_FROM_BINARY_HISTORY.items():
                colname = colnames[star_index]
                final_value = run.final_values[colname]
                if history:
                    col_history = list(run.binary_history[colname])
                else:
                    col_history = [final_value]
                assert n_steps == len(col_history)
                setattr(star, attr, final_value)
                setattr(star, attr + "_history", col_history)

        # add values at He depletion
        for colname in run.final_values.dtype.names:
            if "at_He_depletion" in colname:
                if colname[0:3]=="S1_":
                    attr = colname[3:]
                    final_value = run.final_values[colname]
                    setattr(binary.star_1, attr, final_value)
                elif colname[0:3]=="S2_":
                    attr = colname[3:]
                    final_value = run.final_values[colname]
                    setattr(binary.star_2, attr, final_value)
                else:
                    attr = colname
                    final_value = run.final_values[colname]
                    setattr(binary, attr, final_value)
        
        # update eccentricity
        binary.eccentricity = 0.0
        binary.eccentricity_history = [0.0] * n_steps

        # update star states
        n_history = len(binary.time_history)
        for star, track in zip([binary.star_1, binary.star_2],
                               [run.history1, run.history2]):
            is_CO = track is None
            state_history = [check_state_of_star(star, i=i, star_CO=is_CO)
                             for i in range(n_history)]
            star.state_history = state_history
            star.state = state_history[-1]

        # update binary state, event and MT case
        binary.state_history = []
        binary.event_history = []
        binary.mass_transfer_case_history = []
        for i in range(n_history):  # step-by-step: previous states matter!
            result = get_binary_state_and_event_and_mt_case(binary, i=i)
            binary.state, binary.event, binary.mass_transfer_case = result
            binary.state_history.append(binary.state)
            binary.event_history.append(binary.event)
            binary.mass_transfer_case_history.append(binary.mass_transfer_case)

        if profiles:
            binary.star_1.profile = run.final_profile1
            binary.star_2.profile = run.final_profile2
            
<<<<<<< HEAD
        return binary
=======
        return binary
    
    def initial_condition_message(self, ini_params=None):
        """Generate a message with the initial conditions.

        Parameters
        ----------
       
        ini_params : None or iterable of str
            If None take the initial conditions from the binary, otherwise add
            each item of it to the message.

        Returns
        -------
        string
            The message with the binary initial conditions.
        """
    
        if ini_params is None:
            ini_params = ["\nFailed Binary Initial Conditions:\n",
                    f"S1 mass: {self.star_1.mass_history[0]} \n",
                    f"S2 mass: {self.star_2.mass_history[0]} \n",
                    f"S1 state: {self.star_1.state_history[0]} \n",
                    f"S2 state: {self.star_2.state_history[0]}\n",
                    f"orbital period: {self.orbital_period_history[0] } \n",
                    f"eccentricity: {self.eccentricity_history[0]} \n",
                    f"binary state: {self.state_history[0] }\n",
                    f"binary event: {self.state_history[0] }\n",
                    f"S1 natal kick array: {self.star_1.natal_kick_array }\n",
                    f"S2 natal kick array: {self.star_2.natal_kick_array}\n"]
            
        message = ""
        for i in ini_params:
            message += i 

        return message
>>>>>>> 710816f8
<|MERGE_RESOLUTION|>--- conflicted
+++ resolved
@@ -36,14 +36,10 @@
 from posydon.utils.common_functions import (
     check_state_of_star, orbital_period_from_separation,
     orbital_separation_from_period, get_binary_state_and_event_and_mt_case)
-<<<<<<< HEAD
-from posydon.popsyn.io import (clean_binary_history_df, clean_binary_oneline_df)
-=======
 from posydon.popsyn.io import (clean_binary_history_df, clean_binary_oneline_df, 
                                BINARYPROPERTIES_DTYPES, OBJECT_FIXED_SUB_DTYPES)
 from posydon.binary_evol.flow_chart import UNDEFINED_STATES
 from posydon.utils.posydonerror import FlowError 
->>>>>>> 710816f8
 
 
 # star property: column names in binary history for star 1 and star 2
@@ -118,11 +114,7 @@
 
 def signal_handler(signum, frame):
     """React to a maximum time signal."""
-<<<<<<< HEAD
-    raise RuntimeError("Binary Step Exceeded Alloted Time: {}".
-=======
     raise RuntimeError("Binary Step Exceeded Allotted Time: {}".
->>>>>>> 710816f8
                     format(MAXIMUM_STEP_TIME))
 
 
@@ -226,46 +218,6 @@
 
         max_n_steps = self.properties.max_n_steps_per_binary
         n_steps = 0
-<<<<<<< HEAD
-        try:
-            while (self.event != 'END' and self.event != 'FAILED'
-                and self.event not in self.properties.end_events
-                and self.state not in self.properties.end_states):
-                signal.alarm(MAXIMUM_STEP_TIME)
-                self.run_step()
-
-                n_steps += 1
-                if max_n_steps is not None:
-                    if n_steps > max_n_steps:
-                        raise RuntimeError("Exceeded maximum number of steps ({})"
-                                        .format(max_n_steps))
-        finally:
-            signal.alarm(0)     # turning off alarm
-            self.properties.post_evolve(self)
-
-    def run_step(self):
-        """Evolve the binary through one evolutionary step."""
-        try:
-            total_state = (self.star_1.state, self.star_2.state, self.state,
-                           self.event)
-            next_step_name = self.properties.flow.get(total_state)
-
-            if next_step_name is None:
-                raise ValueError("Undefined next step given stars/binary states {}.".format(total_state))
-                self.event = 'END'
-
-            next_step = getattr(self.properties, next_step_name, None)
-            if next_step is None:
-                raise ValueError(
-                    "Next step name '{}' does not correspond to a function in "
-                    "SimulationProperties.".format(next_step_name))
-
-            self.properties.pre_step(self, next_step_name)
-            next_step(self)
-        finally:
-            self.append_state()
-            self.properties.post_step(self, next_step_name)
-=======
     
         while (self.event != 'END' and self.event != 'FAILED'
                 and self.event not in self.properties.end_events
@@ -303,7 +255,6 @@
         
         self.append_state()
         self.properties.post_step(self, next_step_name)
->>>>>>> 710816f8
 
     def append_state(self):
         """Update the history of the binaries' properties."""
@@ -417,12 +368,9 @@
         extra_binary_cols_dict = kwargs.get('extra_columns', {})
         extra_columns = list(extra_binary_cols_dict.keys())
 
-<<<<<<< HEAD
-=======
         # dictionary mapping binary properties (plus extras) to their dtypes
         properties_dtypes = {**BINARYPROPERTIES_DTYPES, **extra_binary_cols_dict}
 
->>>>>>> 710816f8
         all_keys = (["binary_index"]
                     + [key+'_history' for key in BINARYPROPERTIES]
                     + extra_columns)
@@ -451,10 +399,6 @@
             all_equal_length_cols = len(set(col_lengths)) == 1
 
             if not all_equal_length_cols:
-<<<<<<< HEAD
-                for col in data_to_save:
-                    col.extend([np.nan] * abs(max_col_length - len(col)))
-=======
                 for i, col in enumerate(data_to_save):
 
                     dkey = all_keys[i]
@@ -488,7 +432,6 @@
 
                     # extend data column with determined filler values
                     col.extend([filler_value] * abs(max_col_length - len(col)))
->>>>>>> 710816f8
 
             where_none = np.array([[True if var is None else False
                                     for var in column]
@@ -1025,9 +968,6 @@
             binary.star_1.profile = run.final_profile1
             binary.star_2.profile = run.final_profile2
             
-<<<<<<< HEAD
-        return binary
-=======
         return binary
     
     def initial_condition_message(self, ini_params=None):
@@ -1064,4 +1004,3 @@
             message += i 
 
         return message
->>>>>>> 710816f8
