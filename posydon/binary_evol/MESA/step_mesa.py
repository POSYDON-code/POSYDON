"""This class evolves a binary object according to a MESA grid."""


__authors__ = [
    "Simone Bavera <Simone.Bavera@unige.ch>",
    "Devina Misra <devina.misra@unige.ch>",
    "Emmanouil Zapartas <ezapartas@gmail.com>",
    "Kyle Akira Rocha <kylerocha2024@u.northwestern.edu>",
    "Konstantinos Kovlakas <Konstantinos.Kovlakas@unige.ch>",
    "Jeffrey Andrews <jeffrey.andrews@northwestern.edu>",
    "Nam Tran <tranhn03@gmail.com>",
    "Zepei Xing <Zepei.Xing@unige.ch>",
    "Tassos Fragos <Anastasios.Fragkos@unige.ch>",
]


import os
import numpy as np

from posydon.interpolation.interpolation import psyTrackInterp
from posydon.binary_evol.binarystar import BINARYPROPERTIES
from posydon.binary_evol.singlestar import STARPROPERTIES
from posydon.utils import common_functions as cf
from posydon.binary_evol.binarystar import BinaryStar
from posydon.interpolation.IF_interpolation import IFInterpolator
from posydon.utils.common_functions import (flip_stars,
                                            convert_metallicity_to_string,
                                            CO_radius, infer_star_state,
                                            set_binary_to_failed,)
from posydon.config import PATH_TO_POSYDON_DATA
from posydon.utils.data_download import data_download
from posydon.grids.SN_MODELS import SN_MODELS
from posydon.utils.posydonerror import FlowError, GridError
from posydon.utils.posydonwarning import Pwarn

# left POSYDON, right MESA
POSYDON_TO_MESA = {
    'binary': {
        'state': True,
        'event': True,
        'time': 'age',
        'separation': 'binary_separation',
        'orbital_period': 'period_days',
        'eccentricity': True,
        'V_sys': True,
        'rl_relative_overflow_1': 'rl_relative_overflow_1',
        'rl_relative_overflow_2': 'rl_relative_overflow_2',
        'lg_mtransfer_rate': 'lg_mtransfer_rate',
        'trap_radius': 'trap_radius',
        'acc_radius': 'acc_radius',
        't_sync_rad_1': 't_sync_rad_1',
        't_sync_conv_1': 't_sync_conv_1',
        't_sync_rad_2': 't_sync_rad_2',
        't_sync_conv_2': 't_sync_conv_2',
        'mass_transfer_case': True,
        'nearest_neighbour_distance': True
    },
    'star': {
        'state': True,
        # TODO: 'Z', this should be included in the default columns of psygrid
        'metallicity': True,
        'mass': 'mass',                         # binary history
        'log_R': 'log_R',
        'log_L': 'log_L',
        'lg_mdot': 'lg_mstar_dot',              # binary history
        'lg_system_mdot': 'lg_system_mdot',     # binary history
        'lg_wind_mdot': 'lg_wind_mdot',         # binary history
        'he_core_mass': 'he_core_mass',
        'he_core_radius': 'he_core_radius',
        'c_core_mass': 'c_core_mass',
        'c_core_radius': 'c_core_radius',
        'o_core_mass': 'o_core_mass',
        'o_core_radius': 'o_core_radius',
        'co_core_mass': 'co_core_mass',
        'co_core_radius': 'co_core_radius',
        'center_h1': 'center_h1',
        'center_he4': 'center_he4',
        'center_c12': 'center_c12',
        'center_n14': 'center_n14',
        'center_o16': 'center_o16',
        'surface_h1': 'surface_h1',
        'surface_he4': 'surface_he4',
        'surface_c12': 'surface_c12',
        'surface_n14': 'surface_n14',
        'surface_o16': 'surface_o16',
        'log_LH': 'log_LH',
        'log_LHe': 'log_LHe',
        'log_LZ': 'log_LZ',
        'log_Lnuc': 'log_Lnuc',
        'c12_c12': 'c12_c12',
        'center_gamma': 'center_gamma',
        # 'avg_c_in_c_core', remove this for the moment because HMS-HMS did
        # not have this column
        'avg_c_in_c_core': None,
        'surf_avg_omega': 'surf_avg_omega',
        'surf_avg_omega_div_omega_crit': 'surf_avg_omega_div_omega_crit',
        'total_moment_of_inertia': 'total_moment_of_inertia',
        'log_total_angular_momentum': 'log_total_angular_momentum',
        'spin': 'spin_parameter',
        'conv_env_top_mass': 'conv_env_top_mass',
        'conv_env_bot_mass': 'conv_env_bot_mass',
        'conv_env_top_radius': 'conv_env_top_radius',
        'conv_env_bot_radius': 'conv_env_bot_radius',
        'conv_env_turnover_time_g': 'conv_env_turnover_time_g',
        'conv_env_turnover_time_l_b': 'conv_env_turnover_time_l_b',
        'conv_env_turnover_time_l_t': 'conv_env_turnover_time_l_t',
        'envelope_binding_energy': 'envelope_binding_energy',
        'mass_conv_reg_fortides': 'mass_conv_reg_fortides',
        'thickness_conv_reg_fortides': 'thickness_conv_reg_fortides',
        'radius_conv_reg_fortides': 'radius_conv_reg_fortides',
        'lambda_CE_1cent': 'lambda_CE_1cent',
        'lambda_CE_10cent': 'lambda_CE_10cent',
        'lambda_CE_30cent': 'lambda_CE_30cent',
        'lambda_CE_pure_He_star_10cent': 'lambda_CE_pure_He_star_10cent',
        'profile': True,
        'total_mass_h1': 'total_mass_h1',
        'total_mass_he4': 'total_mass_he4'
    }
}


class MesaGridStep:
    """Superclass for steps using the POSYDON grids."""

    def __init__(
            self,
            metallicity,
            grid_name,
            path=PATH_TO_POSYDON_DATA,
            interpolation_path=None,
            interpolation_filename=None,
            interpolation_method="linear3c_kNN",
            save_initial_conditions=True,
            track_interpolation=False,
            stop_method='stop_at_max_time',     # "stop_at_end",
            stop_star="star_1",
            stop_var_name=None,
            stop_value=None,
            stop_interpolate=True,
            verbose=False):
        """Evolve a binary object given a MESA grid or interpolation object.

        Parameters
        ----------
        interpolation_method : 'nearest_neighbour', 'linear_knn_interpolation'
                               'linear_NN_interpolation'
             - nearest_neighbour requires a psygrid in the h5 format
             - linear_knn_interpolation requires a pkl file trained with
               interpolation class linear inteprolation, knn classification
             - linear_NN_interpolation requires a pkl file trained with
                 interpolation class linear inteprolation, neural network
                 classification
        track_interpolation: bool
             - True requires `nearest_neighbour` and will append the entire
               MESA history of properties.
        stop_method : stop_at_end or stop_at_max_time
             - stop_at_end will stop the binary at the end of the MESA track
             - stop_at_max_time binary will stop in the middle of a MESA track
               if doing so would exceed the binary's max_time
             - stop_at_condition will stop the binary when a five condition is
               met (see next parameters)
        stop_var_name: keys in STARPROPERTIES and
             BINARYPROPERTIES
             - key is one of the STARPROPERTIES and BINARYPROPERTIES
        stop_star: star_1 or star_2
             - if you choose stop_var_name from STARPROPERTIES you need to
               indicate which star you are referring too
        stop_value: float
             - when value is reached in the next MESA history model, the binary
               will stop the evolution
        stop_interpolate: True or False
             - True can only be chosen if stop_var_name='time', it means that
               the binary properties will be linearly interpolated between two
               timestamp to determine their values at the arbitrary time
               stop_value

        """
        # class variable
        self.path = path
        self.interpolation_method = interpolation_method
        self.save_initial_conditions = save_initial_conditions
        self.track_interpolation = track_interpolation
        self.stop_method = stop_method
        self.verbose = verbose

        if (self.track_interpolation
                and self.interpolation_method != 'nearest_neighbour'):
            raise ValueError('Track interpolation is currently supported only '
                             'by the nearest neighbour interpolation method!')

        # we load NN any time stop_at_max_time requested - regardless
        # of interp method
        if (self.stop_method == 'stop_at_max_time'
                or self.interpolation_method == 'nearest_neighbour'):
            self.load_psyTrackInterp(grid_name)

        grid_name = grid_name.replace('_%d', '')

        # Check interpolation method provided
        self.supported_interp_methods = ['linear_kNN', 'linear3c_kNN',
                                         '1NN_1NN']
        if self.interpolation_method in self.supported_interp_methods:

            # Set the interpolation path
            if interpolation_path is None:
                interpolation_path = os.path.join(self.path,
                    os.path.split(grid_name)[0],
                    'interpolators/%s' % self.interpolation_method)

            # Set the interpolation filename
            if interpolation_filename is None:
                interpolation_filename = os.path.join(interpolation_path,
                    os.path.split(grid_name)[1].replace('h5', 'pkl'))
            else:
                interpolation_filename = os.path.join(interpolation_path,
                                                      interpolation_filename)

            self.load_Interp(interpolation_filename)

            if (not (hasattr(self, '_psyTrackInterp')
                     or hasattr(self, '_Interp'))):
                raise ValueError(
                    'No interpolation methods specified in kwargs!\n'
                    'interpolation_method: {0}'.
                    format(self.interpolation_method))

        # this hook is used to avoid computing star and binary states in case
        # track_interpolation = False and stop = 'stop_at_condition' where
        # we drop the history
        self.flush_history = False
        self.flush_entries = None
        self.stop_star = stop_star
        self.stop_var_name = stop_var_name
        self.stop_value = stop_value
        self.stop_interpolate = stop_interpolate
        self._find_boundaries()

    def _find_boundaries(self):
        """Infer the grid boundaries (min/max of masses and orbital period)."""
        def initial_values_min_max(parameter_name):
            # get the request column from the initial values
            initial = self._psyTrackInterp.grid.initial_values[parameter_name]
            # get the final values - NaN for ignored/failed runs
            final = self._psyTrackInterp.grid.final_values[parameter_name]

            # only use runs for which both initial and final value is defined
            initial_values_to_use = initial[np.isfinite(initial + final)]

            return np.min(initial_values_to_use), np.max(initial_values_to_use)

        self.m1_min, self.m1_max = initial_values_min_max('star_1_mass')
        self.m2_min, self.m2_max = initial_values_min_max('star_2_mass')
        self.p_min, self.p_max = initial_values_min_max('period_days')

    def load_psyTrackInterp(self, grid_name):
        """Load the interpolator that has been trained on the grid."""
        # Check if interpolation files exist
        filename = os.path.join(self.path,grid_name)
        if not (os.path.exists(filename.replace('%d','0')) or
                os.path.exists(filename.replace('_%d',''))):
            data_download()

        if self.verbose:
            print("loading psyTrackInterp: {}".format(filename))
        self._psyTrackInterp = psyTrackInterp(filename,
                                              interp_in_q=self.interp_in_q,
                                              verbose=self.verbose)
        self._psyTrackInterp.train()

    def load_Interp(self, filename):
        """Load the interpolator that has been trained on the grid."""
        if self.verbose:
            print("loading Interp: {}".format(filename))

        # Check if interpolation files exist
        if not os.path.exists(filename):
            data_download()

        # Load interpolator
        self._Interp = IFInterpolator()
        self._Interp.load(filename=filename)

    def close(self):
        """Close the inteprolator."""
        pass
        # if hasattr(self, '_Interp'):
        #     self._Interp.close()

    def get_final_MESA_step_time(self):
        """Infer the maximum MESA step time.

        Use the specified interpolation method to determine the maximum
        MESA simulation time about to be added to the binary. If this step
        exceeds the maximum age of the binary, a step(NN) is done.

        """
        if self.interpolation_method == 'nearest_neighbour':
            self.closest_binary, self.nearest_neighbour_distance, \
                self.termination_flags = self._psyTrackInterp.evaluate(self.binary)
            if self.closest_binary.binary_history is None:
                return
            key = POSYDON_TO_MESA['binary']['time']
            max_MESA_sim_time = self.closest_binary.binary_history[key][-1]

        elif self.interpolation_method in self.supported_interp_methods:
            self.final_values, self.classes = self._Interp.evaluate(self.binary)

            max_MESA_sim_time = self.final_values[POSYDON_TO_MESA['binary']['time']]
        else:
            raise ValueError("unknown interpolation method: {}".format(self.interpolation_method))
        
        return max_MESA_sim_time

    def __call__(self, binary):
        """Evolve a binary using the MESA step."""

        # everytime this step is called, we need to make sure to reset
        # self.flush_sntries to a null value, otherwise entries from a previous entry
        # may be used
        self.flush_entries = None

        if not isinstance(binary, BinaryStar):
            raise ValueError("Must be an instance of BinaryStar")
        if not hasattr(self, 'step'):
            raise ValueError("No step defined for {}".format(self.__name__))
        
        if self.flip_stars_before_step:
            flip_stars(binary)
        max_MESA_sim_time = self.get_final_MESA_step_time()

        if max_MESA_sim_time is None:
            if self.flip_stars_before_step:
                flip_stars(binary)
            binary.state = 'initial_RLOF'
            return

        step_will_exceed_max_time = (binary.time+max_MESA_sim_time
                                    > binary.properties.max_simulation_time)
        if (step_will_exceed_max_time
                and self.stop_method == 'stop_at_max_time'):
            
            if self.interpolation_method != 'nearest_neighbour':
                self.closest_binary, self.nearest_neighbour_distance, \
                    self.termination_flags = self._psyTrackInterp.evaluate(self.binary)

            if self.track_interpolation:
                self.flush_history = False
            else:
                self.flush_history = True
            self.update_properties_NN(star_1_CO=self.star_1_CO,
                                      star_2_CO=self.star_2_CO,
                                      track_interpolation=True)
        else:
            self.step(binary, interp_method=self.interpolation_method)

        if (self.stop_method == 'stop_at_max_time'
                and binary.time >= binary.properties.max_simulation_time):

            # self.flush_history = True # needed???

            # stop_at_condition looks through the MESA output appended to the
            # binary object. The times have already been added to the binary's
            # start time, so the correct value to pass is max_simulation_time
            self.stop_at_condition(binary,
                                   star='star_1',
                                   property='time',
                                   value=binary.properties.max_simulation_time,
                                   interpolate=self.stop_interpolate,
                                   star_1_CO=self.star_1_CO,
                                   star_2_CO=self.star_2_CO)
        elif self.stop_method == 'stop_at_condition':
            self.stop_at_condition(binary,
                                   property=self.stop_var_name,
                                   value=self.stop_value,
                                   star=self.stop_star,
                                   interpolate=self.stop_interpolate,
                                   star_1_CO=self.star_1_CO,
                                   star_2_CO=self.star_2_CO)
        else:
            self.stop_at_end(binary,
                             property=self.stop_var_name,
                             value=self.stop_value,
                             star=self.stop_star,
                             interpolate=self.stop_interpolate,
                             star_1_CO=self.star_1_CO,
                             star_2_CO=self.star_2_CO)
            
        if self.flip_stars_before_step:
            flip_stars(binary)
        if binary.time > binary.properties.max_simulation_time:
            binary.event = 'MaxTime_exceeded'
        elif binary.time == binary.properties.max_simulation_time:
            binary.event = 'maxtime'

        if self.verbose:
            print(f"End of step MESA (grid={self.grid_type}):\n", binary)

        return

    def step(self, binary, interp_method=None):
        """Take the step by calling the appropriate interpolator."""
        if interp_method is None:
            interp_method = self.interpolation_method

        if interp_method == 'nearest_neighbour':
            if self.track_interpolation:
                self.flush_history = False
            else:
                self.flush_history = True
            self.update_properties_NN(
                star_1_CO=self.star_1_CO, star_2_CO=self.star_2_CO,
                track_interpolation=self.track_interpolation)
        elif interp_method in self.supported_interp_methods:
            self.initial_final_interpolation(star_1_CO=self.star_1_CO,
                                             star_2_CO=self.star_2_CO)
        else:
            raise ValueError('Invalid interpolation method: {}'.
                             format(interp_method))

    def single_star(self, star_type):
        """Check if the type of the star is supported."""
        if star_type == 'single-HMS':
            pass
        elif star_type == 'single-HeMS':
            pass
        else:
            raise ValueError('Single star_type = %s unknown!' % star_type)

    def update_properties_NN(self, star_1_CO=False, star_2_CO=False,
                             track_interpolation=False):
        """Update properites according to nearest neighbour interpolation.

        Parameters
        ----------
        star_1_CO : bool
            `True` if star_1 is a compact object.
        star_2_CO : bool
            `True` if star_2 is a compact object.
        track_interpolation : bool
            If True, uses track interpolation over initial-final interpolation

        """
        # simplify verbosity of code
        binary = self.binary
        stars = [binary.star_1, binary.star_2]
        stars_CO = [star_1_CO, star_2_CO]
        cb = self.closest_binary
        cb_bh = cb.binary_history
        cb_hs = [cb.history1, cb.history2]
        cb_fps = [cb.final_profile1, cb.final_profile2]
        
        if (cb_bh['age'].size <= 1 or cb_bh['star_1_mass'].size <= 1):
            setattr(binary, "state", "initial_RLOF")
            return

        # check if the first interpolation gives 'initial_RLOF'
        interpolation_class = self.termination_flags[0]
        binary_state, binary_event, MT_case = (
            cf.get_binary_state_and_event_and_mt_case(
                binary, interpolation_class, verbose=self.verbose))       
        setattr(binary, 'state', binary_state)
        setattr(binary, 'event', binary_event)
        setattr(binary, 'mass_transfer_case', MT_case)

        if binary.state == 'initial_RLOF':
            return

        if track_interpolation or self.save_initial_conditions:
            len_binary_hist = len(getattr(binary, "time_history"))
            length_binary_hist = len(cb_bh['age']) - 1
            length_star_hist = len(cb_hs[0]['center_he4']) - 1
            length_hist = min(length_binary_hist, length_star_hist)
            empty_h = [None] * length_hist
            MESA_history_bug_fix = False
            if length_binary_hist != length_star_hist:
                MESA_history_bug_fix = True
                Pwarn(
                    'The MESA star_history and binary_history do not match: '
                    'lenght %i != %i. This will cause errors, e.g. '
                    'get_binary_state_and_event_and_mt_case take '
                    'star.mdot_history - star.lg_wind_mdot. To '
                    'avoid the code breaking, we append np.nan '
                    'to the missing values.' %
                    (length_binary_hist, length_star_hist), "ReplaceValueWarning")

        # update properties
        for key in BINARYPROPERTIES:
            key_h = key + "_history"
            old_h = [getattr(binary, key)] * length_hist
            if POSYDON_TO_MESA['binary'][key] is None:
                setattr(binary, key, None)
                if self.save_initial_conditions:
                    getattr(binary, key_h).append(empty_h[0])
                if track_interpolation:
                    getattr(binary, key_h).extend(empty_h)
            elif key == 'time':
                key_p = POSYDON_TO_MESA['binary'][key]
                current = getattr(self.binary, key)
                setattr(binary, key, current + cb_bh[key_p][-1])
                if self.save_initial_conditions:
                    history_of_attribute = current + cb_bh[key_p][:-1]
                    getattr(binary, key_h).append(history_of_attribute[0])
                if track_interpolation:
                    history_of_attribute = current + cb_bh[key_p][:-1]
                    getattr(binary, key_h).extend(history_of_attribute)
            elif key == 'nearest_neighbour_distance':
                NN_dist = self.nearest_neighbour_distance
                setattr(binary, key, NN_dist)
                if self.save_initial_conditions:
                    getattr(binary, key_h).append(NN_dist)
                if track_interpolation:
                    getattr(binary, key_h).extend([NN_dist]*length_hist)
            elif key in ['eccentricity', 'V_sys']:
                v_key = getattr(binary, key_h)[-1]
                setattr(binary, key, v_key)
                if self.save_initial_conditions:
                    getattr(binary, key_h).append(v_key)
                if track_interpolation:
                    getattr(binary, key_h).extend([v_key]*length_hist)
            elif key in ['state', 'event', 'mass_transfer_case']:
                continue
            else:
                key_p = POSYDON_TO_MESA['binary'][key]
                setattr(binary, key, cb_bh[key_p][-1])
                if self.save_initial_conditions:
                    history_of_attribute = cb_bh[key_p][:-1]
                    getattr(binary, key_h).append(history_of_attribute[0])
                if track_interpolation:
                    history_of_attribute = cb_bh[key_p][:-1]
                    getattr(binary, key_h).extend(history_of_attribute)
            if track_interpolation:
                if MESA_history_bug_fix:
                    real_len = max(length_binary_hist, length_star_hist)
                    missing_values = real_len + len_binary_hist - len(
                        getattr(binary, key_h))
                    if missing_values > 0:
                        getattr(binary, key_h).extend([np.nan]*missing_values)

        for k, star in enumerate(stars):
            for key in STARPROPERTIES:
                key_h = key + "_history"
                old_h = [getattr(star, key)] * length_hist
                if not stars_CO[k]:
                    if POSYDON_TO_MESA['star'][key] is None:
                        setattr(star, key, None)
                        if self.save_initial_conditions:
                            getattr(star, key_h).append(empty_h[0])
                        if track_interpolation:
                            getattr(star, key_h).extend(empty_h)
                    elif key == 'mass':
                        key_p = 'star_%d_mass' % (k+1)
                        setattr(star, key, cb_bh[key_p][-1])
                        if self.save_initial_conditions:
                            history_of_attribute = cb_bh[key_p][:-1]
                            getattr(star, key_h).append(
                                history_of_attribute[0])
                        if track_interpolation:
                            history_of_attribute = cb_bh[key_p][:-1]
                            getattr(star, key_h).extend(history_of_attribute)
                    elif key == 'metallicity':
                        v_key = getattr(star, 'metallicity')
                        setattr(star, key, v_key)
                        if self.save_initial_conditions:
                            getattr(star, key_h).append(v_key)
                        if track_interpolation:
                            getattr(star, key_h).extend([v_key]*length_hist)
                    elif key == 'profile':
                        setattr(star, key, cb_fps[k])
                        if self.save_initial_conditions:
                            getattr(star, key_h).append(empty_h[0])
                        if track_interpolation:
                            getattr(star, key_h).extend(empty_h)
                    elif key in ['lg_mdot', 'lg_system_mdot', 'lg_wind_mdot']:
                        key_p = POSYDON_TO_MESA['star'][key]+'_%d' % (k+1)
                        setattr(star, key, cb_bh[key_p][-1])
                        if self.save_initial_conditions:
                            history_of_attribute = cb_bh[key_p][:-1]
                            getattr(star, key_h).append(
                                history_of_attribute[0])
                        if track_interpolation:
                            history_of_attribute = cb_bh[key_p][:-1]
                            getattr(star, key_h).extend(
                                history_of_attribute)
                    elif key == 'state':
                        continue
                    else:
                        key_p = POSYDON_TO_MESA['star'][key]
                        setattr(star, key, cb_hs[k][key_p][-1])
                        if self.save_initial_conditions:
                            history_of_attribute = cb_hs[k][key_p][:-1]
                            getattr(star, key_h).append(
                                history_of_attribute[0])
                        if track_interpolation:
                            history_of_attribute = cb_hs[k][key_p][:-1]
                            getattr(star, key_h).extend(history_of_attribute)
                else:   # star is a compact object
                    if key == 'mass':
                        key_p = 'star_%d_mass' % (k+1)
                        setattr(star, key, cb_bh[key_p][-1])
                        if self.save_initial_conditions:
                            history_of_attribute = cb_bh[key_p][:-1]
                            getattr(star, key_h).append(
                                history_of_attribute[0])
                        if track_interpolation:
                            history_of_attribute = cb_bh[key_p][:-1]
                            getattr(star, key_h).extend(history_of_attribute)
                    elif key == 'spin':
                        key_p = 'star_%d_mass' % (k+1)
                        mass_history = np.array(cb_bh[key_p])
                        spin_prev_step = getattr(star, 'spin')
                        spin = cf.spin_stable_mass_transfer(spin_prev_step, mass_history[0],
                                                            mass_history[-1])
                        setattr(star, key, spin)
                        if self.save_initial_conditions:
                            history_of_attribute =[
                                cf.spin_stable_mass_transfer(spin_prev_step ,mass_history[0],
                                                             mass_history[i])
                                for i in range(len(mass_history)-1)]
                            getattr(star, key_h).append(history_of_attribute[0])
                        if track_interpolation:
                            history_of_attribute =[
                                cf.spin_stable_mass_transfer(spin_prev_step, mass_history[0],
                                                             mass_history[i])
                                for i in range(len(mass_history)-1)]
                            getattr(star, key_h).extend(history_of_attribute)
                    elif key == 'log_R':
                        key_p = 'star_%d_mass' % (k+1)
                        mass = cb_bh[key_p][-1]
                        st = infer_star_state(star_mass=mass, star_CO=True)
                        setattr(star, key, np.log10(CO_radius(mass, st)))
                        if self.save_initial_conditions:
                            mass_history = np.array(cb_bh[key_p])
                            state_history = np.array([
                                infer_star_state(star_mass=x, star_CO=True)
                                for x in mass_history])
                            history_of_attribute = np.log10([
                                CO_radius(mass_history[i], state_history[i])
                                for i in range(len(mass_history)-1)])
                            getattr(star, key_h).append(
                                history_of_attribute[0])
                        if track_interpolation:
                            mass_history = np.array(cb_bh[key_p])
                            state_history = np.array([
                                infer_star_state(star_mass=x, star_CO=True)
                                for x in mass_history])
                            history_of_attribute = np.log10([
                                CO_radius(mass_history[i], state_history[i])
                                for i in range(len(mass_history)-1)])
                            getattr(star, key_h).extend(history_of_attribute)
                    elif key == 'metallicity':
                        v_key = getattr(star, 'metallicity')
                        setattr(star, key, v_key)
                        if self.save_initial_conditions:
                            getattr(star, key_h).append(v_key)
                        if track_interpolation:
                            getattr(star, key_h).extend([v_key]*length_hist)
                    elif key in ['lg_system_mdot', 'lg_wind_mdot']:
                        key_p = POSYDON_TO_MESA['star'][key]+'_%d' % (k+1)
                        setattr(star, key, cb_bh[key_p][-1])
                        if self.save_initial_conditions:
                            getattr(star, key_h).append(cb_bh[key_p][0])
                        if track_interpolation:
                            getattr(star, key_h).extend(cb_bh[key_p][:-1])
                    else:
                        if self.save_initial_conditions:
                            getattr(star, key_h).append(old_h[0])
                        if track_interpolation:
                            getattr(star, key_h).extend(old_h)


                if track_interpolation:
                    if MESA_history_bug_fix:
                        real_len = max(length_binary_hist, length_star_hist)
                        missing_values_star = real_len + len_binary_hist - len(
                            getattr(star, key_h))
                        if missing_values_star > 0:
                            getattr(star, key_h).extend(
                                [np.nan]*missing_values)

        # convert these flags to default POSYDON star states
        setattr(stars[0], 'state',
                cf.check_state_of_star(stars[0], star_CO=stars_CO[0]))
        setattr(stars[1], 'state',
                cf.check_state_of_star(stars[1], star_CO=stars_CO[1]))
        interpolation_class = self.termination_flags[0]
        binary_state, binary_event, MT_case = (
            cf.get_binary_state_and_event_and_mt_case(
                binary, interpolation_class, verbose=self.verbose))
        setattr(binary, 'state', binary_state)
        setattr(binary, 'event', binary_event)
        setattr(binary, 'mass_transfer_case', MT_case)

        culmulative_mt_case = self.termination_flags[1]
        setattr(self.binary, f'culmulative_mt_case_{self.grid_type}', culmulative_mt_case)
        setattr(self.binary, f'interp_class_{self.grid_type}', interpolation_class)
        mt_history = self.termination_flags[2] # mass transfer history (TF12 plot label)
        setattr(self.binary, f'mt_history_{self.grid_type}', mt_history)

        if self.save_initial_conditions:
            # history N is how much to look back in the history
            # here N=1 as we only appended back the first entry
            state1_hist = cf.check_state_of_star(stars[0], i=len_binary_hist,
                                                 star_CO=stars_CO[0])
            getattr(stars[0], "state_history").append(state1_hist)
            state2_hist = cf.check_state_of_star(stars[1], i=len_binary_hist,
                                                 star_CO=stars_CO[1])
            getattr(stars[1], "state_history").append(state2_hist)
            binary_state, binary_event, MT_case = (
                cf.get_binary_state_and_event_and_mt_case(
                    binary, interpolation_class, i=len_binary_hist,
                    verbose=self.verbose))
            getattr(binary, "state_history").append(binary_state)
            getattr(binary, "event_history").append(None)
            getattr(binary, "mass_transfer_case_history").append(MT_case)

        if track_interpolation:
            if not self.flush_history:
                # history N is how much to look back in the history
                state1_hist = cf.check_state_of_star_history_array(
                    stars[0], N=length_hist, star_CO=stars_CO[0])
                getattr(stars[0], "state_history").extend(state1_hist)
                state2_hist = cf.check_state_of_star_history_array(
                    stars[1], N=length_hist, star_CO=stars_CO[1])
                getattr(stars[1], "state_history").extend(state2_hist)
                binary_state, binary_event, MT_case = (
                    cf.get_binary_state_and_event_and_mt_case_array(
                        binary, N=length_hist, verbose=self.verbose))               
                getattr(binary, "state_history").extend(binary_state)
                getattr(binary, "event_history").extend(binary_event)
                getattr(binary, "mass_transfer_case_history").extend(MT_case)
                self.flush_entries = len_binary_hist   # this is needded!

                # this is to prevent the flushin of the initial value which is
                # appended twice
                if self.save_initial_conditions:
                    self.flush_entries += 1

            else:
                # the history is going to be flushed in self.stop
                # append None for a faster computation
                state1_hist = empty_h
                state2_hist = empty_h
                self.flush_entries = len_binary_hist

                # this is to prevent the flushin of the initial value which is
                # appended twice
                if self.save_initial_conditions:
                    self.flush_entries += 1
<<<<<<< HEAD
                binary_state = empty_h
                binary_event = empty_h
                MT_case = empty_h
=======

                binary_state = empy_h
                binary_event = empy_h
                MT_case = empy_h
>>>>>>> ad19ad88
                getattr(stars[0], "state_history").extend(state1_hist)
                getattr(stars[1], "state_history").extend(state2_hist)
                getattr(binary, "state_history").extend(binary_state)
                getattr(binary, "event_history").extend(binary_event)
                getattr(binary, "mass_transfer_case_history").extend(MT_case)

        if (star_2_CO or star_1_CO):
            # Updating Bondi-Hoyle accretion
            for k, star in enumerate(stars):
                if stars_CO[k]:
                    accretor = star
                    k_bh = k
                else:
                    donor = star

            key_bh = POSYDON_TO_MESA['star']['lg_mdot']+'_%d' % (k_bh+1)
            tmp_lg_mdot = np.log10(10**cb_bh[key_bh][-1] + cf.bondi_hoyle(
                binary, accretor, donor, idx=-1,
                wind_disk_criteria=True, scheme='Kudritzki+2000'))
            mdot_edd = cf.eddington_limit(binary, idx=-1)[0]

            if 10**tmp_lg_mdot > mdot_edd:
                tmp_lg_mdot = np.log10(mdot_edd)
            accretor.lg_mdot = tmp_lg_mdot

            if self.save_initial_conditions:
                mdot_history = np.array(cb_bh[key_bh])
                edd = cf.eddington_limit(binary, idx=len_binary_hist)[0]
                history_of_attribute = (np.log10(
                    10**cb_bh[key_bh][0] + cf.bondi_hoyle(
                        binary, accretor, donor, idx=len_binary_hist,
                        wind_disk_criteria=True, scheme='Kudritzki+2000')))
                if 10**history_of_attribute > edd:
                    history_of_attribute = np.log10(edd)
                accretor.lg_mdot_history.append(history_of_attribute)

            if track_interpolation:
                mdot_history = np.array(cb_bh[key_bh])
                # looping from range(-N,0) where 0 is excluded
                # bondi_hoyle concatenates the current binary state,
                # hence we loop one back range(-N-1,-1)
                tmp_h = [cf.bondi_hoyle(binary, accretor, donor, idx=i,
                                        wind_disk_criteria=True,
                                        scheme='Kudritzki+2000')
                         for i in range(-length_hist-1, -1)]
                tmp_edd = [cf.eddington_limit(binary, idx=i)[0]
                           for i in range(-length_hist-1, -1)]
                history_of_attribute = np.log10(10**cb_bh[key_bh][:-1] + tmp_h)
                history_of_attribute = [
                    y if x > y else x
                    for x, y in zip(history_of_attribute, tmp_edd)]
                accretor.lg_mdot_history.extend(history_of_attribute)

        # update post processed quanties
        key_post_processed = ['avg_c_in_c_core_at_He_depletion',
                              'co_core_mass_at_He_depletion',
                              'm_core_CE_1cent',
                              'm_core_CE_10cent',
                              'm_core_CE_30cent',
                              'm_core_CE_pure_He_star_10cent',
                              'r_core_CE_1cent',
                              'r_core_CE_10cent',
                              'r_core_CE_30cent',
                              'r_core_CE_pure_He_star_10cent']
        for k, star in enumerate(stars):
            for key in key_post_processed:
                setattr(star, key, cb.final_values['S%d_%s' % (k+1, key)])

        # update nearest neighbor core collapse quantites
        if interpolation_class != 'unstable_MT':
            for SN_MODEL_NAME in SN_MODELS.keys():
                for i, star in enumerate(stars):
                    col_name = f'S{i+1}_{SN_MODEL_NAME}_CO_type'
                    if ((not stars_CO[i])
                        and (cb.final_values[col_name] != 'None')):
                        values = {}
                        for key in ['state', 'SN_type', 'f_fb', 'mass', 'spin',
                                    'm_disk_accreted', 'm_disk_radiated', 'M4',
                                    'mu4', 'h1_mass_ej', 'he4_mass_ej']:
                            if key == "state":
                                state = cb.final_values[col_name]
                                values[key] = state
                            elif key == "SN_type":
                                col_name = f'S{i+1}_{SN_MODEL_NAME}_{key}'
                                values[key] = cb.final_values[col_name]
                            else:
                                col_name = f'S{i+1}_{SN_MODEL_NAME}_{key}'
                                values[key] = cb.final_values[col_name]
                        setattr(star, SN_MODEL_NAME, values)
                    else:
                        setattr(star, SN_MODEL_NAME, None)

    def initial_final_interpolation(self, star_1_CO=False, star_2_CO=False):
        """Update the binary through initial-final interpolation."""
        # TODO: simplify verbosity of code
        binary = self.binary
        stars = [binary.star_1, binary.star_2]
        stars_CO = [star_1_CO, star_2_CO]
        fv = self.final_values
        prev_mass = [getattr(star, 'mass') for star in stars]

        for key in BINARYPROPERTIES:
            if POSYDON_TO_MESA['binary'][key] is None:
                setattr(self.binary, key, None)
            elif key == 'time':
                key_p = POSYDON_TO_MESA['binary'][key]
                current = getattr(self.binary, key)
                setattr(self.binary, key, current + fv[key_p])
            elif key == 'nearest_neighbour_distance':
                setattr(self.binary, key, [np.nan, np.nan, np.nan])
            elif key in ['eccentricity', 'V_sys']:
                current = getattr(self.binary, key + '_history')[-1]
                setattr(self.binary, key, current)
            elif key in ['state', 'event', 'mass_transfer_case']:
                continue
            else:
                key_p = POSYDON_TO_MESA['binary'][key]
                setattr(self.binary, key, fv[key_p])
        for k, star in enumerate(stars):
            for key in STARPROPERTIES:
                if not stars_CO[k]:
                    if POSYDON_TO_MESA['star'][key] is None:
                        setattr(star, key, None)
                    elif key == 'mass':
                        key_p = 'star_%d_mass' % (k+1)
                        setattr(star, key, fv[key_p])
                    elif key == 'metallicity':
                        current = getattr(star, key)
                        setattr(star, key, current)
                    elif key == 'profile':
                        setattr(star, key, None)
                    elif key in ['lg_mdot', 'lg_system_mdot', 'lg_wind_mdot']:
                        key_p = POSYDON_TO_MESA['star'][key]+'_%d' % (k+1)
                        setattr(star, key, fv[key_p])
                    elif key == 'state':
                        continue
                    else:
                        key_p = 'S%d_' % (k+1)+POSYDON_TO_MESA['star'][key]
                        setattr(star, key, fv[key_p])
                else: # star is a compact object
                    if POSYDON_TO_MESA['star'][key] is None:
                        setattr(star, key, None)
                    elif key == 'mass':
                        key_p = 'star_%d_mass' % (k+1)
                        setattr(star, key, fv[key_p])
                    elif key == 'spin':
                        current = getattr(star, 'spin')
                        key_p = 'star_%d_mass' % (k+1)
                        # calculate new spin based on masses
                        spin = cf.spin_stable_mass_transfer(current, prev_mass[k], fv[key_p])
                        setattr(star, key, spin)
                        
                    elif key == 'log_R':
                        mass = fv['star_%d_mass' % (k+1)]
                        st = infer_star_state(star_mass=mass, star_CO=True)
                        setattr(star, key, np.log10(CO_radius(mass, st)))
                    elif key == 'metallicity':
                        current = getattr(star, key)
                        setattr(star, key, current)
                    elif key == 'profile':
                        setattr(star, key, None)
                    elif key in ['lg_mdot', 'lg_system_mdot', 'lg_wind_mdot']:
                        key_p = POSYDON_TO_MESA['star'][key]+'_%d' % (k+1)
                        setattr(star, key, fv[key_p])

        # infer stellar states
        interpolation_class = self.classes['interpolation_class']
        setattr(self.binary, f'interp_class_{self.grid_type}', interpolation_class)
        mt_history = self.classes['mt_history'] # mass transfer history (TF12 plot label)
        setattr(self.binary, f'mt_history_{self.grid_type}', mt_history)

        #TODO: add classifier for tf2
        #setattr(self.binary, f'culmulative_mt_case', self.classes['termination_flags_2'])
        S1_state_inferred = cf.check_state_of_star(self.binary.star_1,
                                                   star_CO=star_1_CO)
        S2_state_inferred = cf.check_state_of_star(self.binary.star_2,
                                                   star_CO=star_2_CO)

        if interpolation_class != 'initial_MT':
            setattr(self.binary.star_1, 'state', S1_state_inferred)
            setattr(self.binary.star_2, 'state', S2_state_inferred)

        # else keep the current state
        binary_state, binary_event, MT_case = (
            cf.get_binary_state_and_event_and_mt_case(
                self.binary, interpolation_class, verbose=self.verbose))
        setattr(self.binary, 'state', binary_state)
        setattr(self.binary, 'event', binary_event)
        setattr(self.binary, 'mass_transfer_case', MT_case)

        
        if binary.state == 'initial_RLOF':
            return

        if (star_2_CO or star_1_CO):
            # Updating Bondi-Hoyle accretion
            for k, star in enumerate(stars):
                if stars_CO[k]:
                    accretor = star
                    k_bh = k
                else:
                    donor = star
            key_bh = POSYDON_TO_MESA['star']['lg_mdot']+'_%d' % (k_bh+1)

            tmp_lg_mdot = np.log10(
                10**fv[key_bh] + cf.bondi_hoyle(
                    binary, accretor, donor, idx=-1,
                    wind_disk_criteria=True, scheme='Kudritzki+2000'))

            mdot_edd = cf.eddington_limit(binary, idx=-1)[0]
            if 10**tmp_lg_mdot > mdot_edd:
                tmp_lg_mdot = np.log10(mdot_edd)
            setattr(accretor, 'lg_mdot', tmp_lg_mdot)
        # update post processed quanties
        key_post_processed = ['avg_c_in_c_core_at_He_depletion',
                              'co_core_mass_at_He_depletion',
                              'm_core_CE_1cent',
                              'm_core_CE_10cent',
                              'm_core_CE_30cent',
                              'm_core_CE_pure_He_star_10cent',
                              'r_core_CE_1cent',
                              'r_core_CE_10cent',
                              'r_core_CE_30cent',
                              'r_core_CE_pure_He_star_10cent']
        stars = [self.binary.star_1, self.binary.star_2]
        stars_CO = [star_1_CO, star_2_CO]
        for k, star in enumerate(stars):
            if not stars_CO[k]:
                for key in key_post_processed:
                    if (interpolation_class == 'unstable_MT'
                        and (key == 'avg_c_in_c_core_at_He_depletion'
                             or key == 'co_core_mass_at_He_depletion')):
                        setattr(star, key, None)
                    else:
                        setattr(star, key, fv['S%d_%s' % (k+1, key)])

        # update interpolated core collapse quantites
        if interpolation_class != 'unstable_MT':
            for SN_MODEL_NAME in SN_MODELS.keys():
                for i, star in enumerate(stars):
                    col_name = f'S{i+1}_{SN_MODEL_NAME}_CO_type'
                    if (not stars_CO[i] and self.classes[col_name] != 'None'):
                        values = {}
                        for key in ['state', 'SN_type', 'f_fb', 'mass', 'spin',
                                    'm_disk_accreted', 'm_disk_radiated', 'M4',
                                    'mu4', 'h1_mass_ej', 'he4_mass_ej']:
                            if key == "state":
                                state = self.classes[col_name]
                                values[key] = state
                            elif key == "SN_type":
                                col_name = f'S{i+1}_{SN_MODEL_NAME}_{key}'
                                values[key] = self.classes[col_name]
                            elif f'S{i+1}_{SN_MODEL_NAME}_{key}' in fv:
                                col_name = f'S{i+1}_{SN_MODEL_NAME}_{key}'
                                values[key] = fv[col_name]
                            else:
                                Pwarn(f"S{i+1}_{SN_MODEL_NAME}_{key} not "
                                      "found in fv", "UnsupportedModelWarning")
                                values = None
                                break
                        setattr(star, SN_MODEL_NAME, values)
                    else:
                        setattr(star, SN_MODEL_NAME, None)

    # STOPPING METHODS

    def stop_at_end(self,
                    binary,
                    property=None,
                    value=None,
                    star=None,
                    interpolate=None,
                    star_1_CO=False,
                    star_2_CO=False):
        """Update the binary event if max time has been exceeded."""
        if binary.properties.max_simulation_time - binary.time < 0.0:
            binary.event = 'MaxTime_exceeded'
            return
        
        # In cases where we are using IF or kNN interpolation, 
        # we may track interpolate if the final track time exceeds 
        # the Hubble time, and we may envounter a new binary event 
        # during that intepolation. In these cases, we still need 
        # to check if we should flush the history.
        if self.flush_history and self.flush_entries is not None:
            for key in STARPROPERTIES:
                key_history = key + '_history'
                for star in ['star_1', 'star_2']:
                    star_obj = getattr(binary, star)
                    # detele last N entries from history
                    setattr(star_obj, key_history, getattr(
                        star_obj, key_history)[:self.flush_entries])
            for key in BINARYPROPERTIES:
                key_history = key + '_history'
                # detele last N entries from history
                setattr(binary, key_history,
                        getattr(binary, key_history)[:self.flush_entries])

    def stop_at_condition(self,
                          binary,
                          property="time",
                          value=None,
                          star="star_1",
                          interpolate=False,
                          star_1_CO=False,
                          star_2_CO=False):
        if property in STARPROPERTIES:
            if star == 'star_1':
                current_property = getattr(binary.star_1, property)
                property_history = getattr(binary.star_1,
                                           property + "_history")
                np.array(property_history.append(current_property))
            elif star == 'star_2':
                current_property = getattr(binary.star_2, property)
                property_history = getattr(binary.star_2,
                                           property + "_history")
                np.array(property_history.append(current_property))
            else:
                raise ValueError(
                    'Star can only be "star_1" or "star_2", you passed {0}'.
                    format(star))

            i = np.where(np.array(property_history) <= value)[0][-1]

        elif property in BINARYPROPERTIES:
            current_property = getattr(binary, property)
            property_history = getattr(binary, property + "_history")
            np.array(property_history.append(current_property))

            i = np.where(np.array(property_history) <= value)[0][-1]

            # time at which to interpolate all quantities
            if property == 'time':
                t = value
        else:
            raise ValueError(
                'stop_at_condition does not support property = {0}'.format(
                    property))
        # interpolate to the desired value
        if interpolate:
            if property != 'time':
                raise ValueError('We currently support stop_at_conditon '
                                 'interpolation only for property=time!')
            # interpolate between i and i+1
            interpolated_quanties = {}
            interpolated_quanties['binary'] = {}
            interpolated_quanties['star_1'] = {}
            interpolated_quanties['star_2'] = {}
            for key in STARPROPERTIES:
                for star in ['star_1', 'star_2']:
                    star_obj = getattr(binary, star)
                    if key in ['state', 'profile', 'metallicity']:
                        interpolated_quanties[star][key] = getattr(
                            star_obj, key + "_history")[-1]
                    else:
                        current_property = getattr(star_obj, key)
                        property_history = getattr(star_obj, key + '_history')
                        np.array(property_history.append(current_property))

                        t_before = getattr(binary, 'time_history')[i]
                        t_after = getattr(binary, 'time_history')[i + 1]

                        v_before = property_history[i]
                        v_after = property_history[i + 1]
                        if v_before is None or v_after is None:
                            interpolated_quanties[star][key] = None
                            continue
                        interpolated_quanties[star][key] = self.interpolate_at_t(
                                t, t_before, t_after, v_before, v_after)

            for key in BINARYPROPERTIES:
                if key in ['state', 'event', 'mass_transfer_case']:
                    interpolated_quanties['binary'][key] = getattr(
                        binary, key + "_history")[-1]
                elif key == 'time':
                    interpolated_quanties['binary'][key] = t
                else:
                    current_property = getattr(binary, key)
                    property_history = getattr(binary, key + '_history')
                    np.array(property_history.append(current_property))

                    t_before = getattr(binary, 'time_history')[i]
                    t_after = getattr(binary, 'time_history')[i + 1]

                    v_before = property_history[i]
                    v_after = property_history[i + 1]

                    if v_before is None or v_after is None:
                        interpolated_quanties['binary'][key] = None
                        continue

                    # To deal with V_sys, nearest_neighbour, etc.
                    if hasattr(v_before, '__iter__'):
                        out = []
                        for j in range(len(v_before)):
                            out.append(self.interpolate_at_t(t,
                                                             t_before,
                                                             t_after,
                                                             v_before[j],
                                                             v_after[j]))
                        interpolated_quanties['binary'][key] = out
                    else:
                        interpolated_quanties['binary'][
                            key] = self.interpolate_at_t(t, t_before, t_after,
                                                         v_before, v_after)

        # delete the history above index i and reset all properties to index i
        for key in STARPROPERTIES:
            key_history = key + '_history'
            for star in ['star_1', 'star_2']:
                star_obj = getattr(binary, star)
                if interpolate:
                    # restore the star to interpolated state
                    setattr(star_obj, key, interpolated_quanties[star][key])
                    # detele history from i to the end
                    setattr(star_obj, key_history,
                            getattr(star_obj, key_history)[:i + 1])
                else:
                    # restore the star to state i
                    setattr(star_obj, key, getattr(star_obj, key_history)[i])
                    # detele history from i to the end
                    setattr(star_obj, key_history,
                            getattr(star_obj, key_history)[:i])

        for key in BINARYPROPERTIES:
            key_history = key + '_history'

            if interpolate:
                # restore the binary to interpolated state
                setattr(binary, key, interpolated_quanties['binary'][key])
                # detele history from i to the end
                setattr(binary, key_history,
                        getattr(binary, key_history)[:i + 1])
            else:
                # restore the binarya to state i
                setattr(binary, key, getattr(binary, key_history)[i])
                # detele history from i to the end
                setattr(binary, key_history, getattr(binary, key_history)[:i])

        # in case track_interpolation = False we will flush all the history
        if self.flush_history:
            if self.flush_entries is None:
                raise ValueError('flush_entries cannot be None!')
            for key in STARPROPERTIES:
                key_history = key + '_history'
                for star in ['star_1', 'star_2']:
                    star_obj = getattr(binary, star)
                    # detele last N entries from history
                    setattr(star_obj, key_history, getattr(
                        star_obj, key_history)[:self.flush_entries])
            for key in BINARYPROPERTIES:
                key_history = key + '_history'
                # detele last N entries from history
                setattr(binary, key_history,
                        getattr(binary, key_history)[:self.flush_entries])
            # Check star and binary state, event, MT case
            setattr(
                self.binary.star_1, 'state',
                cf.check_state_of_star(self.binary.star_1, star_CO=star_1_CO))
            setattr(
                self.binary.star_2, 'state',
                cf.check_state_of_star(self.binary.star_2, star_CO=star_2_CO))
            binary_state, binary_event, MT_case = (
                cf.get_binary_state_and_event_and_mt_case(
                    self.binary, verbose=self.verbose))
            setattr(self.binary, 'state', binary_state)
            setattr(self.binary, 'event', binary_event)
            setattr(self.binary, 'mass_transfer_case', MT_case)

    def interpolate_at_t(self, t, t_before, t_after, v_before, v_after):
        """Linear interpolation in time between two points.

        Parameters
        ----------
        t : type
            Description of parameter `t`.
        t_before : type
            Description of parameter `t_before`.
        t_after : type
            Description of parameter `t_after`.
        v_before : type
            Description of parameter `v_before`.
        v_after : type
            Description of parameter `v_after`.

        Returns
        -------
        type
            Description of returned object.

        """
        # Error handling
        if v_before == "None" or v_after == "None":
            return "None"

        slope = (v_after - v_before) / (t_after - t_before)
        v_t = (t - t_before) * slope + v_before

        return v_t


class MS_MS_step(MesaGridStep):
    """Class for performing the MESA step for a MS-MS binary."""

    def __init__(self, metallicity=1., grid_name=None, *args, **kwargs):
        """Initialize a MS_MS_step instance."""
        self.grid_type = 'HMS_HMS'
        self.interp_in_q = True
        if grid_name is None:
            metallicity = convert_metallicity_to_string(metallicity)
            grid_name = 'HMS-HMS/' + metallicity + '_Zsun.h5'
        super().__init__(metallicity=metallicity,
                         grid_name=grid_name,
                         *args, **kwargs)
        # special stuff for my step goes here

        # set mass ratio
        self.q_min = 0.05 # can be computed m2_min/m1_min
        self.q_max = 1. # note that for MESA stability we actually run q_max = 0.99

    def __call__(self, binary):
        """Apply the MS-MS step on a BinaryStar."""
        # grid set up, both stars are NOT CO
        self.star_1_CO = False
        self.star_2_CO = False
        # check binary is ready before calling the step
        self.binary = binary
        state_1 = self.binary.star_1.state
        state_2 = self.binary.star_2.state
        event = self.binary.event
        m1 = self.binary.star_1.mass
        m2 = self.binary.star_2.mass
        mass_ratio = m2/m1
        p = self.binary.orbital_period
        # check if the binary is in the grid
        if (state_1 == 'H-rich_Core_H_burning' and
                state_2 == 'H-rich_Core_H_burning' and
                event == 'ZAMS' and
                self.m1_min <= m1 <= self.m1_max and
                np.max([self.q_min, 0.5/m1]) <= mass_ratio <= self.q_max and
                self.p_min <= p <= self.p_max):
            self.flip_stars_before_step = False
            super().__call__(self.binary)
        # binary in grid but masses flipped
        elif (state_1 == 'H-rich_Core_H_burning' and
              state_2 == 'H-rich_Core_H_burning' and
              event == 'ZAMS' and
              self.m1_min <= m2 <= self.m1_max and
              np.max([self.q_min, 0.5/m1]) <= 1./mass_ratio <= self.q_max and
              self.p_min <= p <= self.p_max):
            self.flip_stars_before_step = True
            super().__call__(self.binary)

        # redirect if outside grid for period
        elif (state_1 == 'H-rich_Core_H_burning' and
              state_2 == 'H-rich_Core_H_burning' and
              event == 'ZAMS' and
              p > self.p_max):
            self.binary.event = 'redirect_from_ZAMS'
            return
        # redirect if period smaller than the minimum period
        elif (state_1 == 'H-rich_Core_H_burning' and
              state_2 == 'H-rich_Core_H_burning' and
              event == 'ZAMS' and
              p < self.p_min):
            self.binary.event = 'redirect_from_ZAMS'
            return
        # outside the mass grid for m1
        elif (state_1 == 'H-rich_Core_H_burning' and
              state_2 == 'H-rich_Core_H_burning' and
              event == 'ZAMS' and
              self.p_min <= p <= self.p_max and
              (m1 < self.m1_min or m1 > self.m1_max)):
            set_binary_to_failed(self.binary)
            raise GridError(f'The mass of m1 ({m1}) is outside the grid,'
                             'while the period is inside the grid.')
        # outside the mass grid for m2
        # because m2_min is 0.5 Msun or from q_min, the minimum mass ratio is either
        # q_min or 0.5/m1.
        elif (state_1 == 'H-rich_Core_H_burning' and
              state_2 == 'H-rich_Core_H_burning' and
              event == 'ZAMS' and
              self.p_min <= p <= self.p_max and
              (mass_ratio < np.max([self.q_min, 0.5/m1]) or mass_ratio > self.q_max)):
            set_binary_to_failed(self.binary)
            raise GridError(f'The mass of m2 ({m2}) is outside the grid,'
                             'while the period is inside the grid.')
        # redirect if CC1
        elif (state_1 == 'H-rich_Core_C_depleted'):
            self.binary.event = 'CC1'
            return
        # redirect if CC2
        elif (state_2 == 'H-rich_Core_C_depleted'):
            self.binary.event = 'CC2'
            return
        else:
            set_binary_to_failed(self.binary)
            raise FlowError('The star_1.state = %s, star_2.state = %s, '
                             'binary.event = %s and not H-rich_Core_H_burning '
                             '- H-rich_Core_H_burning - * - ZAMS'
                             % (state_1, state_2, event))


class CO_HMS_RLO_step(MesaGridStep):
    """Class for performing the MESA step for a CO-HMS_RLO binary."""

    def __init__(self, metallicity=1., grid_name=None, *args, **kwargs):
        """Initialize a CO_HMS_RLO_step instance."""
        self.grid_type = 'CO_HMS_RLO'
        self.interp_in_q = False
        if grid_name is None:
            metallicity = convert_metallicity_to_string(metallicity)
            grid_name = 'CO-HMS_RLO/' + metallicity + '_Zsun.h5'
        super().__init__(metallicity=metallicity,
                         grid_name=grid_name,
                         *args, **kwargs)

    def __call__(self, binary):
        """Evolve a binary using the MESA step."""
        # grid set up assume CO is star_2
        self.star_1_CO = False
        self.star_2_CO = True
        # check binary is ready before calling the step
        self.binary = binary
        event = self.binary.event
        state = binary.state
        state_1 = binary.star_1.state
        state_2 = binary.star_2.state
        m1 = self.binary.star_1.mass
        m2 = self.binary.star_2.mass
        p = self.binary.orbital_period
        ecc = self.binary.eccentricity

        # TODO: import states from flow_chart.py
        FOR_RLO_STATES = ["H-rich_Core_H_burning",
                          "H-rich_Shell_H_burning",
                          "H-rich_Core_He_burning",
                          "H-rich_Core_He_depleted",
                          "H-rich_Core_C_burning",
                          "accreted_He_Core_H_burning",
                          "H-rich_Core_C_depleted",  # filtered out below
                          "H-rich_non_burning",
                          "accreted_He_non_burning"]

        # check the star states
        # TODO: import states from flow_chart.py
        if (state_2 in ["WD", "NS", "BH"]
                and (state_1 in FOR_RLO_STATES) and event == "oRLO1"):
            self.flip_stars_before_step = False
            # catch and redirect double core collapse, this happens if q=1:
            if self.binary.star_1.state == 'H-rich_Core_C_depleted':
                self.binary.event = 'CC1'
                return
        # TODO: import states from flow_chart.py
        elif (state_1 in ["WD", "NS", "BH"] and (state_2 in FOR_RLO_STATES)
                and event == "oRLO2"):
            self.flip_stars_before_step = True
            # catch and redirect double core collapse, this happens if q=1:
            if self.binary.star_2.state == 'H-rich_Core_C_depleted':
                self.binary.event = 'CC2'
                return
        else:
            set_binary_to_failed(self.binary)
            raise FlowError(
                'The star_1.state = %s, star_2.state = %s, binary.state = %s, '
                'binary.event = %s and not CO - HMS - oRLO1/oRLO2!'
                % (state_1, state_2, state, event))
        # redirect if outside grids
        if ((not self.flip_stars_before_step and
             self.m1_min <= m1 <= self.m1_max and
             self.m2_min <= m2 <= self.m2_max and
             self.p_min <= p <= self.p_max and
             ecc == 0.)
            or (self.flip_stars_before_step and
                self.m1_min <= m2 <= self.m1_max and
                self.m2_min <= m1 <= self.m2_max and
                self.p_min <= p <= self.p_max and
                ecc == 0.)):
            super().__call__(self.binary)


        # period inside the grid, but m1 outside the grid
        elif ((not self.flip_stars_before_step and
               self.p_min <= p <= self.p_max and
               (m1 < self.m1_min or m1 > self.m1_max))):
            set_binary_to_failed(self.binary)
            raise GridError(f'The mass of m1 ({m1}) is outside the grid,'
                                ' while the period is inside the grid.')

        # period inside the grid, but m2 outside the grid
        elif ((not self.flip_stars_before_step and
               self.p_min <= p <= self.p_max and
               (m2 < self.m2_min or m2 > self.m2_max))):
            set_binary_to_failed(self.binary)
            raise GridError(f'The mass of m2 ({m2}) is outside the grid,'
                                ' while the period is inside the grid.')

        # period inside the grid, but m1 outside the grid (flipped stars)
        elif ((self.flip_stars_before_step and
                self.p_min <= p <= self.p_max and
                (m2 < self.m1_min or m2 > self.m1_max))):
            set_binary_to_failed(self.binary)
            raise GridError(f'The mass of m1 ({m2}) is outside the grid,'
                                ' while the period is inside the grid.')

        # period inside the grid, but m2 outside the grid (flipped stars)
        elif ((self.flip_stars_before_step and
                self.p_min <= p <= self.p_max and
                (m1 < self.m2_min or m1 > self.m2_max))):
            set_binary_to_failed(self.binary)
            raise GridError(f'The mass of m2 ({m1}) is outside the grid,'
                            ' while the period is inside the grid.')
        else:
            self.binary.state = "detached"
            self.binary.event = "redirect_from_CO_HMS_RLO"
            return


class CO_HeMS_RLO_step(MesaGridStep):
    """Class for performing the MESA step for a CO-HeMS_RLO binary."""

    def __init__(self, metallicity=1., grid_name=None, *args, **kwargs):
        """Initialize a CO_HeMS_RLO_step instance."""
        self.grid_type = 'CO_HeMS_RLO'
        self.interp_in_q = False
        if grid_name is None:
            metallicity = convert_metallicity_to_string(metallicity)
            grid_name = 'CO-HeMS_RLO/' + metallicity + '_Zsun.h5'
        super().__init__(metallicity=metallicity,
                         grid_name=grid_name,
                         *args, **kwargs)

    def __call__(self, binary):
        """Evolve a binary using the MESA step."""
        # grid set up assume CO is star_2
        self.star_1_CO = False
        self.star_2_CO = True
        # check binary is ready before calling the step
        self.binary = binary
        event = self.binary.event
        state = binary.state
        state_1 = binary.star_1.state
        state_2 = binary.star_2.state
        m1 = self.binary.star_1.mass
        m2 = self.binary.star_2.mass
        p = self.binary.orbital_period
        ecc = self.binary.eccentricity

        # TODO: import states from flow_chart.py
        CO_He_STATES = [
            'accreted_He_Core_He_burning',
            'stripped_He_Core_He_burning',
            'stripped_He_Shell_He_burning',
            'stripped_He_Core_He_depleted',
            'stripped_He_Core_C_depleted',  # filtered out below
            # include systems that are on the brink of He exhaustion
            'stripped_He_non_burning',
            # include systems post CE with core_definition_H_fraction=0.1
            'H-rich_non_burning',
            'accreted_He_non_burning'
                        ]

        # check the star states
        # TODO: import states from flow_chart.py
        if (state_2 in ["WD", "NS", "BH"]
                and (state_1 in CO_He_STATES) and event == "oRLO1"):
            self.flip_stars_before_step = False
            # catch and redirect double core collapse, this happens if q=1:
            if self.binary.star_1.state == 'stripped_He_Core_C_depleted':
                self.binary.event = 'CC1'
                return
        # TODO: import states from flow_chart.py
        elif (state_1 in ["WD", "NS", "BH"] and (state_2 in CO_He_STATES)
                and event == "oRLO2"):
            self.flip_stars_before_step = True
            # catch and redirect double core collapse, this happens if q=1:
            if self.binary.star_2.state == 'stripped_He_Core_C_depleted':
                self.binary.event = 'CC2'
                return
        else:
            set_binary_to_failed(self.binary)
            raise FlowError(
                'The star_1.state = %s, star_2.state = %s, binary.state = %s, '
                'binary.event = %s and not CO - HeMS - oRLO1/oRLO2!'
                % (state_1, state_2, state, event))

        # redirect if outside grids
        if ((not self.flip_stars_before_step and
             self.m1_min <= m1 <= self.m1_max and
             self.m2_min <= m2 <= self.m2_max and
             self.p_min <= p <= self.p_max and ecc == 0.)
            or (self.flip_stars_before_step and
                self.m1_min <= m2 <= self.m1_max and
                self.m2_min <= m1 <= self.m2_max and
                self.p_min <= p <= self.p_max and
                ecc == 0.)):
            super().__call__(self.binary)

        # period inside the grid, but m1 outside the grid
        elif ((not self.flip_stars_before_step and
               self.p_min <= p <= self.p_max and
                (m1 < self.m1_min or m1 > self.m1_max))):
            set_binary_to_failed(self.binary)
            raise GridError(f'The mass of m1 ({m1}) is outside the grid,'
                                ' while the period is inside the grid.')
        # period inside the grid, but m2 outside the grid
        elif ((not self.flip_stars_before_step and
               self.p_min <= p <= self.p_max and
               (m2 < self.m2_min or m2 > self.m2_max))):
            set_binary_to_failed(self.binary)
            raise GridError(f'The mass of m2 ({m2}) is outside the grid,'
                                ' while the period is inside the grid.')
        # period inside the grid, but m1 outside the grid with flipped stars
        elif ((self.flip_stars_before_step and
               self.p_min <= p <= self.p_max and
               m1 < self.m2_min or m1 > self.m2_max)):
            set_binary_to_failed(self.binary)
            raise GridError(f'The mass of m2 ({m1}) is outside the grid,'
                                ' while the period is inside the grid.')
        # period inside the grid, but m2 outside the grid with flipped stars
        elif ((self.flip_stars_before_step and
                self.p_min <= p <= self.p_max and
                m2 < self.m1_min or m2 > self.m1_max)):
            set_binary_to_failed(self.binary)
            raise GridError(f'The mass of m1 ({m2}) is outside the grid,'
                                ' while the period is inside the grid.')

        else:
            self.binary.state = "detached"
            self.binary.event = "redirect_from_CO_HeMS_RLO"
            return


class CO_HeMS_step(MesaGridStep):
    """Class for performing the MESA step for a CO-HeMS binary."""

    def __init__(self, metallicity=1., grid_name=None, *args, **kwargs):
        """Initialize a CO_HeMS_step instance."""
        self.grid_type = 'CO_HeMS'
        self.interp_in_q = False
        if grid_name is None:
            metallicity = convert_metallicity_to_string(metallicity)
            grid_name = 'CO-HeMS/' + metallicity + '_Zsun.h5'
        super().__init__(metallicity=metallicity,
                         grid_name=grid_name,
                         *args, **kwargs)

    def __call__(self, binary):
        """Apply the CO_HeMS step to a BinaryStar object."""
        # grid set up assume CO is star_2
        self.star_1_CO = False
        self.star_2_CO = True
        # check binary is ready before calling the step
        self.binary = binary
        state_1 = self.binary.star_1.state
        state_2 = self.binary.star_2.state
        event = self.binary.event
        m1 = self.binary.star_1.mass
        m2 = self.binary.star_2.mass
        p = self.binary.orbital_period
        ecc = self.binary.eccentricity

        # TODO: import states from flow_chart.py
        CO_He_STATES = [
            'accreted_He_Core_He_burning',
            'stripped_He_Core_He_burning',
            'stripped_He_Shell_He_burning',
            'stripped_He_Core_He_depleted',
            'stripped_He_Core_C_depleted',  # filtered out below
            # include systems that are on the brink of He exhaustion
            'stripped_He_non_burning',
            # include systems post CE with core_definition_H_fraction=0.1
            'H-rich_non_burning',
            'accreted_He_non_burning'
                        ]
        # TODO: import states from flow_chart.py
        if (state_2 in ['WD', 'NS', 'BH']
                and state_1 in CO_He_STATES and event is None):
            self.flip_stars_before_step = False
            # catch and redirect double core collapse, this happens if q=1:
            if self.binary.star_1.state == 'stripped_He_Core_C_depleted':
                self.binary.event = 'CC1'
                return
        # TODO: import states from flow_chart.py
        elif (state_1 in ['WD', 'NS', 'BH']
                and state_2 in CO_He_STATES and event is None):
            self.flip_stars_before_step = True
            # catch and redirect double core collapse, this happens if q=1:
            if self.binary.star_2.state == 'stripped_He_Core_C_depleted':
                self.binary.event = 'CC2'
                return
        else:
            set_binary_to_failed(self.binary)
            raise FlowError(
                'The star_1.state = %s, star_2.state = %s, binary.event = %s '
                'not supported by CO - HeMS grid!' % (state_1, state_2, event))

        # redirect if outside grids
        # remember that in MESA the CO object is star_2
        if ((not self.flip_stars_before_step and
             self.m1_min <= m1 <= self.m1_max and
             self.m2_min <= m2 <= self.m2_max and
             self.p_min <= p <= self.p_max and
             ecc == 0.)
            or (self.flip_stars_before_step and
                self.m1_min <= m2 <= self.m1_max and
                self.m2_min <= m1 <= self.m2_max and
                self.p_min <= p <= self.p_max and
                ecc == 0.)):
            super().__call__(binary)

        # period inside the grid, but m1 outside the grid
        elif (self.p_min <= p <= self.p_max) and (m1 < self.m1_min or m1 > self.m1_max):
            set_binary_to_failed(self.binary)
            raise GridError(f'The mass of m1 ({m1}) is outside the grid,'
                             ' while the period is inside the grid.')

        # period inside the grid, but m2 outside the grid
        elif (self.p_min <= p <= self.p_max) and (m2 < self.m2_min or m2 > self.m2_max):
            set_binary_to_failed(self.binary)
            raise GridError(f'The mass of m2 ({m2}) is outside the grid,'
                             ' while the period is inside the grid.')

        else:
            self.binary.state = 'detached'
            self.binary.event = 'redirect_from_CO_HeMS'
            return


class HMS_HMS_RLO_step(MesaGridStep):
    """Class for performing the MESA step for a HMS-HMS RLO binary.
    For binaries with an initial eccentricity at ZAMS,
    we evolve them first with step detached and map to the HMS-HMS RLO grid
    using `initial_eccentricity_flow_chart`."""

    def __init__(self, metallicity=1., grid_name=None, *args, **kwargs):
        """Initialize a HMS_HMS_RLO_step instance."""
        self.grid_type = 'HMS_HMS_RLO'
        self.interp_in_q = True
        if grid_name is None:
            metallicity = convert_metallicity_to_string(metallicity)
            grid_name = 'HMS-HMS_RLO/' + metallicity + '_Zsun.h5'
        super().__init__(metallicity=metallicity,
                         grid_name=grid_name,
                         *args, **kwargs)
        # special stuff for my step goes here
        # If nothing to do, no init necessary

        # load grid boundaries
        m1_initial_values = self._psyTrackInterp.grid.initial_values['star_1_mass']
        m2_initial_values = self._psyTrackInterp.grid.initial_values['star_2_mass']
        self.m1_min = np.min(m1_initial_values)
        self.m1_max = np.max(m1_initial_values)
        self.m2_min = np.min(m2_initial_values)
        self.m2_max = np.max(m2_initial_values)
        self.p_min = np.min(self._psyTrackInterp.grid.initial_values['period_days'])
        self.p_max = np.max(self._psyTrackInterp.grid.initial_values['period_days'])
        self.q_min = np.min(m2_initial_values/m1_initial_values)
        self.q_max = np.max(m2_initial_values/m1_initial_values)
        self.minimum_star_mass = self.m2_min # 0.5 (M_sun)

    def __call__(self, binary):
        """Evolve a binary using the MESA step."""
        # grid set up assume no star is CO
        self.star_1_CO = False
        self.star_2_CO = False
        # check binary is ready before calling the step
        self.binary = binary
        event = binary.event
        state = binary.state
        state_1 = binary.star_1.state
        state_2 = binary.star_2.state
        m1 = binary.star_1.mass
        m2 = binary.star_2.mass
        p = binary.orbital_period
        ecc = binary.eccentricity
        mass_ratio = m2/m1

        # TODO: import states from flow_chart.py
        FOR_RLO_STATES = ["H-rich_Core_H_burning",
                          "H-rich_Shell_H_burning",
                          "H-rich_Core_He_burning",
                          "H-rich_Core_He_depleted",
                          "H-rich_Core_C_burning",
                          "accreted_He_Core_H_burning",
                          "H-rich_Core_C_depleted",  # filtered out below
                          "H-rich_non_burning",
                          "accreted_He_non_burning"]

        # check the star states
        # TODO: import states from flow_chart.py
        if (state_2 in FOR_RLO_STATES and (state_1 in FOR_RLO_STATES)
                and event == "oRLO1"):
            self.flip_stars_before_step = False
            # catch and redirect double core collapse, this happens if q=1:
            if state_1 == 'H-rich_Core_C_depleted':
                self.binary.event = 'CC1'
                return
        # TODO: import states from flow_chart.py
        elif (state_1 in FOR_RLO_STATES and (state_2 in FOR_RLO_STATES)
                and event == "oRLO2"):
            self.flip_stars_before_step = False
            # catch and redirect double core collapse, this happens if q=1:
            if state_2 == 'H-rich_Core_C_depleted':
                self.binary.event = 'CC2'
                return
        else:
            set_binary_to_failed(self.binary)
            raise FlowError(
                'The star_1.state = %s, star_2.state = %s, binary.state = %s, '
                'binary.event = %s and not HMS - HMS - oRLO1/oRLO2!'
                % (state_1, state_2, state, event))
        # redirect if outside grids
        # HMS-HMS grid is sampled in q so check explicity vs m1 and m2
        if ((not self.flip_stars_before_step and
            self.m1_min <= m1 <= self.m1_max and
            np.max([self.q_min, self.minimum_star_mass/m1]) <= mass_ratio <= self.q_max and
            self.p_min <= p <= self.p_max and
            ecc == 0.) or (self.flip_stars_before_step and
            self.m1_min <= m2 <= self.m1_max and
            np.max([self.q_min, self.minimum_star_mass/m2]) <= 1/mass_ratio <= self.q_max and
            self.p_min <= p <= self.p_max and
            ecc == 0.)):
            super().__call__(self.binary)

        # period inside the grid, but m1 outside the grid
        elif ((not self.flip_stars_before_step and
               self.p_min <= p <= self.p_max and
               (m1 < self.m1_min or m1 > self.m1_max))):
            set_binary_to_failed(self.binary)
            raise GridError(f'The mass of m1 ({m1}) is outside the grid,'
                                ' while the period is inside the grid.')

        # period inside the grid, but m2 outside the grid
        elif ((not self.flip_stars_before_step and
               self.p_min <= p <= self.p_max and
               (m2 < self.m2_min or m2 > self.m2_max))):
            set_binary_to_failed(self.binary)
            raise GridError(f'The mass of m2 ({m2}) is outside the grid,'
                                ' while the period is inside the grid.')

        # period inside the grid, but q outside the grid
        elif (not self.flip_stars_before_step and
               self.p_min <= p <= self.p_max and
               (np.max([self.q_min, self.minimum_star_mass/m1]) > mass_ratio or mass_ratio > self.q_max) ):
            set_binary_to_failed(self.binary)
            raise GridError(f'The mass ratio ({mass_ratio}) is outside the grid,'
                                ' while the period is inside the grid.')


        # period inside the grid, but m1 outside the grid (flipped stars)
        elif ((self.flip_stars_before_step and
                self.p_min <= p <= self.p_max and
                (m2 < self.m1_min or m2 > self.m1_max))):
            set_binary_to_failed(self.binary)
            raise GridError(f'The mass of m1 ({m2}) is outside the grid,'
                                ' while the period is inside the grid.')

        # period inside the grid, but m2 outside the grid (flipped stars)
        elif ((self.flip_stars_before_step and
                self.p_min <= p <= self.p_max and
                (m1 < self.m2_min or m1 > self.m2_max))):
            set_binary_to_failed(self.binary)
            raise GridError(f'The mass of m2 ({m1}) is outside the grid,'
                            ' while the period is inside the grid.')

        # period inside the grid, but q outside the grid (flipped stars)
        elif (self.flip_stars_before_step and
               self.p_min <= p <= self.p_max and
               (np.max([self.q_min, self.minimum_star_mass/m2]) > 1/mass_ratio or 1/mass_ratio > self.q_max) ):
            set_binary_to_failed(self.binary)
            raise GridError(f'The mass ratio ({1/mass_ratio}) is outside the grid,'
                                ' while the period is inside the grid.')
        else:
            self.binary.state = "detached"
            self.binary.event = "redirect_from_HMS_HMS_RLO"
            return<|MERGE_RESOLUTION|>--- conflicted
+++ resolved
@@ -746,16 +746,10 @@
                 # appended twice
                 if self.save_initial_conditions:
                     self.flush_entries += 1
-<<<<<<< HEAD
+
                 binary_state = empty_h
                 binary_event = empty_h
                 MT_case = empty_h
-=======
-
-                binary_state = empy_h
-                binary_event = empy_h
-                MT_case = empy_h
->>>>>>> ad19ad88
                 getattr(stars[0], "state_history").extend(state1_hist)
                 getattr(stars[1], "state_history").extend(state2_hist)
                 getattr(binary, "state_history").extend(binary_state)
