--- conflicted
+++ resolved
@@ -888,11 +888,7 @@
                         continue
                     else:
                         setattr(star, key, None)
-<<<<<<< HEAD
-
-=======
-        # EXPERIMENTAL feature
->>>>>>> c5e71974
+
         # infer stellar states
         interpolation_class = self.classes['interpolation_class']
         setattr(self.binary, f'interp_class_{self.grid_type}', interpolation_class)
