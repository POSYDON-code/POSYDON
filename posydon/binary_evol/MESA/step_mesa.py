--- conflicted
+++ resolved
@@ -1300,10 +1300,7 @@
               self.p_min <= p <= self.p_max):
             self.flip_stars_before_step = True
             super().__call__(self.binary)
-<<<<<<< HEAD
-=======
             
->>>>>>> b098431e
         # redirect if outside grid for period
         elif (state_1 == 'H-rich_Core_H_burning' and
               state_2 == 'H-rich_Core_H_burning' and
@@ -1318,10 +1315,7 @@
               p < self.p_min):
             self.binary.event = 'redirect_from_ZAMS'
             return
-<<<<<<< HEAD
-=======
         
->>>>>>> b098431e
         # outside the mass grid for m1
         elif (state_1 == 'H-rich_Core_H_burning' and
               state_2 == 'H-rich_Core_H_burning' and
@@ -1441,11 +1435,7 @@
             self.p_min <= p <= self.p_max and
             ecc == 0.)):
             super().__call__(self.binary)
-<<<<<<< HEAD
-
-=======
             
->>>>>>> b098431e
         # period inside the grid, but m1 outside the grid
         elif ((not self.flip_stars_before_step and
                self.p_min <= p <= self.p_max and
@@ -1464,8 +1454,6 @@
             raise ValueError(f'The mass of m2 ({m2}) is outside the grid,'
                                 'while the period is inside the grid.')
 
-<<<<<<< HEAD
-=======
         # period inside the grid, but m1 outside the grid (flipped stars)
         elif ((self.flip_stars_before_step and
                 self.p_min <= p <= self.p_max and
@@ -1483,7 +1471,6 @@
                 raise ValueError(f'The mass of m2 ({m1}) is outside the grid,'
                                   'while the period is inside the grid.')
                 
->>>>>>> b098431e
         else:
             if len(self.binary.state_history) > 2:
                 if self.binary.state_history[-2] == 'detached':
@@ -1580,10 +1567,7 @@
             self.p_min <= p <= self.p_max and
             ecc == 0.)):
             super().__call__(self.binary)
-<<<<<<< HEAD
-=======
             
->>>>>>> b098431e
         # period inside the grid, but m1 outside the grid
         elif ((not self.flip_stars_before_step and
                self.p_min <= p <= self.p_max and
@@ -1592,10 +1576,7 @@
             set_binary_to_failed(self.binary)
             raise ValueError(f'The mass of m1 ({m1}) is outside the grid,'
                                 'while the period is inside the grid.')
-<<<<<<< HEAD
-=======
         
->>>>>>> b098431e
         # period inside the grid, but m2 outside the grid
         elif ((not self.flip_stars_before_step and
                self.p_min <= p <= self.p_max and
@@ -1604,9 +1585,6 @@
             set_binary_to_failed(self.binary)
             raise ValueError(f'The mass of m2 ({m2}) is outside the grid,'
                                 'while the period is inside the grid.')
-<<<<<<< HEAD
-
-=======
         
         # period inside the grid, but m1 outside the grid with flipped stars
         elif ((self.flip_stars_before_step and 
@@ -1625,7 +1603,6 @@
                                   'while the period is inside the grid.')
 
         # Redirect to the detached step
->>>>>>> b098431e
         else:
             if len(self.binary.state_history) > 2:
                 if self.binary.state_history[-2] == 'detached':
@@ -1740,13 +1717,6 @@
         #    binary.event = 'redirect_from_CO_HeMS'
         #    return
         else:
-<<<<<<< HEAD
-            if len(self.binary.state_history) > 2:
-                if self.binary.state_history[-2] == 'detached':
-                    set_binary_to_failed(self.binary)
-                    raise ValueError('CO_HeMS binary outside grid and coming from detached')
-=======
             self.binary.state = 'detached'
->>>>>>> b098431e
             self.binary.event = 'redirect_from_CO_HeMS'
             return