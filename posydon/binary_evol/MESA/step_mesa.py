"""This class evolves a binary object according to a MESA grid."""


__authors__ = [
    "Simone Bavera <Simone.Bavera@unige.ch>",
    "Devina Misra <devina.misra@unige.ch>",
    "Emmanouil Zapartas <ezapartas@gmail.com>",
    "Kyle Akira Rocha <kylerocha2024@u.northwestern.edu>",
    "Konstantinos Kovlakas <Konstantinos.Kovlakas@unige.ch>",
    "Jeffrey Andrews <jeffrey.andrews@northwestern.edu>",
    "Nam Tran <tranhn03@gmail.com>",
    "Zepei Xing <Zepei.Xing@unige.ch>",
    "Tassos Fragos <Anastasios.Fragkos@unige.ch>",
]


import os
import numpy as np

from posydon.interpolation.interpolation import psyTrackInterp
from posydon.binary_evol.binarystar import BINARYPROPERTIES
from posydon.binary_evol.singlestar import STARPROPERTIES
from posydon.utils import common_functions as cf
from posydon.binary_evol.binarystar import BinaryStar
from posydon.interpolation.IF_interpolation import IFInterpolator
from posydon.utils.common_functions import (flip_stars,
                                            convert_metallicity_to_string,
                                            CO_radius, infer_star_state,
                                            set_binary_to_failed,)
from posydon.utils.data_download import data_download, PATH_TO_POSYDON_DATA
from posydon.grids.MODELS import MODELS
from posydon.utils.posydonerror import FlowError, GridError
from posydon.utils.posydonwarning import Pwarn

# left POSYDON, right MESA
POSYDON_TO_MESA = {
    'binary': {
        'state': True,
        'event': True,
        'time': 'age',
        'separation': 'binary_separation',
        'orbital_period': 'period_days',
        'eccentricity': True,
        'V_sys': True,
        'rl_relative_overflow_1': 'rl_relative_overflow_1',
        'rl_relative_overflow_2': 'rl_relative_overflow_2',
        'lg_mtransfer_rate': 'lg_mtransfer_rate',
        'trap_radius': 'trap_radius',
        'acc_radius': 'acc_radius',
        't_sync_rad_1': 't_sync_rad_1',
        't_sync_conv_1': 't_sync_conv_1',
        't_sync_rad_2': 't_sync_rad_2',
        't_sync_conv_2': 't_sync_conv_2',
        'mass_transfer_case': True,
        'nearest_neighbour_distance': True
    },
    'star': {
        'state': True,
        # TODO: 'Z', this should be included in the default columns of psygrid
        'metallicity': True,
        'mass': 'mass',                         # binary history
        'log_R': 'log_R',
        'log_L': 'log_L',
        'lg_mdot': 'lg_mstar_dot',              # binary history
        'lg_system_mdot': 'lg_system_mdot',     # binary history
        'lg_wind_mdot': 'lg_wind_mdot',         # binary history
        'he_core_mass': 'he_core_mass',
        'he_core_radius': 'he_core_radius',
        'c_core_mass': 'c_core_mass',
        'c_core_radius': 'c_core_radius',
        'o_core_mass': 'o_core_mass',
        'o_core_radius': 'o_core_radius',
        'co_core_mass': 'co_core_mass',
        'co_core_radius': 'co_core_radius',
        'center_h1': 'center_h1',
        'center_he4': 'center_he4',
        'center_c12': 'center_c12',
        'center_n14': 'center_n14',
        'center_o16': 'center_o16',
        'surface_h1': 'surface_h1',
        'surface_he4': 'surface_he4',
        'surface_c12': 'surface_c12',
        'surface_n14': 'surface_n14',
        'surface_o16': 'surface_o16',
        'log_LH': 'log_LH',
        'log_LHe': 'log_LHe',
        'log_LZ': 'log_LZ',
        'log_Lnuc': 'log_Lnuc',
        'c12_c12': 'c12_c12',
        'center_gamma': 'center_gamma',
        # 'avg_c_in_c_core', remove this for the moment because HMS-HMS did
        # not have this column
        'avg_c_in_c_core': None,
        'surf_avg_omega': 'surf_avg_omega',
        'surf_avg_omega_div_omega_crit': 'surf_avg_omega_div_omega_crit',
        'total_moment_of_inertia': 'total_moment_of_inertia',
        'log_total_angular_momentum': 'log_total_angular_momentum',
        'spin': 'spin_parameter',
        'conv_env_top_mass': 'conv_env_top_mass',
        'conv_env_bot_mass': 'conv_env_bot_mass',
        'conv_env_top_radius': 'conv_env_top_radius',
        'conv_env_bot_radius': 'conv_env_bot_radius',
        'conv_env_turnover_time_g': 'conv_env_turnover_time_g',
        'conv_env_turnover_time_l_b': 'conv_env_turnover_time_l_b',
        'conv_env_turnover_time_l_t': 'conv_env_turnover_time_l_t',
        'envelope_binding_energy': 'envelope_binding_energy',
        'mass_conv_reg_fortides': 'mass_conv_reg_fortides',
        'thickness_conv_reg_fortides': 'thickness_conv_reg_fortides',
        'radius_conv_reg_fortides': 'radius_conv_reg_fortides',
        'lambda_CE_1cent': 'lambda_CE_1cent',
        'lambda_CE_10cent': 'lambda_CE_10cent',
        'lambda_CE_30cent': 'lambda_CE_30cent',
        'lambda_CE_pure_He_star_10cent': 'lambda_CE_pure_He_star_10cent',
        'profile': True
    }
}


class MesaGridStep:
    """Superclass for steps using the POSYDON grids."""

    def __init__(
            self,
            metallicity,
            grid_name,
            path=PATH_TO_POSYDON_DATA,
            interpolation_path=None,
            interpolation_filename=None,
            interpolation_method="linear3c_kNN",
            save_initial_conditions=True,
            track_interpolation=False,
            stop_method='stop_at_max_time',     # "stop_at_end",
            stop_star="star_1",
            stop_var_name=None,
            stop_value=None,
            stop_interpolate=True,
            verbose=False):
        """Evolve a binary object given a MESA grid or interpolation object.

        Parameters
        ----------
        interpolation_method : 'nearest_neighbour', 'linear_knn_interpolation'
                               'linear_NN_interpolation'
             - nearest_neighbour requires a psygrid in the h5 format
             - linear_knn_interpolation requires a pkl file trained with
               interpolation class linear inteprolation, knn classification
             - linear_NN_interpolation requires a pkl file trained with
                 interpolation class linear inteprolation, neural network
                 classification
        track_interpolation: bool
             - True requires `nearest_neighbour` and will append the entire
               MESA history of properties.
        stop_method : stop_at_end or stop_at_max_time
             - stop_at_end will stop the binary at the end of the MESA track
             - stop_at_max_time binary will stop in the middle of a MESA track
               if doing so would exceed the binary's max_time
             - stop_at_condition will stop the binary when a five condition is
               met (see next parameters)
        stop_var_name: keys in STARPROPERTIES and
             BINARYPROPERTIES
             - key is one of the STARPROPERTIES and BINARYPROPERTIES
        stop_star: star_1 or star_2
             - if you choose stop_var_name from STARPROPERTIES you need to
               indicate which star you are referring too
        stop_value: float
             - when value is reached in the next MESA history model, the binary
               will stop the evolution
        stop_interpolate: True or False
             - True can only be chosen if stop_var_name='time', it means that
               the binary properties will be linearly interpolated between two
               timestamp to determine their values at the arbitrary time
               stop_value

        """
        # class variable
        self.path = path
        self.interpolation_method = interpolation_method
        self.save_initial_conditions = save_initial_conditions
        self.track_interpolation = track_interpolation
        self.stop_method = stop_method
        self.verbose = verbose

        if (self.track_interpolation
                and self.interpolation_method != 'nearest_neighbour'):
            raise ValueError('Track interpolation is currently supported only '
                             'by the nearest neighbour interpolation method!')

        # we load NN any time stop_at_max_time requested - regardless
        # of interp method
        if (self.stop_method == 'stop_at_max_time'
                or self.interpolation_method == 'nearest_neighbour'):
            self.load_psyTrackInterp(grid_name)

        grid_name = grid_name.replace('_%d', '')

        # Check interpolation method provided
        self.supported_interp_methods = ['linear_kNN', 'linear3c_kNN',
                                         '1NN_1NN']
        if self.interpolation_method in self.supported_interp_methods:

            # Set the interpolation path
            if interpolation_path is None:
                interpolation_path = (
                    self.path + os.path.split(grid_name)[0]
                    + '/interpolators/%s/' % self.interpolation_method)

            # Set the interpolation filename
            if interpolation_filename is None:
                interpolation_filename = (
                    interpolation_path
                    + os.path.split(grid_name)[1].replace('h5', 'pkl'))
            else:
                interpolation_filename = (interpolation_path
                                          + interpolation_filename)

            self.load_Interp(interpolation_filename)

            if (not (hasattr(self, '_psyTrackInterp')
                     or hasattr(self, '_Interp'))):
                raise ValueError(
                    'No interpolation methods specified in kwargs!\n'
                    'interpolation_method: {0}'.
                    format(self.interpolation_method))

        # this hook is used to avoid computing star and binary states in case
        # track_interpolation = False and stop = 'stop_at_condition' where
        # we drop the history
        self.flush_history = False
        self.flush_entries = None
        self.stop_star = stop_star
        self.stop_var_name = stop_var_name
        self.stop_value = stop_value
        self.stop_interpolate = stop_interpolate
        self._find_boundaries()

    def _find_boundaries(self):
        """Infer the grid boundaries (min/max of masses and orbital period)."""
        def initial_values_min_max(parameter_name):
            # get the request column from the initial values
            arr = self._psyTrackInterp.grid.initial_values[parameter_name]
            # get the final values - NaN for ignored/failed runs
            final = self._psyTrackInterp.grid.final_values[parameter_name]

            # only use runs for which both initial and final value is defined
            arr = arr[np.isfinite(arr + final)]

            return np.min(arr), np.max(arr)

        self.m1_min, self.m1_max = initial_values_min_max('star_1_mass')
        self.m2_min, self.m2_max = initial_values_min_max('star_2_mass')
        self.p_min, self.p_max = initial_values_min_max('period_days')

    def load_psyTrackInterp(self, grid_name):
        """Load the interpolator that has been trained on the grid."""
        # Check if interpolation files exist
        filename = os.path.join(self.path,grid_name)
        if not (os.path.exists(filename.replace('%d','0')) or
                os.path.exists(filename.replace('_%d',''))):
            data_download()

        if self.verbose:
            print("loading psyTrackInterp: {}".format(filename))
        self._psyTrackInterp = psyTrackInterp(filename,
                                              interp_in_q=self.interp_in_q,
                                              verbose=self.verbose)
        self._psyTrackInterp.train()

    def load_Interp(self, filename):
        """Load the interpolator that has been trained on the grid."""
        if self.verbose:
            print("loading Interp: {}".format(filename))

        # Check if interpolation files exist
        if not os.path.exists(filename):
            data_download()

        # Load interpolator
        self._Interp = IFInterpolator()
        self._Interp.load(filename=filename)

    def close(self):
        """Close the inteprolator."""
        pass
        # if hasattr(self, '_Interp'):
        #     self._Interp.close()

    def get_final_MESA_step_time(self):
        """Infer the maximum MESA step time.

        Use the specified interpolation method to determine the maximum
        MESA simulation time about to be added to the binary. If this step
        exceeds the maximum age of the binary, a step(NN) is done.

        """
        if self.interpolation_method == 'nearest_neighbour':
            self.closest_binary, self.nearest_neighbour_distance, \
                self.termination_flags = self._psyTrackInterp.evaluate(
                    self.binary)
            if self.closest_binary.binary_history is None:
                return
            key = POSYDON_TO_MESA['binary']['time']
            max_MESA_sim_time = self.closest_binary.binary_history[key][-1]

        elif self.interpolation_method in self.supported_interp_methods:
            self.final_values, self.classes = self._Interp.evaluate(
                self.binary)

            max_MESA_sim_time = self.final_values[
                                        POSYDON_TO_MESA['binary']['time']]
        else:
            raise ValueError("unknown interpolation method: {}".
                             format(self.interpolation_method))
        return max_MESA_sim_time

    def __call__(self, binary):
        """Evolve a binary using the MESA step."""
        if not isinstance(binary, BinaryStar):
            raise ValueError("Must be an instance of BinaryStar")
        if not hasattr(self, 'step'):
            raise ValueError("No step defined for {}".format(
                self.__name__))
        if self.flip_stars_before_step:
            flip_stars(binary)
        max_MESA_sim_time = self.get_final_MESA_step_time()

        if max_MESA_sim_time is None:
            if self.flip_stars_before_step:
                flip_stars(binary)
            binary.state = 'initial_RLOF'
            # binary.event = 'END'
            return

        step_will_exceed_max_time = (binary.time+max_MESA_sim_time
                                     > binary.properties.max_simulation_time)
        if (step_will_exceed_max_time
                and self.stop_method == 'stop_at_max_time'):
            # self.step(binary, interp_method='nearest_neighbour')
            if self.interpolation_method != 'nearest_neighbour':
                self.closest_binary, self.nearest_neighbour_distance, \
                    self.termination_flags = self._psyTrackInterp.evaluate(
                                 self.binary)

            if self.track_interpolation:
                self.flush_history = False
            else:
                self.flush_history = True
            self.update_properties_NN(star_1_CO=self.star_1_CO,
                                      star_2_CO=self.star_2_CO,
                                      track_interpolation=True)
        else:
            self.step(binary, interp_method=self.interpolation_method)
        if (self.stop_method == 'stop_at_max_time'
                and binary.time >= binary.properties.max_simulation_time):

            # self.flush_history = True # needed???

            # stop_at_condition looks through the MESA output appended to the
            # binary object. The times have already been added to the binary's
            # start time, so the correct value to pass is max_simulation_time
            self.stop_at_condition(binary,
                                   star='star_1',
                                   property='time',
                                   value=binary.properties.max_simulation_time,
                                   interpolate=self.stop_interpolate,
                                   star_1_CO=self.star_1_CO,
                                   star_2_CO=self.star_2_CO)
        elif self.stop_method == 'stop_at_condition':
            self.stop_at_condition(binary,
                                   property=self.stop_var_name,
                                   value=self.stop_value,
                                   star=self.stop_star,
                                   interpolate=self.stop_interpolate,
                                   star_1_CO=self.star_1_CO,
                                   star_2_CO=self.star_2_CO)
        else:
            self.stop_at_end(binary,
                             property=self.stop_var_name,
                             value=self.stop_value,
                             star=self.stop_star,
                             interpolate=self.stop_interpolate,
                             star_1_CO=self.star_1_CO,
                             star_2_CO=self.star_2_CO)
        if self.flip_stars_before_step:
            flip_stars(binary)
        if binary.time > binary.properties.max_simulation_time:
            binary.event = 'MaxTime_exceeded'
        elif binary.time == binary.properties.max_simulation_time:
            binary.event = 'maxtime'
        return

    def step(self, binary, interp_method=None):
        """Take the step by calling the appropriate interpolator."""
        if interp_method is None:
            interp_method = self.interpolation_method

        if interp_method == 'nearest_neighbour':
            if self.track_interpolation:
                self.flush_history = False
            else:
                self.flush_history = True
            self.update_properties_NN(
                star_1_CO=self.star_1_CO, star_2_CO=self.star_2_CO,
                track_interpolation=self.track_interpolation)
        elif interp_method in self.supported_interp_methods:
            self.initial_final_interpolation(star_1_CO=self.star_1_CO,
                                             star_2_CO=self.star_2_CO)
        else:
            raise ValueError('Invalid interpolation method: {}'.
                             format(interp_method))

    def single_star(self, star_type):
        """Check if the type of the star is supported."""
        if star_type == 'single-HMS':
            pass
        elif star_type == 'single-HeMS':
            pass
        else:
            raise ValueError('Single star_type = %s unknown!' % star_type)

    def update_properties_NN(self, star_1_CO=False, star_2_CO=False,
                             track_interpolation=False):
        """Update properites according to nearest neighbour interpolation.

        Parameters
        ----------
        star_1_CO : bool
            `True` if star_1 is a compact object.
        star_2_CO : bool
            `True` if star_2 is a compact object.
        track_interpolation : bool
            If True, uses track interpolation over initial-final interpolation

        """
        # simplify verbosity of code
        binary = self.binary
        stars = [binary.star_1, binary.star_2]
        stars_CO = [star_1_CO, star_2_CO]
        cb = self.closest_binary
        cb_bh = cb.binary_history
        cb_hs = [cb.history1, cb.history2]
        cb_fps = [cb.final_profile1, cb.final_profile2]

        # TOOD: I removed this which is now done in get_final_MESA_step_time
        # find the nearest_neighbour and the distance
        # self.closest_binary, self.nearest_neighbour_distance, \
        # self.termination_flags = self._psyTrackInterp.evaluate(self.binary)
        if (cb_bh['age'].size <= 1 or cb_bh['star_1_mass'].size <= 1):
            setattr(binary, "state", "initial_RLOF")
            # setattr(binary, "event", "END")
            return

        # check if the first interpolation gives 'initial_RLOF'
        interpolation_class = self.termination_flags[0]
        binary_state, binary_event, MT_case = (
            cf.get_binary_state_and_event_and_mt_case(
                binary, interpolation_class, verbose=self.verbose))
        setattr(binary, 'state', binary_state)
        setattr(binary, 'event', binary_event)
        setattr(binary, 'mass_transfer_case', MT_case)

        if binary.state == 'initial_RLOF':
            return

        if track_interpolation or self.save_initial_conditions:
            len_binary_hist = len(getattr(binary, "time_history"))
            length_binary_hist = len(cb_bh['age']) - 1
            length_star_hist = len(cb_hs[0]['center_he4']) - 1
            length_hist = min(length_binary_hist, length_star_hist)
            empy_h = [None] * length_hist
            MESA_history_bug_fix = False
            if length_binary_hist != length_star_hist:
                MESA_history_bug_fix = True
                Pwarn(
                    'The MESA star_history and binary_history do not match: '
                    'lenght %i != %i. This will cause errors, e.g. '
                    'get_binary_state_and_event_and_mt_case take '
                    'star.mdot_history - star.lg_wind_mdot. To '
                    'avoid the code breaking, we append np.nan '
                    'to the missing values.' %
                    (length_binary_hist, length_star_hist), "ReplaceValueWarning")

        # update properties
        for key in BINARYPROPERTIES:
            key_h = key + "_history"
            if POSYDON_TO_MESA['binary'][key] is None:
                setattr(binary, key, None)
                if self.save_initial_conditions:
                    getattr(binary, key_h).append(empy_h[0])
                if track_interpolation:
                    getattr(binary, key_h).extend(empy_h)
            elif key == 'time':
                key_p = POSYDON_TO_MESA['binary'][key]
                current = getattr(self.binary, key)
                setattr(binary, key, current + cb_bh[key_p][-1])
                if self.save_initial_conditions:
                    history_of_attribute = current + cb_bh[key_p][:-1]
                    getattr(binary, key_h).append(history_of_attribute[0])
                if track_interpolation:
                    history_of_attribute = current + cb_bh[key_p][:-1]
                    getattr(binary, key_h).extend(history_of_attribute)
            elif key == 'nearest_neighbour_distance':
                NN_d = self.nearest_neighbour_distance
                setattr(binary, key, NN_d)
                if self.save_initial_conditions:
                    getattr(binary, key_h).append(NN_d)
                if track_interpolation:
                    getattr(binary, key_h).extend([NN_d]*length_hist)
            elif key in ['eccentricity', 'V_sys']:
                v_key = getattr(binary, key_h)[-1]
                setattr(binary, key, v_key)
                if self.save_initial_conditions:
                    getattr(binary, key_h).append(v_key)
                if track_interpolation:
                    getattr(binary, key_h).extend([v_key]*length_hist)
            elif key in ['state', 'event', 'mass_transfer_case']:
                continue
            else:
                key_p = POSYDON_TO_MESA['binary'][key]
                setattr(binary, key, cb_bh[key_p][-1])
                if self.save_initial_conditions:
                    history_of_attribute = cb_bh[key_p][:-1]
                    getattr(binary, key_h).append(history_of_attribute[0])
                if track_interpolation:
                    history_of_attribute = cb_bh[key_p][:-1]
                    getattr(binary, key_h).extend(history_of_attribute)
            if track_interpolation:
                if MESA_history_bug_fix:
                    real_len = max(length_binary_hist, length_star_hist)
                    missing_values = real_len + len_binary_hist - len(
                        getattr(binary, key_h))
                    if missing_values > 0:
                        getattr(binary, key_h).extend([np.nan]*missing_values)

        for k, star in enumerate(stars):
            for key in STARPROPERTIES:
                key_h = key + "_history"
                if not stars_CO[k]:
                    if POSYDON_TO_MESA['star'][key] is None:
                        setattr(star, key, None)
                        if self.save_initial_conditions:
                            getattr(star, key_h).append(empy_h[0])
                        if track_interpolation:
                            getattr(star, key_h).extend(empy_h)
                    elif key == 'mass':
                        key_p = 'star_%d_mass' % (k+1)
                        setattr(star, key, cb_bh[key_p][-1])
                        if self.save_initial_conditions:
                            history_of_attribute = cb_bh[key_p][:-1]
                            getattr(star, key_h).append(
                                history_of_attribute[0])
                        if track_interpolation:
                            history_of_attribute = cb_bh[key_p][:-1]
                            getattr(star, key_h).extend(history_of_attribute)
                    elif key == 'metallicity':
                        v_key = getattr(star, 'metallicity')
                        setattr(star, key, v_key)
                        if self.save_initial_conditions:
                            getattr(star, key_h).append(v_key)
                        if track_interpolation:
                            getattr(star, key_h).extend([v_key]*length_hist)
                    elif key == 'profile':
                        setattr(star, key, cb_fps[k])
                        if self.save_initial_conditions:
                            getattr(star, key_h).append(empy_h[0])
                        if track_interpolation:
                            getattr(star, key_h).extend(empy_h)
                    elif key in ['lg_mdot', 'lg_system_mdot', 'lg_wind_mdot']:
                        key_p = POSYDON_TO_MESA['star'][key]+'_%d' % (k+1)
                        setattr(star, key, cb_bh[key_p][-1])
                        if self.save_initial_conditions:
                            history_of_attribute = cb_bh[key_p][:-1]
                            getattr(star, key_h).append(
                                history_of_attribute[0])
                        if track_interpolation:
                            history_of_attribute = cb_bh[key_p][:-1]
                            getattr(star, key_h).extend(
                                history_of_attribute)
                    elif key == 'state':
                        continue
                    else:
                        key_p = POSYDON_TO_MESA['star'][key]
                        setattr(star, key, cb_hs[k][key_p][-1])
                        if self.save_initial_conditions:
                            history_of_attribute = cb_hs[k][key_p][:-1]
                            getattr(star, key_h).append(
                                history_of_attribute[0])
                        if track_interpolation:
                            history_of_attribute = cb_hs[k][key_p][:-1]
                            getattr(star, key_h).extend(history_of_attribute)
                else:   # star is a compact object
                    if key == 'mass':
                        key_p = 'star_%d_mass' % (k+1)
                        setattr(star, key, cb_bh[key_p][-1])
                        if self.save_initial_conditions:
                            history_of_attribute = cb_bh[key_p][:-1]
                            getattr(star, key_h).append(
                                history_of_attribute[0])
                        if track_interpolation:
                            history_of_attribute = cb_bh[key_p][:-1]
                            getattr(star, key_h).extend(history_of_attribute)
                    elif key == 'spin':
                        key_p = 'star_%d_mass' % (k+1)
                        mass_history = np.array(cb_bh[key_p])
                        spin_prev_step = getattr(star, 'spin')
                        spin = cf.spin_stable_mass_transfer(spin_prev_step, mass_history[0],
                                                            mass_history[-1])
                        setattr(star, key, spin)
                        if self.save_initial_conditions:
                            history_of_attribute =[
                                cf.spin_stable_mass_transfer(spin_prev_step ,mass_history[0],
                                                             mass_history[i])
                                for i in range(len(mass_history)-1)]
                            getattr(star, key_h).append(history_of_attribute[0])
                        if track_interpolation:
                            history_of_attribute =[
                                cf.spin_stable_mass_transfer(spin_prev_step, mass_history[0],
                                                             mass_history[i])
                                for i in range(len(mass_history)-1)]
                            getattr(star, key_h).extend(history_of_attribute)
                    elif key == 'log_R':
                        key_p = 'star_%d_mass' % (k+1)
                        mass = cb_bh[key_p][-1]
                        st = infer_star_state(star_mass=mass, star_CO=True)
                        setattr(star, key, np.log10(CO_radius(mass, st)))
                        if self.save_initial_conditions:
                            mass_history = np.array(cb_bh[key_p])
                            state_history = np.array([
                                infer_star_state(star_mass=x, star_CO=True)
                                for x in mass_history])
                            history_of_attribute = np.log10([
                                CO_radius(mass_history[i], state_history[i])
                                for i in range(len(mass_history)-1)])
                            getattr(star, key_h).append(
                                history_of_attribute[0])
                        if track_interpolation:
                            mass_history = np.array(cb_bh[key_p])
                            state_history = np.array([
                                infer_star_state(star_mass=x, star_CO=True)
                                for x in mass_history])
                            history_of_attribute = np.log10([
                                CO_radius(mass_history[i], state_history[i])
                                for i in range(len(mass_history)-1)])
                            getattr(star, key_h).extend(history_of_attribute)
                    elif key == 'metallicity':
                        v_key = getattr(star, 'metallicity')
                        setattr(star, key, v_key)
                        if self.save_initial_conditions:
                            getattr(star, key_h).append(v_key)
                        if track_interpolation:
                            getattr(star, key_h).extend([v_key]*length_hist)
                    elif key in ['lg_system_mdot', 'lg_wind_mdot']:
                        key_p = POSYDON_TO_MESA['star'][key]+'_%d' % (k+1)
                        setattr(star, key, cb_bh[key_p][-1])
                        if self.save_initial_conditions:
                            getattr(star, key_h).append(cb_bh[key_p][0])
                        if track_interpolation:
                            getattr(star, key_h).extend(cb_bh[key_p][:-1])
                    elif key in ['state', 'lg_mdot']:
                        continue
                    elif star.state == 'WD' and key in ['co_core_mass','he_core_mass','center_h1','center_he4','center_c12','center_n14','center_o16']:
                        continue
                    else:
                        setattr(star, key, None)
                        if self.save_initial_conditions:
                            getattr(star, key_h).append(empy_h[0])
                        if track_interpolation:
                            getattr(star, key_h).extend(empy_h)


                if track_interpolation:
                    if MESA_history_bug_fix:
                        real_len = max(length_binary_hist, length_star_hist)
                        missing_values_star = real_len + len_binary_hist - len(
                            getattr(star, key_h))
                        if missing_values_star > 0:
                            getattr(star, key_h).extend(
                                [np.nan]*missing_values)

        # convert these flags to default POSYDON star states
        setattr(stars[0], 'state',
                cf.check_state_of_star(stars[0], star_CO=stars_CO[0]))
        setattr(stars[1], 'state',
                cf.check_state_of_star(stars[1], star_CO=stars_CO[1]))
        interpolation_class = self.termination_flags[0]
        binary_state, binary_event, MT_case = (
            cf.get_binary_state_and_event_and_mt_case(
                binary, interpolation_class, verbose=self.verbose))
        setattr(binary, 'state', binary_state)
        setattr(binary, 'event', binary_event)
        setattr(binary, 'mass_transfer_case', MT_case)

        culmulative_mt_case = self.termination_flags[1]
        setattr(self.binary, f'culmulative_mt_case_{self.grid_type}', culmulative_mt_case)
        setattr(self.binary, f'interp_class_{self.grid_type}', interpolation_class)
        mt_history = self.termination_flags[2] # mass transfer history (TF12 plot label)
        setattr(self.binary, f'mt_history_{self.grid_type}', mt_history)

        if self.save_initial_conditions:
            # history N is how much to look back in the history
            # here N=1 as we only appended back the first entry
            state1_hist = cf.check_state_of_star(stars[0], i=len_binary_hist,
                                                 star_CO=stars_CO[0])
            getattr(stars[0], "state_history").append(state1_hist)
            state2_hist = cf.check_state_of_star(stars[1], i=len_binary_hist,
                                                 star_CO=stars_CO[1])
            getattr(stars[1], "state_history").append(state2_hist)
            binary_state, binary_event, MT_case = (
                cf.get_binary_state_and_event_and_mt_case(
                    binary, interpolation_class, i=len_binary_hist,
                    verbose=self.verbose))
            getattr(binary, "state_history").append(binary_state)
            getattr(binary, "event_history").append(None)
            getattr(binary, "mass_transfer_case_history").append(MT_case)

        if track_interpolation:
            if not self.flush_history:
                # history N is how much to look back in the history
                state1_hist = cf.check_state_of_star_history_array(
                    stars[0], N=length_hist, star_CO=stars_CO[0])
                getattr(stars[0], "state_history").extend(state1_hist)
                state2_hist = cf.check_state_of_star_history_array(
                    stars[1], N=length_hist, star_CO=stars_CO[1])
                getattr(stars[1], "state_history").extend(state2_hist)
                binary_state, binary_event, MT_case = (
                    cf.get_binary_state_and_event_and_mt_case_array(
                        binary, N=length_hist, verbose=self.verbose))
                getattr(binary, "state_history").extend(binary_state)
                getattr(binary, "event_history").extend(binary_event)
                getattr(binary, "mass_transfer_case_history").extend(MT_case)
                self.flush_entries = len_binary_hist   # this is needded!
                # this is to prevent the flushin of the initial value which is
                # appended twice
                if self.save_initial_conditions:
                    self.flush_entries += 1
            else:
                # the history is going to be flushed in self.stop
                # append None for a faster computation
                state1_hist = empy_h
                state2_hist = empy_h
                self.flush_entries = len_binary_hist
                # this is to prevent the flushin of the initial value which is
                # appended twice
                if self.save_initial_conditions:
                    self.flush_entries += 1
                binary_state = empy_h
                binary_event = empy_h
                MT_case = empy_h
                getattr(stars[0], "state_history").extend(state1_hist)
                getattr(stars[1], "state_history").extend(state2_hist)
                getattr(binary, "state_history").extend(binary_state)
                getattr(binary, "event_history").extend(binary_event)
                getattr(binary, "mass_transfer_case_history").extend(MT_case)

        if (star_2_CO or star_1_CO):
            # Updating Bondi-Hoyle accretion
            for k, star in enumerate(stars):
                if stars_CO[k]:
                    accretor = star
                    k_bh = k
                else:
                    donor = star

            key_bh = POSYDON_TO_MESA['star']['lg_mdot']+'_%d' % (k_bh+1)
            tmp_lg_mdot = np.log10(10**cb_bh[key_bh][-1] + cf.bondi_hoyle(
                binary, accretor, donor, idx=-1,
                wind_disk_criteria=True, scheme='Kudritzki+2000'))
            mdot_edd = cf.eddington_limit(binary, idx=-1)[0]

            if 10**tmp_lg_mdot > mdot_edd:
                tmp_lg_mdot = np.log10(mdot_edd)
            accretor.lg_mdot = tmp_lg_mdot

            if self.save_initial_conditions:
                mdot_history = np.array(cb_bh[key_bh])
                edd = cf.eddington_limit(binary, idx=len_binary_hist)[0]
                history_of_attribute = (np.log10(
                    10**cb_bh[key_bh][0] + cf.bondi_hoyle(
                        binary, accretor, donor, idx=len_binary_hist,
                        wind_disk_criteria=True, scheme='Kudritzki+2000')))
                if 10**history_of_attribute > edd:
                    history_of_attribute = np.log10(edd)
                accretor.lg_mdot_history.append(history_of_attribute)

            if track_interpolation:
                mdot_history = np.array(cb_bh[key_bh])
                # looping from range(-N,0) where 0 is excluded
                # bondi_hoyle concatenates the current binary state,
                # hence we loop one back range(-N-1,-1)
                tmp_h = [cf.bondi_hoyle(binary, accretor, donor, idx=i,
                                        wind_disk_criteria=True,
                                        scheme='Kudritzki+2000')
                         for i in range(-length_hist-1, -1)]
                tmp_edd = [cf.eddington_limit(binary, idx=i)[0]
                           for i in range(-length_hist-1, -1)]
                history_of_attribute = np.log10(10**cb_bh[key_bh][:-1] + tmp_h)
                history_of_attribute = [
                    y if x > y else x
                    for x, y in zip(history_of_attribute, tmp_edd)]
                accretor.lg_mdot_history.extend(history_of_attribute)

        # update post processed quanties
        key_post_processed = ['avg_c_in_c_core_at_He_depletion',
                              'co_core_mass_at_He_depletion',
                              'm_core_CE_1cent',
                              'm_core_CE_10cent',
                              'm_core_CE_30cent',
                              'm_core_CE_pure_He_star_10cent',
                              'r_core_CE_1cent',
                              'r_core_CE_10cent',
                              'r_core_CE_30cent',
                              'r_core_CE_pure_He_star_10cent']
        for k, star in enumerate(stars):
            for key in key_post_processed:
                setattr(star, key, cb.final_values['S%d_%s' % (k+1, key)])

        # update nearest neighbor core collapse quantites
        if interpolation_class != 'unstable_MT':
            for MODEL_NAME in MODELS.keys():
                for i, star in enumerate(stars):
                    if (not stars_CO[i] and cb.final_values[f'S{i+1}_{MODEL_NAME}_CO_type'] != 'None'):
                        values = {}
                        for key in ['state', 'SN_type', 'f_fb', 'mass', 'spin',
                                    'm_disk_accreted', 'm_disk_radiated', 'M4', 'mu4',
                                    'h1_mass_ej', 'he4_mass_ej']:
                            if key == "state":
                                state = cb.final_values[f'S{i+1}_{MODEL_NAME}_CO_type']
                                values[key] = state
                            elif key == "SN_type":
                                values[key] = cb.final_values[f'S{i+1}_{MODEL_NAME}_{key}']
                            else:
                                values[key] = cb.final_values[f'S{i+1}_{MODEL_NAME}_{key}']
                        setattr(star, MODEL_NAME, values)
                    else:
                        setattr(star, key, None)

    def initial_final_interpolation(self, star_1_CO=False, star_2_CO=False):
        """Update the binary through initial-final interpolation."""
        # TODO: simplify verbosity of code
        binary = self.binary
        stars = [binary.star_1, binary.star_2]
        stars_CO = [star_1_CO, star_2_CO]
        fv = self.final_values

        for key in BINARYPROPERTIES:
            if POSYDON_TO_MESA['binary'][key] is None:
                setattr(self.binary, key, None)
            elif key == 'time':
                key_p = POSYDON_TO_MESA['binary'][key]
                current = getattr(self.binary, key)
                setattr(self.binary, key, current + fv[key_p])
            elif key == 'nearest_neighbour_distance':
                setattr(self.binary, key, ['None', 'None', 'None'])
            elif key in ['eccentricity', 'V_sys']:
                current = getattr(self.binary, key + '_history')[-1]
                setattr(self.binary, key, current)
            elif key in ['state', 'event', 'mass_transfer_case']:
                continue
            else:
                key_p = POSYDON_TO_MESA['binary'][key]
                setattr(self.binary, key, fv[key_p])
        for k, star in enumerate(stars):
            for key in STARPROPERTIES:
                if not stars_CO[k]:
                    if POSYDON_TO_MESA['star'][key] is None:
                        setattr(star, key, None)
                    elif key == 'mass':
                        key_p = 'star_%d_mass' % (k+1)
                        setattr(star, key, fv[key_p])
                    elif key == 'metallicity':
                        current = getattr(star, key)
                        setattr(star, key, current)
                    elif key == 'profile':
                        setattr(star, key, None)
                    elif key in ['lg_mdot', 'lg_system_mdot', 'lg_wind_mdot']:
                        key_p = POSYDON_TO_MESA['star'][key]+'_%d' % (k+1)
                        setattr(star, key, fv[key_p])
                    elif key == 'state':
                        continue
                    else:
                        key_p = 'S%d_' % (k+1)+POSYDON_TO_MESA['star'][key]
                        setattr(star, key, fv[key_p])
                else:
                    if POSYDON_TO_MESA['star'][key] is None:
                        setattr(star, key, None)
                    elif key == 'mass':
                        key_p = 'star_%d_mass' % (k+1)
                        setattr(star, key, fv[key_p])
                    elif key == 'spin':
                        current = getattr(star, 'spin')
                        setattr(star, key, current)
                    elif key == 'log_R':
                        mass = fv['star_%d_mass' % (k+1)]
                        st = infer_star_state(star_mass=mass, star_CO=True)
                        setattr(star, key, np.log10(CO_radius(mass, st)))
                    elif key == 'metallicity':
                        current = getattr(star, key)
                        setattr(star, key, current)
                    elif key == 'profile':
                        setattr(star, key, None)
                    elif key in ['lg_mdot', 'lg_system_mdot', 'lg_wind_mdot']:
                        key_p = POSYDON_TO_MESA['star'][key]+'_%d' % (k+1)
                        setattr(star, key, fv[key_p])
                    elif key == 'state':
                        continue
                    elif star.state == 'WD' and key in ['co_core_mass','he_core_mass','center_h1','center_he4','center_c12','center_n14','center_o16']:
                        continue
                    else:
                        setattr(star, key, None)

        # infer stellar states
        interpolation_class = self.classes['interpolation_class']
        setattr(self.binary, f'interp_class_{self.grid_type}', interpolation_class)
        mt_history = self.classes['mt_history'] # mass transfer history (TF12 plot label)
        setattr(self.binary, f'mt_history_{self.grid_type}', mt_history)

        #TODO: add classifier for tf2
        #setattr(self.binary, f'culmulative_mt_case', self.classes['termination_flags_2'])
        S1_state_inferred = cf.check_state_of_star(self.binary.star_1,
                                                   star_CO=star_1_CO)
        S2_state_inferred = cf.check_state_of_star(self.binary.star_2,
                                                   star_CO=star_2_CO)

        if interpolation_class != 'initial_MT':
            setattr(self.binary.star_1, 'state', S1_state_inferred)
            setattr(self.binary.star_2, 'state', S2_state_inferred)

        # else keep the current state
        binary_state, binary_event, MT_case = (
            cf.get_binary_state_and_event_and_mt_case(
                self.binary, interpolation_class, verbose=self.verbose))
        setattr(self.binary, 'state', binary_state)
        setattr(self.binary, 'event', binary_event)
        setattr(self.binary, 'mass_transfer_case', MT_case)

        if binary.state == 'initial_RLOF':
            return

        if (star_2_CO or star_1_CO):
            # Updating Bondi-Hoyle accretion
            for k, star in enumerate(stars):
                if stars_CO[k]:
                    accretor = star
                    k_bh = k
                else:
                    donor = star
            key_bh = POSYDON_TO_MESA['star']['lg_mdot']+'_%d' % (k_bh+1)

            tmp_lg_mdot = np.log10(
                10**fv[key_bh] + cf.bondi_hoyle(
                    binary, accretor, donor, idx=-1,
                    wind_disk_criteria=True, scheme='Kudritzki+2000'))

            mdot_edd = cf.eddington_limit(binary, idx=-1)[0]
            if 10**tmp_lg_mdot > mdot_edd:
                tmp_lg_mdot = np.log10(mdot_edd)
            setattr(accretor, 'lg_mdot', tmp_lg_mdot)
        # update post processed quanties
        key_post_processed = ['avg_c_in_c_core_at_He_depletion',
                              'co_core_mass_at_He_depletion',
                              'm_core_CE_1cent',
                              'm_core_CE_10cent',
                              'm_core_CE_30cent',
                              'm_core_CE_pure_He_star_10cent',
                              'r_core_CE_1cent',
                              'r_core_CE_10cent',
                              'r_core_CE_30cent',
                              'r_core_CE_pure_He_star_10cent']
        stars = [self.binary.star_1, self.binary.star_2]
        stars_CO = [star_1_CO, star_2_CO]
        for k, star in enumerate(stars):
            if not stars_CO[k]:
                for key in key_post_processed:
                    if (interpolation_class == 'unstable_MT'
                        and (key == 'avg_c_in_c_core_at_He_depletion'
                             or key == 'co_core_mass_at_He_depletion')):
                        setattr(star, key, None)
                    else:
                        setattr(star, key, fv['S%d_%s' % (k+1, key)])

        # update interpolated core collapse quantites
        if interpolation_class != 'unstable_MT':
            for MODEL_NAME in MODELS.keys():
                for i, star in enumerate(stars):
                    if (not stars_CO[i] and self.classes[f'S{i+1}_{MODEL_NAME}_CO_type'] != 'None'):
                        values = {}
                        for key in ['state', 'SN_type', 'f_fb', 'mass', 'spin',
                                    'm_disk_accreted', 'm_disk_radiated', 'M4', 'mu4',
                                    'h1_mass_ej', 'he4_mass_ej']:
                            if key == "state":
                                state = self.classes[f'S{i+1}_{MODEL_NAME}_CO_type']
                                values[key] = state
                            elif key == "SN_type":
                                values[key] = self.classes[f'S{i+1}_{MODEL_NAME}_{key}']
                            else:
                                values[key] = fv[f'S{i+1}_{MODEL_NAME}_{key}']
                        setattr(star, MODEL_NAME, values)
                    else:
                        setattr(star, key, None)

    # STOPPING METHODS

    def stop_at_end(self,
                    binary,
                    property=None,
                    value=None,
                    star=None,
                    interpolate=None,
                    star_1_CO=False,
                    star_2_CO=False):
        """Update the binary event if max time has been exceeded."""
        if binary.properties.max_simulation_time - binary.time < 0.0:
            binary.event = 'MaxTime_exceeded'
            return

    def stop_at_condition(self,
                          binary,
                          property="time",
                          value=None,
                          star="star_1",
                          interpolate=False,
                          star_1_CO=False,
                          star_2_CO=False):
        if property in STARPROPERTIES:
            if star == 'star_1':
                current_property = getattr(binary.star_1, property)
                property_history = getattr(binary.star_1,
                                           property + "_history")
                np.array(property_history.append(current_property))
            elif star == 'star_2':
                current_property = getattr(binary.star_2, property)
                property_history = getattr(binary.star_2,
                                           property + "_history")
                np.array(property_history.append(current_property))
            else:
                raise ValueError(
                    'Star can only be "star_1" or "star_2", you passed {0}'.
                    format(star))

            i = np.where(np.array(property_history) <= value)[0][-1]

        elif property in BINARYPROPERTIES:
            current_property = getattr(binary, property)
            property_history = getattr(binary, property + "_history")
            np.array(property_history.append(current_property))

            i = np.where(np.array(property_history) <= value)[0][-1]

            # time at which to interpolate all quantities
            if property == 'time':
                t = value
        else:
            raise ValueError(
                'stop_at_condition does not support property = {0}'.format(
                    property))
        # interpolate to the desired value
        if interpolate:
            if property != 'time':
                raise ValueError('We currently support stop_at_conditon '
                                 'interpolation only for property=time!')
            # interpolate between i and i+1
            interpolated_quanties = {}
            interpolated_quanties['binary'] = {}
            interpolated_quanties['star_1'] = {}
            interpolated_quanties['star_2'] = {}
            for key in STARPROPERTIES:
                for star in ['star_1', 'star_2']:
                    star_obj = getattr(binary, star)
                    if key in ['state', 'profile', 'metallicity']:
                        interpolated_quanties[star][key] = getattr(
                            star_obj, key + "_history")[-1]
                    else:
                        current_property = getattr(star_obj, key)
                        property_history = getattr(star_obj, key + '_history')
                        np.array(property_history.append(current_property))

                        t_before = getattr(binary, 'time_history')[i]
                        t_after = getattr(binary, 'time_history')[i + 1]

                        v_before = property_history[i]
                        v_after = property_history[i + 1]
                        if v_before is None or v_after is None:
                            interpolated_quanties[star][key] = None
                            continue
                        interpolated_quanties[star][key] = self.interpolate_at_t(
                                t, t_before, t_after, v_before, v_after)

            for key in BINARYPROPERTIES:
                if key in ['state', 'event', 'mass_transfer_case']:
<<<<<<< HEAD
                    # if key in [
                    #         'state', 'event', 'mass_transfer_case',
                    #         'nearest_neighbour_distance'
                    # ]:
=======
>>>>>>> 5acad138
                    interpolated_quanties['binary'][key] = getattr(
                        binary, key + "_history")[-1]
                elif key == 'time':
                    interpolated_quanties['binary'][key] = t
                else:
                    current_property = getattr(binary, key)
                    property_history = getattr(binary, key + '_history')
                    np.array(property_history.append(current_property))

                    t_before = getattr(binary, 'time_history')[i]
                    t_after = getattr(binary, 'time_history')[i + 1]

                    v_before = property_history[i]
                    v_after = property_history[i + 1]

                    if v_before is None or v_after is None:
                        interpolated_quanties['binary'][key] = None
                        continue

                    # To deal with V_sys, nearest_neighbour, etc.
                    if hasattr(v_before, '__iter__'):
                        out = []
                        for j in range(len(v_before)):
                            out.append(self.interpolate_at_t(t,
                                                             t_before,
                                                             t_after,
                                                             v_before[j],
                                                             v_after[j]))
                        interpolated_quanties['binary'][key] = out
                    else:
                        interpolated_quanties['binary'][
                            key] = self.interpolate_at_t(t, t_before, t_after,
                                                         v_before, v_after)

        # delete the history above index i and reset all properties to index i
        for key in STARPROPERTIES:
            key_history = key + '_history'
            for star in ['star_1', 'star_2']:
                star_obj = getattr(binary, star)
                if interpolate:
                    # restore the star to interpolated state
                    setattr(star_obj, key, interpolated_quanties[star][key])
                    # detele history from i to the end
                    setattr(star_obj, key_history,
                            getattr(star_obj, key_history)[:i + 1])
                else:
                    # restore the star to state i
                    setattr(star_obj, key, getattr(star_obj, key_history)[i])
                    # detele history from i to the end
                    setattr(star_obj, key_history,
                            getattr(star_obj, key_history)[:i])

        for key in BINARYPROPERTIES:
            key_history = key + '_history'

            if interpolate:
                # restore the binary to interpolated state
                setattr(binary, key, interpolated_quanties['binary'][key])
                # detele history from i to the end
                setattr(binary, key_history,
                        getattr(binary, key_history)[:i + 1])
            else:
                # restore the binarya to state i
                setattr(binary, key, getattr(binary, key_history)[i])
                # detele history from i to the end
                setattr(binary, key_history, getattr(binary, key_history)[:i])

        # in case track_interpolation = False we will flush all the history
        if self.flush_history:
            if self.flush_entries is None:
                raise ValueError('flush_entries cannot be None!')
            for key in STARPROPERTIES:
                key_history = key + '_history'
                for star in ['star_1', 'star_2']:
                    star_obj = getattr(binary, star)
                    # detele last N entries from history
                    setattr(star_obj, key_history, getattr(
                        star_obj, key_history)[:self.flush_entries])
            for key in BINARYPROPERTIES:
                key_history = key + '_history'
                # detele last N entries from history
                setattr(binary, key_history,
                        getattr(binary, key_history)[:self.flush_entries])
            # Check star and binary state, event, MT case
            setattr(
                self.binary.star_1, 'state',
                cf.check_state_of_star(self.binary.star_1, star_CO=star_1_CO))
            setattr(
                self.binary.star_2, 'state',
                cf.check_state_of_star(self.binary.star_2, star_CO=star_2_CO))
            binary_state, binary_event, MT_case = (
                cf.get_binary_state_and_event_and_mt_case(
                    self.binary, verbose=self.verbose))
            setattr(self.binary, 'state', binary_state)
            setattr(self.binary, 'event', binary_event)
            setattr(self.binary, 'mass_transfer_case', MT_case)

    def interpolate_at_t(self, t, t_before, t_after, v_before, v_after):
        """Linear interpolation in time between two points.

        Parameters
        ----------
        t : type
            Description of parameter `t`.
        t_before : type
            Description of parameter `t_before`.
        t_after : type
            Description of parameter `t_after`.
        v_before : type
            Description of parameter `v_before`.
        v_after : type
            Description of parameter `v_after`.

        Returns
        -------
        type
            Description of returned object.

        """
        # Error handling
        if v_before == "None" or v_after == "None":
            return "None"

        slope = (v_after - v_before) / (t_after - t_before)
        v_t = (t - t_before) * slope + v_before

        return v_t


class MS_MS_step(MesaGridStep):
    """Class for performing the MESA step for a MS-MS binary."""

    def __init__(self, metallicity=1., grid_name=None, *args, **kwargs):
        """Initialize a MS_MS_step instance."""
        self.grid_type = 'HMS_HMS'
        self.interp_in_q = True
        if grid_name is None:
            metallicity = convert_metallicity_to_string(metallicity)
            grid_name = 'HMS-HMS/' + metallicity + '_Zsun.h5'
        super().__init__(metallicity=metallicity,
                         grid_name=grid_name,
                         *args, **kwargs)
        # special stuff for my step goes here

        # set mass ratio
        self.q_min = 0.05 # can be computed m2_min/m1_min
        self.q_max = 1. # note that for MESA stability we actually run q_max = 0.99

    def __call__(self, binary):
        """Apply the MS-MS step on a BinaryStar."""
        # grid set up, both stars are NOT CO
        self.star_1_CO = False
        self.star_2_CO = False
        # check binary is ready before calling the step
        self.binary = binary
        state_1 = self.binary.star_1.state
        state_2 = self.binary.star_2.state
        event = self.binary.event
        m1 = self.binary.star_1.mass
        m2 = self.binary.star_2.mass
        mass_ratio = m2/m1
        p = self.binary.orbital_period
        # check if the binary is in the grid
        if (state_1 == 'H-rich_Core_H_burning' and
                state_2 == 'H-rich_Core_H_burning' and
                event == 'ZAMS' and
                self.m1_min <= m1 <= self.m1_max and
                np.max([self.q_min, 0.5/m1]) <= mass_ratio <= self.q_max and
                self.p_min <= p <= self.p_max):
            self.flip_stars_before_step = False
            super().__call__(self.binary)
        # binary in grid but masses flipped
        elif (state_1 == 'H-rich_Core_H_burning' and
              state_2 == 'H-rich_Core_H_burning' and
              event == 'ZAMS' and
              self.m1_min <= m2 <= self.m1_max and
              np.max([self.q_min, 0.5/m1]) <= 1./mass_ratio <= self.q_max and
              self.p_min <= p <= self.p_max):
            self.flip_stars_before_step = True
            super().__call__(self.binary)

        # redirect if outside grid for period
        elif (state_1 == 'H-rich_Core_H_burning' and
              state_2 == 'H-rich_Core_H_burning' and
              event == 'ZAMS' and
              p > self.p_max):
            self.binary.event = 'redirect_from_ZAMS'
            return
        # redirect if period smaller than the minimum period
        elif (state_1 == 'H-rich_Core_H_burning' and
              state_2 == 'H-rich_Core_H_burning' and
              event == 'ZAMS' and
              p < self.p_min):
            self.binary.event = 'redirect_from_ZAMS'
            return
<<<<<<< HEAD

=======
>>>>>>> 5acad138
        # outside the mass grid for m1
        elif (state_1 == 'H-rich_Core_H_burning' and
              state_2 == 'H-rich_Core_H_burning' and
              event == 'ZAMS' and
              self.p_min <= p <= self.p_max and
              (m1 < self.m1_min or m1 > self.m1_max)):
            set_binary_to_failed(self.binary)
            raise GridError(f'The mass of m1 ({m1}) is outside the grid,'
                             'while the period is inside the grid.')
        # outside the mass grid for m2
        # because m2_min is 0.5 Msun or from q_min, the minimum mass ratio is either
        # q_min or 0.5/m1.
        elif (state_1 == 'H-rich_Core_H_burning' and
              state_2 == 'H-rich_Core_H_burning' and
              event == 'ZAMS' and
              self.p_min <= p <= self.p_max and
              (mass_ratio < np.max([self.q_min, 0.5/m1]) or mass_ratio > self.q_max)):
            set_binary_to_failed(self.binary)
            raise GridError(f'The mass of m2 ({m2}) is outside the grid,'
                             'while the period is inside the grid.')
        # redirect if CC1
        elif (state_1 == 'H-rich_Central_C_depletion'):
            self.binary.event = 'CC1'
            return
        # redirect if CC2
        elif (state_2 == 'H-rich_Central_C_depletion'):
            self.binary.event = 'CC2'
            return
        else:
            set_binary_to_failed(self.binary)
            raise FlowError('The star_1.state = %s, star_2.state = %s, '
                             'binary.event = %s and not H-rich_Core_H_burning '
                             '- H-rich_Core_H_burning - * - ZAMS'
                             % (state_1, state_2, event))


class CO_HMS_RLO_step(MesaGridStep):
    """Class for performing the MESA step for a CO-HMS_RLO binary."""

    def __init__(self, metallicity=1., grid_name=None, *args, **kwargs):
        """Initialize a CO_HMS_RLO_step instance."""
        self.grid_type = 'CO_HMS_RLO'
        self.interp_in_q = False
        if grid_name is None:
            metallicity = convert_metallicity_to_string(metallicity)
            grid_name = 'CO-HMS_RLO/' + metallicity + '_Zsun.h5'
        super().__init__(metallicity=metallicity,
                         grid_name=grid_name,
                         *args, **kwargs)

    def __call__(self, binary):
        """Evolve a binary using the MESA step."""
        # grid set up assume CO is star_2
        self.star_1_CO = False
        self.star_2_CO = True
        # check binary is ready before calling the step
        self.binary = binary
        event = self.binary.event
        state = binary.state
        state_1 = binary.star_1.state
        state_2 = binary.star_2.state
        m1 = self.binary.star_1.mass
        m2 = self.binary.star_2.mass
        p = self.binary.orbital_period
        ecc = self.binary.eccentricity

        # TODO: import states from flow_chart.py
        FOR_RLO_STATES = ["H-rich_Core_H_burning",
                          "H-rich_Shell_H_burning",
                          "H-rich_Core_He_burning",
                          "H-rich_Central_He_depleted",
                          "H-rich_Core_C_burning",
                          "stripped_He_Core_H_burning",
                          "H-rich_Central_C_depletion",  # filtered out below
                          "H-rich_non_burning"]

        # check the star states
        # TODO: import states from flow_chart.py
        if (state_2 in ["WD", "NS", "BH"]
                and (state_1 in FOR_RLO_STATES) and event == "oRLO1"):
            self.flip_stars_before_step = False
            # catch and redirect double core collapse, this happens if q=1:
            if self.binary.star_1.state == 'H-rich_Central_C_depletion':
                self.binary.event = 'CC1'
                return
        # TODO: import states from flow_chart.py
        elif (state_1 in ["WD", "NS", "BH"] and (state_2 in FOR_RLO_STATES)
                and event == "oRLO2"):
            self.flip_stars_before_step = True
            # catch and redirect double core collapse, this happens if q=1:
            if self.binary.star_2.state == 'H-rich_Central_C_depletion':
                self.binary.event = 'CC2'
                return
        else:
            set_binary_to_failed(self.binary)
            raise FlowError(
                'The star_1.state = %s, star_2.state = %s, binary.state = %s, '
                'binary.event = %s and not CO - HMS - oRLO1/oRLO2!'
                % (state_1, state_2, state, event))
        # redirect if outside grids
        if ((not self.flip_stars_before_step and
             self.m1_min <= m1 <= self.m1_max and
             self.m2_min <= m2 <= self.m2_max and
             self.p_min <= p <= self.p_max and
             ecc == 0.)
            or (self.flip_stars_before_step and
                self.m1_min <= m2 <= self.m1_max and
                self.m2_min <= m1 <= self.m2_max and
                self.p_min <= p <= self.p_max and
                ecc == 0.)):
            super().__call__(self.binary)


        # period inside the grid, but m1 outside the grid
        elif ((not self.flip_stars_before_step and
               self.p_min <= p <= self.p_max and
               (m1 < self.m1_min or m1 > self.m1_max))):
            set_binary_to_failed(self.binary)
<<<<<<< HEAD
            raise ValueError(f'The mass of m1 ({m1}) is outside the grid,'
                             'while the period is inside the grid.')
=======
            raise GridError(f'The mass of m1 ({m1}) is outside the grid,'
                                ' while the period is inside the grid.')
>>>>>>> 5acad138

        # period inside the grid, but m2 outside the grid
        elif ((not self.flip_stars_before_step and
               self.p_min <= p <= self.p_max and
               (m2 < self.m2_min or m2 > self.m2_max))):
            set_binary_to_failed(self.binary)
<<<<<<< HEAD
            raise ValueError(f'The mass of m2 ({m2}) is outside the grid,'
                             'while the period is inside the grid.')
=======
            raise GridError(f'The mass of m2 ({m2}) is outside the grid,'
                                ' while the period is inside the grid.')
>>>>>>> 5acad138

        # period inside the grid, but m1 outside the grid (flipped stars)
        elif ((self.flip_stars_before_step and
                self.p_min <= p <= self.p_max and
                (m2 < self.m1_min or m2 > self.m1_max))):
            set_binary_to_failed(self.binary)
<<<<<<< HEAD
            raise ValueError(f'The mass of m1 ({m2}) is outside the grid,'
                             'while the period is inside the grid.')
=======
            raise GridError(f'The mass of m1 ({m2}) is outside the grid,'
                                ' while the period is inside the grid.')

>>>>>>> 5acad138
        # period inside the grid, but m2 outside the grid (flipped stars)
        elif ((self.flip_stars_before_step and
                self.p_min <= p <= self.p_max and
                (m1 < self.m2_min or m1 > self.m2_max))):
            set_binary_to_failed(self.binary)
<<<<<<< HEAD
            raise ValueError(f'The mass of m2 ({m1}) is outside the grid,'
                             'while the period is inside the grid.')
=======
            raise GridError(f'The mass of m2 ({m1}) is outside the grid,'
                            ' while the period is inside the grid.')

>>>>>>> 5acad138
        else:
            self.binary.state = "detached"
            self.binary.event = "redirect_from_CO_HMS_RLO"
            return


class CO_HeMS_RLO_step(MesaGridStep):
    """Class for performing the MESA step for a CO-HeMS_RLO binary."""

    def __init__(self, metallicity=1., grid_name=None, *args, **kwargs):
        """Initialize a CO_HeMS_RLO_step instance."""
        self.grid_type = 'CO_HeMS_RLO'
        self.interp_in_q = False
        if grid_name is None:
            metallicity = convert_metallicity_to_string(metallicity)
            grid_name = 'CO-HeMS_RLO/' + metallicity + '_Zsun.h5'
        super().__init__(metallicity=metallicity,
                         grid_name=grid_name,
                         *args, **kwargs)

    def __call__(self, binary):
        """Evolve a binary using the MESA step."""
        # grid set up assume CO is star_2
        self.star_1_CO = False
        self.star_2_CO = True
        # check binary is ready before calling the step
        self.binary = binary
        event = self.binary.event
        state = binary.state
        state_1 = binary.star_1.state
        state_2 = binary.star_2.state
        m1 = self.binary.star_1.mass
        m2 = self.binary.star_2.mass
        p = self.binary.orbital_period
        ecc = self.binary.eccentricity

        # TODO: import states from flow_chart.py
        CO_He_STATES = [
            'stripped_He_Core_He_burning',
            'stripped_He_Shell_He_burning',
            'stripped_He_Central_He_depleted',
            'stripped_He_Central_C_depletion',  # filtered out below
            # include systems that are on the brink of He exhaustion
            'stripped_He_non_burning',
            # include systems post CE with core_definition_H_fraction=0.1
            'H-rich_non_burning'
                        ]

        # check the star states
        # TODO: import states from flow_chart.py
        if (state_2 in ["WD", "NS", "BH"]
                and (state_1 in CO_He_STATES) and event == "oRLO1"):
            self.flip_stars_before_step = False
            # catch and redirect double core collapse, this happens if q=1:
            if self.binary.star_1.state == 'stripped_He_Central_C_depletion':
                self.binary.event = 'CC1'
                return
        # TODO: import states from flow_chart.py
        elif (state_1 in ["WD", "NS", "BH"] and (state_2 in CO_He_STATES)
                and event == "oRLO2"):
            self.flip_stars_before_step = True
            # catch and redirect double core collapse, this happens if q=1:
            if self.binary.star_2.state == 'stripped_He_Central_C_depletion':
                self.binary.event = 'CC2'
                return
        else:
            set_binary_to_failed(self.binary)
            raise FlowError(
                'The star_1.state = %s, star_2.state = %s, binary.state = %s, '
                'binary.event = %s and not CO - HeMS - oRLO1/oRLO2!'
                % (state_1, state_2, state, event))

        # redirect if outside grids
        if ((not self.flip_stars_before_step and
             self.m1_min <= m1 <= self.m1_max and
             self.m2_min <= m2 <= self.m2_max and
             self.p_min <= p <= self.p_max and ecc == 0.)
            or (self.flip_stars_before_step and
                self.m1_min <= m2 <= self.m1_max and
                self.m2_min <= m1 <= self.m2_max and
                self.p_min <= p <= self.p_max and
                ecc == 0.)):
            super().__call__(self.binary)

        # period inside the grid, but m1 outside the grid
        elif ((not self.flip_stars_before_step and
               self.p_min <= p <= self.p_max and
                (m1 < self.m1_min or m1 > self.m1_max))):
            set_binary_to_failed(self.binary)
<<<<<<< HEAD
            raise ValueError(f'The mass of m1 ({m1}) is outside the grid,'
                             'while the period is inside the grid.')
=======
            raise GridError(f'The mass of m1 ({m1}) is outside the grid,'
                                ' while the period is inside the grid.')
>>>>>>> 5acad138

        # period inside the grid, but m2 outside the grid
        elif ((not self.flip_stars_before_step and
               self.p_min <= p <= self.p_max and
               (m2 < self.m2_min or m2 > self.m2_max))):
            set_binary_to_failed(self.binary)
<<<<<<< HEAD
            raise ValueError(f'The mass of m2 ({m2}) is outside the grid,'
                             'while the period is inside the grid.')
=======
            raise GridError(f'The mass of m2 ({m2}) is outside the grid,'
                                ' while the period is inside the grid.')
>>>>>>> 5acad138

        # period inside the grid, but m1 outside the grid with flipped stars
        elif ((self.flip_stars_before_step and
               self.p_min <= p <= self.p_max and
               m1 < self.m2_min or m1 > self.m2_max)):
            set_binary_to_failed(self.binary)
<<<<<<< HEAD
            raise ValueError(f'The mass of m1 ({m1}) is outside the grid,'
                             'while the period is inside the grid.')
=======
            raise GridError(f'The mass of m2 ({m1}) is outside the grid,'
                                ' while the period is inside the grid.')
>>>>>>> 5acad138

        # period inside the grid, but m2 outside the grid with flipped stars
        elif ((self.flip_stars_before_step and
                self.p_min <= p <= self.p_max and
                m2 < self.m1_min or m2 > self.m1_max)):
            set_binary_to_failed(self.binary)
<<<<<<< HEAD
            raise ValueError(f'The mass of m2 ({m2}) is outside the grid,'
                             'while the period is inside the grid.')
=======
            raise GridError(f'The mass of m1 ({m2}) is outside the grid,'
                                ' while the period is inside the grid.')
>>>>>>> 5acad138

        else:
            self.binary.state = "detached"
            self.binary.event = "redirect_from_CO_HeMS_RLO"
            return


class CO_HeMS_step(MesaGridStep):
    """Class for performing the MESA step for a CO-HeMS binary."""

    def __init__(self, metallicity=1., grid_name=None, *args, **kwargs):
        """Initialize a CO_HeMS_step instance."""
        self.grid_type = 'CO_HeMS'
        self.interp_in_q = False
        if grid_name is None:
            metallicity = convert_metallicity_to_string(metallicity)
            grid_name = 'CO-HeMS/' + metallicity + '_Zsun.h5'
        super().__init__(metallicity=metallicity,
                         grid_name=grid_name,
                         *args, **kwargs)

    def __call__(self, binary):
        """Apply the CO_HeMS step to a BinaryStar object."""
        # grid set up assume CO is star_2
        self.star_1_CO = False
        self.star_2_CO = True
        # check binary is ready before calling the step
        self.binary = binary
        state_1 = self.binary.star_1.state
        state_2 = self.binary.star_2.state
        event = self.binary.event
        m1 = self.binary.star_1.mass
        m2 = self.binary.star_2.mass
        p = self.binary.orbital_period
        ecc = self.binary.eccentricity

        # TODO: import states from flow_chart.py
        CO_He_STATES = [
            'stripped_He_Core_He_burning',
            'stripped_He_Shell_He_burning',
            'stripped_He_Central_He_depleted',
            'stripped_He_Central_C_depletion',  # filtered out below
            # include systems that are on the brink of He exhaustion
            'stripped_He_non_burning',
            # include systems post CE with core_definition_H_fraction=0.1
            'H-rich_non_burning'
                        ]
        # TODO: import states from flow_chart.py
        if (state_2 in ['WD', 'NS', 'BH']
                and state_1 in CO_He_STATES and event is None):
            self.flip_stars_before_step = False
            # catch and redirect double core collapse, this happens if q=1:
            if self.binary.star_1.state == 'stripped_He_Central_C_depletion':
                self.binary.event = 'CC1'
                return
        # TODO: import states from flow_chart.py
        elif (state_1 in ['WD', 'NS', 'BH']
                and state_2 in CO_He_STATES and event is None):
            self.flip_stars_before_step = True
            # catch and redirect double core collapse, this happens if q=1:
            if self.binary.star_2.state == 'stripped_He_Central_C_depletion':
                self.binary.event = 'CC2'
                return
        else:
            set_binary_to_failed(self.binary)
            raise FlowError(
                'The star_1.state = %s, star_2.state = %s, binary.event = %s '
                'not supported by CO - HeMS grid!' % (state_1, state_2, event))

        # redirect if outside grids
        # remember that in MESA the CO object is star_2
        if ((not self.flip_stars_before_step and
             self.m1_min <= m1 <= self.m1_max and
             self.m2_min <= m2 <= self.m2_max and
             self.p_min <= p <= self.p_max and
             ecc == 0.)
            or (self.flip_stars_before_step and
                self.m1_min <= m2 <= self.m1_max and
                self.m2_min <= m1 <= self.m2_max and
                self.p_min <= p <= self.p_max and
                ecc == 0.)):
            super().__call__(binary)

        # period inside the grid, but m1 outside the grid
        elif (self.p_min <= p <= self.p_max) and (m1 < self.m1_min or m1 > self.m1_max):
            set_binary_to_failed(self.binary)
            raise GridError(f'The mass of m1 ({m1}) is outside the grid,'
                             ' while the period is inside the grid.')

        # period inside the grid, but m2 outside the grid
        elif (self.p_min <= p <= self.p_max) and (m2 < self.m2_min or m2 > self.m2_max):
            set_binary_to_failed(self.binary)
            raise GridError(f'The mass of m2 ({m2}) is outside the grid,'
                             ' while the period is inside the grid.')

        else:
            self.binary.state = 'detached'
            self.binary.event = 'redirect_from_CO_HeMS'
            return


class HMS_HMS_RLO_step(MesaGridStep):
    """Class for performing the MESA step for a HMS-HMS RLO binary.
    For binaries with an initial eccentricity at ZAMS,
    we evolve them first with step detached and map to the HMS-HMS RLO grid
    using `initial_eccentricity_flow_chart`."""

    def __init__(self, metallicity=1., grid_name=None, *args, **kwargs):
        """Initialize a HMS_HMS_RLO_step instance."""
        self.grid_type = 'HMS_HMS_RLO'
        self.interp_in_q = True
        if grid_name is None:
            metallicity = convert_metallicity_to_string(metallicity)
            grid_name = 'HMS-HMS_RLO/' + metallicity + '_Zsun.h5'
        super().__init__(metallicity=metallicity,
                         grid_name=grid_name,
                         *args, **kwargs)
        # special stuff for my step goes here
        # If nothing to do, no init necessary

        # load grid boundaries
        m1_initial_values = self._psyTrackInterp.grid.initial_values['star_1_mass']
        m2_initial_values = self._psyTrackInterp.grid.initial_values['star_2_mass']
        self.m1_min = np.min(m1_initial_values)
        self.m1_max = np.max(m1_initial_values)
        self.m2_min = np.min(m2_initial_values)
        self.m2_max = np.max(m2_initial_values)
        self.p_min = np.min(self._psyTrackInterp.grid.initial_values['period_days'])
        self.p_max = np.max(self._psyTrackInterp.grid.initial_values['period_days'])
        self.q_min = np.min(m2_initial_values/m1_initial_values)
        self.q_max = np.max(m2_initial_values/m1_initial_values)
        self.minimum_star_mass = self.m2_min # 0.5 (M_sun)

    def __call__(self, binary):
        """Evolve a binary using the MESA step."""
        # grid set up assume no star is CO
        self.star_1_CO = False
        self.star_2_CO = False
        # check binary is ready before calling the step
        self.binary = binary
        event = binary.event
        state = binary.state
        state_1 = binary.star_1.state
        state_2 = binary.star_2.state
        m1 = binary.star_1.mass
        m2 = binary.star_2.mass
        p = binary.orbital_period
        ecc = binary.eccentricity
        mass_ratio = m2/m1

        # TODO: import states from flow_chart.py
        FOR_RLO_STATES = ["H-rich_Core_H_burning",
                          "H-rich_Shell_H_burning",
                          "H-rich_Core_He_burning",
                          "H-rich_Central_He_depleted",
                          "H-rich_Core_C_burning",
                          "stripped_He_Core_H_burning",
                          "H-rich_Central_C_depletion",  # filtered out below
                          "H-rich_non_burning"]

        # check the star states
        # TODO: import states from flow_chart.py
        if (state_2 in FOR_RLO_STATES and (state_1 in FOR_RLO_STATES) 
                and event == "oRLO1"):
            self.flip_stars_before_step = False
            # catch and redirect double core collapse, this happens if q=1:
            if state_1 == 'H-rich_Central_C_depletion':
                self.binary.event = 'CC1'
                return
        # TODO: import states from flow_chart.py
        elif (state_1 in FOR_RLO_STATES and (state_2 in FOR_RLO_STATES)
                and event == "oRLO2"):
            self.flip_stars_before_step = False
            # catch and redirect double core collapse, this happens if q=1:
            if state_2 == 'H-rich_Central_C_depletion':
                self.binary.event = 'CC2'
                return
        else:
            set_binary_to_failed(self.binary)
            raise FlowError(
                'The star_1.state = %s, star_2.state = %s, binary.state = %s, '
                'binary.event = %s and not HMS - HMS - oRLO1/oRLO2!'
                % (state_1, state_2, state, event))
        # redirect if outside grids
        # HMS-HMS grid is sampled in q so check explicity vs m1 and m2
        if ((not self.flip_stars_before_step and
            self.m1_min <= m1 <= self.m1_max and            
            np.max([self.q_min, self.minimum_star_mass/m1]) <= mass_ratio <= self.q_max and
            self.p_min <= p <= self.p_max and
            ecc == 0.) or (self.flip_stars_before_step and
            self.m1_min <= m2 <= self.m1_max and
            np.max([self.q_min, self.minimum_star_mass/m2]) <= 1/mass_ratio <= self.q_max and
            self.p_min <= p <= self.p_max and
            ecc == 0.)):
            super().__call__(self.binary)

        # period inside the grid, but m1 outside the grid
        elif ((not self.flip_stars_before_step and
               self.p_min <= p <= self.p_max and
               (m1 < self.m1_min or m1 > self.m1_max))):
            set_binary_to_failed(self.binary)
            raise GridError(f'The mass of m1 ({m1}) is outside the grid,'
                                ' while the period is inside the grid.')

        # period inside the grid, but m2 outside the grid
        elif ((not self.flip_stars_before_step and
               self.p_min <= p <= self.p_max and
               (m2 < self.m2_min or m2 > self.m2_max))):
            set_binary_to_failed(self.binary)
            raise GridError(f'The mass of m2 ({m2}) is outside the grid,'
                                ' while the period is inside the grid.')

        # period inside the grid, but q outside the grid
        elif (not self.flip_stars_before_step and
               self.p_min <= p <= self.p_max and
               (np.max([self.q_min, self.minimum_star_mass/m1]) > mass_ratio or mass_ratio > self.q_max) ):
            set_binary_to_failed(self.binary)
            raise GridError(f'The mass ratio ({mass_ratio}) is outside the grid,'
                                ' while the period is inside the grid.')


        # period inside the grid, but m1 outside the grid (flipped stars)
        elif ((self.flip_stars_before_step and
                self.p_min <= p <= self.p_max and
                (m2 < self.m1_min or m2 > self.m1_max))):
            set_binary_to_failed(self.binary)
            raise GridError(f'The mass of m1 ({m2}) is outside the grid,'
                                ' while the period is inside the grid.')
        
        # period inside the grid, but m2 outside the grid (flipped stars)
        elif ((self.flip_stars_before_step and
                self.p_min <= p <= self.p_max and
                (m1 < self.m2_min or m1 > self.m2_max))):
            set_binary_to_failed(self.binary)
            raise GridError(f'The mass of m2 ({m1}) is outside the grid,'
                            ' while the period is inside the grid.')
        
        # period inside the grid, but q outside the grid (flipped stars)
        elif (self.flip_stars_before_step and
               self.p_min <= p <= self.p_max and
               (np.max([self.q_min, self.minimum_star_mass/m2]) > 1/mass_ratio or 1/mass_ratio > self.q_max) ):
            set_binary_to_failed(self.binary)
            raise GridError(f'The mass ratio ({1/mass_ratio}) is outside the grid,'
                                ' while the period is inside the grid.')
        else:
            self.binary.state = "detached"
            self.binary.event = "redirect_from_HMS_HMS_RLO"
            return<|MERGE_RESOLUTION|>--- conflicted
+++ resolved
@@ -1086,13 +1086,6 @@
 
             for key in BINARYPROPERTIES:
                 if key in ['state', 'event', 'mass_transfer_case']:
-<<<<<<< HEAD
-                    # if key in [
-                    #         'state', 'event', 'mass_transfer_case',
-                    #         'nearest_neighbour_distance'
-                    # ]:
-=======
->>>>>>> 5acad138
                     interpolated_quanties['binary'][key] = getattr(
                         binary, key + "_history")[-1]
                 elif key == 'time':
@@ -1288,10 +1281,6 @@
               p < self.p_min):
             self.binary.event = 'redirect_from_ZAMS'
             return
-<<<<<<< HEAD
-
-=======
->>>>>>> 5acad138
         # outside the mass grid for m1
         elif (state_1 == 'H-rich_Core_H_burning' and
               state_2 == 'H-rich_Core_H_burning' and
@@ -1410,53 +1399,32 @@
                self.p_min <= p <= self.p_max and
                (m1 < self.m1_min or m1 > self.m1_max))):
             set_binary_to_failed(self.binary)
-<<<<<<< HEAD
-            raise ValueError(f'The mass of m1 ({m1}) is outside the grid,'
-                             'while the period is inside the grid.')
-=======
             raise GridError(f'The mass of m1 ({m1}) is outside the grid,'
                                 ' while the period is inside the grid.')
->>>>>>> 5acad138
 
         # period inside the grid, but m2 outside the grid
         elif ((not self.flip_stars_before_step and
                self.p_min <= p <= self.p_max and
                (m2 < self.m2_min or m2 > self.m2_max))):
             set_binary_to_failed(self.binary)
-<<<<<<< HEAD
-            raise ValueError(f'The mass of m2 ({m2}) is outside the grid,'
-                             'while the period is inside the grid.')
-=======
             raise GridError(f'The mass of m2 ({m2}) is outside the grid,'
                                 ' while the period is inside the grid.')
->>>>>>> 5acad138
 
         # period inside the grid, but m1 outside the grid (flipped stars)
         elif ((self.flip_stars_before_step and
                 self.p_min <= p <= self.p_max and
                 (m2 < self.m1_min or m2 > self.m1_max))):
             set_binary_to_failed(self.binary)
-<<<<<<< HEAD
-            raise ValueError(f'The mass of m1 ({m2}) is outside the grid,'
-                             'while the period is inside the grid.')
-=======
             raise GridError(f'The mass of m1 ({m2}) is outside the grid,'
                                 ' while the period is inside the grid.')
 
->>>>>>> 5acad138
         # period inside the grid, but m2 outside the grid (flipped stars)
         elif ((self.flip_stars_before_step and
                 self.p_min <= p <= self.p_max and
                 (m1 < self.m2_min or m1 > self.m2_max))):
             set_binary_to_failed(self.binary)
-<<<<<<< HEAD
-            raise ValueError(f'The mass of m2 ({m1}) is outside the grid,'
-                             'while the period is inside the grid.')
-=======
             raise GridError(f'The mass of m2 ({m1}) is outside the grid,'
                             ' while the period is inside the grid.')
-
->>>>>>> 5acad138
         else:
             self.binary.state = "detached"
             self.binary.event = "redirect_from_CO_HMS_RLO"
@@ -1546,52 +1514,29 @@
                self.p_min <= p <= self.p_max and
                 (m1 < self.m1_min or m1 > self.m1_max))):
             set_binary_to_failed(self.binary)
-<<<<<<< HEAD
-            raise ValueError(f'The mass of m1 ({m1}) is outside the grid,'
-                             'while the period is inside the grid.')
-=======
             raise GridError(f'The mass of m1 ({m1}) is outside the grid,'
                                 ' while the period is inside the grid.')
->>>>>>> 5acad138
-
         # period inside the grid, but m2 outside the grid
         elif ((not self.flip_stars_before_step and
                self.p_min <= p <= self.p_max and
                (m2 < self.m2_min or m2 > self.m2_max))):
             set_binary_to_failed(self.binary)
-<<<<<<< HEAD
-            raise ValueError(f'The mass of m2 ({m2}) is outside the grid,'
-                             'while the period is inside the grid.')
-=======
             raise GridError(f'The mass of m2 ({m2}) is outside the grid,'
                                 ' while the period is inside the grid.')
->>>>>>> 5acad138
-
         # period inside the grid, but m1 outside the grid with flipped stars
         elif ((self.flip_stars_before_step and
                self.p_min <= p <= self.p_max and
                m1 < self.m2_min or m1 > self.m2_max)):
             set_binary_to_failed(self.binary)
-<<<<<<< HEAD
-            raise ValueError(f'The mass of m1 ({m1}) is outside the grid,'
-                             'while the period is inside the grid.')
-=======
             raise GridError(f'The mass of m2 ({m1}) is outside the grid,'
                                 ' while the period is inside the grid.')
->>>>>>> 5acad138
-
         # period inside the grid, but m2 outside the grid with flipped stars
         elif ((self.flip_stars_before_step and
                 self.p_min <= p <= self.p_max and
                 m2 < self.m1_min or m2 > self.m1_max)):
             set_binary_to_failed(self.binary)
-<<<<<<< HEAD
-            raise ValueError(f'The mass of m2 ({m2}) is outside the grid,'
-                             'while the period is inside the grid.')
-=======
             raise GridError(f'The mass of m1 ({m2}) is outside the grid,'
                                 ' while the period is inside the grid.')
->>>>>>> 5acad138
 
         else:
             self.binary.state = "detached"
@@ -1754,7 +1699,7 @@
 
         # check the star states
         # TODO: import states from flow_chart.py
-        if (state_2 in FOR_RLO_STATES and (state_1 in FOR_RLO_STATES) 
+        if (state_2 in FOR_RLO_STATES and (state_1 in FOR_RLO_STATES)
                 and event == "oRLO1"):
             self.flip_stars_before_step = False
             # catch and redirect double core collapse, this happens if q=1:
@@ -1778,7 +1723,7 @@
         # redirect if outside grids
         # HMS-HMS grid is sampled in q so check explicity vs m1 and m2
         if ((not self.flip_stars_before_step and
-            self.m1_min <= m1 <= self.m1_max and            
+            self.m1_min <= m1 <= self.m1_max and
             np.max([self.q_min, self.minimum_star_mass/m1]) <= mass_ratio <= self.q_max and
             self.p_min <= p <= self.p_max and
             ecc == 0.) or (self.flip_stars_before_step and
@@ -1820,7 +1765,7 @@
             set_binary_to_failed(self.binary)
             raise GridError(f'The mass of m1 ({m2}) is outside the grid,'
                                 ' while the period is inside the grid.')
-        
+
         # period inside the grid, but m2 outside the grid (flipped stars)
         elif ((self.flip_stars_before_step and
                 self.p_min <= p <= self.p_max and
@@ -1828,7 +1773,7 @@
             set_binary_to_failed(self.binary)
             raise GridError(f'The mass of m2 ({m1}) is outside the grid,'
                             ' while the period is inside the grid.')
-        
+
         # period inside the grid, but q outside the grid (flipped stars)
         elif (self.flip_stars_before_step and
                self.p_min <= p <= self.p_max and
