"""This class evolves a binary object according to a MESA grid."""


__authors__ = [
    "Simone Bavera <Simone.Bavera@unige.ch>",
    "Devina Misra <devina.misra@unige.ch>",
    "Emmanouil Zapartas <ezapartas@gmail.com>",
    "Kyle Akira Rocha <kylerocha2024@u.northwestern.edu>",
    "Konstantinos Kovlakas <Konstantinos.Kovlakas@unige.ch>",
    "Jeffrey Andrews <jeffrey.andrews@northwestern.edu>",
    "Nam Tran <tranhn03@gmail.com>",
    "Zepei Xing <Zepei.Xing@unige.ch>",
    "Tassos Fragos <Anastasios.Fragkos@unige.ch>",
]


import os
import warnings
import numpy as np

from posydon.interpolation.interpolation import psyTrackInterp
from posydon.binary_evol.binarystar import BINARYPROPERTIES
from posydon.binary_evol.singlestar import STARPROPERTIES
from posydon.utils import common_functions as cf
from posydon.binary_evol.binarystar import BinaryStar
from posydon.interpolation.IF_interpolation import IFInterpolator
from posydon.utils.common_functions import (flip_stars,
                                            convert_metallicity_to_string,
                                            CO_radius, infer_star_state,
                                            set_binary_to_failed,)
from posydon.utils.data_download import data_download, PATH_TO_POSYDON_DATA
from posydon.grids.MODELS import MODELS
from posydon.utils.posydonerror import FlowError, GridError


# left POSYDON, right MESA
POSYDON_TO_MESA = {
    'binary': {
        'state': True,
        'event': True,
        'time': 'age',
        'separation': 'binary_separation',
        'orbital_period': 'period_days',
        'eccentricity': True,
        'V_sys': True,
        'rl_relative_overflow_1': 'rl_relative_overflow_1',
        'rl_relative_overflow_2': 'rl_relative_overflow_2',
        'lg_mtransfer_rate': 'lg_mtransfer_rate',
        'trap_radius': 'trap_radius',
        'acc_radius': 'acc_radius',
        't_sync_rad_1': 't_sync_rad_1',
        't_sync_conv_1': 't_sync_conv_1',
        't_sync_rad_2': 't_sync_rad_2',
        't_sync_conv_2': 't_sync_conv_2',
        'mass_transfer_case': True,
        'nearest_neighbour_distance': True
    },
    'star': {
        'state': True,
        # TODO: 'Z', this should be included in the default columns of psygrid
        'metallicity': True,
        'mass': 'mass',                         # binary history
        'log_R': 'log_R',
        'log_L': 'log_L',
        'lg_mdot': 'lg_mstar_dot',              # binary history
        'lg_system_mdot': 'lg_system_mdot',     # binary history
        'lg_wind_mdot': 'lg_wind_mdot',         # binary history
        'he_core_mass': 'he_core_mass',
        'he_core_radius': 'he_core_radius',
        'c_core_mass': 'c_core_mass',
        'c_core_radius': 'c_core_radius',
        'o_core_mass': 'o_core_mass',
        'o_core_radius': 'o_core_radius',
        'co_core_mass': 'co_core_mass',
        'co_core_radius': 'co_core_radius',
        'center_h1': 'center_h1',
        'center_he4': 'center_he4',
        'center_c12': 'center_c12',
        'center_n14': 'center_n14',
        'center_o16': 'center_o16',
        'surface_h1': 'surface_h1',
        'surface_he4': 'surface_he4',
        'surface_c12': 'surface_c12',
        'surface_n14': 'surface_n14',
        'surface_o16': 'surface_o16',
        'log_LH': 'log_LH',
        'log_LHe': 'log_LHe',
        'log_LZ': 'log_LZ',
        'log_Lnuc': 'log_Lnuc',
        'c12_c12': 'c12_c12',
        'center_gamma': 'center_gamma',
        # 'avg_c_in_c_core', remove this for the moment because HMS-HMS did
        # not have this column
        'avg_c_in_c_core': None,
        'surf_avg_omega': 'surf_avg_omega',
        'surf_avg_omega_div_omega_crit': 'surf_avg_omega_div_omega_crit',
        'total_moment_of_inertia': 'total_moment_of_inertia',
        'log_total_angular_momentum': 'log_total_angular_momentum',
        'spin': 'spin_parameter',
        'conv_env_top_mass': 'conv_env_top_mass',
        'conv_env_bot_mass': 'conv_env_bot_mass',
        'conv_env_top_radius': 'conv_env_top_radius',
        'conv_env_bot_radius': 'conv_env_bot_radius',
        'conv_env_turnover_time_g': 'conv_env_turnover_time_g',
        'conv_env_turnover_time_l_b': 'conv_env_turnover_time_l_b',
        'conv_env_turnover_time_l_t': 'conv_env_turnover_time_l_t',
        'envelope_binding_energy': 'envelope_binding_energy',
        'mass_conv_reg_fortides': 'mass_conv_reg_fortides',
        'thickness_conv_reg_fortides': 'thickness_conv_reg_fortides',
        'radius_conv_reg_fortides': 'radius_conv_reg_fortides',
        'lambda_CE_1cent': 'lambda_CE_1cent',
        'lambda_CE_10cent': 'lambda_CE_10cent',
        'lambda_CE_30cent': 'lambda_CE_30cent',
        'lambda_CE_pure_He_star_10cent': 'lambda_CE_pure_He_star_10cent',
        'profile': True
    }
}


class MesaGridStep:
    """Superclass for steps using the POSYDON grids."""

    def __init__(
            self,
            metallicity,
            grid_name,
            path=PATH_TO_POSYDON_DATA,
            interpolation_path=None,
            interpolation_filename=None,
            interpolation_method="linear3c_kNN",
            save_initial_conditions=True,
            track_interpolation=False,
            stop_method='stop_at_max_time',     # "stop_at_end",
            stop_star="star_1",
            stop_var_name=None,
            stop_value=None,
            stop_interpolate=True,
            verbose=False):
        """Evolve a binary object given a MESA grid or interpolation object.

        Parameters
        ----------
        interpolation_method : 'nearest_neighbour', 'linear_knn_interpolation'
                               'linear_NN_interpolation'
             - nearest_neighbour requires a psygrid in the h5 format
             - linear_knn_interpolation requires a pkl file trained with
               interpolation class linear inteprolation, knn classification
             - linear_NN_interpolation requires a pkl file trained with
                 interpolation class linear inteprolation, neural network
                 classification
        track_interpolation: bool
             - True requires `nearest_neighbour` and will append the entire
               MESA history of properties.
        stop_method : stop_at_end or stop_at_max_time
             - stop_at_end will stop the binary at the end of the MESA track
             - stop_at_max_time binary will stop in the middle of a MESA track
               if doing so would exceed the binary's max_time
             - stop_at_condition will stop the binary when a five condition is
               met (see next parameters)
        stop_var_name: keys in STARPROPERTIES and
             BINARYPROPERTIES
             - key is one of the STARPROPERTIES and BINARYPROPERTIES
        stop_star: star_1 or star_2
             - if you choose stop_var_name from STARPROPERTIES you need to
               indicate which star you are referring too
        stop_value: float
             - when value is reached in the next MESA history model, the binary
               will stop the evolution
        stop_interpolate: True or False
             - True can only be chosen if stop_var_name='time', it means that
               the binary properties will be linearly interpolated between two
               timestamp to determine their values at the arbitrary time
               stop_value

        """
        # class variable
        self.path = path
        self.interpolation_method = interpolation_method
        self.save_initial_conditions = save_initial_conditions
        self.track_interpolation = track_interpolation
        self.stop_method = stop_method
        self.verbose = verbose

        if (self.track_interpolation
                and self.interpolation_method != 'nearest_neighbour'):
            raise ValueError('Track interpolation is currently supported only '
                             'by the nearest neighbour interpolation method!')

        # we load NN any time stop_at_max_time requested - regardless
        # of interp method
        if (self.stop_method == 'stop_at_max_time'
                or self.interpolation_method == 'nearest_neighbour'):
            self.load_psyTrackInterp(grid_name)

        grid_name = grid_name.replace('_%d', '')

        # Check interpolation method provided
        self.supported_interp_methods = ['linear_kNN', 'linear3c_kNN',
                                         '1NN_1NN']
        if self.interpolation_method in self.supported_interp_methods:

            # Set the interpolation path
            if interpolation_path is None:
                interpolation_path = (
                    self.path + os.path.split(grid_name)[0]
                    + '/interpolators/%s/' % self.interpolation_method)

            # Set the interpolation filename
            if interpolation_filename is None:
                interpolation_filename = (
                    interpolation_path
                    + os.path.split(grid_name)[1].replace('h5', 'pkl'))
            else:
                interpolation_filename = (interpolation_path
                                          + interpolation_filename)

            self.load_Interp(interpolation_filename)

            if (not (hasattr(self, '_psyTrackInterp')
                     or hasattr(self, '_Interp'))):
                raise ValueError(
                    'No interpolation methods specified in kwargs!\n'
                    'interpolation_method: {0}'.
                    format(self.interpolation_method))

        # this hook is used to avoid computing star and binary states in case
        # track_interpolation = False and stop = 'stop_at_condition' where
        # we drop the history
        self.flush_history = False
        self.flush_entries = None
        self.stop_star = stop_star
        self.stop_var_name = stop_var_name
        self.stop_value = stop_value
        self.stop_interpolate = stop_interpolate

    def load_psyTrackInterp(self, grid_name):
        """Load the interpolator that has been trained on the grid."""
        # Check if interpolation files exist
        filename = os.path.join(self.path,grid_name)
        if not (os.path.exists(filename.replace('%d','0')) or
                os.path.exists(filename.replace('_%d',''))):
            data_download()

        if self.verbose:
            print("loading psyTrackInterp: {}".format(filename))
        self._psyTrackInterp = psyTrackInterp(filename,
                                              interp_in_q=self.interp_in_q,
                                              verbose=self.verbose)
        self._psyTrackInterp.train()

    def load_Interp(self, filename):
        """Load the interpolator that has been trained on the grid."""
        if self.verbose:
            print("loading Interp: {}".format(filename))

        # Check if interpolation files exist
        if not os.path.exists(filename):
            data_download()

        # Load interpolator
        self._Interp = IFInterpolator()
        self._Interp.load(filename=filename)

    def close(self):
        """Close the inteprolator."""
        pass
        # if hasattr(self, '_Interp'):
        #     self._Interp.close()

    def get_final_MESA_step_time(self):
        """Infer the maximum MESA step time.

        Use the specified interpolation method to determine the maximum
        MESA simulation time about to be added to the binary. If this step
        exceeds the maximum age of the binary, a step(NN) is done.

        """
        if self.interpolation_method == 'nearest_neighbour':
            self.closest_binary, self.nearest_neighbour_distance, \
                self.termination_flags = self._psyTrackInterp.evaluate(
                    self.binary)
            if self.closest_binary.binary_history is None:
                return
            key = POSYDON_TO_MESA['binary']['time']
            max_MESA_sim_time = self.closest_binary.binary_history[key][-1]

        elif self.interpolation_method in self.supported_interp_methods:
            self.final_values, self.classes = self._Interp.evaluate(
                self.binary)

            max_MESA_sim_time = self.final_values[
                                        POSYDON_TO_MESA['binary']['time']]
        else:
            raise ValueError("unknown interpolation method: {}".
                             format(self.interpolation_method))
        return max_MESA_sim_time

    def __call__(self, binary):
        """Evolve a binary using the MESA step."""
        if not isinstance(binary, BinaryStar):
            raise ValueError("Must be an instance of BinaryStar")
        if not hasattr(self, 'step'):
            raise ValueError("No step defined for {}".format(
                self.__name__))
        if self.flip_stars_before_step:
            flip_stars(binary)
        max_MESA_sim_time = self.get_final_MESA_step_time()

        if max_MESA_sim_time is None:
            if self.flip_stars_before_step:
                flip_stars(binary)
            binary.state = 'initial_RLOF'
            # binary.event = 'END'
            return

        binary_start_time = binary.time
        step_will_exceed_max_time = (binary.time+max_MESA_sim_time
                                     > binary.properties.max_simulation_time)
        if (step_will_exceed_max_time
                and self.stop_method == 'stop_at_max_time'):
            # self.step(binary, interp_method='nearest_neighbour')
            if self.interpolation_method != 'nearest_neighbour':
                self.closest_binary, self.nearest_neighbour_distance, \
                    self.termination_flags = self._psyTrackInterp.evaluate(
                                 self.binary)

            if self.track_interpolation:
                self.flush_history = False
            else:
                self.flush_history = True
            self.update_properties_NN(star_1_CO=self.star_1_CO,
                                      star_2_CO=self.star_2_CO,
                                      track_interpolation=True)
        else:
            self.step(binary, interp_method=self.interpolation_method)
        if (self.stop_method == 'stop_at_max_time'
                and binary.time >= binary.properties.max_simulation_time):

            # self.flush_history = True # needed???

            # stop_at_condition looks through the MESA output appended to the
            # binary object. The times have already been added to the binary's
            # start time, so the correct value to pass is max_simulation_time
            self.stop_at_condition(binary,
                                   star='star_1',
                                   property='time',
                                   value=binary.properties.max_simulation_time,
                                   interpolate=self.stop_interpolate,
                                   star_1_CO=self.star_1_CO,
                                   star_2_CO=self.star_2_CO)
        elif self.stop_method == 'stop_at_condition':
            self.stop_at_condition(binary,
                                   property=self.stop_var_name,
                                   value=self.stop_value,
                                   star=self.stop_star,
                                   interpolate=self.stop_interpolate,
                                   star_1_CO=self.star_1_CO,
                                   star_2_CO=self.star_2_CO)
        else:
            self.stop_at_end(binary,
                             property=self.stop_var_name,
                             value=self.stop_value,
                             star=self.stop_star,
                             interpolate=self.stop_interpolate,
                             star_1_CO=self.star_1_CO,
                             star_2_CO=self.star_2_CO)
        if self.flip_stars_before_step:
            flip_stars(binary)
        if binary.time > binary.properties.max_simulation_time:
            binary.event = 'MaxTime_exceeded'
        elif binary.time == binary.properties.max_simulation_time:
            binary.event = 'maxtime'
        return

    def step(self, binary, interp_method=None):
        """Take the step by calling the appropriate interpolator."""
        if interp_method is None:
            interp_method = self.interpolation_method

        if interp_method == 'nearest_neighbour':
            if self.track_interpolation:
                self.flush_history = False
            else:
                self.flush_history = True
            self.update_properties_NN(
                star_1_CO=self.star_1_CO, star_2_CO=self.star_2_CO,
                track_interpolation=self.track_interpolation)
        elif interp_method in self.supported_interp_methods:
            self.initial_final_interpolation(star_1_CO=self.star_1_CO,
                                             star_2_CO=self.star_2_CO)
        else:
            raise ValueError('Invalid interpolation method: {}'.
                             format(interp_method))

    def single_star(self, star_type):
        """Check if the type of the star is supported."""
        if star_type == 'single-HMS':
            pass
        elif star_type == 'single-HeMS':
            pass
        else:
            raise ValueError('Single star_type = %s unknown!' % star_type)

    def update_properties_NN(self, star_1_CO=False, star_2_CO=False,
                             track_interpolation=False):
        """Update properites according to nearest neighbour interpolation.

        Parameters
        ----------
        star_1_CO : bool
            `True` if star_1 is a compact object.
        star_2_CO : bool
            `True` if star_2 is a compact object.
        track_interpolation : bool
            If True, uses track interpolation over initial-final interpolation

        """
        # simplify verbosity of code
        binary = self.binary
        stars = [binary.star_1, binary.star_2]
        stars_CO = [star_1_CO, star_2_CO]
        cb = self.closest_binary
        cb_bh = cb.binary_history
        cb_hs = [cb.history1, cb.history2]
        cb_fps = [cb.final_profile1, cb.final_profile2]

        # TOOD: I removed this which is now done in get_final_MESA_step_time
        # find the nearest_neighbour and the distance
        # self.closest_binary, self.nearest_neighbour_distance, \
        # self.termination_flags = self._psyTrackInterp.evaluate(self.binary)
        if (cb_bh['age'].size <= 1 or cb_bh['star_1_mass'].size <= 1):
            setattr(binary, "state", "initial_RLOF")
            # setattr(binary, "event", "END")
            return

        # check if the first interpolation gives 'initial_RLOF'
        interpolation_class = self.termination_flags[0]
        binary_state, binary_event, MT_case = (
            cf.get_binary_state_and_event_and_mt_case(
                binary, interpolation_class, verbose=self.verbose))
        setattr(binary, 'state', binary_state)
        setattr(binary, 'event', binary_event)
        setattr(binary, 'mass_transfer_case', MT_case)

        if binary.state == 'initial_RLOF':
            return

        if track_interpolation or self.save_initial_conditions:
            len_binary_hist = len(getattr(binary, "time_history"))
            length_binary_hist = len(cb_bh['age']) - 1
            length_star_hist = len(cb_hs[0]['center_he4']) - 1
            length_hist = min(length_binary_hist, length_star_hist)
            empy_h = [None] * length_hist
            MESA_history_bug_fix = False
            if length_binary_hist != length_star_hist:
                MESA_history_bug_fix = True
                warnings.warn(
                    'The MESA star_history and binary_history do not match '
                    'lenght %i != %i. This will cause errors, e.g. '
                    'get_binary_state_and_event_and_mt_case take '
                    'star.mdot_history - star.lg_wind_mdot, to '
                    'avoid the code to break we happened np.nan '
                    'to the missing values!' %
                    (length_binary_hist, length_star_hist))

        # update properties
        for key in BINARYPROPERTIES:
            key_h = key + "_history"
            if POSYDON_TO_MESA['binary'][key] is None:
                setattr(binary, key, None)
                if self.save_initial_conditions:
                    getattr(binary, key_h).append(empy_h[0])
                if track_interpolation:
                    getattr(binary, key_h).extend(empy_h)
            elif key == 'time':
                key_p = POSYDON_TO_MESA['binary'][key]
                current = getattr(self.binary, key)
                setattr(binary, key, current + cb_bh[key_p][-1])
                if self.save_initial_conditions:
                    history_of_attribute = current + cb_bh[key_p][:-1]
                    getattr(binary, key_h).append(history_of_attribute[0])
                if track_interpolation:
                    history_of_attribute = current + cb_bh[key_p][:-1]
                    getattr(binary, key_h).extend(history_of_attribute)
            elif key == 'nearest_neighbour_distance':
                NN_d = self.nearest_neighbour_distance
                setattr(binary, key, NN_d)
                if self.save_initial_conditions:
                    getattr(binary, key_h).append(NN_d)
                if track_interpolation:
                    getattr(binary, key_h).extend([NN_d]*length_hist)
            elif key in ['eccentricity', 'V_sys']:
                v_key = getattr(binary, key_h)[-1]
                setattr(binary, key, v_key)
                if self.save_initial_conditions:
                    getattr(binary, key_h).append(v_key)
                if track_interpolation:
                    getattr(binary, key_h).extend([v_key]*length_hist)
            elif key in ['state', 'event', 'mass_transfer_case']:
                continue
            else:
                key_p = POSYDON_TO_MESA['binary'][key]
                setattr(binary, key, cb_bh[key_p][-1])
                if self.save_initial_conditions:
                    history_of_attribute = cb_bh[key_p][:-1]
                    getattr(binary, key_h).append(history_of_attribute[0])
                if track_interpolation:
                    history_of_attribute = cb_bh[key_p][:-1]
                    getattr(binary, key_h).extend(history_of_attribute)
            if track_interpolation:
                if MESA_history_bug_fix:
                    real_len = max(length_binary_hist, length_star_hist)
                    missing_values = real_len + len_binary_hist - len(
                        getattr(binary, key_h))
                    if missing_values > 0:
                        getattr(binary, key_h).extend([np.nan]*missing_values)

        for k, star in enumerate(stars):
            for key in STARPROPERTIES:
                key_h = key + "_history"
                if not stars_CO[k]:
                    if POSYDON_TO_MESA['star'][key] is None:
                        setattr(star, key, None)
                        if self.save_initial_conditions:
                            getattr(star, key_h).append(empy_h[0])
                        if track_interpolation:
                            getattr(star, key_h).extend(empy_h)
                    elif key == 'mass':
                        key_p = 'star_%d_mass' % (k+1)
                        setattr(star, key, cb_bh[key_p][-1])
                        if self.save_initial_conditions:
                            history_of_attribute = cb_bh[key_p][:-1]
                            getattr(star, key_h).append(
                                history_of_attribute[0])
                        if track_interpolation:
                            history_of_attribute = cb_bh[key_p][:-1]
                            getattr(star, key_h).extend(history_of_attribute)
                    elif key == 'metallicity':
                        v_key = getattr(star, 'metallicity')
                        setattr(star, key, v_key)
                        if self.save_initial_conditions:
                            getattr(star, key_h).append(v_key)
                        if track_interpolation:
                            getattr(star, key_h).extend([v_key]*length_hist)
                    elif key == 'profile':
                        setattr(star, key, cb_fps[k])
                        if self.save_initial_conditions:
                            getattr(star, key_h).append(empy_h[0])
                        if track_interpolation:
                            getattr(star, key_h).extend(empy_h)
                    elif key in ['lg_mdot', 'lg_system_mdot', 'lg_wind_mdot']:
                        key_p = POSYDON_TO_MESA['star'][key]+'_%d' % (k+1)
                        setattr(star, key, cb_bh[key_p][-1])
                        if self.save_initial_conditions:
                            history_of_attribute = cb_bh[key_p][:-1]
                            getattr(star, key_h).append(
                                history_of_attribute[0])
                        if track_interpolation:
                            history_of_attribute = cb_bh[key_p][:-1]
                            getattr(star, key_h).extend(
                                history_of_attribute)
                    elif key == 'state':
                        continue
                    else:
                        key_p = POSYDON_TO_MESA['star'][key]
                        setattr(star, key, cb_hs[k][key_p][-1])
                        if self.save_initial_conditions:
                            history_of_attribute = cb_hs[k][key_p][:-1]
                            getattr(star, key_h).append(
                                history_of_attribute[0])
                        if track_interpolation:
                            history_of_attribute = cb_hs[k][key_p][:-1]
                            getattr(star, key_h).extend(history_of_attribute)
                else:   # star is a compact object
                    if key == 'mass':
                        key_p = 'star_%d_mass' % (k+1)
                        setattr(star, key, cb_bh[key_p][-1])
                        if self.save_initial_conditions:
                            history_of_attribute = cb_bh[key_p][:-1]
                            getattr(star, key_h).append(
                                history_of_attribute[0])
                        if track_interpolation:
                            history_of_attribute = cb_bh[key_p][:-1]
                            getattr(star, key_h).extend(history_of_attribute)
                    elif key == 'spin':
                        key_p = 'star_%d_mass' % (k+1)
                        mass_history = np.array(cb_bh[key_p])
                        spin_prev_step = getattr(star, 'spin')
                        spin = cf.spin_stable_mass_transfer(spin_prev_step, mass_history[0],
                                                            mass_history[-1])
                        setattr(star, key, spin)
                        if self.save_initial_conditions:
                            history_of_attribute =[
                                cf.spin_stable_mass_transfer(spin_prev_step ,mass_history[0],
                                                             mass_history[i])
                                for i in range(len(mass_history)-1)]
                            getattr(star, key_h).append(history_of_attribute[0])
                        if track_interpolation:
                            history_of_attribute =[
                                cf.spin_stable_mass_transfer(spin_prev_step, mass_history[0],
                                                             mass_history[i])
                                for i in range(len(mass_history)-1)]
                            getattr(star, key_h).extend(history_of_attribute)
                    elif key == 'log_R':
                        key_p = 'star_%d_mass' % (k+1)
                        mass = cb_bh[key_p][-1]
                        st = infer_star_state(star_mass=mass, star_CO=True)
                        setattr(star, key, np.log10(CO_radius(mass, st)))
                        if self.save_initial_conditions:
                            mass_history = np.array(cb_bh[key_p])
                            state_history = np.array([
                                infer_star_state(star_mass=x, star_CO=True)
                                for x in mass_history])
                            history_of_attribute = np.log10([
                                CO_radius(mass_history[i], state_history[i])
                                for i in range(len(mass_history)-1)])
                            getattr(star, key_h).append(
                                history_of_attribute[0])
                        if track_interpolation:
                            mass_history = np.array(cb_bh[key_p])
                            state_history = np.array([
                                infer_star_state(star_mass=x, star_CO=True)
                                for x in mass_history])
                            history_of_attribute = np.log10([
                                CO_radius(mass_history[i], state_history[i])
                                for i in range(len(mass_history)-1)])
                            getattr(star, key_h).extend(history_of_attribute)
                    elif key == 'metallicity':
                        v_key = getattr(star, 'metallicity')
                        setattr(star, key, v_key)
                        if self.save_initial_conditions:
                            getattr(star, key_h).append(v_key)
                        if track_interpolation:
                            getattr(star, key_h).extend([v_key]*length_hist)
                    elif key in ['lg_system_mdot', 'lg_wind_mdot']:
                        key_p = POSYDON_TO_MESA['star'][key]+'_%d' % (k+1)
                        setattr(star, key, cb_bh[key_p][-1])
                        if self.save_initial_conditions:
                            getattr(star, key_h).append(cb_bh[key_p][0])
                        if track_interpolation:
                            getattr(star, key_h).extend(cb_bh[key_p][:-1])
                    elif key in ['state', 'lg_mdot']:
                        continue
                    elif star.state == 'WD' and key in ['co_core_mass','he_core_mass','center_h1','center_he4','center_c12','center_n14','center_o16']:
                        continue
                    else:
                        setattr(star, key, None)
                        if self.save_initial_conditions:
                            getattr(star, key_h).append(empy_h[0])
                        if track_interpolation:
                            getattr(star, key_h).extend(empy_h)


                if track_interpolation:
                    if MESA_history_bug_fix:
                        real_len = max(length_binary_hist, length_star_hist)
                        missing_values_star = real_len + len_binary_hist - len(
                            getattr(star, key_h))
                        if missing_values_star > 0:
                            getattr(star, key_h).extend(
                                [np.nan]*missing_values)

        # convert these flags to default POSYDON star states
        setattr(stars[0], 'state',
                cf.check_state_of_star(stars[0], star_CO=stars_CO[0]))
        setattr(stars[1], 'state',
                cf.check_state_of_star(stars[1], star_CO=stars_CO[1]))
        interpolation_class = self.termination_flags[0]
        binary_state, binary_event, MT_case = (
            cf.get_binary_state_and_event_and_mt_case(
                binary, interpolation_class, verbose=self.verbose))
        setattr(binary, 'state', binary_state)
        setattr(binary, 'event', binary_event)
        setattr(binary, 'mass_transfer_case', MT_case)

        culmulative_mt_case = self.termination_flags[1]
        setattr(self.binary, f'culmulative_mt_case_{self.grid_type}', culmulative_mt_case)
        setattr(self.binary, f'interp_class_{self.grid_type}', interpolation_class)
        mt_history = self.termination_flags[2] # mass transfer history (TF12 plot label)
        setattr(self.binary, f'mt_history_{self.grid_type}', mt_history)

        if self.save_initial_conditions:
            # history N is how much to look back in the history
            # here N=1 as we only appended back the first entry
            state1_hist = cf.check_state_of_star(stars[0], i=len_binary_hist,
                                                 star_CO=stars_CO[0])
            getattr(stars[0], "state_history").append(state1_hist)
            state2_hist = cf.check_state_of_star(stars[1], i=len_binary_hist,
                                                 star_CO=stars_CO[1])
            getattr(stars[1], "state_history").append(state2_hist)
            binary_state, binary_event, MT_case = (
                cf.get_binary_state_and_event_and_mt_case(
                    binary, interpolation_class, i=len_binary_hist,
                    verbose=self.verbose))
            getattr(binary, "state_history").append(binary_state)
            getattr(binary, "event_history").append(None)
            getattr(binary, "mass_transfer_case_history").append(MT_case)

        if track_interpolation:
            if not self.flush_history:
                # history N is how much to look back in the history
                state1_hist = cf.check_state_of_star_history_array(
                    stars[0], N=length_hist, star_CO=stars_CO[0])
                getattr(stars[0], "state_history").extend(state1_hist)
                state2_hist = cf.check_state_of_star_history_array(
                    stars[1], N=length_hist, star_CO=stars_CO[1])
                getattr(stars[1], "state_history").extend(state2_hist)
                binary_state, binary_event, MT_case = (
                    cf.get_binary_state_and_event_and_mt_case_array(
                        binary, N=length_hist, verbose=self.verbose))
                getattr(binary, "state_history").extend(binary_state)
                getattr(binary, "event_history").extend(binary_event)
                getattr(binary, "mass_transfer_case_history").extend(MT_case)
                self.flush_entries = len_binary_hist   # this is needded!
                # this is to prevent the flushin of the initial value which is
                # appended twice
                if self.save_initial_conditions:
                    self.flush_entries += 1
            else:
                # the history is going to be flushed in self.stop
                # append None for a faster computation
                state1_hist = empy_h
                state2_hist = empy_h
                self.flush_entries = len_binary_hist
                # this is to prevent the flushin of the initial value which is
                # appended twice
                if self.save_initial_conditions:
                    self.flush_entries += 1
                binary_state = empy_h
                binary_event = empy_h
                MT_case = empy_h
                getattr(stars[0], "state_history").extend(state1_hist)
                getattr(stars[1], "state_history").extend(state2_hist)
                getattr(binary, "state_history").extend(binary_state)
                getattr(binary, "event_history").extend(binary_event)
                getattr(binary, "mass_transfer_case_history").extend(MT_case)

        if (star_2_CO or star_1_CO):
            # Updating Bondi-Hoyle accretion
            for k, star in enumerate(stars):
                if stars_CO[k]:
                    accretor = star
                    k_bh = k
                else:
                    donor = star

            key_bh = POSYDON_TO_MESA['star']['lg_mdot']+'_%d' % (k_bh+1)
            tmp_lg_mdot = np.log10(10**cb_bh[key_bh][-1] + cf.bondi_hoyle(
                binary, accretor, donor, idx=-1,
                wind_disk_criteria=True, scheme='Kudritzki+2000'))
            mdot_edd = cf.eddington_limit(binary, idx=-1)[0]

            if 10**tmp_lg_mdot > mdot_edd:
                tmp_lg_mdot = np.log10(mdot_edd)
            accretor.lg_mdot = tmp_lg_mdot

            if self.save_initial_conditions:
                mdot_history = np.array(cb_bh[key_bh])
                edd = cf.eddington_limit(binary, idx=len_binary_hist)[0]
                history_of_attribute = (np.log10(
                    10**cb_bh[key_bh][0] + cf.bondi_hoyle(
                        binary, accretor, donor, idx=len_binary_hist,
                        wind_disk_criteria=True, scheme='Kudritzki+2000')))
                if 10**history_of_attribute > edd:
                    history_of_attribute = np.log10(edd)
                accretor.lg_mdot_history.append(history_of_attribute)

            if track_interpolation:
                mdot_history = np.array(cb_bh[key_bh])
                # looping from range(-N,0) where 0 is excluded
                # bondi_hoyle concatenates the current binary state,
                # hence we loop one back range(-N-1,-1)
                tmp_h = [cf.bondi_hoyle(binary, accretor, donor, idx=i,
                                        wind_disk_criteria=True,
                                        scheme='Kudritzki+2000')
                         for i in range(-length_hist-1, -1)]
                tmp_edd = [cf.eddington_limit(binary, idx=i)[0]
                           for i in range(-length_hist-1, -1)]
                history_of_attribute = np.log10(10**cb_bh[key_bh][:-1] + tmp_h)
                history_of_attribute = [
                    y if x > y else x
                    for x, y in zip(history_of_attribute, tmp_edd)]
                accretor.lg_mdot_history.extend(history_of_attribute)

        # update post processed quanties
        key_post_processed = ['avg_c_in_c_core_at_He_depletion',
                              'co_core_mass_at_He_depletion',
                              'm_core_CE_1cent',
                              'm_core_CE_10cent',
                              'm_core_CE_30cent',
                              'm_core_CE_pure_He_star_10cent',
                              'r_core_CE_1cent',
                              'r_core_CE_10cent',
                              'r_core_CE_30cent',
                              'r_core_CE_pure_He_star_10cent']
        for k, star in enumerate(stars):
            for key in key_post_processed:
                setattr(star, key, cb.final_values['S%d_%s' % (k+1, key)])

        # update nearest neighbor core collapse quantites
        if interpolation_class != 'unstable_MT':
            for MODEL_NAME in MODELS.keys():
                for i, star in enumerate(stars):
                    if (not stars_CO[i] and
                        cb.final_values[f'S{i+1}_{MODEL_NAME}_CO_type'] != 'None'):
                        values = {}
                        for key in ['state', 'SN_type', 'f_fb', 'mass', 'spin',
<<<<<<< HEAD
                                    'm_disk_accreted', 'm_disk_radiated',
                                    'h1_mass_ej', 'he4_mass_ej', 'o16_mass_ej']:
=======
                                    'm_disk_accreted', 'm_disk_radiated', 'M4', 'mu4']:
>>>>>>> eab825c5
                            if key == "state":
                                state = cb.final_values[f'S{i+1}_{MODEL_NAME}_CO_type']
                                values[key] = state
                            elif key == "SN_type":
                                values[key] = cb.final_values[f'S{i+1}_{MODEL_NAME}_{key}']
                            else:
                                values[key] = cb.final_values[f'S{i+1}_{MODEL_NAME}_{key}']
                        setattr(star, MODEL_NAME, values)
                    else:
                        setattr(star, key, None)

    def initial_final_interpolation(self, star_1_CO=False, star_2_CO=False):
        """Update the binary through initial-final interpolation."""
        # TODO: simplify verbosity of code
        binary = self.binary
        stars = [binary.star_1, binary.star_2]
        stars_CO = [star_1_CO, star_2_CO]
        fv = self.final_values

        for key in BINARYPROPERTIES:
            if POSYDON_TO_MESA['binary'][key] is None:
                setattr(self.binary, key, None)
            elif key == 'time':
                key_p = POSYDON_TO_MESA['binary'][key]
                current = getattr(self.binary, key)
                setattr(self.binary, key, current + fv[key_p])
            elif key == 'nearest_neighbour_distance':
                setattr(self.binary, key, ['None', 'None', 'None'])
            elif key in ['eccentricity', 'V_sys']:
                current = getattr(self.binary, key + '_history')[-1]
                setattr(self.binary, key, current)
            elif key in ['state', 'event', 'mass_transfer_case']:
                continue
            else:
                key_p = POSYDON_TO_MESA['binary'][key]
                setattr(self.binary, key, fv[key_p])
        for k, star in enumerate(stars):
            for key in STARPROPERTIES:
                if not stars_CO[k]:
                    if POSYDON_TO_MESA['star'][key] is None:
                        setattr(star, key, None)
                    elif key == 'mass':
                        key_p = 'star_%d_mass' % (k+1)
                        setattr(star, key, fv[key_p])
                    elif key == 'metallicity':
                        current = getattr(star, key)
                        setattr(star, key, current)
                    elif key == 'profile':
                        setattr(star, key, None)
                    elif key in ['lg_mdot', 'lg_system_mdot', 'lg_wind_mdot']:
                        key_p = POSYDON_TO_MESA['star'][key]+'_%d' % (k+1)
                        setattr(star, key, fv[key_p])
                    elif key == 'state':
                        continue
                    else:
                        key_p = 'S%d_' % (k+1)+POSYDON_TO_MESA['star'][key]
                        setattr(star, key, fv[key_p])
                else:
                    if POSYDON_TO_MESA['star'][key] is None:
                        setattr(star, key, None)
                    elif key == 'mass':
                        key_p = 'star_%d_mass' % (k+1)
                        setattr(star, key, fv[key_p])
                    elif key == 'spin':
                        current = getattr(star, 'spin')
                        setattr(star, key, current)
                    elif key == 'log_R':
                        mass = fv['star_%d_mass' % (k+1)]
                        st = infer_star_state(star_mass=mass, star_CO=True)
                        setattr(star, key, np.log10(CO_radius(mass, st)))
                    elif key == 'metallicity':
                        current = getattr(star, key)
                        setattr(star, key, current)
                    elif key == 'profile':
                        setattr(star, key, None)
                    elif key in ['lg_mdot', 'lg_system_mdot', 'lg_wind_mdot']:
                        key_p = POSYDON_TO_MESA['star'][key]+'_%d' % (k+1)
                        setattr(star, key, fv[key_p])
                    elif key == 'state':
                        continue
                    elif star.state == 'WD' and key in ['co_core_mass','he_core_mass','center_h1','center_he4','center_c12','center_n14','center_o16']:
                        continue
                    else:
                        setattr(star, key, None)

        # infer stellar states
        interpolation_class = self.classes['interpolation_class']
        setattr(self.binary, f'interp_class_{self.grid_type}', interpolation_class)
        mt_history = self.classes['mt_history'] # mass transfer history (TF12 plot label)
        setattr(self.binary, f'mt_history_{self.grid_type}', mt_history)

        #TODO: add classifier for tf2
        #setattr(self.binary, f'culmulative_mt_case', self.classes['termination_flags_2'])
        S1_state_inferred = cf.check_state_of_star(self.binary.star_1,
                                                   star_CO=star_1_CO)
        S2_state_inferred = cf.check_state_of_star(self.binary.star_2,
                                                   star_CO=star_2_CO)

        if interpolation_class != 'initial_MT':
            setattr(self.binary.star_1, 'state', S1_state_inferred)
            setattr(self.binary.star_2, 'state', S2_state_inferred)

        # else keep the current state
        binary_state, binary_event, MT_case = (
            cf.get_binary_state_and_event_and_mt_case(
                self.binary, interpolation_class, verbose=self.verbose))
        setattr(self.binary, 'state', binary_state)
        setattr(self.binary, 'event', binary_event)
        setattr(self.binary, 'mass_transfer_case', MT_case)

        if binary.state == 'initial_RLOF':
            return

        if (star_2_CO or star_1_CO):
            # Updating Bondi-Hoyle accretion
            for k, star in enumerate(stars):
                if stars_CO[k]:
                    accretor = star
                    k_bh = k
                else:
                    donor = star
            key_bh = POSYDON_TO_MESA['star']['lg_mdot']+'_%d' % (k_bh+1)

            tmp_lg_mdot = np.log10(
                10**fv[key_bh] + cf.bondi_hoyle(
                    binary, accretor, donor, idx=-1,
                    wind_disk_criteria=True, scheme='Kudritzki+2000'))

            mdot_edd = cf.eddington_limit(binary, idx=-1)[0]
            if 10**tmp_lg_mdot > mdot_edd:
                tmp_lg_mdot = np.log10(mdot_edd)
            setattr(accretor, 'lg_mdot', tmp_lg_mdot)
        # update post processed quanties
        key_post_processed = ['avg_c_in_c_core_at_He_depletion',
                              'co_core_mass_at_He_depletion',
                              'm_core_CE_1cent',
                              'm_core_CE_10cent',
                              'm_core_CE_30cent',
                              'm_core_CE_pure_He_star_10cent',
                              'r_core_CE_1cent',
                              'r_core_CE_10cent',
                              'r_core_CE_30cent',
                              'r_core_CE_pure_He_star_10cent']
        stars = [self.binary.star_1, self.binary.star_2]
        stars_CO = [star_1_CO, star_2_CO]
        for k, star in enumerate(stars):
            if not stars_CO[k]:
                for key in key_post_processed:
                    if (interpolation_class == 'unstable_MT'
                        and (key == 'avg_c_in_c_core_at_He_depletion'
                             or key == 'co_core_mass_at_He_depletion')):
                        setattr(star, key, None)
                    else:
                        setattr(star, key, fv['S%d_%s' % (k+1, key)])

        # update interpolated core collapse quantites
        if interpolation_class != 'unstable_MT':
            for MODEL_NAME in MODELS.keys():
                for i, star in enumerate(stars):
                    if (not stars_CO[i] and
                        self.classes[f'S{i+1}_{MODEL_NAME}_CO_type'] != 'None'):
                        values = {}
                        for key in ['state', 'SN_type', 'f_fb', 'mass', 'spin',
<<<<<<< HEAD
                                    'm_disk_accreted', 'm_disk_radiated',
                                    'h1_mass_ej', 'he4_mass_ej', 'o16_mass_ej']:
=======
                                    'm_disk_accreted', 'm_disk_radiated', 'M4', 'mu4']:
>>>>>>> eab825c5
                            if key == "state":
                                state = self.classes[f'S{i+1}_{MODEL_NAME}_CO_type']
                                values[key] = state
                            elif key == "SN_type":
                                values[key] = self.classes[f'S{i+1}_{MODEL_NAME}_{key}']
                            else:
                                values[key] = fv[f'S{i+1}_{MODEL_NAME}_{key}']
                        setattr(star, MODEL_NAME, values)
                    else:
                        setattr(star, key, None)

    # STOPPING METHODS

    def stop_at_end(self,
                    binary,
                    property=None,
                    value=None,
                    star=None,
                    interpolate=None,
                    star_1_CO=False,
                    star_2_CO=False):
        """Update the binary event if max time has been exceeded."""
        if binary.properties.max_simulation_time - binary.time < 0.0:
            binary.event = 'MaxTime_exceeded'
            return

    def stop_at_condition(self,
                          binary,
                          property="time",
                          value=None,
                          star="star_1",
                          interpolate=False,
                          star_1_CO=False,
                          star_2_CO=False):
        if property in STARPROPERTIES:
            if star == 'star_1':
                current_property = getattr(binary.star_1, property)
                property_history = getattr(binary.star_1,
                                           property + "_history")
                np.array(property_history.append(current_property))
            elif star == 'star_2':
                current_property = getattr(binary.star_2, property)
                property_history = getattr(binary.star_2,
                                           property + "_history")
                np.array(property_history.append(current_property))
            else:
                raise ValueError(
                    'Star can only be "star_1" or "star_2", you passed {0}'.
                    format(star))

            i = np.where(np.array(property_history) <= value)[0][-1]

        elif property in BINARYPROPERTIES:
            current_property = getattr(binary, property)
            property_history = getattr(binary, property + "_history")
            np.array(property_history.append(current_property))

            i = np.where(np.array(property_history) <= value)[0][-1]

            # time at which to interpolate all quantities
            if property == 'time':
                t = value
        else:
            raise ValueError(
                'stop_at_condition does not support property = {0}'.format(
                    property))
        # interpolate to the desired value
        if interpolate:
            if property != 'time':
                raise ValueError('We currently support stop_at_conditon '
                                 'interpolation only for property=time!')
            # interpolate between i and i+1
            interpolated_quanties = {}
            interpolated_quanties['binary'] = {}
            interpolated_quanties['star_1'] = {}
            interpolated_quanties['star_2'] = {}
            for key in STARPROPERTIES:
                for star in ['star_1', 'star_2']:
                    star_obj = getattr(binary, star)
                    if key in ['state', 'profile', 'metallicity']:
                        interpolated_quanties[star][key] = getattr(
                            star_obj, key + "_history")[-1]
                    else:
                        current_property = getattr(star_obj, key)
                        property_history = getattr(star_obj, key + '_history')
                        np.array(property_history.append(current_property))

                        t_before = getattr(binary, 'time_history')[i]
                        t_after = getattr(binary, 'time_history')[i + 1]

                        v_before = property_history[i]
                        v_after = property_history[i + 1]
                        if v_before is None or v_after is None:
                            interpolated_quanties[star][key] = None
                            continue
                        interpolated_quanties[star][key] = self.interpolate_at_t(
                                t, t_before, t_after, v_before, v_after)

            for key in BINARYPROPERTIES:
                if key in ['state', 'event', 'mass_transfer_case']:
                    interpolated_quanties['binary'][key] = getattr(
                        binary, key + "_history")[-1]
                elif key == 'time':
                    interpolated_quanties['binary'][key] = t
                else:
                    current_property = getattr(binary, key)
                    property_history = getattr(binary, key + '_history')
                    np.array(property_history.append(current_property))

                    t_before = getattr(binary, 'time_history')[i]
                    t_after = getattr(binary, 'time_history')[i + 1]

                    v_before = property_history[i]
                    v_after = property_history[i + 1]

                    if v_before is None or v_after is None:
                        interpolated_quanties['binary'][key] = None
                        continue

                    # To deal with V_sys, nearest_neighbour, etc.
                    if hasattr(v_before, '__iter__'):
                        out = []
                        for j in range(len(v_before)):
                            out.append(self.interpolate_at_t(t,
                                                             t_before,
                                                             t_after,
                                                             v_before[j],
                                                             v_after[j]))
                        interpolated_quanties['binary'][key] = out
                    else:
                        interpolated_quanties['binary'][
                            key] = self.interpolate_at_t(t, t_before, t_after,
                                                         v_before, v_after)

        # delete the history above index i and reset all properties to index i
        for key in STARPROPERTIES:
            key_history = key + '_history'
            for star in ['star_1', 'star_2']:
                star_obj = getattr(binary, star)
                if interpolate:
                    # restore the star to interpolated state
                    setattr(star_obj, key, interpolated_quanties[star][key])
                    # detele history from i to the end
                    setattr(star_obj, key_history,
                            getattr(star_obj, key_history)[:i + 1])
                else:
                    # restore the star to state i
                    setattr(star_obj, key, getattr(star_obj, key_history)[i])
                    # detele history from i to the end
                    setattr(star_obj, key_history,
                            getattr(star_obj, key_history)[:i])

        for key in BINARYPROPERTIES:
            key_history = key + '_history'

            if interpolate:
                # restore the binary to interpolated state
                setattr(binary, key, interpolated_quanties['binary'][key])
                # detele history from i to the end
                setattr(binary, key_history,
                        getattr(binary, key_history)[:i + 1])
            else:
                # restore the binarya to state i
                setattr(binary, key, getattr(binary, key_history)[i])
                # detele history from i to the end
                setattr(binary, key_history, getattr(binary, key_history)[:i])

        # in case track_interpolation = False we will flush all the history
        if self.flush_history:
            if self.flush_entries is None:
                raise ValueError('flush_entries cannot be None!')
            for key in STARPROPERTIES:
                key_history = key + '_history'
                for star in ['star_1', 'star_2']:
                    star_obj = getattr(binary, star)
                    # detele last N entries from history
                    setattr(star_obj, key_history, getattr(
                        star_obj, key_history)[:self.flush_entries])
            for key in BINARYPROPERTIES:
                key_history = key + '_history'
                # detele last N entries from history
                setattr(binary, key_history,
                        getattr(binary, key_history)[:self.flush_entries])
            # Check star and binary state, event, MT case
            setattr(
                self.binary.star_1, 'state',
                cf.check_state_of_star(self.binary.star_1, star_CO=star_1_CO))
            setattr(
                self.binary.star_2, 'state',
                cf.check_state_of_star(self.binary.star_2, star_CO=star_2_CO))
            binary_state, binary_event, MT_case = (
                cf.get_binary_state_and_event_and_mt_case(
                    self.binary, verbose=self.verbose))
            setattr(self.binary, 'state', binary_state)
            setattr(self.binary, 'event', binary_event)
            setattr(self.binary, 'mass_transfer_case', MT_case)

    def interpolate_at_t(self, t, t_before, t_after, v_before, v_after):
        """Linear interpolation in time between two points.

        Parameters
        ----------
        t : type
            Description of parameter `t`.
        t_before : type
            Description of parameter `t_before`.
        t_after : type
            Description of parameter `t_after`.
        v_before : type
            Description of parameter `v_before`.
        v_after : type
            Description of parameter `v_after`.

        Returns
        -------
        type
            Description of returned object.

        """

        # Error handling
        if v_before == "None" or v_after == "None":
            return "None"

        slope = (v_after - v_before) / (t_after - t_before)
        v_t = (t - t_before) * slope + v_before

        return v_t


class MS_MS_step(MesaGridStep):
    """Class for performing the MESA step for a MS-MS binary."""

    def __init__(self, metallicity=1., grid_name=None, *args, **kwargs):
        """Initialize a MS_MS_step instance."""
        self.grid_type = 'HMS_HMS'
        self.interp_in_q = True
        if grid_name is None:
            metallicity = convert_metallicity_to_string(metallicity)
            grid_name = 'HMS-HMS/' + metallicity + '_Zsun.h5'
        super().__init__(metallicity=metallicity,
                         grid_name=grid_name,
                         *args, **kwargs)
        # special stuff for my step goes here
        # If nothing to do, no init necessary

        # load grid boundaries
        self.m1_min = min(self._psyTrackInterp.grid.initial_values['star_1_mass'])
        self.m1_max = max(self._psyTrackInterp.grid.initial_values['star_1_mass'])
        self.m2_min = min(self._psyTrackInterp.grid.initial_values['star_2_mass'])
        self.m2_max = max(self._psyTrackInterp.grid.initial_values['star_2_mass'])
        self.q_min = 0.05 # can be computed m2_min/m1_min
        self.q_max = 1. # note that for MESA stability we actually run q_max = 0.99
        self.p_min = min(self._psyTrackInterp.grid.initial_values['period_days'])
        self.p_max = max(self._psyTrackInterp.grid.initial_values['period_days'])

    def __call__(self, binary):
        """Apply the MS-MS step on a BinaryStar."""
        # grid set up, both stars are NOT CO
        self.star_1_CO = False
        self.star_2_CO = False
        # check binary is ready before calling the step
        self.binary = binary
        state_1 = self.binary.star_1.state
        state_2 = self.binary.star_2.state
        event = self.binary.event
        m1 = self.binary.star_1.mass
        m2 = self.binary.star_2.mass
        mass_ratio = m2/m1
        p = self.binary.orbital_period
        # check if the binary is in the grid
        if (state_1 == 'H-rich_Core_H_burning' and
            state_2 == 'H-rich_Core_H_burning' and
            event == 'ZAMS' and
            self.m1_min <= m1 <= self.m1_max and
            np.max([self.q_min, 0.5/m1]) <= mass_ratio <= self.q_max and
            self.p_min <= p <= self.p_max):
            self.flip_stars_before_step = False
            super().__call__(self.binary)
        # binary in grid but masses flipped
        elif (state_1 == 'H-rich_Core_H_burning' and
              state_2 == 'H-rich_Core_H_burning' and
              event == 'ZAMS' and
              self.m1_min <= m2 <= self.m1_max and
              np.max([self.q_min, 0.5/m1]) <= 1./mass_ratio <= self.q_max and
              self.p_min <= p <= self.p_max):
            self.flip_stars_before_step = True
            super().__call__(self.binary)

        # redirect if outside grid for period
        elif (state_1 == 'H-rich_Core_H_burning' and
              state_2 == 'H-rich_Core_H_burning' and
              event == 'ZAMS' and
              p > self.p_max):
            self.binary.event = 'redirect_from_ZAMS'
            return
        # redirect if period smaller than the minimum period
        elif (state_1 == 'H-rich_Core_H_burning' and
              state_2 == 'H-rich_Core_H_burning' and
              event == 'ZAMS' and
              p < self.p_min):
            self.binary.event = 'redirect_from_ZAMS'
            return
        # outside the mass grid for m1
        elif (state_1 == 'H-rich_Core_H_burning' and
              state_2 == 'H-rich_Core_H_burning' and
              event == 'ZAMS' and
              self.p_min <= p <= self.p_max and
              (m1 < self.m1_min or m1 > self.m1_max)):
            set_binary_to_failed(self.binary)
            raise GridError(f'The mass of m1 ({m1}) is outside the grid,'
                             'while the period is inside the grid.')
        # outside the mass grid for m2
        # because m2_min is 0.5 Msun or from q_min, the minimum mass ratio is either
        # q_min or 0.5/m1.
        elif (state_1 == 'H-rich_Core_H_burning' and
              state_2 == 'H-rich_Core_H_burning' and
              event == 'ZAMS' and
              self.p_min <= p <= self.p_max and
              (mass_ratio < np.max([self.q_min, 0.5/m1]) or mass_ratio > self.q_max)):
            set_binary_to_failed(self.binary)
            raise GridError(f'The mass of m2 ({m2}) is outside the grid,'
                             'while the period is inside the grid.')
        # redirect if CC1
        elif (state_1 == 'H-rich_Central_C_depletion'):
            self.binary.event = 'CC1'
            return
        # redirect if CC2
        elif (state_2 == 'H-rich_Central_C_depletion'):
            self.binary.event = 'CC2'
            return
        else:
            set_binary_to_failed(self.binary)
            raise FlowError('The star_1.state = %s, star_2.state = %s, '
                             'binary.event = %s and not H-rich_Core_H_burning '
                             '- H-rich_Core_H_burning - * - ZAMS'
                             % (state_1, state_2, event))


class CO_HMS_RLO_step(MesaGridStep):
    """Class for performing the MESA step for a CO-HMS_RLO binary."""

    def __init__(self, metallicity=1., grid_name=None, *args, **kwargs):
        """Initialize a CO_HMS_RLO_step instance."""
        self.grid_type = 'CO_HMS_RLO'
        self.interp_in_q = False
        if grid_name is None:
            metallicity = convert_metallicity_to_string(metallicity)
            grid_name = 'CO-HMS_RLO/' + metallicity + '_Zsun.h5'
        super().__init__(metallicity=metallicity,
                         grid_name=grid_name,
                         *args, **kwargs)
        # special stuff for my step goes here
        # If nothing to do, no init necessary

        # load grid boundaries
        self.m1_min = min(self._psyTrackInterp.grid.initial_values['star_1_mass'])
        self.m1_max = max(self._psyTrackInterp.grid.initial_values['star_1_mass'])
        self.m2_min = min(self._psyTrackInterp.grid.initial_values['star_2_mass'])
        self.m2_max = max(self._psyTrackInterp.grid.initial_values['star_2_mass'])
        self.p_min = min(self._psyTrackInterp.grid.initial_values['period_days'])
        self.p_max = max(self._psyTrackInterp.grid.initial_values['period_days'])

    def __call__(self, binary):
        """Evolve a binary using the MESA step."""
        # grid set up assume CO is star_2
        self.star_1_CO = False
        self.star_2_CO = True
        # check binary is ready before calling the step
        self.binary = binary
        event = self.binary.event
        state = binary.state
        state_1 = binary.star_1.state
        state_2 = binary.star_2.state
        m1 = self.binary.star_1.mass
        m2 = self.binary.star_2.mass
        p = self.binary.orbital_period
        ecc = self.binary.eccentricity

        # TODO: import states from flow_chart.py
        FOR_RLO_STATES = ["H-rich_Core_H_burning",
                          "H-rich_Shell_H_burning",
                          "H-rich_Core_He_burning",
                          "H-rich_Central_He_depleted",
                          "H-rich_Core_C_burning",
                          "stripped_He_Core_H_burning",
                          "H-rich_Central_C_depletion",  # filtered out below
                          "H-rich_non_burning"]

        # check the star states
        # TODO: import states from flow_chart.py
        if (state_2 in ["WD", "NS", "BH"]
                and (state_1 in FOR_RLO_STATES) and event == "oRLO1"):
            self.flip_stars_before_step = False
            # catch and redirect double core collapse, this happens if q=1:
            if self.binary.star_1.state == 'H-rich_Central_C_depletion':
                self.binary.event = 'CC1'
                return
        # TODO: import states from flow_chart.py
        elif (state_1 in ["WD", "NS", "BH"] and (state_2 in FOR_RLO_STATES)
                and event == "oRLO2"):
            self.flip_stars_before_step = True
            # catch and redirect double core collapse, this happens if q=1:
            if self.binary.star_2.state == 'H-rich_Central_C_depletion':
                self.binary.event = 'CC2'
                return
        else:
            set_binary_to_failed(self.binary)
            raise FlowError(
                'The star_1.state = %s, star_2.state = %s, binary.state = %s, '
                'binary.event = %s and not CO - HMS - oRLO1/oRLO2!'
                % (state_1, state_2, state, event))
        # redirect if outside grids
        if ((not self.flip_stars_before_step and
            self.m1_min <= m1 <= self.m1_max and
            self.m2_min <= m2 <= self.m2_max and
            self.p_min <= p <= self.p_max and
            ecc == 0.) or (self.flip_stars_before_step and
            self.m1_min <= m2 <= self.m1_max and
            self.m2_min <= m1 <= self.m2_max and
            self.p_min <= p <= self.p_max and
            ecc == 0.)):
            super().__call__(self.binary)


        # period inside the grid, but m1 outside the grid
        elif ((not self.flip_stars_before_step and
               self.p_min <= p <= self.p_max and
               (m1 < self.m1_min or m1 > self.m1_max))):
            set_binary_to_failed(self.binary)
            raise GridError(f'The mass of m1 ({m1}) is outside the grid,'
                                ' while the period is inside the grid.')

        # period inside the grid, but m2 outside the grid
        elif ((not self.flip_stars_before_step and
               self.p_min <= p <= self.p_max and
               (m2 < self.m2_min or m2 > self.m2_max))):
            set_binary_to_failed(self.binary)
            raise GridError(f'The mass of m2 ({m2}) is outside the grid,'
                                ' while the period is inside the grid.')

        # period inside the grid, but m1 outside the grid (flipped stars)
        elif ((self.flip_stars_before_step and
                self.p_min <= p <= self.p_max and
                (m2 < self.m1_min or m2 > self.m1_max))):
            set_binary_to_failed(self.binary)
            raise GridError(f'The mass of m1 ({m2}) is outside the grid,'
                                ' while the period is inside the grid.')

        # period inside the grid, but m2 outside the grid (flipped stars)
        elif ((self.flip_stars_before_step and
                self.p_min <= p <= self.p_max and
                (m1 < self.m2_min or m1 > self.m2_max))):
            set_binary_to_failed(self.binary)
            raise GridError(f'The mass of m2 ({m1}) is outside the grid,'
                            ' while the period is inside the grid.')

        else:
            self.binary.state = "detached"
            self.binary.event = "redirect_from_CO_HMS_RLO"
            return

class CO_HeMS_RLO_step(MesaGridStep):
    """Class for performing the MESA step for a CO-HeMS_RLO binary."""

    def __init__(self, metallicity=1., grid_name=None, *args, **kwargs):
        """Initialize a CO_HeMS_RLO_step instance."""
        self.grid_type = 'CO_HeMS_RLO'
        self.interp_in_q = False
        if grid_name is None:
            metallicity = convert_metallicity_to_string(metallicity)
            grid_name = 'CO-HeMS_RLO/' + metallicity + '_Zsun.h5'
        super().__init__(metallicity=metallicity,
                         grid_name=grid_name,
                         *args, **kwargs)
        # special stuff for my step goes here
        # If nothing to do, no init necessary

        # load grid boundaries
        self.m1_min = min(self._psyTrackInterp.grid.initial_values['star_1_mass'])
        self.m1_max = max(self._psyTrackInterp.grid.initial_values['star_1_mass'])
        self.m2_min = min(self._psyTrackInterp.grid.initial_values['star_2_mass'])
        self.m2_max = max(self._psyTrackInterp.grid.initial_values['star_2_mass'])
        self.p_min = min(self._psyTrackInterp.grid.initial_values['period_days'])
        self.p_max = max(self._psyTrackInterp.grid.initial_values['period_days'])

    def __call__(self, binary):
        """Evolve a binary using the MESA step."""
        # grid set up assume CO is star_2
        self.star_1_CO = False
        self.star_2_CO = True
        # check binary is ready before calling the step
        self.binary = binary
        event = self.binary.event
        state = binary.state
        state_1 = binary.star_1.state
        state_2 = binary.star_2.state
        m1 = self.binary.star_1.mass
        m2 = self.binary.star_2.mass
        p = self.binary.orbital_period
        ecc = self.binary.eccentricity

        # TODO: import states from flow_chart.py
        CO_He_STATES = [
            'stripped_He_Core_He_burning',
            'stripped_He_Shell_He_burning',
            'stripped_He_Central_He_depleted',
            'stripped_He_Central_C_depletion',  # filtered out below
            # include systems that are on the brink of He exhaustion
            'stripped_He_non_burning',
            # include systems post CE with core_definition_H_fraction=0.1
            'H-rich_non_burning'
                        ]

        # check the star states
        # TODO: import states from flow_chart.py
        if (state_2 in ["WD", "NS", "BH"]
                and (state_1 in CO_He_STATES) and event == "oRLO1"):
            self.flip_stars_before_step = False
            # catch and redirect double core collapse, this happens if q=1:
            if self.binary.star_1.state == 'stripped_He_Central_C_depletion':
                self.binary.event = 'CC1'
                return
        # TODO: import states from flow_chart.py
        elif (state_1 in ["WD", "NS", "BH"] and (state_2 in CO_He_STATES)
                and event == "oRLO2"):
            self.flip_stars_before_step = True
            # catch and redirect double core collapse, this happens if q=1:
            if self.binary.star_2.state == 'stripped_He_Central_C_depletion':
                self.binary.event = 'CC2'
                return
        else:
            set_binary_to_failed(self.binary)
            raise FlowError(
                'The star_1.state = %s, star_2.state = %s, binary.state = %s, '
                'binary.event = %s and not CO - HeMS - oRLO1/oRLO2!'
                % (state_1, state_2, state, event))

        # redirect if outside grids
        if ((not self.flip_stars_before_step and
            self.m1_min <= m1 <= self.m1_max and
            self.m2_min <= m2 <= self.m2_max and
            self.p_min <= p <= self.p_max and
            ecc == 0.) or (self.flip_stars_before_step and
            self.m1_min <= m2 <= self.m1_max and
            self.m2_min <= m1 <= self.m2_max and
            self.p_min <= p <= self.p_max and
            ecc == 0.)):
            super().__call__(self.binary)

        # period inside the grid, but m1 outside the grid
        elif ((not self.flip_stars_before_step and
               self.p_min <= p <= self.p_max and
                (m1 < self.m1_min or m1 > self.m1_max))):
            set_binary_to_failed(self.binary)
            raise GridError(f'The mass of m1 ({m1}) is outside the grid,'
                                ' while the period is inside the grid.')

        # period inside the grid, but m2 outside the grid
        elif ((not self.flip_stars_before_step and
               self.p_min <= p <= self.p_max and
               (m2 < self.m2_min or m2 > self.m2_max))):
            set_binary_to_failed(self.binary)
            raise GridError(f'The mass of m2 ({m2}) is outside the grid,'
                                ' while the period is inside the grid.')

        # period inside the grid, but m1 outside the grid with flipped stars
        elif ((self.flip_stars_before_step and
               self.p_min <= p <= self.p_max and
               m1 < self.m2_min or m1 > self.m2_max)):
            set_binary_to_failed(self.binary)
            raise GridError(f'The mass of m2 ({m1}) is outside the grid,'
                                ' while the period is inside the grid.')

        # period inside the grid, but m2 outside the grid with flipped stars
        elif ((self.flip_stars_before_step and
                self.p_min <= p <= self.p_max and
                m2 < self.m1_min or m2 > self.m1_max)):
            set_binary_to_failed(self.binary)
            raise GridError(f'The mass of m1 ({m2}) is outside the grid,'
                                ' while the period is inside the grid.')

        else:
            self.binary.state = "detached"
            self.binary.event = "redirect_from_CO_HeMS_RLO"
            return

class CO_HeMS_step(MesaGridStep):
    """Class for performing the MESA step for a CO-HeMS binary."""

    def __init__(self, metallicity=1., grid_name=None, *args, **kwargs):
        """Initialize a CO_HeMS_step instance."""
        self.grid_type = 'CO_HeMS'
        self.interp_in_q = False
        if grid_name is None:
            metallicity = convert_metallicity_to_string(metallicity)
            grid_name = 'CO-HeMS/' + metallicity + '_Zsun.h5'
        super().__init__(metallicity=metallicity,
                         grid_name=grid_name,
                         *args, **kwargs)
        # special stuff for my step goes here
        # If nothing to do, no init necessary

        # load grid boundaries
        self.m1_min = min(self._psyTrackInterp.grid.initial_values['star_1_mass'])
        self.m1_max = max(self._psyTrackInterp.grid.initial_values['star_1_mass'])
        self.m2_min = min(self._psyTrackInterp.grid.initial_values['star_2_mass'])
        self.m2_max = max(self._psyTrackInterp.grid.initial_values['star_2_mass'])
        self.p_min = min(self._psyTrackInterp.grid.initial_values['period_days'])
        self.p_max = max(self._psyTrackInterp.grid.initial_values['period_days'])

    def __call__(self, binary):
        """Apply the CO_HeMS step to a BinaryStar object."""
        # grid set up assume CO is star_2
        self.star_1_CO = False
        self.star_2_CO = True
        # check binary is ready before calling the step
        self.binary = binary
        state_1 = self.binary.star_1.state
        state_2 = self.binary.star_2.state
        event = self.binary.event
        m1 = self.binary.star_1.mass
        m2 = self.binary.star_2.mass
        p = self.binary.orbital_period
        ecc = self.binary.eccentricity

        # TODO: import states from flow_chart.py
        CO_He_STATES = [
            'stripped_He_Core_He_burning',
            'stripped_He_Shell_He_burning',
            'stripped_He_Central_He_depleted',
            'stripped_He_Central_C_depletion',  # filtered out below
            # include systems that are on the brink of He exhaustion
            'stripped_He_non_burning',
            # include systems post CE with core_definition_H_fraction=0.1
            'H-rich_non_burning'
                        ]
        # TODO: import states from flow_chart.py
        if (state_2 in ['WD', 'NS', 'BH']
                and state_1 in CO_He_STATES and event is None):
            self.flip_stars_before_step = False
            # catch and redirect double core collapse, this happens if q=1:
            if self.binary.star_1.state == 'stripped_He_Central_C_depletion':
                self.binary.event = 'CC1'
                return
        # TODO: import states from flow_chart.py
        elif (state_1 in ['WD', 'NS', 'BH']
                and state_2 in CO_He_STATES and event is None):
            self.flip_stars_before_step = True
            # catch and redirect double core collapse, this happens if q=1:
            if self.binary.star_2.state == 'stripped_He_Central_C_depletion':
                self.binary.event = 'CC2'
                return
        else:
            set_binary_to_failed(self.binary)
            raise FlowError(
                'The star_1.state = %s, star_2.state = %s, binary.event = %s '
                'not supported by CO - HeMS grid!' % (state_1, state_2, event))

        # redirect if outside grids
        # remember that in MESA the CO object is star_2
        if ((not self.flip_stars_before_step and
            self.m1_min <= m1 <= self.m1_max and
            self.m2_min <= m2 <= self.m2_max and
            self.p_min <= p <= self.p_max and
            ecc == 0.) or (self.flip_stars_before_step and
            self.m1_min <= m2 <= self.m1_max and
            self.m2_min <= m1 <= self.m2_max and
            self.p_min <= p <= self.p_max and
            ecc == 0.)):
            super().__call__(binary)

        # period inside the grid, but m1 outside the grid
        elif (self.p_min <= p <= self.p_max) and (m1 < self.m1_min or m1 > self.m1_max):
            set_binary_to_failed(self.binary)
            raise GridError(f'The mass of m1 ({m1}) is outside the grid,'
                             ' while the period is inside the grid.')

        # period inside the grid, but m2 outside the grid
        elif (self.p_min <= p <= self.p_max) and (m2 < self.m2_min or m2 > self.m2_max):
            set_binary_to_failed(self.binary)
            raise GridError(f'The mass of m2 ({m2}) is outside the grid,'
                             ' while the period is inside the grid.')

        else:
            self.binary.state = 'detached'
            self.binary.event = 'redirect_from_CO_HeMS'
            return<|MERGE_RESOLUTION|>--- conflicted
+++ resolved
@@ -805,12 +805,8 @@
                         cb.final_values[f'S{i+1}_{MODEL_NAME}_CO_type'] != 'None'):
                         values = {}
                         for key in ['state', 'SN_type', 'f_fb', 'mass', 'spin',
-<<<<<<< HEAD
-                                    'm_disk_accreted', 'm_disk_radiated',
+                                    'm_disk_accreted', 'm_disk_radiated', 'M4', 'mu4',
                                     'h1_mass_ej', 'he4_mass_ej', 'o16_mass_ej']:
-=======
-                                    'm_disk_accreted', 'm_disk_radiated', 'M4', 'mu4']:
->>>>>>> eab825c5
                             if key == "state":
                                 state = cb.final_values[f'S{i+1}_{MODEL_NAME}_CO_type']
                                 values[key] = state
@@ -974,12 +970,8 @@
                         self.classes[f'S{i+1}_{MODEL_NAME}_CO_type'] != 'None'):
                         values = {}
                         for key in ['state', 'SN_type', 'f_fb', 'mass', 'spin',
-<<<<<<< HEAD
-                                    'm_disk_accreted', 'm_disk_radiated',
+                                    'm_disk_accreted', 'm_disk_radiated', 'M4', 'mu4',
                                     'h1_mass_ej', 'he4_mass_ej', 'o16_mass_ej']:
-=======
-                                    'm_disk_accreted', 'm_disk_radiated', 'M4', 'mu4']:
->>>>>>> eab825c5
                             if key == "state":
                                 state = self.classes[f'S{i+1}_{MODEL_NAME}_CO_type']
                                 values[key] = state
