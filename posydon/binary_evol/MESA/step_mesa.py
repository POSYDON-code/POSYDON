"""This class evolves a binary object according to a MESA grid."""


__authors__ = [
    "Simone Bavera <Simone.Bavera@unige.ch>",
    "Devina Misra <devina.misra@unige.ch>",
    "Emmanouil Zapartas <ezapartas@gmail.com>",
    "Kyle Akira Rocha <kylerocha2024@u.northwestern.edu>",
    "Konstantinos Kovlakas <Konstantinos.Kovlakas@unige.ch>",
    "Jeffrey Andrews <jeffrey.andrews@northwestern.edu>",
    "Nam Tran <tranhn03@gmail.com>",
    "Zepei Xing <Zepei.Xing@unige.ch>",
    "Tassos Fragos <Anastasios.Fragkos@unige.ch>",
]


import os
import warnings
import numpy as np

from posydon.interpolation.interpolation import psyTrackInterp
from posydon.binary_evol.binarystar import BINARYPROPERTIES
from posydon.binary_evol.singlestar import STARPROPERTIES
from posydon.utils import common_functions as cf
from posydon.binary_evol.binarystar import BinaryStar
from posydon.interpolation.IF_interpolation import IFInterpolator
from posydon.utils.common_functions import (flip_stars,
                                            convert_metallicity_to_string,
                                            CO_radius, infer_star_state,
                                            set_binary_to_failed,)
from posydon.utils.data_download import data_download, PATH_TO_POSYDON_DATA
from posydon.grids.MODELS import MODELS
from posydon.utils.posydonerror import FlowError, GridError


# left POSYDON, right MESA
POSYDON_TO_MESA = {
    'binary': {
        'state': True,
        'event': True,
        'time': 'age',
        'separation': 'binary_separation',
        'orbital_period': 'period_days',
        'eccentricity': True,
        'V_sys': True,
        'rl_relative_overflow_1': 'rl_relative_overflow_1',
        'rl_relative_overflow_2': 'rl_relative_overflow_2',
        'lg_mtransfer_rate': 'lg_mtransfer_rate',
        'trap_radius': 'trap_radius',
        'acc_radius': 'acc_radius',
        't_sync_rad_1': 't_sync_rad_1',
        't_sync_conv_1': 't_sync_conv_1',
        't_sync_rad_2': 't_sync_rad_2',
        't_sync_conv_2': 't_sync_conv_2',
        'mass_transfer_case': True,
        'nearest_neighbour_distance': True
    },
    'star': {
        'state': True,
        # TODO: 'Z', this should be included in the default columns of psygrid
        'metallicity': True,
        'mass': 'mass',                         # binary history
        'log_R': 'log_R',
        'log_L': 'log_L',
        'lg_mdot': 'lg_mstar_dot',              # binary history
        'lg_system_mdot': 'lg_system_mdot',     # binary history
        'lg_wind_mdot': 'lg_wind_mdot',         # binary history
        'he_core_mass': 'he_core_mass',
        'he_core_radius': 'he_core_radius',
        'c_core_mass': 'c_core_mass',
        'c_core_radius': 'c_core_radius',
        'o_core_mass': 'o_core_mass',
        'o_core_radius': 'o_core_radius',
        'co_core_mass': 'co_core_mass',
        'co_core_radius': 'co_core_radius',
        'center_h1': 'center_h1',
        'center_he4': 'center_he4',
        'center_c12': 'center_c12',
        'center_n14': 'center_n14',
        'center_o16': 'center_o16',
        'surface_h1': 'surface_h1',
        'surface_he4': 'surface_he4',
        'surface_c12': 'surface_c12',
        'surface_n14': 'surface_n14',
        'surface_o16': 'surface_o16',
        'log_LH': 'log_LH',
        'log_LHe': 'log_LHe',
        'log_LZ': 'log_LZ',
        'log_Lnuc': 'log_Lnuc',
        'c12_c12': 'c12_c12',
        'center_gamma': 'center_gamma',
        # 'avg_c_in_c_core', remove this for the moment because HMS-HMS did
        # not have this column
        'avg_c_in_c_core': None,
        'surf_avg_omega': 'surf_avg_omega',
        'surf_avg_omega_div_omega_crit': 'surf_avg_omega_div_omega_crit',
        'total_moment_of_inertia': 'total_moment_of_inertia',
        'log_total_angular_momentum': 'log_total_angular_momentum',
        'spin': 'spin_parameter',
        'conv_env_top_mass': 'conv_env_top_mass',
        'conv_env_bot_mass': 'conv_env_bot_mass',
        'conv_env_top_radius': 'conv_env_top_radius',
        'conv_env_bot_radius': 'conv_env_bot_radius',
        'conv_env_turnover_time_g': 'conv_env_turnover_time_g',
        'conv_env_turnover_time_l_b': 'conv_env_turnover_time_l_b',
        'conv_env_turnover_time_l_t': 'conv_env_turnover_time_l_t',
        'envelope_binding_energy': 'envelope_binding_energy',
        'mass_conv_reg_fortides': 'mass_conv_reg_fortides',
        'thickness_conv_reg_fortides': 'thickness_conv_reg_fortides',
        'radius_conv_reg_fortides': 'radius_conv_reg_fortides',
        'lambda_CE_1cent': 'lambda_CE_1cent',
        'lambda_CE_10cent': 'lambda_CE_10cent',
        'lambda_CE_30cent': 'lambda_CE_30cent',
        'lambda_CE_pure_He_star_10cent': 'lambda_CE_pure_He_star_10cent',
        'profile': True
    }
}


class MesaGridStep:
    """Superclass for steps using the POSYDON grids."""

    def __init__(
            self,
            metallicity,
            grid_name,
            path=PATH_TO_POSYDON_DATA,
            interpolation_path=None,
            interpolation_filename=None,
            interpolation_method="linear3c_kNN",
            save_initial_conditions=True,
            track_interpolation=False,
            stop_method='stop_at_max_time',     # "stop_at_end",
            stop_star="star_1",
            stop_var_name=None,
            stop_value=None,
            stop_interpolate=True,
            verbose=False):
        """Evolve a binary object given a MESA grid or interpolation object.

        Parameters
        ----------
        interpolation_method : 'nearest_neighbour', 'linear_knn_interpolation'
                               'linear_NN_interpolation'
             - nearest_neighbour requires a psygrid in the h5 format
             - linear_knn_interpolation requires a pkl file trained with
               interpolation class linear inteprolation, knn classification
             - linear_NN_interpolation requires a pkl file trained with
                 interpolation class linear inteprolation, neural network
                 classification
        track_interpolation: bool
             - True requires `nearest_neighbour` and will append the entire
               MESA history of properties.
        stop_method : stop_at_end or stop_at_max_time
             - stop_at_end will stop the binary at the end of the MESA track
             - stop_at_max_time binary will stop in the middle of a MESA track
               if doing so would exceed the binary's max_time
             - stop_at_condition will stop the binary when a five condition is
               met (see next parameters)
        stop_var_name: keys in STARPROPERTIES and
             BINARYPROPERTIES
             - key is one of the STARPROPERTIES and BINARYPROPERTIES
        stop_star: star_1 or star_2
             - if you choose stop_var_name from STARPROPERTIES you need to
               indicate which star you are referring too
        stop_value: float
             - when value is reached in the next MESA history model, the binary
               will stop the evolution
        stop_interpolate: True or False
             - True can only be chosen if stop_var_name='time', it means that
               the binary properties will be linearly interpolated between two
               timestamp to determine their values at the arbitrary time
               stop_value

        """
        # class variable
        self.path = path
        self.interpolation_method = interpolation_method
        self.save_initial_conditions = save_initial_conditions
        self.track_interpolation = track_interpolation
        self.stop_method = stop_method
        self.verbose = verbose

        if (self.track_interpolation
                and self.interpolation_method != 'nearest_neighbour'):
            raise ValueError('Track interpolation is currently supported only '
                             'by the nearest neighbour interpolation method!')

        # we load NN any time stop_at_max_time requested - regardless
        # of interp method
        if (self.stop_method == 'stop_at_max_time'
                or self.interpolation_method == 'nearest_neighbour'):
            self.load_psyTrackInterp(grid_name)

        grid_name = grid_name.replace('_%d', '')

        # Check interpolation method provided
        self.supported_interp_methods = ['linear_kNN', 'linear3c_kNN',
                                         '1NN_1NN']
        if self.interpolation_method in self.supported_interp_methods:

            # Set the interpolation path
            if interpolation_path is None:
                interpolation_path = (
                    self.path + os.path.split(grid_name)[0]
                    + '/interpolators/%s/' % self.interpolation_method)

            # Set the interpolation filename
            if interpolation_filename is None:
                interpolation_filename = (
                    interpolation_path
                    + os.path.split(grid_name)[1].replace('h5', 'pkl'))
            else:
                interpolation_filename = (interpolation_path
                                          + interpolation_filename)

            self.load_Interp(interpolation_filename)

            if (not (hasattr(self, '_psyTrackInterp')
                     or hasattr(self, '_Interp'))):
                raise ValueError(
                    'No interpolation methods specified in kwargs!\n'
                    'interpolation_method: {0}'.
                    format(self.interpolation_method))

        # this hook is used to avoid computing star and binary states in case
        # track_interpolation = False and stop = 'stop_at_condition' where
        # we drop the history
        self.flush_history = False
        self.flush_entries = None
        self.stop_star = stop_star
        self.stop_var_name = stop_var_name
        self.stop_value = stop_value
        self.stop_interpolate = stop_interpolate

    def load_psyTrackInterp(self, grid_name):
        """Load the interpolator that has been trained on the grid."""
        # Check if interpolation files exist
        filename = os.path.join(self.path,grid_name)
        if not (os.path.exists(filename.replace('%d','0')) or
                os.path.exists(filename.replace('_%d',''))):
            data_download()

        if self.verbose:
            print("loading psyTrackInterp: {}".format(filename))
        self._psyTrackInterp = psyTrackInterp(filename,
                                              interp_in_q=self.interp_in_q,
                                              verbose=self.verbose)
        self._psyTrackInterp.train()

    def load_Interp(self, filename):
        """Load the interpolator that has been trained on the grid."""
        if self.verbose:
            print("loading Interp: {}".format(filename))
        
        # Check if interpolation files exist
        if not os.path.exists(filename):
            data_download()

        # Load interpolator
        self._Interp = IFInterpolator()
        self._Interp.load(filename=filename)

    def close(self):
        """Close the inteprolator."""
        pass
        # if hasattr(self, '_Interp'):
        #     self._Interp.close()

    def get_final_MESA_step_time(self):
        """Infer the maximum MESA step time.

        Use the specified interpolation method to determine the maximum
        MESA simulation time about to be added to the binary. If this step
        exceeds the maximum age of the binary, a step(NN) is done.

        """
        if self.interpolation_method == 'nearest_neighbour':
            self.closest_binary, self.nearest_neighbour_distance, \
                self.termination_flags = self._psyTrackInterp.evaluate(
                    self.binary)
            if self.closest_binary.binary_history is None:
                return
            key = POSYDON_TO_MESA['binary']['time']
            max_MESA_sim_time = self.closest_binary.binary_history[key][-1]

        elif self.interpolation_method in self.supported_interp_methods:
            self.final_values, self.classes = self._Interp.evaluate(
                self.binary)

            max_MESA_sim_time = self.final_values[
                                        POSYDON_TO_MESA['binary']['time']]
        else:
            raise ValueError("unknown interpolation method: {}".
                             format(self.interpolation_method))
        return max_MESA_sim_time

    def __call__(self, binary):
        """Evolve a binary using the MESA step."""
        if not isinstance(binary, BinaryStar):
            raise ValueError("Must be an instance of BinaryStar")
        if not hasattr(self, 'step'):
            raise ValueError("No step defined for {}".format(
                self.__name__))
        if self.flip_stars_before_step:
            flip_stars(binary)
        max_MESA_sim_time = self.get_final_MESA_step_time()

        if max_MESA_sim_time is None:
            if self.flip_stars_before_step:
                flip_stars(binary)
            binary.state = 'initial_RLOF'
            # binary.event = 'END'
            return

        binary_start_time = binary.time
        step_will_exceed_max_time = (binary.time+max_MESA_sim_time
                                     > binary.properties.max_simulation_time)
        if (step_will_exceed_max_time
                and self.stop_method == 'stop_at_max_time'):
            # self.step(binary, interp_method='nearest_neighbour')
            if self.interpolation_method != 'nearest_neighbour':
                self.closest_binary, self.nearest_neighbour_distance, \
                    self.termination_flags = self._psyTrackInterp.evaluate(
                                 self.binary)

            if self.track_interpolation:
                self.flush_history = False
            else:
                self.flush_history = True
            self.update_properties_NN(star_1_CO=self.star_1_CO,
                                      star_2_CO=self.star_2_CO,
                                      track_interpolation=True)
        else:
            self.step(binary, interp_method=self.interpolation_method)
        if (self.stop_method == 'stop_at_max_time'
                and binary.time >= binary.properties.max_simulation_time):
            
            # self.flush_history = True # needed???

            # stop_at_condition looks through the MESA output appended to the
            # binary object. The times have already been added to the binary's
            # start time, so the correct value to pass is max_simulation_time
            self.stop_at_condition(binary,
                                   star='star_1',
                                   property='time',
                                   value=binary.properties.max_simulation_time,
                                   interpolate=self.stop_interpolate,
                                   star_1_CO=self.star_1_CO,
                                   star_2_CO=self.star_2_CO)
        elif self.stop_method == 'stop_at_condition':
            self.stop_at_condition(binary,
                                   property=self.stop_var_name,
                                   value=self.stop_value,
                                   star=self.stop_star,
                                   interpolate=self.stop_interpolate,
                                   star_1_CO=self.star_1_CO,
                                   star_2_CO=self.star_2_CO)
        else:
            self.stop_at_end(binary,
                             property=self.stop_var_name,
                             value=self.stop_value,
                             star=self.stop_star,
                             interpolate=self.stop_interpolate,
                             star_1_CO=self.star_1_CO,
                             star_2_CO=self.star_2_CO)
        if self.flip_stars_before_step:
            flip_stars(binary)
        if binary.time > binary.properties.max_simulation_time:
            binary.event = 'MaxTime_exceeded'
        elif binary.time == binary.properties.max_simulation_time:
            binary.event = 'maxtime'
        return

    def step(self, binary, interp_method=None):
        """Take the step by calling the appropriate interpolator."""
        if interp_method is None:
            interp_method = self.interpolation_method

        if interp_method == 'nearest_neighbour':
            if self.track_interpolation:
                self.flush_history = False
            else:
                self.flush_history = True
            self.update_properties_NN(
                star_1_CO=self.star_1_CO, star_2_CO=self.star_2_CO,
                track_interpolation=self.track_interpolation)
        elif interp_method in self.supported_interp_methods:
            self.initial_final_interpolation(star_1_CO=self.star_1_CO,
                                             star_2_CO=self.star_2_CO)
        else:
            raise ValueError('Invalid interpolation method: {}'.
                             format(interp_method))

    def single_star(self, star_type):
        """Check if the type of the star is supported."""
        if star_type == 'single-HMS':
            pass
        elif star_type == 'single-HeMS':
            pass
        else:
            raise ValueError('Single star_type = %s unknown!' % star_type)

    def update_properties_NN(self, star_1_CO=False, star_2_CO=False,
                             track_interpolation=False):
        """Update properites according to nearest neighbour interpolation.

        Parameters
        ----------
        star_1_CO : bool
            `True` if star_1 is a compact object.
        star_2_CO : bool
            `True` if star_2 is a compact object.
        track_interpolation : bool
            If True, uses track interpolation over initial-final interpolation

        """
        # simplify verbosity of code
        binary = self.binary
        stars = [binary.star_1, binary.star_2]
        stars_CO = [star_1_CO, star_2_CO]
        cb = self.closest_binary
        cb_bh = cb.binary_history
        cb_hs = [cb.history1, cb.history2]
        cb_fps = [cb.final_profile1, cb.final_profile2]

        # TOOD: I removed this which is now done in get_final_MESA_step_time
        # find the nearest_neighbour and the distance
        # self.closest_binary, self.nearest_neighbour_distance, \
        # self.termination_flags = self._psyTrackInterp.evaluate(self.binary)
        if (cb_bh['age'].size <= 1 or cb_bh['star_1_mass'].size <= 1):
            setattr(binary, "state", "initial_RLOF")
            # setattr(binary, "event", "END")
            return

        # check if the first interpolation gives 'initial_RLOF'
        interpolation_class = self.termination_flags[0]
        binary_state, binary_event, MT_case = (
            cf.get_binary_state_and_event_and_mt_case(
                binary, interpolation_class, verbose=self.verbose))
        setattr(binary, 'state', binary_state)
        setattr(binary, 'event', binary_event)
        setattr(binary, 'mass_transfer_case', MT_case)
        
        if binary.state == 'initial_RLOF':
            return
        
        if track_interpolation or self.save_initial_conditions:
            len_binary_hist = len(getattr(binary, "time_history"))
            length_binary_hist = len(cb_bh['age']) - 1
            length_star_hist = len(cb_hs[0]['center_he4']) - 1
            length_hist = min(length_binary_hist, length_star_hist)
            empy_h = [None] * length_hist
            MESA_history_bug_fix = False
            if length_binary_hist != length_star_hist:
                MESA_history_bug_fix = True
                warnings.warn(
                    'The MESA star_history and binary_history do not match '
                    'lenght %i != %i. This will cause errors, e.g. '
                    'get_binary_state_and_event_and_mt_case take '
                    'star.mdot_history - star.lg_wind_mdot, to '
                    'avoid the code to break we happened np.nan '
                    'to the missing values!' %
                    (length_binary_hist, length_star_hist))

        # update properties
        for key in BINARYPROPERTIES:
            key_h = key + "_history"
            if POSYDON_TO_MESA['binary'][key] is None:
                setattr(binary, key, None)
                if self.save_initial_conditions:
                    getattr(binary, key_h).append(empy_h[0])
                if track_interpolation:
                    getattr(binary, key_h).extend(empy_h)
            elif key == 'time':
                key_p = POSYDON_TO_MESA['binary'][key]
                current = getattr(self.binary, key)
                setattr(binary, key, current + cb_bh[key_p][-1])
                if self.save_initial_conditions:
                    history_of_attribute = current + cb_bh[key_p][:-1]
                    getattr(binary, key_h).append(history_of_attribute[0])
                if track_interpolation:
                    history_of_attribute = current + cb_bh[key_p][:-1]
                    getattr(binary, key_h).extend(history_of_attribute)
            elif key == 'nearest_neighbour_distance':
                NN_d = self.nearest_neighbour_distance
                setattr(binary, key, NN_d)
                if self.save_initial_conditions:
                    getattr(binary, key_h).append(NN_d)
                if track_interpolation:
                    getattr(binary, key_h).extend([NN_d]*length_hist)
            elif key in ['eccentricity', 'V_sys']:
                v_key = getattr(binary, key_h)[-1]
                setattr(binary, key, v_key)
                if self.save_initial_conditions:
                    getattr(binary, key_h).append(v_key)
                if track_interpolation:
                    getattr(binary, key_h).extend([v_key]*length_hist)
            elif key in ['state', 'event', 'mass_transfer_case']:
                continue
            else:
                key_p = POSYDON_TO_MESA['binary'][key]
                setattr(binary, key, cb_bh[key_p][-1])
                if self.save_initial_conditions:
                    history_of_attribute = cb_bh[key_p][:-1]
                    getattr(binary, key_h).append(history_of_attribute[0])
                if track_interpolation:
                    history_of_attribute = cb_bh[key_p][:-1]
                    getattr(binary, key_h).extend(history_of_attribute)
            if track_interpolation:
                if MESA_history_bug_fix:
                    real_len = max(length_binary_hist, length_star_hist)
                    missing_values = real_len + len_binary_hist - len(
                        getattr(binary, key_h))
                    if missing_values > 0:
                        getattr(binary, key_h).extend([np.nan]*missing_values)

        for k, star in enumerate(stars):
            for key in STARPROPERTIES:
                key_h = key + "_history"
                if not stars_CO[k]:
                    if POSYDON_TO_MESA['star'][key] is None:
                        setattr(star, key, None)
                        if self.save_initial_conditions:
                            getattr(star, key_h).append(empy_h[0])
                        if track_interpolation:
                            getattr(star, key_h).extend(empy_h)
                    elif key == 'mass':
                        key_p = 'star_%d_mass' % (k+1)
                        setattr(star, key, cb_bh[key_p][-1])
                        if self.save_initial_conditions:
                            history_of_attribute = cb_bh[key_p][:-1]
                            getattr(star, key_h).append(
                                history_of_attribute[0])
                        if track_interpolation:
                            history_of_attribute = cb_bh[key_p][:-1]
                            getattr(star, key_h).extend(history_of_attribute)
                    elif key == 'metallicity':
                        v_key = getattr(star, 'metallicity')
                        setattr(star, key, v_key)
                        if self.save_initial_conditions:
                            getattr(star, key_h).append(v_key)
                        if track_interpolation:
                            getattr(star, key_h).extend([v_key]*length_hist)
                    elif key == 'profile':
                        setattr(star, key, cb_fps[k])
                        if self.save_initial_conditions:
                            getattr(star, key_h).append(empy_h[0])
                        if track_interpolation:
                            getattr(star, key_h).extend(empy_h)
                    elif key in ['lg_mdot', 'lg_system_mdot', 'lg_wind_mdot']:
                        key_p = POSYDON_TO_MESA['star'][key]+'_%d' % (k+1)
                        setattr(star, key, cb_bh[key_p][-1])
                        if self.save_initial_conditions:
                            history_of_attribute = cb_bh[key_p][:-1]
                            getattr(star, key_h).append(
                                history_of_attribute[0])
                        if track_interpolation:
                            history_of_attribute = cb_bh[key_p][:-1]
                            getattr(star, key_h).extend(
                                history_of_attribute)
                    elif key == 'state':
                        continue
                    else:
                        key_p = POSYDON_TO_MESA['star'][key]
                        setattr(star, key, cb_hs[k][key_p][-1])
                        if self.save_initial_conditions:
                            history_of_attribute = cb_hs[k][key_p][:-1]
                            getattr(star, key_h).append(
                                history_of_attribute[0])
                        if track_interpolation:
                            history_of_attribute = cb_hs[k][key_p][:-1]
                            getattr(star, key_h).extend(history_of_attribute)
                else:   # star is a compact object
                    if key == 'mass':
                        key_p = 'star_%d_mass' % (k+1)
                        setattr(star, key, cb_bh[key_p][-1])
                        if self.save_initial_conditions:
                            history_of_attribute = cb_bh[key_p][:-1]
                            getattr(star, key_h).append(
                                history_of_attribute[0])
                        if track_interpolation:
                            history_of_attribute = cb_bh[key_p][:-1]
                            getattr(star, key_h).extend(history_of_attribute)
                    elif key == 'spin':
                        key_p = 'star_%d_mass' % (k+1)
                        mass_history = np.array(cb_bh[key_p])
                        spin_prev_step = getattr(star, 'spin')
                        spin = cf.spin_stable_mass_transfer(spin_prev_step, mass_history[0],
                                                            mass_history[-1])
                        setattr(star, key, spin)
                        if self.save_initial_conditions:
                            history_of_attribute =[
                                cf.spin_stable_mass_transfer(spin_prev_step ,mass_history[0],
                                                             mass_history[i])
                                for i in range(len(mass_history)-1)]
                            getattr(star, key_h).append(history_of_attribute[0])
                        if track_interpolation:
                            history_of_attribute =[
                                cf.spin_stable_mass_transfer(spin_prev_step, mass_history[0],
                                                             mass_history[i])
                                for i in range(len(mass_history)-1)]
                            getattr(star, key_h).extend(history_of_attribute)
                    elif key == 'log_R':
                        key_p = 'star_%d_mass' % (k+1)
                        mass = cb_bh[key_p][-1]
                        st = infer_star_state(star_mass=mass, star_CO=True)
                        setattr(star, key, np.log10(CO_radius(mass, st)))
                        if self.save_initial_conditions:
                            mass_history = np.array(cb_bh[key_p])
                            state_history = np.array([
                                infer_star_state(star_mass=x, star_CO=True)
                                for x in mass_history])
                            history_of_attribute = np.log10([
                                CO_radius(mass_history[i], state_history[i])
                                for i in range(len(mass_history)-1)])
                            getattr(star, key_h).append(
                                history_of_attribute[0])
                        if track_interpolation:
                            mass_history = np.array(cb_bh[key_p])
                            state_history = np.array([
                                infer_star_state(star_mass=x, star_CO=True)
                                for x in mass_history])
                            history_of_attribute = np.log10([
                                CO_radius(mass_history[i], state_history[i])
                                for i in range(len(mass_history)-1)])
                            getattr(star, key_h).extend(history_of_attribute)
                    elif key == 'metallicity':
                        v_key = getattr(star, 'metallicity')
                        setattr(star, key, v_key)
                        if self.save_initial_conditions:
                            getattr(star, key_h).append(v_key)
                        if track_interpolation:
                            getattr(star, key_h).extend([v_key]*length_hist)
                    elif key in ['lg_system_mdot', 'lg_wind_mdot']:
                        key_p = POSYDON_TO_MESA['star'][key]+'_%d' % (k+1)
                        setattr(star, key, cb_bh[key_p][-1])
                        if self.save_initial_conditions:
                            getattr(star, key_h).append(cb_bh[key_p][0])
                        if track_interpolation:
                            getattr(star, key_h).extend(cb_bh[key_p][:-1])
                    elif key in ['state', 'lg_mdot']:
                        continue
                    elif star.state == 'WD' and key in ['co_core_mass','he_core_mass','center_h1','center_he4','center_c12','center_n14','center_o16']:
                        continue
                    else:
                        setattr(star, key, None)
                        if self.save_initial_conditions:
                            getattr(star, key_h).append(empy_h[0])
                        if track_interpolation:
                            getattr(star, key_h).extend(empy_h)


                if track_interpolation:
                    if MESA_history_bug_fix:
                        real_len = max(length_binary_hist, length_star_hist)
                        missing_values_star = real_len + len_binary_hist - len(
                            getattr(star, key_h))
                        if missing_values_star > 0:
                            getattr(star, key_h).extend(
                                [np.nan]*missing_values)

        # convert these flags to default POSYDON star states
        setattr(stars[0], 'state',
                cf.check_state_of_star(stars[0], star_CO=stars_CO[0]))
        setattr(stars[1], 'state',
                cf.check_state_of_star(stars[1], star_CO=stars_CO[1]))
        interpolation_class = self.termination_flags[0]
        binary_state, binary_event, MT_case = (
            cf.get_binary_state_and_event_and_mt_case(
                binary, interpolation_class, verbose=self.verbose))
        setattr(binary, 'state', binary_state)
        setattr(binary, 'event', binary_event)
        setattr(binary, 'mass_transfer_case', MT_case)
        
        culmulative_mt_case = self.termination_flags[1]
        setattr(self.binary, f'culmulative_mt_case_{self.grid_type}', culmulative_mt_case)
        setattr(self.binary, f'interp_class_{self.grid_type}', interpolation_class)
        mt_history = self.termination_flags[2] # mass transfer history (TF12 plot label)
        setattr(self.binary, f'mt_history_{self.grid_type}', mt_history)

        if self.save_initial_conditions:
            # history N is how much to look back in the history
            # here N=1 as we only appended back the first entry
            state1_hist = cf.check_state_of_star(stars[0], i=len_binary_hist,
                                                 star_CO=stars_CO[0])
            getattr(stars[0], "state_history").append(state1_hist)
            state2_hist = cf.check_state_of_star(stars[1], i=len_binary_hist,
                                                 star_CO=stars_CO[1])
            getattr(stars[1], "state_history").append(state2_hist)
            binary_state, binary_event, MT_case = (
                cf.get_binary_state_and_event_and_mt_case(
                    binary, interpolation_class, i=len_binary_hist,
                    verbose=self.verbose))
            getattr(binary, "state_history").append(binary_state)
            getattr(binary, "event_history").append(None)
            getattr(binary, "mass_transfer_case_history").append(MT_case)

        if track_interpolation:
            if not self.flush_history:
                # history N is how much to look back in the history
                state1_hist = cf.check_state_of_star_history_array(
                    stars[0], N=length_hist, star_CO=stars_CO[0])
                getattr(stars[0], "state_history").extend(state1_hist)
                state2_hist = cf.check_state_of_star_history_array(
                    stars[1], N=length_hist, star_CO=stars_CO[1])
                getattr(stars[1], "state_history").extend(state2_hist)
                binary_state, binary_event, MT_case = (
                    cf.get_binary_state_and_event_and_mt_case_array(
                        binary, N=length_hist, verbose=self.verbose))
                getattr(binary, "state_history").extend(binary_state)
                getattr(binary, "event_history").extend(binary_event)
                getattr(binary, "mass_transfer_case_history").extend(MT_case)
                self.flush_entries = len_binary_hist   # this is needded!
                # this is to prevent the flushin of the initial value which is
                # appended twice
                if self.save_initial_conditions:
                    self.flush_entries += 1
            else:
                # the history is going to be flushed in self.stop
                # append None for a faster computation
                state1_hist = empy_h
                state2_hist = empy_h
                self.flush_entries = len_binary_hist
                # this is to prevent the flushin of the initial value which is
                # appended twice
                if self.save_initial_conditions:
                    self.flush_entries += 1
                binary_state = empy_h
                binary_event = empy_h
                MT_case = empy_h
                getattr(stars[0], "state_history").extend(state1_hist)
                getattr(stars[1], "state_history").extend(state2_hist)
                getattr(binary, "state_history").extend(binary_state)
                getattr(binary, "event_history").extend(binary_event)
                getattr(binary, "mass_transfer_case_history").extend(MT_case)

        if (star_2_CO or star_1_CO):
            # Updating Bondi-Hoyle accretion
            for k, star in enumerate(stars):
                if stars_CO[k]:
                    accretor = star
                    k_bh = k
                else:
                    donor = star

            key_bh = POSYDON_TO_MESA['star']['lg_mdot']+'_%d' % (k_bh+1)
            tmp_lg_mdot = np.log10(10**cb_bh[key_bh][-1] + cf.bondi_hoyle(
                binary, accretor, donor, idx=-1,
                wind_disk_criteria=True, scheme='Kudritzki+2000'))
            mdot_edd = cf.eddington_limit(binary, idx=-1)[0]

            if 10**tmp_lg_mdot > mdot_edd:
                tmp_lg_mdot = np.log10(mdot_edd)
            accretor.lg_mdot = tmp_lg_mdot

            if self.save_initial_conditions:
                mdot_history = np.array(cb_bh[key_bh])
                edd = cf.eddington_limit(binary, idx=len_binary_hist)[0]
                history_of_attribute = (np.log10(
                    10**cb_bh[key_bh][0] + cf.bondi_hoyle(
                        binary, accretor, donor, idx=len_binary_hist,
                        wind_disk_criteria=True, scheme='Kudritzki+2000')))                
                if 10**history_of_attribute > edd:
                    history_of_attribute = np.log10(edd)
                accretor.lg_mdot_history.append(history_of_attribute)

            if track_interpolation:
                mdot_history = np.array(cb_bh[key_bh])
                # looping from range(-N,0) where 0 is excluded
                # bondi_hoyle concatenates the current binary state,
                # hence we loop one back range(-N-1,-1)
                tmp_h = [cf.bondi_hoyle(binary, accretor, donor, idx=i,
                                        wind_disk_criteria=True,
                                        scheme='Kudritzki+2000')
                         for i in range(-length_hist-1, -1)]
                tmp_edd = [cf.eddington_limit(binary, idx=i)[0]
                           for i in range(-length_hist-1, -1)]
                history_of_attribute = np.log10(10**cb_bh[key_bh][:-1] + tmp_h)
                history_of_attribute = [
                    y if x > y else x
                    for x, y in zip(history_of_attribute, tmp_edd)]
                accretor.lg_mdot_history.extend(history_of_attribute)

        # update post processed quanties
        key_post_processed = ['avg_c_in_c_core_at_He_depletion',
                              'co_core_mass_at_He_depletion',
                              'm_core_CE_1cent',
                              'm_core_CE_10cent',
                              'm_core_CE_30cent',
                              'm_core_CE_pure_He_star_10cent',
                              'r_core_CE_1cent',
                              'r_core_CE_10cent',
                              'r_core_CE_30cent',
                              'r_core_CE_pure_He_star_10cent']
        for k, star in enumerate(stars):
            for key in key_post_processed:
                setattr(star, key, cb.final_values['S%d_%s' % (k+1, key)])

        # update nearest neighbor core collapse quantites
        if interpolation_class != 'unstable_MT':
            for MODEL_NAME in MODELS.keys():
                for i, star in enumerate(stars):
                    if (not stars_CO[i] and
                        cb.final_values[f'S{i+1}_{MODEL_NAME}_CO_type'] != 'None'):
                        values = {}
                        for key in ['state', 'SN_type', 'f_fb', 'mass', 'spin',
                                    'm_disk_accreted', 'm_disk_radiated']:
                            if key == "state":
                                state = cb.final_values[f'S{i+1}_{MODEL_NAME}_CO_type']
                                values[key] = state
                            elif key == "SN_type":
                                values[key] = cb.final_values[f'S{i+1}_{MODEL_NAME}_{key}']
                            else:
                                values[key] = cb.final_values[f'S{i+1}_{MODEL_NAME}_{key}']
                        setattr(star, MODEL_NAME, values)
                    else:
                        setattr(star, key, None)

    def initial_final_interpolation(self, star_1_CO=False, star_2_CO=False):
        """Update the binary through initial-final interpolation."""
        # TODO: simplify verbosity of code
        binary = self.binary
        stars = [binary.star_1, binary.star_2]
        stars_CO = [star_1_CO, star_2_CO]
        fv = self.final_values

        for key in BINARYPROPERTIES:
            if POSYDON_TO_MESA['binary'][key] is None:
                setattr(self.binary, key, None)
            elif key == 'time':
                key_p = POSYDON_TO_MESA['binary'][key]
                current = getattr(self.binary, key)
                setattr(self.binary, key, current + fv[key_p])
            elif key == 'nearest_neighbour_distance':
                setattr(self.binary, key, ['None', 'None', 'None'])
            elif key in ['eccentricity', 'V_sys']:
                current = getattr(self.binary, key + '_history')[-1]
                setattr(self.binary, key, current)
            elif key in ['state', 'event', 'mass_transfer_case']:
                continue
            else:
                key_p = POSYDON_TO_MESA['binary'][key]
                setattr(self.binary, key, fv[key_p])
        for k, star in enumerate(stars):
            for key in STARPROPERTIES:
                if not stars_CO[k]:
                    if POSYDON_TO_MESA['star'][key] is None:
                        setattr(star, key, None)
                    elif key == 'mass':
                        key_p = 'star_%d_mass' % (k+1)
                        setattr(star, key, fv[key_p])
                    elif key == 'metallicity':
                        current = getattr(star, key)
                        setattr(star, key, current)
                    elif key == 'profile':
                        setattr(star, key, None)
                    elif key in ['lg_mdot', 'lg_system_mdot', 'lg_wind_mdot']:
                        key_p = POSYDON_TO_MESA['star'][key]+'_%d' % (k+1)
                        setattr(star, key, fv[key_p])
                    elif key == 'state':
                        continue
                    else:
                        key_p = 'S%d_' % (k+1)+POSYDON_TO_MESA['star'][key]
                        setattr(star, key, fv[key_p])
                else:
                    if POSYDON_TO_MESA['star'][key] is None:
                        setattr(star, key, None)
                    elif key == 'mass':
                        key_p = 'star_%d_mass' % (k+1)
                        setattr(star, key, fv[key_p])
                    elif key == 'spin':
                        current = getattr(star, 'spin')
                        setattr(star, key, current)
                    elif key == 'log_R':
                        mass = fv['star_%d_mass' % (k+1)]
                        st = infer_star_state(star_mass=mass, star_CO=True)
                        setattr(star, key, np.log10(CO_radius(mass, st)))
                    elif key == 'metallicity':
                        current = getattr(star, key)
                        setattr(star, key, current)
                    elif key == 'profile':
                        setattr(star, key, None)
                    elif key in ['lg_mdot', 'lg_system_mdot', 'lg_wind_mdot']:
                        key_p = POSYDON_TO_MESA['star'][key]+'_%d' % (k+1)
                        setattr(star, key, fv[key_p])
                    elif key == 'state':
                        continue
                    elif star.state == 'WD' and key in ['co_core_mass','he_core_mass','center_h1','center_he4','center_c12','center_n14','center_o16']:
                        continue
                    else:
                        setattr(star, key, None)

        # infer stellar states
        interpolation_class = self.classes['interpolation_class']
        setattr(self.binary, f'interp_class_{self.grid_type}', interpolation_class)
        mt_history = self.classes['mt_history'] # mass transfer history (TF12 plot label)
        setattr(self.binary, f'mt_history_{self.grid_type}', mt_history)
        
        #TODO: add classifier for tf2
        #setattr(self.binary, f'culmulative_mt_case', self.classes['termination_flags_2'])
        S1_state_inferred = cf.check_state_of_star(self.binary.star_1,
                                                   star_CO=star_1_CO)
        S2_state_inferred = cf.check_state_of_star(self.binary.star_2,
                                                   star_CO=star_2_CO)

        if interpolation_class != 'initial_MT':
            setattr(self.binary.star_1, 'state', S1_state_inferred)
            setattr(self.binary.star_2, 'state', S2_state_inferred)

        # else keep the current state
        binary_state, binary_event, MT_case = (
            cf.get_binary_state_and_event_and_mt_case(
                self.binary, interpolation_class, verbose=self.verbose))
        setattr(self.binary, 'state', binary_state)
        setattr(self.binary, 'event', binary_event)
        setattr(self.binary, 'mass_transfer_case', MT_case)

        if binary.state == 'initial_RLOF':
            return

        if (star_2_CO or star_1_CO):
            # Updating Bondi-Hoyle accretion
            for k, star in enumerate(stars):
                if stars_CO[k]:
                    accretor = star
                    k_bh = k
                else:
                    donor = star
            key_bh = POSYDON_TO_MESA['star']['lg_mdot']+'_%d' % (k_bh+1)

            tmp_lg_mdot = np.log10(
                10**fv[key_bh] + cf.bondi_hoyle(
                    binary, accretor, donor, idx=-1,
                    wind_disk_criteria=True, scheme='Kudritzki+2000'))
                    
            mdot_edd = cf.eddington_limit(binary, idx=-1)[0]
            if 10**tmp_lg_mdot > mdot_edd:
                tmp_lg_mdot = np.log10(mdot_edd)
            setattr(accretor, 'lg_mdot', tmp_lg_mdot)
        # update post processed quanties
        key_post_processed = ['avg_c_in_c_core_at_He_depletion',
                              'co_core_mass_at_He_depletion',
                              'm_core_CE_1cent',
                              'm_core_CE_10cent',
                              'm_core_CE_30cent',
                              'm_core_CE_pure_He_star_10cent',
                              'r_core_CE_1cent',
                              'r_core_CE_10cent',
                              'r_core_CE_30cent',
                              'r_core_CE_pure_He_star_10cent']
        stars = [self.binary.star_1, self.binary.star_2]
        stars_CO = [star_1_CO, star_2_CO]
        for k, star in enumerate(stars):
            if not stars_CO[k]:
                for key in key_post_processed:
                    if (interpolation_class == 'unstable_MT'
                        and (key == 'avg_c_in_c_core_at_He_depletion'
                             or key == 'co_core_mass_at_He_depletion')):
                        setattr(star, key, None)
                    else:
                        setattr(star, key, fv['S%d_%s' % (k+1, key)])

        # update interpolated core collapse quantites
        if interpolation_class != 'unstable_MT':
            for MODEL_NAME in MODELS.keys():
                for i, star in enumerate(stars):
                    if (not stars_CO[i] and
                        self.classes[f'S{i+1}_{MODEL_NAME}_CO_type'] != 'None'):
                        values = {}
                        for key in ['state', 'SN_type', 'f_fb', 'mass', 'spin',
                                    'm_disk_accreted', 'm_disk_radiated']:
                            if key == "state":
                                state = self.classes[f'S{i+1}_{MODEL_NAME}_CO_type']
                                values[key] = state
                            elif key == "SN_type":
                                values[key] = self.classes[f'S{i+1}_{MODEL_NAME}_{key}']
                            else:
                                values[key] = fv[f'S{i+1}_{MODEL_NAME}_{key}']
                        setattr(star, MODEL_NAME, values)
                    else:
                        setattr(star, key, None)

    # STOPPING METHODS

    def stop_at_end(self,
                    binary,
                    property=None,
                    value=None,
                    star=None,
                    interpolate=None,
                    star_1_CO=False,
                    star_2_CO=False):
        """Update the binary event if max time has been exceeded."""
        if binary.properties.max_simulation_time - binary.time < 0.0:
            binary.event = 'MaxTime_exceeded'
            return

    def stop_at_condition(self,
                          binary,
                          property="time",
                          value=None,
                          star="star_1",
                          interpolate=False,
                          star_1_CO=False,
                          star_2_CO=False):
        if property in STARPROPERTIES:
            if star == 'star_1':
                current_property = getattr(binary.star_1, property)
                property_history = getattr(binary.star_1,
                                           property + "_history")
                np.array(property_history.append(current_property))
            elif star == 'star_2':
                current_property = getattr(binary.star_2, property)
                property_history = getattr(binary.star_2,
                                           property + "_history")
                np.array(property_history.append(current_property))
            else:
                raise ValueError(
                    'Star can only be "star_1" or "star_2", you passed {0}'.
                    format(star))
            
            i = np.where(np.array(property_history) <= value)[0][-1]

        elif property in BINARYPROPERTIES:
            current_property = getattr(binary, property)
            property_history = getattr(binary, property + "_history")
            np.array(property_history.append(current_property))

            i = np.where(np.array(property_history) <= value)[0][-1]

            # time at which to interpolate all quantities
            if property == 'time':
                t = value
        else:
            raise ValueError(
                'stop_at_condition does not support property = {0}'.format(
                    property))
        # interpolate to the desired value
        if interpolate:
            if property != 'time':
                raise ValueError('We currently support stop_at_conditon '
                                 'interpolation only for property=time!')
            # interpolate between i and i+1
            interpolated_quanties = {}
            interpolated_quanties['binary'] = {}
            interpolated_quanties['star_1'] = {}
            interpolated_quanties['star_2'] = {}
            for key in STARPROPERTIES:
                for star in ['star_1', 'star_2']:
                    star_obj = getattr(binary, star)
                    if key in ['state', 'profile', 'metallicity']:
                        interpolated_quanties[star][key] = getattr(
                            star_obj, key + "_history")[-1]
                    else:
                        current_property = getattr(star_obj, key)
                        property_history = getattr(star_obj, key + '_history')
                        np.array(property_history.append(current_property))

                        t_before = getattr(binary, 'time_history')[i]
                        t_after = getattr(binary, 'time_history')[i + 1]

                        v_before = property_history[i]
                        v_after = property_history[i + 1]
                        if v_before is None or v_after is None:
                            interpolated_quanties[star][key] = None
                            continue
                        interpolated_quanties[star][key] = self.interpolate_at_t(
                                t, t_before, t_after, v_before, v_after)
                        
            for key in BINARYPROPERTIES:
                if key in ['state', 'event', 'mass_transfer_case']:
                    interpolated_quanties['binary'][key] = getattr(
                        binary, key + "_history")[-1]
                elif key == 'time':
                    interpolated_quanties['binary'][key] = t
                else:
                    current_property = getattr(binary, key)
                    property_history = getattr(binary, key + '_history')
                    np.array(property_history.append(current_property))

                    t_before = getattr(binary, 'time_history')[i]
                    t_after = getattr(binary, 'time_history')[i + 1]

                    v_before = property_history[i]
                    v_after = property_history[i + 1]

                    if v_before is None or v_after is None:
                        interpolated_quanties['binary'][key] = None
                        continue

                    # To deal with V_sys, nearest_neighbour, etc.
                    if hasattr(v_before, '__iter__'):
                        out = []
                        for j in range(len(v_before)):
                            out.append(self.interpolate_at_t(t,
                                                             t_before,
                                                             t_after,
                                                             v_before[j],
                                                             v_after[j]))
                        interpolated_quanties['binary'][key] = out
                    else:
                        interpolated_quanties['binary'][
                            key] = self.interpolate_at_t(t, t_before, t_after,
                                                         v_before, v_after)

        # delete the history above index i and reset all properties to index i
        for key in STARPROPERTIES:
            key_history = key + '_history'
            for star in ['star_1', 'star_2']:
                star_obj = getattr(binary, star)
                if interpolate:
                    # restore the star to interpolated state
                    setattr(star_obj, key, interpolated_quanties[star][key])
                    # detele history from i to the end
                    setattr(star_obj, key_history,
                            getattr(star_obj, key_history)[:i + 1])
                else:
                    # restore the star to state i
                    setattr(star_obj, key, getattr(star_obj, key_history)[i])
                    # detele history from i to the end
                    setattr(star_obj, key_history,
                            getattr(star_obj, key_history)[:i])

        for key in BINARYPROPERTIES:
            key_history = key + '_history'

            if interpolate:
                # restore the binary to interpolated state
                setattr(binary, key, interpolated_quanties['binary'][key])
                # detele history from i to the end
                setattr(binary, key_history,
                        getattr(binary, key_history)[:i + 1])
            else:
                # restore the binarya to state i
                setattr(binary, key, getattr(binary, key_history)[i])
                # detele history from i to the end
                setattr(binary, key_history, getattr(binary, key_history)[:i])

        # in case track_interpolation = False we will flush all the history
        if self.flush_history:
            if self.flush_entries is None:
                raise ValueError('flush_entries cannot be None!')
            for key in STARPROPERTIES:
                key_history = key + '_history'
                for star in ['star_1', 'star_2']:
                    star_obj = getattr(binary, star)
                    # detele last N entries from history
                    setattr(star_obj, key_history, getattr(
                        star_obj, key_history)[:self.flush_entries])
            for key in BINARYPROPERTIES:
                key_history = key + '_history'
                # detele last N entries from history
                setattr(binary, key_history,
                        getattr(binary, key_history)[:self.flush_entries])
            # Check star and binary state, event, MT case
            setattr(
                self.binary.star_1, 'state',
                cf.check_state_of_star(self.binary.star_1, star_CO=star_1_CO))
            setattr(
                self.binary.star_2, 'state',
                cf.check_state_of_star(self.binary.star_2, star_CO=star_2_CO))
            binary_state, binary_event, MT_case = (
                cf.get_binary_state_and_event_and_mt_case(
                    self.binary, verbose=self.verbose))
            setattr(self.binary, 'state', binary_state)
            setattr(self.binary, 'event', binary_event)
            setattr(self.binary, 'mass_transfer_case', MT_case)

    def interpolate_at_t(self, t, t_before, t_after, v_before, v_after):
        """Linear interpolation in time between two points.

        Parameters
        ----------
        t : type
            Description of parameter `t`.
        t_before : type
            Description of parameter `t_before`.
        t_after : type
            Description of parameter `t_after`.
        v_before : type
            Description of parameter `v_before`.
        v_after : type
            Description of parameter `v_after`.

        Returns
        -------
        type
            Description of returned object.

        """

        # Error handling
        if v_before == "None" or v_after == "None":
            return "None"

        slope = (v_after - v_before) / (t_after - t_before)
        v_t = (t - t_before) * slope + v_before

        return v_t


class MS_MS_step(MesaGridStep):
    """Class for performing the MESA step for a MS-MS binary."""

    def __init__(self, metallicity=1., grid_name=None, *args, **kwargs):
        """Initialize a MS_MS_step instance."""
        self.grid_type = 'HMS_HMS'
        self.interp_in_q = True
        if grid_name is None:
            metallicity = convert_metallicity_to_string(metallicity)
            grid_name = 'HMS-HMS/' + metallicity + '_Zsun.h5'
        super().__init__(metallicity=metallicity,
                         grid_name=grid_name,
                         *args, **kwargs)
        # special stuff for my step goes here
        # If nothing to do, no init necessary

        # load grid boundaries
        self.m1_min = min(self._psyTrackInterp.grid.initial_values['star_1_mass'])
        self.m1_max = max(self._psyTrackInterp.grid.initial_values['star_1_mass'])
        self.m2_min = min(self._psyTrackInterp.grid.initial_values['star_2_mass'])
        self.m2_max = max(self._psyTrackInterp.grid.initial_values['star_2_mass'])
        self.q_min = 0.05 # can be computed m2_min/m1_min
        self.q_max = 1. # note that for MESA stability we actually run q_max = 0.99
        self.p_min = min(self._psyTrackInterp.grid.initial_values['period_days'])
        self.p_max = max(self._psyTrackInterp.grid.initial_values['period_days'])

    def __call__(self, binary):
        """Apply the MS-MS step on a BinaryStar."""
        # grid set up, both stars are NOT CO
        self.star_1_CO = False
        self.star_2_CO = False
        # check binary is ready before calling the step
        self.binary = binary
        state_1 = self.binary.star_1.state
        state_2 = self.binary.star_2.state
        event = self.binary.event
        m1 = self.binary.star_1.mass
        m2 = self.binary.star_2.mass
        mass_ratio = m2/m1
        p = self.binary.orbital_period
        # check if the binary is in the grid
        if (state_1 == 'H-rich_Core_H_burning' and
            state_2 == 'H-rich_Core_H_burning' and
            event == 'ZAMS' and
            self.m1_min <= m1 <= self.m1_max and
            np.max([self.q_min, 0.5/m1]) <= mass_ratio <= self.q_max and
            self.p_min <= p <= self.p_max):
            self.flip_stars_before_step = False
            super().__call__(self.binary)
        # binary in grid but masses flipped
        elif (state_1 == 'H-rich_Core_H_burning' and
              state_2 == 'H-rich_Core_H_burning' and
              event == 'ZAMS' and
              self.m1_min <= m2 <= self.m1_max and
              np.max([self.q_min, 0.5/m1]) <= 1./mass_ratio <= self.q_max and
              self.p_min <= p <= self.p_max):
            self.flip_stars_before_step = True
            super().__call__(self.binary)
            
        # redirect if outside grid for period
        elif (state_1 == 'H-rich_Core_H_burning' and
              state_2 == 'H-rich_Core_H_burning' and
              event == 'ZAMS' and
              p > self.p_max):
            self.binary.event = 'redirect_from_ZAMS'
            return
        # redirect if period smaller than the minimum period
        elif (state_1 == 'H-rich_Core_H_burning' and
              state_2 == 'H-rich_Core_H_burning' and
              event == 'ZAMS' and
              p < self.p_min):
            self.binary.event = 'redirect_from_ZAMS'
            return
        # outside the mass grid for m1
        elif (state_1 == 'H-rich_Core_H_burning' and
              state_2 == 'H-rich_Core_H_burning' and
              event == 'ZAMS' and
              self.p_min <= p <= self.p_max and
              (m1 < self.m1_min or m1 > self.m1_max)):
            set_binary_to_failed(self.binary)
            raise GridError(f'The mass of m1 ({m1}) is outside the grid,'
                             'while the period is inside the grid.')
        # outside the mass grid for m2
        # because m2_min is 0.5 Msun or from q_min, the minimum mass ratio is either
        # q_min or 0.5/m1.
        elif (state_1 == 'H-rich_Core_H_burning' and
              state_2 == 'H-rich_Core_H_burning' and
              event == 'ZAMS' and
              self.p_min <= p <= self.p_max and
              (mass_ratio < np.max([self.q_min, 0.5/m1]) or mass_ratio > self.q_max)):
            set_binary_to_failed(self.binary)
            raise GridError(f'The mass of m2 ({m2}) is outside the grid,'
                             'while the period is inside the grid.')
        # redirect if CC1
        elif (state_1 == 'H-rich_Central_C_depletion'):
            self.binary.event = 'CC1'
            return
        # redirect if CC2
        elif (state_2 == 'H-rich_Central_C_depletion'):
            self.binary.event = 'CC2'
            return
        else:
            set_binary_to_failed(self.binary)
            raise FlowError('The star_1.state = %s, star_2.state = %s, '
                             'binary.event = %s and not H-rich_Core_H_burning '
                             '- H-rich_Core_H_burning - * - ZAMS'
                             % (state_1, state_2, event))


class CO_HMS_RLO_step(MesaGridStep):
    """Class for performing the MESA step for a CO-HMS_RLO binary."""

    def __init__(self, metallicity=1., grid_name=None, *args, **kwargs):
        """Initialize a CO_HMS_RLO_step instance."""
        self.grid_type = 'CO_HMS_RLO'
        self.interp_in_q = False
        if grid_name is None:
            metallicity = convert_metallicity_to_string(metallicity)
            grid_name = 'CO-HMS_RLO/' + metallicity + '_Zsun.h5'
        super().__init__(metallicity=metallicity,
                         grid_name=grid_name,
                         *args, **kwargs)
        # special stuff for my step goes here
        # If nothing to do, no init necessary

        # load grid boundaries
        self.m1_min = min(self._psyTrackInterp.grid.initial_values['star_1_mass'])
        self.m1_max = max(self._psyTrackInterp.grid.initial_values['star_1_mass'])
        self.m2_min = min(self._psyTrackInterp.grid.initial_values['star_2_mass'])
        self.m2_max = max(self._psyTrackInterp.grid.initial_values['star_2_mass'])
        self.p_min = min(self._psyTrackInterp.grid.initial_values['period_days'])
        self.p_max = max(self._psyTrackInterp.grid.initial_values['period_days'])

    def __call__(self, binary):
        """Evolve a binary using the MESA step."""
        # grid set up assume CO is star_2
        self.star_1_CO = False
        self.star_2_CO = True
        # check binary is ready before calling the step
        self.binary = binary
        event = self.binary.event
        state = binary.state
        state_1 = binary.star_1.state
        state_2 = binary.star_2.state
        m1 = self.binary.star_1.mass
        m2 = self.binary.star_2.mass
        p = self.binary.orbital_period
        ecc = self.binary.eccentricity

        # TODO: import states from flow_chart.py
        FOR_RLO_STATES = ["H-rich_Core_H_burning",
                          "H-rich_Shell_H_burning",
                          "H-rich_Core_He_burning",
                          "H-rich_Central_He_depleted",
                          "H-rich_Core_C_burning",
                          "stripped_He_Core_H_burning",
                          "H-rich_Central_C_depletion",  # filtered out below
                          "H-rich_non_burning"]

        # check the star states
        # TODO: import states from flow_chart.py
        if (state_2 in ["WD", "NS", "BH"]
                and (state_1 in FOR_RLO_STATES) and event == "oRLO1"):
            self.flip_stars_before_step = False
            # catch and redirect double core collapse, this happens if q=1:
            if self.binary.star_1.state == 'H-rich_Central_C_depletion':
                self.binary.event = 'CC1'
                return
        # TODO: import states from flow_chart.py
        elif (state_1 in ["WD", "NS", "BH"] and (state_2 in FOR_RLO_STATES)
                and event == "oRLO2"):
            self.flip_stars_before_step = True
            # catch and redirect double core collapse, this happens if q=1:
            if self.binary.star_2.state == 'H-rich_Central_C_depletion':
                self.binary.event = 'CC2'
                return
        else:
            set_binary_to_failed(self.binary)
            raise FlowError(
                'The star_1.state = %s, star_2.state = %s, binary.state = %s, '
                'binary.event = %s and not CO - HMS - oRLO1/oRLO2!'
                % (state_1, state_2, state, event))
        # redirect if outside grids
        if ((not self.flip_stars_before_step and
            self.m1_min <= m1 <= self.m1_max and
            self.m2_min <= m2 <= self.m2_max and
            self.p_min <= p <= self.p_max and
            ecc == 0.) or (self.flip_stars_before_step and
            self.m1_min <= m2 <= self.m1_max and
            self.m2_min <= m1 <= self.m2_max and
            self.p_min <= p <= self.p_max and
            ecc == 0.)):
            super().__call__(self.binary)

            
        # period inside the grid, but m1 outside the grid
        elif ((not self.flip_stars_before_step and
               self.p_min <= p <= self.p_max and
               (m1 < self.m1_min or m1 > self.m1_max))):
            set_binary_to_failed(self.binary)
            raise GridError(f'The mass of m1 ({m1}) is outside the grid,'
                                ' while the period is inside the grid.')

        # period inside the grid, but m2 outside the grid
        elif ((not self.flip_stars_before_step and
               self.p_min <= p <= self.p_max and
               (m2 < self.m2_min or m2 > self.m2_max))):
            set_binary_to_failed(self.binary)
            raise GridError(f'The mass of m2 ({m2}) is outside the grid,'
                                ' while the period is inside the grid.')

        # period inside the grid, but m1 outside the grid (flipped stars)
        elif ((self.flip_stars_before_step and
                self.p_min <= p <= self.p_max and
                (m2 < self.m1_min or m2 > self.m1_max))):
            set_binary_to_failed(self.binary)
            raise GridError(f'The mass of m1 ({m2}) is outside the grid,'
                                ' while the period is inside the grid.')
        
        # period inside the grid, but m2 outside the grid (flipped stars)
        elif ((self.flip_stars_before_step and
                self.p_min <= p <= self.p_max and
                (m1 < self.m2_min or m1 > self.m2_max))):
            set_binary_to_failed(self.binary)
            raise GridError(f'The mass of m2 ({m1}) is outside the grid,'
                            ' while the period is inside the grid.')
        
        else:
            self.binary.state = "detached"
            self.binary.event = "redirect_from_CO_HMS_RLO"
            return

class CO_HeMS_RLO_step(MesaGridStep):
    """Class for performing the MESA step for a CO-HeMS_RLO binary."""

    def __init__(self, metallicity=1., grid_name=None, *args, **kwargs):
        """Initialize a CO_HeMS_RLO_step instance."""
        self.grid_type = 'CO_HeMS_RLO'
        self.interp_in_q = False
        if grid_name is None:
            metallicity = convert_metallicity_to_string(metallicity)
            grid_name = 'CO-HeMS_RLO/' + metallicity + '_Zsun.h5'
        super().__init__(metallicity=metallicity,
                         grid_name=grid_name,
                         *args, **kwargs)
        # special stuff for my step goes here
        # If nothing to do, no init necessary

        # load grid boundaries
        self.m1_min = min(self._psyTrackInterp.grid.initial_values['star_1_mass'])
        self.m1_max = max(self._psyTrackInterp.grid.initial_values['star_1_mass'])
        self.m2_min = min(self._psyTrackInterp.grid.initial_values['star_2_mass'])
        self.m2_max = max(self._psyTrackInterp.grid.initial_values['star_2_mass'])
        self.p_min = min(self._psyTrackInterp.grid.initial_values['period_days'])
        self.p_max = max(self._psyTrackInterp.grid.initial_values['period_days'])

    def __call__(self, binary):
        """Evolve a binary using the MESA step."""
        # grid set up assume CO is star_2
        self.star_1_CO = False
        self.star_2_CO = True
        # check binary is ready before calling the step
        self.binary = binary
        event = self.binary.event
        state = binary.state
        state_1 = binary.star_1.state
        state_2 = binary.star_2.state
        m1 = self.binary.star_1.mass
        m2 = self.binary.star_2.mass
        p = self.binary.orbital_period
        ecc = self.binary.eccentricity

        # TODO: import states from flow_chart.py
        CO_He_STATES = [
            'stripped_He_Core_He_burning',
            'stripped_He_Shell_He_burning',
            'stripped_He_Central_He_depleted',
            'stripped_He_Central_C_depletion',  # filtered out below
            # include systems that are on the brink of He exhaustion
            'stripped_He_non_burning',
            # include systems post CE with core_definition_H_fraction=0.1
            'H-rich_non_burning'
                        ]

        # check the star states
        # TODO: import states from flow_chart.py
        if (state_2 in ["WD", "NS", "BH"]
                and (state_1 in CO_He_STATES) and event == "oRLO1"):
            self.flip_stars_before_step = False
            # catch and redirect double core collapse, this happens if q=1:
            if self.binary.star_1.state == 'stripped_He_Central_C_depletion':
                self.binary.event = 'CC1'
                return
        # TODO: import states from flow_chart.py
        elif (state_1 in ["WD", "NS", "BH"] and (state_2 in CO_He_STATES)
                and event == "oRLO2"):
            self.flip_stars_before_step = True
            # catch and redirect double core collapse, this happens if q=1:
            if self.binary.star_2.state == 'stripped_He_Central_C_depletion':
                self.binary.event = 'CC2'
                return
        else:
            set_binary_to_failed(self.binary)
            raise FlowError(
                'The star_1.state = %s, star_2.state = %s, binary.state = %s, '
                'binary.event = %s and not CO - HeMS - oRLO1/oRLO2!'
                % (state_1, state_2, state, event))
            
        # redirect if outside grids
        if ((not self.flip_stars_before_step and
            self.m1_min <= m1 <= self.m1_max and
            self.m2_min <= m2 <= self.m2_max and
            self.p_min <= p <= self.p_max and
            ecc == 0.) or (self.flip_stars_before_step and
            self.m1_min <= m2 <= self.m1_max and
            self.m2_min <= m1 <= self.m2_max and
            self.p_min <= p <= self.p_max and
            ecc == 0.)):
            super().__call__(self.binary)
            
        # period inside the grid, but m1 outside the grid
        elif ((not self.flip_stars_before_step and
               self.p_min <= p <= self.p_max and
                (m1 < self.m1_min or m1 > self.m1_max))):
            set_binary_to_failed(self.binary)
<<<<<<< HEAD
            raise ValueError(f'The mass of m1 ({m1}) is outside the grid,'
                                'while the period is inside the grid.')
=======
            raise GridError(f'The mass of m1 ({m1}) is outside the grid,'
                                ' while the period is inside the grid.')
        
>>>>>>> 016a9b13
        # period inside the grid, but m2 outside the grid
        elif ((not self.flip_stars_before_step and
               self.p_min <= p <= self.p_max and
               (m2 < self.m2_min or m2 > self.m2_max))):
            set_binary_to_failed(self.binary)
            raise GridError(f'The mass of m2 ({m2}) is outside the grid,'
                                ' while the period is inside the grid.')
        
        # period inside the grid, but m1 outside the grid with flipped stars
        elif ((self.flip_stars_before_step and 
               self.p_min <= p <= self.p_max and
               m1 < self.m2_min or m1 > self.m2_max)):
            set_binary_to_failed(self.binary)
            raise GridError(f'The mass of m2 ({m1}) is outside the grid,'
                                ' while the period is inside the grid.')

        # period inside the grid, but m2 outside the grid with flipped stars
        elif ((self.flip_stars_before_step and
                self.p_min <= p <= self.p_max and
                m2 < self.m1_min or m2 > self.m1_max)):
            set_binary_to_failed(self.binary)
            raise GridError(f'The mass of m1 ({m2}) is outside the grid,'
                                ' while the period is inside the grid.')

        else:
            self.binary.state = "detached"
            self.binary.event = "redirect_from_CO_HeMS_RLO"
            return

class CO_HeMS_step(MesaGridStep):
    """Class for performing the MESA step for a CO-HeMS binary."""

    def __init__(self, metallicity=1., grid_name=None, *args, **kwargs):
        """Initialize a CO_HeMS_step instance."""
        self.grid_type = 'CO_HeMS'
        self.interp_in_q = False
        if grid_name is None:
            metallicity = convert_metallicity_to_string(metallicity)
            grid_name = 'CO-HeMS/' + metallicity + '_Zsun.h5'
        super().__init__(metallicity=metallicity,
                         grid_name=grid_name,
                         *args, **kwargs)
        # special stuff for my step goes here
        # If nothing to do, no init necessary

        # load grid boundaries
        self.m1_min = min(self._psyTrackInterp.grid.initial_values['star_1_mass'])
        self.m1_max = max(self._psyTrackInterp.grid.initial_values['star_1_mass'])
        self.m2_min = min(self._psyTrackInterp.grid.initial_values['star_2_mass'])
        self.m2_max = max(self._psyTrackInterp.grid.initial_values['star_2_mass'])
        self.p_min = min(self._psyTrackInterp.grid.initial_values['period_days'])
        self.p_max = max(self._psyTrackInterp.grid.initial_values['period_days'])

    def __call__(self, binary):
        """Apply the CO_HeMS step to a BinaryStar object."""
        # grid set up assume CO is star_2
        self.star_1_CO = False
        self.star_2_CO = True
        # check binary is ready before calling the step
        self.binary = binary
        state_1 = self.binary.star_1.state
        state_2 = self.binary.star_2.state
        event = self.binary.event
        m1 = self.binary.star_1.mass
        m2 = self.binary.star_2.mass
        p = self.binary.orbital_period
        ecc = self.binary.eccentricity

        # TODO: import states from flow_chart.py
        CO_He_STATES = [
            'stripped_He_Core_He_burning',
            'stripped_He_Shell_He_burning',
            'stripped_He_Central_He_depleted',
            'stripped_He_Central_C_depletion',  # filtered out below
            # include systems that are on the brink of He exhaustion
            'stripped_He_non_burning',
            # include systems post CE with core_definition_H_fraction=0.1
            'H-rich_non_burning'
                        ]
        # TODO: import states from flow_chart.py
        if (state_2 in ['WD', 'NS', 'BH']
                and state_1 in CO_He_STATES and event is None):
            self.flip_stars_before_step = False
            # catch and redirect double core collapse, this happens if q=1:
            if self.binary.star_1.state == 'stripped_He_Central_C_depletion':
                self.binary.event = 'CC1'
                return
        # TODO: import states from flow_chart.py
        elif (state_1 in ['WD', 'NS', 'BH']
                and state_2 in CO_He_STATES and event is None):
            self.flip_stars_before_step = True
            # catch and redirect double core collapse, this happens if q=1:
            if self.binary.star_2.state == 'stripped_He_Central_C_depletion':
                self.binary.event = 'CC2'
                return
        else:
            set_binary_to_failed(self.binary)
            raise FlowError(
                'The star_1.state = %s, star_2.state = %s, binary.event = %s '
                'not supported by CO - HeMS grid!' % (state_1, state_2, event))

        # redirect if outside grids
        # remember that in MESA the CO object is star_2
        if ((not self.flip_stars_before_step and
            self.m1_min <= m1 <= self.m1_max and
            self.m2_min <= m2 <= self.m2_max and
            self.p_min <= p <= self.p_max and
            ecc == 0.) or (self.flip_stars_before_step and
            self.m1_min <= m2 <= self.m1_max and
            self.m2_min <= m1 <= self.m2_max and
            self.p_min <= p <= self.p_max and
            ecc == 0.)):
            super().__call__(binary)

        # period inside the grid, but m1 outside the grid
        elif (self.p_min <= p <= self.p_max) and (m1 < self.m1_min or m1 > self.m1_max):
            set_binary_to_failed(self.binary)
            raise GridError(f'The mass of m1 ({m1}) is outside the grid,'
                             ' while the period is inside the grid.')
        
        # period inside the grid, but m2 outside the grid
        elif (self.p_min <= p <= self.p_max) and (m2 < self.m2_min or m2 > self.m2_max):
            set_binary_to_failed(self.binary)
            raise GridError(f'The mass of m2 ({m2}) is outside the grid,'
                             ' while the period is inside the grid.')

        else:
            self.binary.state = 'detached'
            self.binary.event = 'redirect_from_CO_HeMS'
            return<|MERGE_RESOLUTION|>--- conflicted
+++ resolved
@@ -1525,14 +1525,9 @@
                self.p_min <= p <= self.p_max and
                 (m1 < self.m1_min or m1 > self.m1_max))):
             set_binary_to_failed(self.binary)
-<<<<<<< HEAD
-            raise ValueError(f'The mass of m1 ({m1}) is outside the grid,'
-                                'while the period is inside the grid.')
-=======
             raise GridError(f'The mass of m1 ({m1}) is outside the grid,'
                                 ' while the period is inside the grid.')
         
->>>>>>> 016a9b13
         # period inside the grid, but m2 outside the grid
         elif ((not self.flip_stars_before_step and
                self.p_min <= p <= self.p_max and
