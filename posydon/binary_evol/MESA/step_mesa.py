"""This class evolves a binary object according to a MESA grid."""


__authors__ = [
    "Simone Bavera <Simone.Bavera@unige.ch>",
    "Devina Misra <devina.misra@unige.ch>",
    "Emmanouil Zapartas <ezapartas@gmail.com>",
    "Kyle Akira Rocha <kylerocha2024@u.northwestern.edu>",
    "Konstantinos Kovlakas <Konstantinos.Kovlakas@unige.ch>",
    "Jeffrey Andrews <jeffrey.andrews@northwestern.edu>",
    "Nam Tran <tranhn03@gmail.com>",
    "Zepei Xing <Zepei.Xing@unige.ch>",
    "Tassos Fragos <Anastasios.Fragkos@unige.ch>",
]


import os
import warnings
import numpy as np

from posydon.interpolation.interpolation import psyTrackInterp
from posydon.binary_evol.binarystar import BINARYPROPERTIES
from posydon.binary_evol.singlestar import STARPROPERTIES
from posydon.utils import common_functions as cf
from posydon.binary_evol.binarystar import BinaryStar
from posydon.interpolation.IF_interpolation import IFInterpolator
from posydon.utils.common_functions import (flip_stars,
                                            convert_metallicity_to_string,
                                            CO_radius, infer_star_state,
                                            set_binary_to_failed,)
from posydon.utils.data_download import data_download, PATH_TO_POSYDON_DATA
from posydon.grids.MODELS import MODELS


# left POSYDON, right MESA
POSYDON_TO_MESA = {
    'binary': {
        'state': True,
        'event': True,
        'time': 'age',
        'separation': 'binary_separation',
        'orbital_period': 'period_days',
        'eccentricity': True,
        'V_sys': True,
        'rl_relative_overflow_1': 'rl_relative_overflow_1',
        'rl_relative_overflow_2': 'rl_relative_overflow_2',
        'lg_mtransfer_rate': 'lg_mtransfer_rate',
        'trap_radius': 'trap_radius',
        'acc_radius': 'acc_radius',
        't_sync_rad_1': 't_sync_rad_1',
        't_sync_conv_1': 't_sync_conv_1',
        't_sync_rad_2': 't_sync_rad_2',
        't_sync_conv_2': 't_sync_conv_2',
        'mass_transfer_case': True,
        'nearest_neighbour_distance': True
    },
    'star': {
        'state': True,
        # TODO: 'Z', this should be included in the default columns of psygrid
        'metallicity': True,
        'mass': 'mass',                         # binary history
        'log_R': 'log_R',
        'log_L': 'log_L',
        'lg_mdot': 'lg_mstar_dot',              # binary history
        'lg_system_mdot': 'lg_system_mdot',     # binary history
        'lg_wind_mdot': 'lg_wind_mdot',         # binary history
        'he_core_mass': 'he_core_mass',
        'he_core_radius': 'he_core_radius',
        'c_core_mass': 'c_core_mass',
        'c_core_radius': 'c_core_radius',
        'o_core_mass': 'o_core_mass',
        'o_core_radius': 'o_core_radius',
        'co_core_mass': 'co_core_mass',
        'co_core_radius': 'co_core_radius',
        'center_h1': 'center_h1',
        'center_he4': 'center_he4',
        'center_c12': 'center_c12',
        'center_n14': 'center_n14',
        'center_o16': 'center_o16',
        'surface_h1': 'surface_h1',
        'surface_he4': 'surface_he4',
        'surface_c12': 'surface_c12',
        'surface_n14': 'surface_n14',
        'surface_o16': 'surface_o16',
        'log_LH': 'log_LH',
        'log_LHe': 'log_LHe',
        'log_LZ': 'log_LZ',
        'log_Lnuc': 'log_Lnuc',
        'c12_c12': 'c12_c12',
        'center_gamma': 'center_gamma',
        # 'avg_c_in_c_core', remove this for the moment because HMS-HMS did
        # not have this column
        'avg_c_in_c_core': None,
        'surf_avg_omega': 'surf_avg_omega',
        'surf_avg_omega_div_omega_crit': 'surf_avg_omega_div_omega_crit',
        'total_moment_of_inertia': 'total_moment_of_inertia',
        'log_total_angular_momentum': 'log_total_angular_momentum',
        'spin': 'spin_parameter',
        'conv_env_top_mass': 'conv_env_top_mass',
        'conv_env_bot_mass': 'conv_env_bot_mass',
        'conv_env_top_radius': 'conv_env_top_radius',
        'conv_env_bot_radius': 'conv_env_bot_radius',
        'conv_env_turnover_time_g': 'conv_env_turnover_time_g',
        'conv_env_turnover_time_l_b': 'conv_env_turnover_time_l_b',
        'conv_env_turnover_time_l_t': 'conv_env_turnover_time_l_t',
        'envelope_binding_energy': 'envelope_binding_energy',
        'mass_conv_reg_fortides': 'mass_conv_reg_fortides',
        'thickness_conv_reg_fortides': 'thickness_conv_reg_fortides',
        'radius_conv_reg_fortides': 'radius_conv_reg_fortides',
        'lambda_CE_1cent': 'lambda_CE_1cent',
        'lambda_CE_10cent': 'lambda_CE_10cent',
        'lambda_CE_30cent': 'lambda_CE_30cent',
        'lambda_CE_pure_He_star_10cent': 'lambda_CE_pure_He_star_10cent',
        'profile': True
    }
}


class MesaGridStep:
    """Superclass for steps using the POSYDON grids."""

    def __init__(
            self,
            metallicity,
            grid_name,
            path=PATH_TO_POSYDON_DATA,
            interpolation_path=None,
            interpolation_filename=None,
            interpolation_method="linear3c_kNN",
            save_initial_conditions=True,
            track_interpolation=False,
            stop_method='stop_at_max_time',     # "stop_at_end",
            stop_star="star_1",
            stop_var_name=None,
            stop_value=None,
            stop_interpolate=True,
            verbose=False):
        """Evolve a binary object given a MESA grid or interpolation object.

        Parameters
        ----------
        interpolation_method : 'nearest_neighbour', 'linear_knn_interpolation'
                               'linear_NN_interpolation'
             - nearest_neighbour requires a psygrid in the h5 format
             - linear_knn_interpolation requires a pkl file trained with
               interpolation class linear inteprolation, knn classification
             - linear_NN_interpolation requires a pkl file trained with
                 interpolation class linear inteprolation, neural network
                 classification
        track_interpolation: bool
             - True requires `nearest_neighbour` and will append the entire
               MESA history of properties.
        stop_method : stop_at_end or stop_at_max_time
             - stop_at_end will stop the binary at the end of the MESA track
             - stop_at_max_time binary will stop in the middle of a MESA track
               if doing so would exceed the binary's max_time
             - stop_at_condition will stop the binary when a five condition is
               met (see next parameters)
        stop_var_name: keys in STARPROPERTIES and
             BINARYPROPERTIES
             - key is one of the STARPROPERTIES and BINARYPROPERTIES
        stop_star: star_1 or star_2
             - if you choose stop_var_name from STARPROPERTIES you need to
               indicate which star you are referring too
        stop_value: float
             - when value is reached in the next MESA history model, the binary
               will stop the evolution
        stop_interpolate: True or False
             - True can only be chosen if stop_var_name='time', it means that
               the binary properties will be linearly interpolated between two
               timestamp to determine their values at the arbitrary time
               stop_value

        """
        # class variable
        self.path = path
        self.interpolation_method = interpolation_method
        self.save_initial_conditions = save_initial_conditions
        self.track_interpolation = track_interpolation
        self.stop_method = stop_method
        self.verbose = verbose

        if (self.track_interpolation
                and self.interpolation_method != 'nearest_neighbour'):
            raise ValueError('Track interpolation is currently supported only '
                             'by the nearest neighbour interpolation method!')

        # we load NN any time stop_at_max_time requested - regardless
        # of interp method
        if (self.stop_method == 'stop_at_max_time'
                or self.interpolation_method == 'nearest_neighbour'):
            self.load_psyTrackInterp(grid_name)

        grid_name = grid_name.replace('_%d', '')

        # Check interpolation method provided
        self.supported_interp_methods = ['linear_kNN', 'linear3c_kNN',
                                         '1NN_1NN']
        if self.interpolation_method in self.supported_interp_methods:

            # Set the interpolation path
            if interpolation_path is None:
                interpolation_path = (
                    self.path + os.path.split(grid_name)[0]
                    + '/interpolators/%s/' % self.interpolation_method)

            # Set the interpolation filename
            if interpolation_filename is None:
                interpolation_filename = (
                    interpolation_path
                    + os.path.split(grid_name)[1].replace('h5', 'pkl'))
            else:
                interpolation_filename = (interpolation_path
                                          + interpolation_filename)

            self.load_Interp(interpolation_filename)

            if (not (hasattr(self, '_psyTrackInterp')
                     or hasattr(self, '_Interp'))):
                raise ValueError(
                    'No interpolation methods specified in kwargs!\n'
                    'interpolation_method: {0}'.
                    format(self.interpolation_method))

        # this hook is used to avoid computing star and binary states in case
        # track_interpolation = False and stop = 'stop_at_condition' where
        # we drop the history
        self.flush_history = False
        self.flush_entries = None
        self.stop_star = stop_star
        self.stop_var_name = stop_var_name
        self.stop_value = stop_value
        self.stop_interpolate = stop_interpolate

    def load_psyTrackInterp(self, grid_name):
        """Load the interpolator that has been trained on the grid."""
        # Check if interpolation files exist
        filename = os.path.join(self.path,grid_name)
        if not (os.path.exists(filename.replace('%d','0')) or
                os.path.exists(filename.replace('_%d',''))):
            data_download()

        if self.verbose:
            print("loading psyTrackInterp: {}".format(filename))
        self._psyTrackInterp = psyTrackInterp(filename,
                                              interp_in_q=self.interp_in_q,
                                              verbose=self.verbose)
        self._psyTrackInterp.train()

    def load_Interp(self, filename):
        """Load the interpolator that has been trained on the grid."""
        if self.verbose:
            print("loading Interp: {}".format(filename))

        # Check if interpolation files exist
        if not os.path.exists(filename):
            data_download()

        # Load interpolator
        self._Interp = IFInterpolator()
        self._Interp.load(filename=filename)

    def close(self):
        """Close the inteprolator."""
        pass
        # if hasattr(self, '_Interp'):
        #     self._Interp.close()

    def get_final_MESA_step_time(self):
        """Infer the maximum MESA step time.

        Use the specified interpolation method to determine the maximum
        MESA simulation time about to be added to the binary. If this step
        exceeds the maximum age of the binary, a step(NN) is done.

        """
        if self.interpolation_method == 'nearest_neighbour':
            self.closest_binary, self.nearest_neighbour_distance, \
                self.termination_flags = self._psyTrackInterp.evaluate(
                    self.binary)
            if self.closest_binary.binary_history is None:
                return
            key = POSYDON_TO_MESA['binary']['time']
            max_MESA_sim_time = self.closest_binary.binary_history[key][-1]

        elif self.interpolation_method in self.supported_interp_methods:
            self.final_values, self.classes = self._Interp.evaluate(
                self.binary)

            max_MESA_sim_time = self.final_values[
                                        POSYDON_TO_MESA['binary']['time']]
        else:
            raise ValueError("unknown interpolation method: {}".
                             format(self.interpolation_method))
        return max_MESA_sim_time

    def __call__(self, binary):
        """Evolve a binary using the MESA step."""
        if not isinstance(binary, BinaryStar):
            raise ValueError("Must be an instance of BinaryStar")
        if not hasattr(self, 'step'):
            raise AttributeError("No step defined for {}".format(
                self.__name__))
        if self.flip_stars_before_step:
            flip_stars(binary)

        max_MESA_sim_time = self.get_final_MESA_step_time()

        if max_MESA_sim_time is None:
            if self.flip_stars_before_step:
                flip_stars(binary)
            binary.state = 'initial_RLOF'
            # binary.event = 'END'
            return

        binary_start_time = binary.time
        step_will_exceed_max_time = (binary.time+max_MESA_sim_time
                                     > binary.properties.max_simulation_time)
        if (step_will_exceed_max_time
                and self.stop_method == 'stop_at_max_time'):
            # self.step(binary, interp_method='nearest_neighbour')

            if self.interpolation_method != 'nearest_neighbour':
                self.closest_binary, self.nearest_neighbour_distance, \
                    self.termination_flags = self._psyTrackInterp.evaluate(
                                 self.binary)

            if self.track_interpolation:
                self.flush_history = False
            else:
                self.flush_history = True
            self.update_properties_NN(star_1_CO=self.star_1_CO,
                                      star_2_CO=self.star_2_CO,
                                      track_interpolation=True)
        else:
            self.step(binary, interp_method=self.interpolation_method)

        if (self.stop_method == 'stop_at_max_time'
                and binary.time >= binary.properties.max_simulation_time):
            # self.flush_history = True # needed???

            # stop_at_condition looks through the MESA output appended to the
            # binary object. The times have already been added to the binary's
            # start time, so the correct value to pass is max_simulation_time
            self.stop_at_condition(binary,
                                   star='star_1',
                                   property='time',
                                   value=binary.properties.max_simulation_time,
                                   interpolate=self.stop_interpolate,
                                   star_1_CO=self.star_1_CO,
                                   star_2_CO=self.star_2_CO)
        elif self.stop_method == 'stop_at_condition':
            self.stop_at_condition(binary,
                                   property=self.stop_var_name,
                                   value=self.stop_value,
                                   star=self.stop_star,
                                   interpolate=self.stop_interpolate,
                                   star_1_CO=self.star_1_CO,
                                   star_2_CO=self.star_2_CO)
        else:
            self.stop_at_end(binary,
                             property=self.stop_var_name,
                             value=self.stop_value,
                             star=self.stop_star,
                             interpolate=self.stop_interpolate,
                             star_1_CO=self.star_1_CO,
                             star_2_CO=self.star_2_CO)

        if self.flip_stars_before_step:
            flip_stars(binary)

        if binary.time > binary.properties.max_simulation_time:
            binary.event = 'MaxTime_exceeded'
        elif binary.time == binary.properties.max_simulation_time:
            binary.event = 'maxtime'
        return

    def step(self, binary, interp_method=None):
        """Take the step by calling the appropriate interpolator."""
        if interp_method is None:
            interp_method = self.interpolation_method

        if interp_method == 'nearest_neighbour':
            if self.track_interpolation:
                self.flush_history = False
            else:
                self.flush_history = True
            self.update_properties_NN(
                star_1_CO=self.star_1_CO, star_2_CO=self.star_2_CO,
                track_interpolation=self.track_interpolation)
        elif interp_method in self.supported_interp_methods:
            self.initial_final_interpolation(star_1_CO=self.star_1_CO,
                                             star_2_CO=self.star_2_CO)
        else:
            raise ValueError('Invalid interpolation method: {}'.
                             format(interp_method))

    def single_star(self, star_type):
        """Check if the type of the star is supported."""
        if star_type == 'single-HMS':
            pass
        elif star_type == 'single-HeMS':
            pass
        else:
            raise ValueError('Single star_type = %s unknown!' % star_type)

    # UPDATE STAR AND BINARY METHODS

    def update_properties_NN(self, star_1_CO=False, star_2_CO=False,
                             track_interpolation=False):
        """Update properites according to nearest neighbour interpolation.

        Parameters
        ----------
        star_1_CO : bool
            `True` if star_1 is a compact object.
        star_2_CO : bool
            `True` if star_2 is a compact object.
        track_interpolation : bool
            If True, uses track interpolation over initial-final interpolation

        """
        # simplify verbosity of code
        binary = self.binary
        stars = [binary.star_1, binary.star_2]
        stars_CO = [star_1_CO, star_2_CO]
        cb = self.closest_binary
        cb_bh = cb.binary_history
        cb_hs = [cb.history1, cb.history2]
        cb_fps = [cb.final_profile1, cb.final_profile2]

        # TOOD: I removed this which is now done in get_final_MESA_step_time
        # find the nearest_neighbour and the distance
        # self.closest_binary, self.nearest_neighbour_distance, \
        # self.termination_flags = self._psyTrackInterp.evaluate(self.binary)
        if (cb_bh['age'].size <= 1 or cb_bh['star_1_mass'].size <= 1):
            setattr(binary, "state", "initial_RLOF")
            # setattr(binary, "event", "END")
            return

        if track_interpolation or self.save_initial_conditions:
            len_binary_hist = len(getattr(binary, "time_history"))
            length_binary_hist = len(cb_bh['age']) - 1
            length_star_hist = len(cb_hs[0]['center_he4']) - 1
            length_hist = min(length_binary_hist, length_star_hist)
            empy_h = [None] * length_hist
            MESA_history_bug_fix = False
            if length_binary_hist != length_star_hist:
                MESA_history_bug_fix = True
                warnings.warn(
                    'The MESA star_history and binary_history do not match '
                    'lenght %i != %i. This will cause errors, e.g. '
                    'get_binary_state_and_event_and_mt_case take '
                    'star.mdot_history - star.lg_wind_mdot, to '
                    'avoid the code to break we happened np.nan '
                    'to the missing values!' %
                    (length_binary_hist, length_star_hist))

        # update properties
        for key in BINARYPROPERTIES:
            key_h = key + "_history"
            if POSYDON_TO_MESA['binary'][key] is None:
                setattr(binary, key, None)
                if self.save_initial_conditions:
                    getattr(binary, key_h).append(empy_h[0])
                if track_interpolation:
                    getattr(binary, key_h).extend(empy_h)
            elif key == 'time':
                key_p = POSYDON_TO_MESA['binary'][key]
                current = getattr(self.binary, key)
                setattr(binary, key, current + cb_bh[key_p][-1])
                if self.save_initial_conditions:
                    history_of_attribute = current + cb_bh[key_p][:-1]
                    getattr(binary, key_h).append(history_of_attribute[0])
                if track_interpolation:
                    history_of_attribute = current + cb_bh[key_p][:-1]
                    getattr(binary, key_h).extend(history_of_attribute)
            elif key == 'nearest_neighbour_distance':
                NN_d = self.nearest_neighbour_distance
                setattr(binary, key, NN_d)
                if self.save_initial_conditions:
                    getattr(binary, key_h).append(NN_d)
                if track_interpolation:
                    getattr(binary, key_h).extend([NN_d]*length_hist)
            elif key in ['eccentricity', 'V_sys']:
                v_key = getattr(binary, key_h)[-1]
                setattr(binary, key, v_key)
                if self.save_initial_conditions:
                    getattr(binary, key_h).append(v_key)
                if track_interpolation:
                    getattr(binary, key_h).extend([v_key]*length_hist)
            elif key in ['state', 'event', 'mass_transfer_case']:
                continue
            else:
                key_p = POSYDON_TO_MESA['binary'][key]
                setattr(binary, key, cb_bh[key_p][-1])
                if self.save_initial_conditions:
                    history_of_attribute = cb_bh[key_p][:-1]
                    getattr(binary, key_h).append(history_of_attribute[0])
                if track_interpolation:
                    history_of_attribute = cb_bh[key_p][:-1]
                    getattr(binary, key_h).extend(history_of_attribute)
            if track_interpolation:
                if MESA_history_bug_fix:
                    real_len = max(length_binary_hist, length_star_hist)
                    missing_values = real_len + len_binary_hist - len(
                        getattr(binary, key_h))
                    if missing_values > 0:
                        getattr(binary, key_h).extend([np.nan]*missing_values)
                        # DEBUG
                        # print(key, missing_values)
                        # print('fixed', len(getattr(self.binary, key
                        #                            + "_history")))

        for k, star in enumerate(stars):
            for key in STARPROPERTIES:
                key_h = key + "_history"
                if not stars_CO[k]:
                    if POSYDON_TO_MESA['star'][key] is None:
                        setattr(star, key, None)
                        if self.save_initial_conditions:
                            getattr(star, key_h).append(empy_h[0])
                        if track_interpolation:
                            getattr(star, key_h).extend(empy_h)
                    elif key == 'mass':
                        key_p = 'star_%d_mass' % (k+1)
                        setattr(star, key, cb_bh[key_p][-1])
                        if self.save_initial_conditions:
                            history_of_attribute = cb_bh[key_p][:-1]
                            getattr(star, key_h).append(
                                history_of_attribute[0])
                        if track_interpolation:
                            history_of_attribute = cb_bh[key_p][:-1]
                            getattr(star, key_h).extend(history_of_attribute)
                    elif key == 'metallicity':
                        v_key = getattr(star, 'metallicity')
                        setattr(star, key, v_key)
                        if self.save_initial_conditions:
                            getattr(star, key_h).append(v_key)
                        if track_interpolation:
                            getattr(star, key_h).extend([v_key]*length_hist)
                    elif key == 'profile':
                        setattr(star, key, cb_fps[k])
                        if self.save_initial_conditions:
                            getattr(star, key_h).append(empy_h[0])
                        if track_interpolation:
                            getattr(star, key_h).extend(empy_h)
                    elif key in ['lg_mdot', 'lg_system_mdot', 'lg_wind_mdot']:
                        key_p = POSYDON_TO_MESA['star'][key]+'_%d' % (k+1)
                        setattr(star, key, cb_bh[key_p][-1])
                        if self.save_initial_conditions:
                            history_of_attribute = cb_bh[key_p][:-1]
                            getattr(star, key_h).append(
                                history_of_attribute[0])
                        if track_interpolation:
                            history_of_attribute = cb_bh[key_p][:-1]
                            getattr(star, key_h).extend(
                                history_of_attribute)
                    elif key == 'state':
                        continue
                    else:
                        key_p = POSYDON_TO_MESA['star'][key]
                        setattr(star, key, cb_hs[k][key_p][-1])
                        if self.save_initial_conditions:
                            history_of_attribute = cb_hs[k][key_p][:-1]
                            getattr(star, key_h).append(
                                history_of_attribute[0])
                        if track_interpolation:
                            history_of_attribute = cb_hs[k][key_p][:-1]
                            getattr(star, key_h).extend(history_of_attribute)
                else:   # star is a compact object
                    if key == 'mass':
                        key_p = 'star_%d_mass' % (k+1)
                        setattr(star, key, cb_bh[key_p][-1])
                        if self.save_initial_conditions:
                            history_of_attribute = cb_bh[key_p][:-1]
                            getattr(star, key_h).append(
                                history_of_attribute[0])
                        if track_interpolation:
                            history_of_attribute = cb_bh[key_p][:-1]
                            getattr(star, key_h).extend(history_of_attribute)
                    elif key == 'spin':
                        key_p = 'star_%d_mass' % (k+1)
                        mass_history = np.array(cb_bh[key_p])
                        spin_prev_step = getattr(star, 'spin')
                        spin = cf.spin_stable_mass_transfer(spin_prev_step, mass_history[0],
                                                            mass_history[-1])
                        setattr(star, key, spin)
                        if self.save_initial_conditions:
                            history_of_attribute =[
                                cf.spin_stable_mass_transfer(spin_prev_step ,mass_history[0],
                                                             mass_history[i])
                                for i in range(len(mass_history)-1)]
                            getattr(star, key_h).append(history_of_attribute[0])
                        if track_interpolation:
                            history_of_attribute =[
                                cf.spin_stable_mass_transfer(spin_prev_step, mass_history[0],
                                                             mass_history[i])
                                for i in range(len(mass_history)-1)]
                            getattr(star, key_h).extend(history_of_attribute)
                    elif key == 'log_R':
                        key_p = 'star_%d_mass' % (k+1)
                        mass = cb_bh[key_p][-1]
                        st = infer_star_state(star_mass=mass, star_CO=True)
                        setattr(star, key, np.log10(CO_radius(mass, st)))
                        if self.save_initial_conditions:
                            mass_history = np.array(cb_bh[key_p])
                            state_history = np.array([
                                infer_star_state(star_mass=x, star_CO=True)
                                for x in mass_history])
                            history_of_attribute = np.log10([
                                CO_radius(mass_history[i], state_history[i])
                                for i in range(len(mass_history)-1)])
                            getattr(star, key_h).append(
                                history_of_attribute[0])
                        if track_interpolation:
                            mass_history = np.array(cb_bh[key_p])
                            state_history = np.array([
                                infer_star_state(star_mass=x, star_CO=True)
                                for x in mass_history])
                            history_of_attribute = np.log10([
                                CO_radius(mass_history[i], state_history[i])
                                for i in range(len(mass_history)-1)])
                            getattr(star, key_h).extend(history_of_attribute)
                    elif key == 'metallicity':
                        v_key = getattr(star, 'metallicity')
                        setattr(star, key, v_key)
                        if self.save_initial_conditions:
                            getattr(star, key_h).append(v_key)
                        if track_interpolation:
                            getattr(star, key_h).extend([v_key]*length_hist)
                    elif key in ['lg_system_mdot', 'lg_wind_mdot']:
                        key_p = POSYDON_TO_MESA['star'][key]+'_%d' % (k+1)
                        setattr(star, key, cb_bh[key_p][-1])
                        if self.save_initial_conditions:
                            getattr(star, key_h).append(cb_bh[key_p][0])
                        if track_interpolation:
                            getattr(star, key_h).extend(cb_bh[key_p][:-1])
                    elif key in ['state', 'lg_mdot']:
                        continue
                    else:
                        setattr(star, key, None)
                        if self.save_initial_conditions:
                            getattr(star, key_h).append(empy_h[0])
                        if track_interpolation:
                            getattr(star, key_h).extend(empy_h)
                if track_interpolation:
                    if MESA_history_bug_fix:
                        real_len = max(length_binary_hist, length_star_hist)
                        missing_values_star = real_len + len_binary_hist - len(
                            getattr(star, key_h))
                        if missing_values_star > 0:
                            getattr(star, key_h).extend(
                                [np.nan]*missing_values)
                            # DEBUG
                            # print(key, missing_values_star_1)
                            # print('fixed', len(getattr(self.binary.star_1,
                            #                            key + "_history")))        
        # convert these flags to default POSYDON star states
        setattr(stars[0], 'state',
                cf.check_state_of_star(stars[0], star_CO=stars_CO[0]))
        setattr(stars[1], 'state',
                cf.check_state_of_star(stars[1], star_CO=stars_CO[1]))
        interpolation_class = self.termination_flags[0]
        binary_state, binary_event, MT_case = (
            cf.get_binary_state_and_event_and_mt_case(
                binary, interpolation_class, verbose=self.verbose))
        setattr(binary, 'state', binary_state)
        setattr(binary, 'event', binary_event)
        setattr(binary, 'mass_transfer_case', MT_case)

        setattr(self.binary, f'interp_class_{self.grid_type}', interpolation_class)
        mt_history = self.termination_flags[2] # mass transfer history (TF12 plot label)
        setattr(self.binary, f'mt_history_{self.grid_type}', mt_history)

        if self.save_initial_conditions:
            # history N is how much to look back in the history
            # here N=1 as we only appended back the first entry
            state1_hist = cf.check_state_of_star(stars[0], i=len_binary_hist,
                                                 star_CO=stars_CO[0])
            getattr(stars[0], "state_history").append(state1_hist)
            state2_hist = cf.check_state_of_star(stars[1], i=len_binary_hist,
                                                 star_CO=stars_CO[1])
            getattr(stars[1], "state_history").append(state2_hist)
            binary_state, binary_event, MT_case = (
                cf.get_binary_state_and_event_and_mt_case(
                    binary, interpolation_class, i=len_binary_hist,
                    verbose=self.verbose))
            getattr(binary, "state_history").append(binary_state)
            getattr(binary, "event_history").append(None)
            getattr(binary, "mass_transfer_case_history").append(MT_case)

        if track_interpolation:
            if not self.flush_history:
                # history N is how much to look back in the history
                state1_hist = cf.check_state_of_star_history_array(
                    stars[0], N=length_hist, star_CO=stars_CO[0])
                getattr(stars[0], "state_history").extend(state1_hist)
                state2_hist = cf.check_state_of_star_history_array(
                    stars[1], N=length_hist, star_CO=stars_CO[1])
                getattr(stars[1], "state_history").extend(state2_hist)
                binary_state, binary_event, MT_case = (
                    cf.get_binary_state_and_event_and_mt_case_array(
                        binary, N=length_hist, verbose=self.verbose))
                getattr(binary, "state_history").extend(binary_state)
                getattr(binary, "event_history").extend(binary_event)
                getattr(binary, "mass_transfer_case_history").extend(MT_case)
                self.flush_entries = len_binary_hist   # this is needded!
                # this is to prevent the flushin of the initial value which is
                # appended twice
                if self.save_initial_conditions:
                    self.flush_entries += 1
            else:
                # the history is going to be flushed in self.stop
                # append None for a faster computation
                state1_hist = empy_h
                state2_hist = empy_h
                self.flush_entries = len_binary_hist
                # this is to prevent the flushin of the initial value which is
                # appended twice
                if self.save_initial_conditions:
                    self.flush_entries += 1
                binary_state = empy_h
                binary_event = empy_h
                MT_case = empy_h
                getattr(stars[0], "state_history").extend(state1_hist)
                getattr(stars[1], "state_history").extend(state2_hist)
                getattr(binary, "state_history").extend(binary_state)
                getattr(binary, "event_history").extend(binary_event)
                getattr(binary, "mass_transfer_case_history").extend(MT_case)

        if binary.state == 'initial_RLOF':
            return

        if (star_2_CO or star_1_CO):
            # Updating Bondi-Hoyle accretion
            for k, star in enumerate(stars):
                if stars_CO[k]:
                    accretor = star
                    k_bh = k
                else:
                    donor = star
            key_bh = POSYDON_TO_MESA['star']['lg_mdot']+'_%d' % (k_bh+1)
            tmp_lg_mdot = np.log10(10**cb_bh[key_bh][-1] + cf.bondi_hoyle(
                binary, accretor, donor, idx=-1,
                wind_disk_criteria=True, scheme='Kudritzki+2000'))
            mdot_edd = cf.eddington_limit(binary, idx=-1)[0]
            if 10**tmp_lg_mdot > mdot_edd:
                tmp_lg_mdot = np.log10(mdot_edd)
            accretor.lg_mdot = tmp_lg_mdot
            if self.save_initial_conditions:
                mdot_history = np.array(cb_bh[key_bh])
                edd = cf.eddington_limit(binary, idx=len_binary_hist)[0]
                history_of_attribute = (np.log10(
                    10**cb_bh[key_bh][0] + cf.bondi_hoyle(
                        binary, accretor, donor, idx=len_binary_hist,
                        wind_disk_criteria=True, scheme='Kudritzki+2000')))
                if 10**history_of_attribute > edd:
                    history_of_attribute = np.log10(edd)
                accretor.lg_mdot_history.append(history_of_attribute)
            if track_interpolation:
                mdot_history = np.array(cb_bh[key_bh])
                # looping from range(-N,0) where 0 is excluded
                # note taht bondi_hoyle concatenates the current binary state
                # hence we loop one back range(-N-1,-1)
                tmp_h = [cf.bondi_hoyle(binary, accretor, donor, idx=i,
                                        wind_disk_criteria=True,
                                        scheme='Kudritzki+2000')
                         for i in range(-length_hist-1, -1)]
                tmp_edd = [cf.eddington_limit(binary, idx=i)[0]
                           for i in range(-length_hist-1, -1)]
                history_of_attribute = np.log10(10**cb_bh[key_bh][:-1] + tmp_h)
                history_of_attribute = [
                    y if x > y else x
                    for x, y in zip(history_of_attribute, tmp_edd)]
                accretor.lg_mdot_history.extend(history_of_attribute)

        # update post processed quanties
        key_post_processed = ['avg_c_in_c_core_at_He_depletion',
                              'co_core_mass_at_He_depletion',
                              'm_core_CE_1cent',
                              'm_core_CE_10cent',
                              'm_core_CE_30cent',
                              'm_core_CE_pure_He_star_10cent',
                              'r_core_CE_1cent',
                              'r_core_CE_10cent',
                              'r_core_CE_30cent',
                              'r_core_CE_pure_He_star_10cent']
        for k, star in enumerate(stars):
            for key in key_post_processed:
                setattr(star, key, cb.final_values['S%d_%s' % (k+1, key)])

        # update nearest neighbor core collapse quantites
        if interpolation_class != 'unstable_MT':
            for MODEL_NAME in MODELS.keys():
                for i, star in enumerate(stars):
                    if (not stars_CO[i] and
                        cb.final_values[f'S{i+1}_{MODEL_NAME}_CO_type'] != 'None'):
                        values = {}
                        for key in ['state', 'SN_type', 'f_fb', 'mass', 'spin',
                                    'm_disk_accreted', 'm_disk_radiated']:
                            if key == "state":
                                state = cb.final_values[f'S{i+1}_{MODEL_NAME}_CO_type']
                                values[key] = state
                            elif key == "SN_type":
                                values[key] = cb.final_values[f'S{i+1}_{MODEL_NAME}_{key}']
                            else:
                                values[key] = cb.final_values[f'S{i+1}_{MODEL_NAME}_{key}']
                        setattr(star, MODEL_NAME, values)
                    else:
                        setattr(star, key, None)

    def initial_final_interpolation(self, star_1_CO=False, star_2_CO=False):
        """Update the binary through initial-final interpolation."""
        # TODO: simplify verbosity of code
        binary = self.binary
        stars = [binary.star_1, binary.star_2]
        stars_CO = [star_1_CO, star_2_CO]
        fv = self.final_values

        for key in BINARYPROPERTIES:
            if POSYDON_TO_MESA['binary'][key] is None:
                setattr(self.binary, key, None)
            elif key == 'time':
                key_p = POSYDON_TO_MESA['binary'][key]
                current = getattr(self.binary, key)
                setattr(self.binary, key, current + fv[key_p])
            elif key == 'nearest_neighbour_distance':
                setattr(self.binary, key, ['None', 'None', 'None'])
            elif key in ['eccentricity', 'V_sys']:
                current = getattr(self.binary, key + '_history')[-1]
                setattr(self.binary, key, current)
            elif key in ['state', 'event', 'mass_transfer_case']:
                continue
            else:
                key_p = POSYDON_TO_MESA['binary'][key]
                setattr(self.binary, key, fv[key_p])

        for k, star in enumerate(stars):
            for key in STARPROPERTIES:
                if not stars_CO[k]:
                    if POSYDON_TO_MESA['star'][key] is None:
                        setattr(star, key, None)
                    elif key == 'mass':
                        key_p = 'star_%d_mass' % (k+1)
                        setattr(star, key, fv[key_p])
                    elif key == 'metallicity':
                        current = getattr(star, key)
                        setattr(star, key, current)
                    elif key == 'profile':
                        setattr(star, key, None)
                    elif key in ['lg_mdot', 'lg_system_mdot', 'lg_wind_mdot']:
                        key_p = POSYDON_TO_MESA['star'][key]+'_%d' % (k+1)
                        setattr(star, key, fv[key_p])
                    elif key == 'state':
                        continue
                    else:
                        key_p = 'S%d_' % (k+1)+POSYDON_TO_MESA['star'][key]
                        setattr(star, key, fv[key_p])
                else:
                    if POSYDON_TO_MESA['star'][key] is None:
                        setattr(star, key, None)
                    elif key == 'mass':
                        key_p = 'star_%d_mass' % (k+1)
                        setattr(star, key, fv[key_p])
                    elif key == 'spin':
                        current = getattr(star, 'spin')
                        setattr(star, key, current)
                    elif key == 'log_R':
                        mass = fv['star_%d_mass' % (k+1)]
                        st = infer_star_state(star_mass=mass, star_CO=True)
                        setattr(star, key, np.log10(CO_radius(mass, st)))
                    elif key == 'metallicity':
                        current = getattr(star, key)
                        setattr(star, key, current)
                    elif key == 'profile':
                        setattr(star, key, None)
                    elif key in ['lg_mdot', 'lg_system_mdot', 'lg_wind_mdot']:
                        key_p = POSYDON_TO_MESA['star'][key]+'_%d' % (k+1)
                        setattr(star, key, fv[key_p])
                    elif key == 'state':
                        continue
                    else:
                        setattr(star, key, None)

        # EXPERIMENTAL feature
        # infer stellar states
        interpolation_class = self.classes['interpolation_class']
        setattr(self.binary, f'interp_class_{self.grid_type}', interpolation_class)
        mt_history = self.classes['mt_history'] # mass transfer history (TF12 plot label)
        setattr(self.binary, f'mt_history_{self.grid_type}', mt_history)

        S1_state_inferred = cf.check_state_of_star(self.binary.star_1,
                                                   star_CO=star_1_CO)
        S2_state_inferred = cf.check_state_of_star(self.binary.star_2,
                                                   star_CO=star_2_CO)
        #S1_state_classified = self.classes['S1_state']
        #S2_state_classified = self.classes['S2_state']

        if interpolation_class != 'initial_MT':
            # DEBUG
            # if S1_state_inferred != S1_state_classified:
            #     warnings.warn('Inferred stellar state of star_1 %s is '
            #                   'different from classified state %s, note that'
            #                   'by default we use the inferred!' %
            #                   (S1_state_inferred,S1_state_classified))
            # if S2_state_inferred != S2_state_classified:
            #     warnings.warn('Inferred stellar state of star_2 %s is '
            #                   'different from classified state %s, note that'
            #                   'by default we use the inferred!' %
            #                   (S2_state_inferred,S2_state_classified))
            setattr(self.binary.star_1, 'state', S1_state_inferred)
            setattr(self.binary.star_2, 'state', S2_state_inferred)
        # else keep the current state

        binary_state, binary_event, MT_case = (
            cf.get_binary_state_and_event_and_mt_case(
                self.binary, interpolation_class, verbose=self.verbose))
        setattr(self.binary, 'state', binary_state)
        setattr(self.binary, 'event', binary_event)
        setattr(self.binary, 'mass_transfer_case', MT_case)

        if binary.state == 'initial_RLOF':
            return

        if (star_2_CO or star_1_CO):
            # Updating Bondi-Hoyle accretion
            for k, star in enumerate(stars):
                if stars_CO[k]:
                    accretor = star
                    k_bh = k
                else:
                    donor = star
            key_bh = POSYDON_TO_MESA['star']['lg_mdot']+'_%d' % (k_bh+1)
            tmp_lg_mdot = np.log10(
                10**fv[key_bh] + cf.bondi_hoyle(
                    binary, accretor, donor, idx=-1,
                    wind_disk_criteria=True, scheme='Kudritzki+2000'))
            mdot_edd = cf.eddington_limit(binary, idx=-1)[0]
            if 10**tmp_lg_mdot > mdot_edd:
                tmp_lg_mdot = np.log10(mdot_edd)
            setattr(accretor, 'lg_mdot', tmp_lg_mdot)

        # update post processed quanties
        key_post_processed = ['avg_c_in_c_core_at_He_depletion',
                              'co_core_mass_at_He_depletion',
                              'm_core_CE_1cent',
                              'm_core_CE_10cent',
                              'm_core_CE_30cent',
                              'm_core_CE_pure_He_star_10cent',
                              'r_core_CE_1cent',
                              'r_core_CE_10cent',
                              'r_core_CE_30cent',
                              'r_core_CE_pure_He_star_10cent']
        stars = [self.binary.star_1, self.binary.star_2]
        stars_CO = [star_1_CO, star_2_CO]
        for k, star in enumerate(stars):
            if not stars_CO[k]:
                for key in key_post_processed:
                    if (interpolation_class == 'unstable_MT'
                        and (key == 'avg_c_in_c_core_at_He_depletion'
                             or key == 'co_core_mass_at_He_depletion')):
                        setattr(star, key, None)
                    else:
                        setattr(star, key, fv['S%d_%s' % (k+1, key)])

        # update interpolated core collapse quantites
        if interpolation_class != 'unstable_MT':
            for MODEL_NAME in MODELS.keys():
                for i, star in enumerate(stars):
                    if (not stars_CO[i] and
                        self.classes[f'S{i+1}_{MODEL_NAME}_CO_type'] != 'None'):
                        values = {}
                        for key in ['state', 'SN_type', 'f_fb', 'mass', 'spin',
                                    'm_disk_accreted', 'm_disk_radiated']:
                            if key == "state":
                                state = self.classes[f'S{i+1}_{MODEL_NAME}_CO_type']
                                values[key] = state
                            elif key == "SN_type":
                                values[key] = self.classes[f'S{i+1}_{MODEL_NAME}_{key}']
                            else:
                                values[key] = fv[f'S{i+1}_{MODEL_NAME}_{key}']
                        setattr(star, MODEL_NAME, values)
                    else:
                        setattr(star, key, None)

    # STOPPING METHODS

    def stop_at_end(self,
                    binary,
                    property=None,
                    value=None,
                    star=None,
                    interpolate=None,
                    star_1_CO=False,
                    star_2_CO=False):
        """Update the binary event if max time has been exceeded."""
        if binary.properties.max_simulation_time - binary.time < 0.0:
            binary.event = 'MaxTime_exceeded'
            return

    def stop_at_condition(self,
                          binary,
                          property="time",
                          value=None,
                          star="star_1",
                          interpolate=False,
                          star_1_CO=False,
                          star_2_CO=False):
        if property in STARPROPERTIES:
            if star == 'star_1':
                current_property = getattr(binary.star_1, property)
                property_history = getattr(binary.star_1,
                                           property + "_history")
                np.array(property_history.append(current_property))
            elif star == 'star_2':
                current_property = getattr(binary.star_2, property)
                property_history = getattr(binary.star_2,
                                           property + "_history")
                np.array(property_history.append(current_property))
            else:
                raise ValueError(
                    'Star can only be "star_1" or "star_2", you passed {0}'.
                    format(star))
            # if property_history[-1] > value:
            #     binary.state += ' (OutsideGrid)'
            #     binary.event = 'END'
            #     return
            # if value > property_history[-1]:
            #     #t = delta_t[-1]
            #     #binary.state += ' (OutsideGrid)'
            #     #binary.event = 'END'
            #     binary.event = 'MaxTime_exceeded'
            #     return
            i = np.where(np.array(property_history) <= value)[0][-1]

        elif property in BINARYPROPERTIES:
            current_property = getattr(binary, property)
            property_history = getattr(binary, property + "_history")
            np.array(property_history.append(current_property))

            # if value > property_history[-1]:
            #     binary.event = 'MaxTime_exceeded'
            #     return
            i = np.where(np.array(property_history) <= value)[0][-1]

            # time at which to interpolate all quantities
            if property == 'time':
                t = value
        else:
            raise ValueError(
                'stop_at_condition does not support property = {0}'.format(
                    property))
        # interpolate to the desired value
        if interpolate:
            if property != 'time':
                raise ValueError('We currently support stop_at_conditon '
                                 'interpolation only for property=time!')
            # interpolate between i and i+1
            interpolated_quanties = {}
            interpolated_quanties['binary'] = {}
            interpolated_quanties['star_1'] = {}
            interpolated_quanties['star_2'] = {}
            for key in STARPROPERTIES:
                for star in ['star_1', 'star_2']:
                    star_obj = getattr(binary, star)
                    if key in ['state', 'profile', 'metallicity']:
                        interpolated_quanties[star][key] = getattr(
                            star_obj, key + "_history")[-1]
                    else:
                        current_property = getattr(star_obj, key)
                        property_history = getattr(star_obj, key + '_history')
                        np.array(property_history.append(current_property))

                        t_before = getattr(binary, 'time_history')[i]
                        t_after = getattr(binary, 'time_history')[i + 1]

                        v_before = property_history[i]
                        v_after = property_history[i + 1]
                        if v_before is None or v_after is None:
                            interpolated_quanties[star][key] = None
                            continue
                        # Debug
                        interpolated_quanties[star][
                            key] = self.interpolate_at_t(
                                t, t_before, t_after, v_before, v_after)
                        # except:
                        # # DEBUG
                        #     print('star', star, 'key', key)
                        #     print('time', t_before, t, t_after)
                        #     print('key', v_before,
                        #           interpolated_quanties[star][key], v_after)
            for key in BINARYPROPERTIES:
                if key in [
                        'state', 'event', 'mass_transfer_case'
                ]:
                # if key in [
                #         'state', 'event', 'mass_transfer_case',
                #         'nearest_neighbour_distance'
                # ]:
                    interpolated_quanties['binary'][key] = getattr(
                        binary, key + "_history")[-1]
                elif key == 'time':
                    interpolated_quanties['binary'][key] = t
                else:
                    current_property = getattr(binary, key)
                    property_history = getattr(binary, key + '_history')
                    np.array(property_history.append(current_property))

                    t_before = getattr(binary, 'time_history')[i]
                    t_after = getattr(binary, 'time_history')[i + 1]

                    v_before = property_history[i]
                    v_after = property_history[i + 1]

                    if v_before is None or v_after is None:
                        interpolated_quanties['binary'][key] = None
                        continue

                    # To deal with V_sys, nearest_neighbour, etc.
                    if hasattr(v_before, '__iter__'):
                        out = []
                        for j in range(len(v_before)):
                            out.append(self.interpolate_at_t(t,
                                                             t_before,
                                                             t_after,
                                                             v_before[j],
                                                             v_after[j]))
                        interpolated_quanties['binary'][key] = out
                    else:
                        interpolated_quanties['binary'][
                            key] = self.interpolate_at_t(t, t_before, t_after,
                                                         v_before, v_after)

        # delete the history above index i and reset all properties to index i
        for key in STARPROPERTIES:
            key_history = key + '_history'
            for star in ['star_1', 'star_2']:
                star_obj = getattr(binary, star)
                if interpolate:
                    # restore the star to interpolated state
                    setattr(star_obj, key, interpolated_quanties[star][key])
                    # detele history from i to the end
                    setattr(star_obj, key_history,
                            getattr(star_obj, key_history)[:i + 1])
                else:
                    # restore the star to state i
                    setattr(star_obj, key, getattr(star_obj, key_history)[i])
                    # detele history from i to the end
                    setattr(star_obj, key_history,
                            getattr(star_obj, key_history)[:i])

        for key in BINARYPROPERTIES:
            key_history = key + '_history'

            if interpolate:
                # restore the binary to interpolated state
                setattr(binary, key, interpolated_quanties['binary'][key])
                # detele history from i to the end
                setattr(binary, key_history,
                        getattr(binary, key_history)[:i + 1])
            else:
                # restore the binarya to state i
                setattr(binary, key, getattr(binary, key_history)[i])
                # detele history from i to the end
                setattr(binary, key_history, getattr(binary, key_history)[:i])

        # in case track_interpolation = False we will flush all the history
        if self.flush_history:
            # DEBUG
            # print('Flushing history between', self.flush_entries,
            #        len(getattr(binary, 'time_history')))
            if self.flush_entries is None:
                raise ValueError('flush_entries cannot be None!')
            for key in STARPROPERTIES:
                key_history = key + '_history'
                for star in ['star_1', 'star_2']:
                    star_obj = getattr(binary, star)
                    # detele last N entries from history
                    setattr(star_obj, key_history, getattr(
                        star_obj, key_history)[:self.flush_entries])
            for key in BINARYPROPERTIES:
                key_history = key + '_history'
                # detele last N entries from history
                setattr(binary, key_history,
                        getattr(binary, key_history)[:self.flush_entries])
            # Check star and binary state, event, MT case
            setattr(
                self.binary.star_1, 'state',
                cf.check_state_of_star(self.binary.star_1, star_CO=star_1_CO))
            setattr(
                self.binary.star_2, 'state',
                cf.check_state_of_star(self.binary.star_2, star_CO=star_2_CO))
            binary_state, binary_event, MT_case = (
                cf.get_binary_state_and_event_and_mt_case(
                    self.binary, verbose=self.verbose))
            setattr(self.binary, 'state', binary_state)
            setattr(self.binary, 'event', binary_event)
            setattr(self.binary, 'mass_transfer_case', MT_case)

    def interpolate_at_t(self, t, t_before, t_after, v_before, v_after):
        """Linear interpolation in time between two points.

        Parameters
        ----------
        t : type
            Description of parameter `t`.
        t_before : type
            Description of parameter `t_before`.
        t_after : type
            Description of parameter `t_after`.
        v_before : type
            Description of parameter `v_before`.
        v_after : type
            Description of parameter `v_after`.

        Returns
        -------
        type
            Description of returned object.

        """

        # Error handling
        if v_before == "None" or v_after == "None":
            return "None"

        slope = (v_after - v_before) / (t_after - t_before)
        v_t = (t - t_before) * slope + v_before

        return v_t


class MS_MS_step(MesaGridStep):
    """Class for performing the MESA step for a MS-MS binary."""

    def __init__(self, metallicity=1., grid_name=None, *args, **kwargs):
        """Initialize a MS_MS_step instance."""
        self.grid_type = 'HMS_HMS'
        self.interp_in_q = True
        if grid_name is None:
            metallicity = convert_metallicity_to_string(metallicity)
            grid_name = 'HMS-HMS/' + metallicity + '_Zsun.h5'
        super().__init__(metallicity=metallicity,
                         grid_name=grid_name,
                         *args, **kwargs)
        # special stuff for my step goes here
        # If nothing to do, no init necessary

        # load grid boundaries
        self.m1_min = min(self._psyTrackInterp.grid.initial_values['star_1_mass'])
        self.m1_max = max(self._psyTrackInterp.grid.initial_values['star_1_mass'])
        self.m2_min = min(self._psyTrackInterp.grid.initial_values['star_2_mass'])
        self.m2_max = max(self._psyTrackInterp.grid.initial_values['star_2_mass'])
        self.q_min = 0.05 # can be computed m2_min/m1_min
        self.q_max = 1. # note that for MESA stability we actually run q_max = 0.99
        self.p_min = min(self._psyTrackInterp.grid.initial_values['period_days'])
        self.p_max = max(self._psyTrackInterp.grid.initial_values['period_days'])

    def __call__(self, binary):
        """Apply the MS-MS step on a BinaryStar."""
        # grid set up, both stars are NOT CO
        self.star_1_CO = False
        self.star_2_CO = False
        # check binary is ready before calling the step
        self.binary = binary
        state_1 = self.binary.star_1.state
        state_2 = self.binary.star_2.state
        event = self.binary.event
        m1 = self.binary.star_1.mass
        m2 = self.binary.star_2.mass
        mass_ratio = m2/m1
        p = self.binary.orbital_period
        # check if the binary is in the grid
        if (state_1 == 'H-rich_Core_H_burning' and
            state_2 == 'H-rich_Core_H_burning' and
            event == 'ZAMS' and
            self.m1_min <= m1 <= self.m1_max and
            np.max(self.q_min, 0.5/m1) <= mass_ratio <= self.q_max and
            self.p_min <= p <= self.p_max):
            self.flip_stars_before_step = False
            super().__call__(self.binary)  
        # binary in grid but masses flipped
        elif (state_1 == 'H-rich_Core_H_burning' and
              state_2 == 'H-rich_Core_H_burning' and
              event == 'ZAMS' and
              self.m1_min <= m2 <= self.m1_max and
              np.max(self.q_min, 0.5/m1) <= 1./mass_ratio <= self.q_max and
              self.p_min <= p <= self.p_max):
            self.flip_stars_before_step = True
            super().__call__(self.binary)
        # redirect if outside grid for period
        elif (state_1 == 'H-rich_Core_H_burning' and
              state_2 == 'H-rich_Core_H_burning' and
              event == 'ZAMS' and
              p > self.p_max):
            self.binary.event = 'redirect_from_ZAMS'
            return
<<<<<<< HEAD
=======
        # redirect if period smaller than the minimum period
        elif (state_1 == 'H-rich_Core_H_burning' and
              state_2 == 'H-rich_Core_H_burning' and
              event == 'ZAMS' and
              p < self.p_min):
            self.binary.event = 'redirect_from_ZAMS'
            return 
>>>>>>> 687947cf
        # outside the mass grid for m1
        elif (state_1 == 'H-rich_Core_H_burning' and
              state_2 == 'H-rich_Core_H_burning' and
              event == 'ZAMS' and
<<<<<<< HEAD
              p <= self.p_max and
              (m1 < self.m1_min or m1 > self.m1_max)):
            self.binary.event = 'ERR'
            self.binary.state = 'FAILED'
            raise ValueError(f'The mass of m1 ({m1}) is outside the grid,'
                             'while the period is inside the grid.')
        # outside the mass grid for m2
        elif (state_1 == 'H-rich_Core_H_burning' and
              state_2 == 'H-rich_Core_H_burning' and
              event == 'ZAMS' and
              p <= self.p_max and
              (mass_ratio < self.q_min or mass_ratio > self.q_max)):
            self.binary.event = 'FAILED'
            self.binary.state = 'ERR'
=======
              self.p_min <= p <= self.p_max and
              (m1 < self.m1_min or m1 > self.m1_max)):
            set_binary_to_failed(self.binary)
            raise ValueError(f'The mass of m1 ({m1}) is outside the grid,'
                             'while the period is inside the grid.')
        # outside the mass grid for m2
        # because m2_min is 0.5 Msun or from q_min, the minimum mass ratio is either
        # q_min or 0.5/m1.
        elif (state_1 == 'H-rich_Core_H_burning' and
              state_2 == 'H-rich_Core_H_burning' and
              event == 'ZAMS' and
              self.p_min <= p <= self.p_max and
              (mass_ratio < np.max(self.q_min, 0.5/m1) or mass_ratio > self.q_max)):
            set_binary_to_failed(self.binary)
>>>>>>> 687947cf
            raise ValueError(f'The mass of m2 ({m2}) is outside the grid,'
                             'while the period is inside the grid.')
        # redirect if CC1
        elif (state_1 == 'H-rich_Central_C_depletion'):
            self.binary.event = 'CC1'
            return
        # redirect if CC2
        elif (state_2 == 'H-rich_Central_C_depletion'):
            self.binary.event = 'CC2'
            return
        else:
<<<<<<< HEAD
            self.binary.event = 'FAILED'
            self.binary.state = 'ERR'
=======
            set_binary_to_failed(self.binary)
>>>>>>> 687947cf
            raise ValueError('The star_1.state = %s, star_2.state = %s, '
                             'binary.event = %s and not H-rich_Core_H_burning '
                             '- H-rich_Core_H_burning - * - ZAMS'
                             % (state_1, state_2, event))


class CO_HMS_RLO_step(MesaGridStep):
    """Class for performing the MESA step for a CO-HMS_RLO binary."""

    def __init__(self, metallicity=1., grid_name=None, *args, **kwargs):
        """Initialize a CO_HMS_RLO_step instance."""
        self.grid_type = 'CO_HMS_RLO'
        self.interp_in_q = False
        if grid_name is None:
            metallicity = convert_metallicity_to_string(metallicity)
            grid_name = 'CO-HMS_RLO/' + metallicity + '_Zsun.h5'
        super().__init__(metallicity=metallicity,
                         grid_name=grid_name,
                         *args, **kwargs)
        # special stuff for my step goes here
        # If nothing to do, no init necessary

        # load grid boundaries
        self.m1_min = min(self._psyTrackInterp.grid.initial_values['star_1_mass'])
        self.m1_max = max(self._psyTrackInterp.grid.initial_values['star_1_mass'])
        self.m2_min = min(self._psyTrackInterp.grid.initial_values['star_2_mass'])
        self.m2_max = max(self._psyTrackInterp.grid.initial_values['star_2_mass'])
        self.p_min = min(self._psyTrackInterp.grid.initial_values['period_days'])
        self.p_max = max(self._psyTrackInterp.grid.initial_values['period_days'])

    def __call__(self, binary):
        """Evolve a binary using the MESA step."""
        # grid set up assume CO is star_2
        self.star_1_CO = False
        self.star_2_CO = True
        # check binary is ready before calling the step
        self.binary = binary
        event = self.binary.event
        state = binary.state
        state_1 = binary.star_1.state
        state_2 = binary.star_2.state
        m1 = self.binary.star_1.mass
        m2 = self.binary.star_2.mass
        p = self.binary.orbital_period
        ecc = self.binary.eccentricity

        # TODO: import states from flow_chart.py
        FOR_RLO_STATES = ["H-rich_Core_H_burning",
                          "H-rich_Shell_H_burning",
                          "H-rich_Core_He_burning",
                          "H-rich_Central_He_depleted",
                          "H-rich_Core_C_burning",
                          "stripped_He_Core_H_burning",
                          "H-rich_Central_C_depletion",  # filtered out below
                          "H-rich_non_burning"]

        # check the star states
        # TODO: import states from flow_chart.py
        if (state_2 in ["WD", "NS", "BH"]
                and (state_1 in FOR_RLO_STATES) and event == "oRLO1"):
            self.flip_stars_before_step = False
            # catch and redirect double core collapse, this happens if q=1:
            if self.binary.star_1.state == 'H-rich_Central_C_depletion':
                self.binary.event = 'CC1'
                return
        # TODO: import states from flow_chart.py
        elif (state_1 in ["WD", "NS", "BH"] and (state_2 in FOR_RLO_STATES)
                and event == "oRLO2"):
            self.flip_stars_before_step = True
            # catch and redirect double core collapse, this happens if q=1:
            if self.binary.star_2.state == 'H-rich_Central_C_depletion':
                self.binary.event = 'CC2'
                return
        else:
            raise ValueError(
                'The star_1.state = %s, star_2.state = %s, binary.state = %s, '
                'binary.event = %s and not CO - HMS - oRLO1/oRLO2!'
                % (state_1, state_2, state, event))
        # redirect if outside grids
        if ((not self.flip_stars_before_step and
            self.m1_min <= m1 <= self.m1_max and
            self.m2_min <= m2 <= self.m2_max and
            self.p_min <= p <= self.p_max and
            ecc == 0.) or (self.flip_stars_before_step and
            self.m1_min <= m2 <= self.m1_max and
            self.m2_min <= m1 <= self.m2_max and
            self.p_min <= p <= self.p_max and
            ecc == 0.)):
            super().__call__(self.binary)
        
        # period inside the grid, but m1 outside the grid
        elif ((not self.flip_stars_before_step and
               self.p_min <= p <= self.p_max and
               (m1 < self.m1_min or m1 > self.m1_max)
               )):
            set_binary_to_failed(self.binary)
            raise ValueError(f'The mass of m1 ({m1}) is outside the grid,'
                                'while the period is inside the grid.')
            
        # period inside the grid, but m2 outside the grid
        elif ((not self.flip_stars_before_step and
               self.p_min <= p <= self.p_max and
               (m2 < self.m2_min or m2 > self.m2_max)
               )):
            set_binary_to_failed(self.binary)
            raise ValueError(f'The mass of m2 ({m2}) is outside the grid,'
                                'while the period is inside the grid.')
            
        else:
            if len(self.binary.state_history) > 2:
                if self.binary.state_history[-2] == 'detached':
<<<<<<< HEAD
                    self.binary.state = "ERR"
                    self.binary.event = "FAILED"
=======
                    set_binary_to_failed(self.binary)
>>>>>>> 687947cf
                    raise ValueError('CO_HMS_RLO binary outside grid and coming from detached')
                
            self.binary.state = "detached"
            self.binary.event = "redirect_from_CO_HMS_RLO"
            return

class CO_HeMS_RLO_step(MesaGridStep):
    """Class for performing the MESA step for a CO-HeMS_RLO binary."""

    def __init__(self, metallicity=1., grid_name=None, *args, **kwargs):
        """Initialize a CO_HeMS_RLO_step instance."""
        self.grid_type = 'CO_HeMS_RLO'
        self.interp_in_q = False
        if grid_name is None:
            metallicity = convert_metallicity_to_string(metallicity)
            grid_name = 'CO-HeMS_RLO/' + metallicity + '_Zsun.h5'
        super().__init__(metallicity=metallicity,
                         grid_name=grid_name,
                         *args, **kwargs)
        # special stuff for my step goes here
        # If nothing to do, no init necessary

        # load grid boundaries
        self.m1_min = min(self._psyTrackInterp.grid.initial_values['star_1_mass'])
        self.m1_max = max(self._psyTrackInterp.grid.initial_values['star_1_mass'])
        self.m2_min = min(self._psyTrackInterp.grid.initial_values['star_2_mass'])
        self.m2_max = max(self._psyTrackInterp.grid.initial_values['star_2_mass'])
        self.p_min = min(self._psyTrackInterp.grid.initial_values['period_days'])
        self.p_max = max(self._psyTrackInterp.grid.initial_values['period_days'])

    def __call__(self, binary):
        """Evolve a binary using the MESA step."""
        # grid set up assume CO is star_2
        self.star_1_CO = False
        self.star_2_CO = True
        # check binary is ready before calling the step
        self.binary = binary
        event = self.binary.event
        state = binary.state
        state_1 = binary.star_1.state
        state_2 = binary.star_2.state
        m1 = self.binary.star_1.mass
        m2 = self.binary.star_2.mass
        p = self.binary.orbital_period
        ecc = self.binary.eccentricity

        # TODO: import states from flow_chart.py
        CO_He_STATES = [
            'stripped_He_Core_He_burning',
            'stripped_He_Shell_He_burning',
            'stripped_He_Central_He_depleted',
            'stripped_He_Central_C_depletion',  # filtered out below
            # include systems that are on the brink of He exhaustion
            'stripped_He_non_burning',
            # include systems post CE with core_definition_H_fraction=0.1
            'H-rich_non_burning'
                        ]

        # check the star states
        # TODO: import states from flow_chart.py
        if (state_2 in ["WD", "NS", "BH"]
                and (state_1 in CO_He_STATES) and event == "oRLO1"):
            self.flip_stars_before_step = False
            # catch and redirect double core collapse, this happens if q=1:
            if self.binary.star_1.state == 'stripped_He_Central_C_depletion':
                self.binary.event = 'CC1'
                return
        # TODO: import states from flow_chart.py
        elif (state_1 in ["WD", "NS", "BH"] and (state_2 in CO_He_STATES)
                and event == "oRLO2"):
            self.flip_stars_before_step = True
            # catch and redirect double core collapse, this happens if q=1:
            if self.binary.star_2.state == 'stripped_He_Central_C_depletion':
                self.binary.event = 'CC2'
                return
        else:
            raise ValueError(
                'The star_1.state = %s, star_2.state = %s, binary.state = %s, '
                'binary.event = %s and not CO - HeMS - oRLO1/oRLO2!'
                % (state_1, state_2, state, event))
        # redirect if outside grids
        if ((not self.flip_stars_before_step and
            self.m1_min <= m1 <= self.m1_max and
            self.m2_min <= m2 <= self.m2_max and
            self.p_min <= p <= self.p_max and
            ecc == 0.) or (self.flip_stars_before_step and
            self.m1_min <= m2 <= self.m1_max and
            self.m2_min <= m1 <= self.m2_max and
            self.p_min <= p <= self.p_max and
            ecc == 0.)):
            super().__call__(self.binary)
        # period inside the grid, but m1 outside the grid
        elif ((not self.flip_stars_before_step and
               self.p_min <= p <= self.p_max and
                (m1 < self.m1_min or m1 > self.m1_max)
                )):
            set_binary_to_failed(self.binary)
            raise ValueError(f'The mass of m1 ({m1}) is outside the grid,'
                                'while the period is inside the grid.')
        # period inside the grid, but m2 outside the grid
        elif ((not self.flip_stars_before_step and
               self.p_min <= p <= self.p_max and
               (m2 < self.m2_min or m2 > self.m2_max)
               )):
            set_binary_to_failed(self.binary)
            raise ValueError(f'The mass of m2 ({m2}) is outside the grid,'
                                'while the period is inside the grid.')
        
        else:
            if len(self.binary.state_history) > 2:
                if self.binary.state_history[-2] == 'detached':
<<<<<<< HEAD
                    self.binary.event = 'FAILED'
                    self.binary.state = 'ERR'
=======
                    set_binary_to_failed(self.binary)
>>>>>>> 687947cf
                    raise ValueError('CO_HeMS_RLO binary outside grid and coming from detached')
                
            self.binary.state = "detached"
            self.binary.event = "redirect_from_CO_HeMS_RLO"
            return

class CO_HeMS_step(MesaGridStep):
    """Class for performing the MESA step for a CO-HeMS binary."""

    def __init__(self, metallicity=1., grid_name=None, *args, **kwargs):
        """Initialize a CO_HeMS_step instance."""
        self.grid_type = 'CO_HeMS'
        self.interp_in_q = False
        if grid_name is None:
            metallicity = convert_metallicity_to_string(metallicity)
            grid_name = 'CO-HeMS/' + metallicity + '_Zsun.h5'
        super().__init__(metallicity=metallicity,
                         grid_name=grid_name,
                         *args, **kwargs)
        # special stuff for my step goes here
        # If nothing to do, no init necessary

        # load grid boundaries
        self.m1_min = min(self._psyTrackInterp.grid.initial_values['star_1_mass'])
        self.m1_max = max(self._psyTrackInterp.grid.initial_values['star_1_mass'])
        self.m2_min = min(self._psyTrackInterp.grid.initial_values['star_2_mass'])
        self.m2_max = max(self._psyTrackInterp.grid.initial_values['star_2_mass'])
        self.p_min = min(self._psyTrackInterp.grid.initial_values['period_days'])
        self.p_max = max(self._psyTrackInterp.grid.initial_values['period_days'])

    def __call__(self, binary):
        """Apply the CO_HeMS step to a BinaryStar object."""
        # grid set up assume CO is star_2
        self.star_1_CO = False
        self.star_2_CO = True
        # check binary is ready before calling the step
        self.binary = binary
        state_1 = self.binary.star_1.state
        state_2 = self.binary.star_2.state
        event = self.binary.event
        m1 = self.binary.star_1.mass
        m2 = self.binary.star_2.mass
        p = self.binary.orbital_period
        ecc = self.binary.eccentricity

        # TODO: import states from flow_chart.py
        CO_He_STATES = [
            'stripped_He_Core_He_burning',
            'stripped_He_Shell_He_burning',
            'stripped_He_Central_He_depleted',
            'stripped_He_Central_C_depletion',  # filtered out below
            # include systems that are on the brink of He exhaustion
            'stripped_He_non_burning',
            # include systems post CE with core_definition_H_fraction=0.1
            'H-rich_non_burning'
                        ]
        # TODO: import states from flow_chart.py
        if (state_2 in ['WD', 'NS', 'BH']
                and state_1 in CO_He_STATES and event is None):
            self.flip_stars_before_step = False
            # catch and redirect double core collapse, this happens if q=1:
            if self.binary.star_1.state == 'stripped_He_Central_C_depletion':
                self.binary.event = 'CC1'
                # REMOVED assume circularisation after first CC
                # new_separation = self.binary.separation*(
                #     1.-self.binary.eccentricity**2)
                # self.binary.separation = new_separation
                # self.binary.orbital_period = orbital_period_from_separation(
                #     new_separation, m1, m2)
                # self.binary.eccentricity = 0.
                return
        # TODO: import states from flow_chart.py
        elif (state_1 in ['WD', 'NS', 'BH']
                and state_2 in CO_He_STATES and event is None):
            self.flip_stars_before_step = True
            # catch and redirect double core collapse, this happens if q=1:
            if self.binary.star_2.state == 'stripped_He_Central_C_depletion':
                self.binary.event = 'CC2'
                return
        else:
            raise ValueError(
                'The star_1.state = %s, star_2.state = %s, binary.event = %s '
                'not supported by CO - HeMS grid!' % (state_1, state_2, event))

        # redirect if outside grids
        # remember that in MESA the CO object is star_2
        if ((not self.flip_stars_before_step and
            self.m1_min <= m1 <= self.m1_max and
            self.m2_min <= m2 <= self.m2_max and
            self.p_min <= p <= self.p_max and
            ecc == 0.) or (self.flip_stars_before_step and
            self.m1_min <= m2 <= self.m1_max and
            self.m2_min <= m1 <= self.m2_max and
            self.p_min <= p <= self.p_max and
            ecc == 0.)):
            super().__call__(binary)
        else:
            if len(self.binary.state_history) > 2:
                if self.binary.state_history[-2] == 'detached':
<<<<<<< HEAD
                    self.binary.event = 'FAILED'
                    self.binary.state = 'ERR'
=======
                    set_binary_to_failed(self.binary)
>>>>>>> 687947cf
                    raise ValueError('CO_HeMS binary outside grid and coming from detached')
            self.binary.event = 'redirect_from_CO_HeMS'
            return<|MERGE_RESOLUTION|>--- conflicted
+++ resolved
@@ -1296,8 +1296,6 @@
               p > self.p_max):
             self.binary.event = 'redirect_from_ZAMS'
             return
-<<<<<<< HEAD
-=======
         # redirect if period smaller than the minimum period
         elif (state_1 == 'H-rich_Core_H_burning' and
               state_2 == 'H-rich_Core_H_burning' and
@@ -1305,27 +1303,10 @@
               p < self.p_min):
             self.binary.event = 'redirect_from_ZAMS'
             return 
->>>>>>> 687947cf
         # outside the mass grid for m1
         elif (state_1 == 'H-rich_Core_H_burning' and
               state_2 == 'H-rich_Core_H_burning' and
               event == 'ZAMS' and
-<<<<<<< HEAD
-              p <= self.p_max and
-              (m1 < self.m1_min or m1 > self.m1_max)):
-            self.binary.event = 'ERR'
-            self.binary.state = 'FAILED'
-            raise ValueError(f'The mass of m1 ({m1}) is outside the grid,'
-                             'while the period is inside the grid.')
-        # outside the mass grid for m2
-        elif (state_1 == 'H-rich_Core_H_burning' and
-              state_2 == 'H-rich_Core_H_burning' and
-              event == 'ZAMS' and
-              p <= self.p_max and
-              (mass_ratio < self.q_min or mass_ratio > self.q_max)):
-            self.binary.event = 'FAILED'
-            self.binary.state = 'ERR'
-=======
               self.p_min <= p <= self.p_max and
               (m1 < self.m1_min or m1 > self.m1_max)):
             set_binary_to_failed(self.binary)
@@ -1340,7 +1321,6 @@
               self.p_min <= p <= self.p_max and
               (mass_ratio < np.max(self.q_min, 0.5/m1) or mass_ratio > self.q_max)):
             set_binary_to_failed(self.binary)
->>>>>>> 687947cf
             raise ValueError(f'The mass of m2 ({m2}) is outside the grid,'
                              'while the period is inside the grid.')
         # redirect if CC1
@@ -1352,12 +1332,7 @@
             self.binary.event = 'CC2'
             return
         else:
-<<<<<<< HEAD
-            self.binary.event = 'FAILED'
-            self.binary.state = 'ERR'
-=======
             set_binary_to_failed(self.binary)
->>>>>>> 687947cf
             raise ValueError('The star_1.state = %s, star_2.state = %s, '
                              'binary.event = %s and not H-rich_Core_H_burning '
                              '- H-rich_Core_H_burning - * - ZAMS'
@@ -1469,12 +1444,7 @@
         else:
             if len(self.binary.state_history) > 2:
                 if self.binary.state_history[-2] == 'detached':
-<<<<<<< HEAD
-                    self.binary.state = "ERR"
-                    self.binary.event = "FAILED"
-=======
                     set_binary_to_failed(self.binary)
->>>>>>> 687947cf
                     raise ValueError('CO_HMS_RLO binary outside grid and coming from detached')
                 
             self.binary.state = "detached"
@@ -1586,12 +1556,7 @@
         else:
             if len(self.binary.state_history) > 2:
                 if self.binary.state_history[-2] == 'detached':
-<<<<<<< HEAD
-                    self.binary.event = 'FAILED'
-                    self.binary.state = 'ERR'
-=======
                     set_binary_to_failed(self.binary)
->>>>>>> 687947cf
                     raise ValueError('CO_HeMS_RLO binary outside grid and coming from detached')
                 
             self.binary.state = "detached"
@@ -1691,12 +1656,7 @@
         else:
             if len(self.binary.state_history) > 2:
                 if self.binary.state_history[-2] == 'detached':
-<<<<<<< HEAD
-                    self.binary.event = 'FAILED'
-                    self.binary.state = 'ERR'
-=======
                     set_binary_to_failed(self.binary)
->>>>>>> 687947cf
                     raise ValueError('CO_HeMS binary outside grid and coming from detached')
             self.binary.event = 'redirect_from_CO_HeMS'
             return