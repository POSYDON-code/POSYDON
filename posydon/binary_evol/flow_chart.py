"""
Module setting the default evolution flow and allowing alterations.

This file contains the offical POSYDON flow chart binary evolution. To support
future development and deal with complexity it is build dynamically.
"""


__authors__ = [
    "Devina Misra <devina.misra@unige.ch>",
    "Emmanouil Zapartas <ezapartas@gmail.com>",
    "Simone Bavera <Simone.Bavera@unige.ch>",
    "Konstantinos Kovlakas <Konstantinos.Kovlakas@unige.ch>",
    "Tassos Fragos <Anastasios.Fragkos@unige.ch>",
    "Zepei Xing <Zepei.Xing@unige.ch>",
]


STAR_STATES_ALL = [
    'WD',
    'NS',
    'BH',
    'H-rich_Core_H_burning',
    'H-rich_Core_He_burning',
    'H-rich_Shell_H_burning',
    'H-rich_Central_He_depleted',
    'H-rich_Shell_He_burning',
    'H-rich_Core_C_burning',
    'H-rich_Central_C_depletion',
    'H-rich_non_burning',
    'stripped_He_Core_He_burning',
    'stripped_He_Central_He_depleted',
    'stripped_He_Central_C_depletion',
    'stripped_He_non_burning',
    'massless_remnant'
]

STAR_STATES_CO = ['BH', 'NS', 'WD','massless_remnant']

STAR_STATES_NOT_CO = STAR_STATES_ALL.copy()
[STAR_STATES_NOT_CO.remove(x) for x in STAR_STATES_CO]

STAR_STATES_H_RICH = STAR_STATES_NOT_CO.copy()
[STAR_STATES_H_RICH.remove(x) for x in ['stripped_He_Core_He_burning',
                                        'stripped_He_Central_He_depleted',
                                        'stripped_He_Central_C_depletion',
                                        'stripped_He_non_burning']]

STAR_STATES_HE_RICH = STAR_STATES_NOT_CO.copy()
[STAR_STATES_HE_RICH.remove(x) for x in ['H-rich_Core_H_burning',
                                         'H-rich_Core_He_burning',
                                         'H-rich_Shell_H_burning',
                                         'H-rich_Central_He_depleted',
                                         'H-rich_Shell_He_burning',
                                         'H-rich_Core_C_burning',
                                         'H-rich_Central_C_depletion']]

STAR_STATES_C_DEPLETION = [st for st in STAR_STATES_ALL if "C_depletion" in st]

# these states can be evolved through MESA grids
STAR_STATES_H_RICH_EVOLVABLE = list(set(STAR_STATES_H_RICH)
                                    - set(STAR_STATES_C_DEPLETION))

STAR_STATES_HE_RICH_EVOLVABLE = list(set(STAR_STATES_HE_RICH)
                                     - set(STAR_STATES_C_DEPLETION))
# CE ejcetion happens istantanously, the star does not readjust before
# we infer the state, if core_definition_H_fraction=0.1 then surface_h1=0.1
# and the state is H-rich_non_burning which we stil want to evolve thorugh
# the step_CO_HeMS
STAR_STATES_HE_RICH_EVOLVABLE.append('H-rich_non_burning')

BINARY_STATES_ALL = [
    'initially_single_star',
    'detached',
    'RLO1',
    'RLO2',
    'contact',
    'disrupted',
    'merged',
    'initial_RLOF'
]

BINARY_EVENTS_ALL = [
    None,
    'CC1',
    'CC2',
    'ZAMS',
    'oRLO1',
    'oRLO2',
    'oCE1',
    'oCE2',
    'oDoubleCE1',
    'oDoubleCE2',
    'CO_contact',
    'redirect',
    'MaxTime_exceeded',
    'maxtime',
    'oMerging1',
    'oMerging2'
]


# dynamically construct the flow chart
POSYDON_FLOW_CHART = {}

# mesa grid ZAMS
STAR_STATES_ZAMS = ['H-rich_Core_H_burning']
BINARY_STATES_ZAMS = ['detached']

for b in BINARY_STATES_ZAMS:
    for s1 in STAR_STATES_ZAMS:
        for s2 in STAR_STATES_ZAMS:
            POSYDON_FLOW_CHART[(s1, s2, b, 'ZAMS')] = 'step_HMS_HMS'

# ZAMS very wide binary that falls outside the grid
# and has been returned by step_HMS_HMS
for b in BINARY_STATES_ZAMS:
    for s1 in STAR_STATES_ZAMS:
        for s2 in STAR_STATES_ZAMS:
            POSYDON_FLOW_CHART[(s1, s2, b, 'redirect')] = 'step_detached'


# stripped_He star on a detached binary another H- or stripped_He star
# This will be the outcome of a CE.
for s1 in STAR_STATES_NOT_CO:
    for s2 in STAR_STATES_NOT_CO:
        POSYDON_FLOW_CHART[(s1, s2, 'detached', None)] = 'step_detached'
        POSYDON_FLOW_CHART[(s2, s1, 'detached', None)] = 'step_detached'


# H-rich star on a detached binary with a compact object
for s1 in STAR_STATES_H_RICH:
    for s2 in STAR_STATES_CO:
        POSYDON_FLOW_CHART[(s1, s2, 'detached', None)] = 'step_detached'
        POSYDON_FLOW_CHART[(s2, s1, 'detached', None)] = 'step_detached'


# H-rich star roche-lobe overflow onto a compact object
for s1 in STAR_STATES_H_RICH_EVOLVABLE:
    for s2 in STAR_STATES_CO:
        POSYDON_FLOW_CHART[(s1, s2, 'RLO1', 'oRLO1')] = 'step_CO_HMS_RLO'
        POSYDON_FLOW_CHART[(s2, s1, 'RLO2', 'oRLO2')] = 'step_CO_HMS_RLO'

# H-rich star on a detached binary with a compact object
# that fall outside the grid and has been returned by step_CO_HMS_RLO
for s1 in STAR_STATES_H_RICH:
    for s2 in STAR_STATES_CO:
        POSYDON_FLOW_CHART[(s1, s2, 'detached', "redirect")] = 'step_detached'
        POSYDON_FLOW_CHART[(s2, s1, 'detached', "redirect")] = 'step_detached'

# stripped_He star on a detached binary with a compact object
for s1 in STAR_STATES_HE_RICH_EVOLVABLE:
    for s2 in STAR_STATES_CO:
        POSYDON_FLOW_CHART[(s1, s2, 'detached', None)] = 'step_CO_HeMS'
        POSYDON_FLOW_CHART[(s2, s1, 'detached', None)] = 'step_CO_HeMS'


# stripped_He star on a detached binary with a compact object
# that fall outside the grid and has been returned by step_CO_HeMS
for s1 in STAR_STATES_HE_RICH:
    for s2 in STAR_STATES_CO:
        POSYDON_FLOW_CHART[(s1, s2, 'detached', "redirect")] = 'step_detached'
        POSYDON_FLOW_CHART[(s2, s1, 'detached', "redirect")] = 'step_detached'


# Binaries that go to common envelope

for s1 in STAR_STATES_NOT_CO:
    for s2 in STAR_STATES_ALL:
        POSYDON_FLOW_CHART[(s1, s2, 'RLO1', 'oCE1')] = 'step_CE'
        POSYDON_FLOW_CHART[(s1, s2, 'RLO1', 'oDoubleCE1')] = 'step_CE'
        POSYDON_FLOW_CHART[(s2, s1, 'RLO2', 'oCE2')] = 'step_CE'
        POSYDON_FLOW_CHART[(s2, s1, 'RLO2', 'oDoubleCE2')] = 'step_CE'
        POSYDON_FLOW_CHART[(s2, s1, 'contact', 'oCE1')] = 'step_CE'
        POSYDON_FLOW_CHART[(s2, s1, 'contact', 'oCE2')] = 'step_CE'
        POSYDON_FLOW_CHART[(s2, s1, 'contact', 'oDoubleCE1')] = 'step_CE'
        POSYDON_FLOW_CHART[(s2, s1, 'contact', 'oDoubleCE2')] = 'step_CE'


# core collapse
STAR_STATES_CC = [
    'H-rich_Central_C_depletion',
    'H-rich_Central_He_depleted',
    'stripped_He_Central_He_depleted',
    'stripped_He_Central_C_depletion',
    # catch runs with gamma center limit which map to WD
    'stripped_He_non_burning',
    'H-rich_non_burning',
    'H-rich_Shell_H_burning',
    ]


BINARY_STATES_CC = BINARY_STATES_ALL.copy()
#BINARY_STATES_CC = BINARY_STATES_ALL.copy()
#BINARY_STATES_CC.remove('disrupted')

for b in BINARY_STATES_CC:
    for s1 in STAR_STATES_CC:
        for s2 in STAR_STATES_ALL:
            POSYDON_FLOW_CHART[(s1, s2, b, 'CC1')] = 'step_SN'
            POSYDON_FLOW_CHART[(s2, s1, b, 'CC2')] = 'step_SN'

# Double compact objects. These can either be send to the orbital evolution
# due to GR step, or end the evolution by setting the 'step_dco' to end
for s1 in STAR_STATES_CO:
    for s2 in STAR_STATES_CO:
        POSYDON_FLOW_CHART[(s1, s2, 'detached', None)] = 'step_dco'
        POSYDON_FLOW_CHART[(s2, s1, 'detached', None)] = 'step_dco'


# catch states to be ended
for b in ['initial_RLOF',
          'detached (Integration failure)',
          'detached (GridMatchingFailed)', 'RLO2 (OutsideGrid)']:
    for s1 in STAR_STATES_ALL:
        for s2 in STAR_STATES_ALL:
            for e in BINARY_EVENTS_ALL:
                POSYDON_FLOW_CHART[(s1, s2, b, e)] = 'step_end'
                POSYDON_FLOW_CHART[(s1, s2, b, e)] = 'step_end'

for b in ['initially_single_star']:
    for s1 in STAR_STATES_ALL:
        for s2 in STAR_STATES_ALL:
<<<<<<< HEAD
            POSYDON_FLOW_CHART[(s1, s2, b, 'ZAMS')] = 'step_initially_single'
            POSYDON_FLOW_CHART[(s1, s2, b, 'ZAMS')] = 'step_initially_single'
=======
            for e in BINARY_EVENTS_ALL:
                POSYDON_FLOW_CHART[(s1, s2, b, e)] = 'step_initially_single'
                POSYDON_FLOW_CHART[(s2, s1, b, e)] = 'step_initially_single'


for s1 in STAR_STATES_CO:
    for s2 in ['massless_remnant']:
        for e in BINARY_EVENTS_ALL:
            POSYDON_FLOW_CHART[(s1, s2, b, e)] = 'step_end'
            POSYDON_FLOW_CHART[(s2, s1, b, e)] = 'step_end'
>>>>>>> ba2ba866

BINARY_EVENTS_OF_SN_OR_AFTER_DETACHED = BINARY_EVENTS_ALL.copy()
[BINARY_EVENTS_OF_SN_OR_AFTER_DETACHED.remove(x) for x in ['CC1','CC2','MaxTime_exceeded','maxtime']]

for b in ['disrupted']:
    for s1 in STAR_STATES_ALL:
        for s2 in STAR_STATES_ALL:
            for e in BINARY_EVENTS_OF_SN_OR_AFTER_DETACHED:
                POSYDON_FLOW_CHART[(s1, s2, b, e)] = 'step_disrupted'
                POSYDON_FLOW_CHART[(s2, s1, b, e)] = 'step_disrupted'
# if we have two compcat objects in a disrupted binary, we stop the evolution.
for b in ['disrupted']:
    for s1 in STAR_STATES_CO:
        for s2 in STAR_STATES_CO:
            for e in BINARY_EVENTS_ALL:
                POSYDON_FLOW_CHART[(s1, s2, b, e)] = 'step_end'
                POSYDON_FLOW_CHART[(s2, s1, b, e)] = 'step_end'


for b in ['merged']:
    for s1 in STAR_STATES_ALL:
        for s2 in STAR_STATES_ALL:
            for e in ['oMerging1', 'oMerging2']:
                POSYDON_FLOW_CHART[(s1, s2, b, e)] = 'step_end' #'step_merged'
                POSYDON_FLOW_CHART[(s2, s1, b, e)] = 'step_end' #'step_merged'

# catch initial_RLO states
for s1 in STAR_STATES_ALL:
    for s2 in STAR_STATES_ALL:
        POSYDON_FLOW_CHART[(s1, s2, 'initial_RLOF', 'ZAMS')] = 'step_end'
        POSYDON_FLOW_CHART[(s2, s1, 'initial_RLOF', 'ZAMS')] = 'step_end'

# catch all maxtime
for b in BINARY_STATES_ALL:
    for s1 in STAR_STATES_ALL:
        for s2 in STAR_STATES_ALL:
            for e in ['maxtime', 'MaxTime_exceeded', 'CO_contact']:
                POSYDON_FLOW_CHART[(s1, s2, b, e)] = 'step_end'


def flow_chart(FLOW_CHART=POSYDON_FLOW_CHART, CHANGE_FLOW_CHART=None):
    """Generate the flow chart.

    Default step nomenclature:
    - step_SN :  StepSN in posydon/bianry_evol/SN/step_SN.py
    - step_HMS_HMS : MS_MS_step in posydon/binary_evol/mesa_step.py
    - step_CO_HMS_RLO : CO_HMS_RLO_step in posydon/binary_evol/mesa_step.py
    - step_CO_HeMS : CO_HeMS_step in posydon/binary_evol/mesa_step.py
    - step_detached : detached_step in posydon/binary_evol/detached_step.py
    - step_CE : StepCEE in posydon/binary_evol/CE/step_CEE.py
    - step_dco : DoubleCO in posydon/binary_evol/double_CO.py
    - step_end


    Parameters
    ----------
    FLOW_CHART : dict
        Flow chart that maps the tuple (star_1_state, star_1_state,
        binary_state, binary_event) to a step.
    CHANGE_FLOW_CHART : dict
        Flow chart to change the default FLOW_CHART. E.g.
        CHANGE_FLOW_CHART = {('NS', 'NS', 'detached', None) : 'step_end',
                             ('NS', 'HeMS', 'RLO1', 'pRLO1') : 'step_my_RLO1'}

    Returns
    -------
    dict
        Flow chart.

    """
    if CHANGE_FLOW_CHART is not None:
        for key in CHANGE_FLOW_CHART.keys():
            if key in FLOW_CHART.keys():
                # this assume CHANGE_FLOW_CHART[key] = 'step_XXX'
                FLOW_CHART[key] = CHANGE_FLOW_CHART[key]

    return FLOW_CHART<|MERGE_RESOLUTION|>--- conflicted
+++ resolved
@@ -221,10 +221,7 @@
 for b in ['initially_single_star']:
     for s1 in STAR_STATES_ALL:
         for s2 in STAR_STATES_ALL:
-<<<<<<< HEAD
-            POSYDON_FLOW_CHART[(s1, s2, b, 'ZAMS')] = 'step_initially_single'
-            POSYDON_FLOW_CHART[(s1, s2, b, 'ZAMS')] = 'step_initially_single'
-=======
+
             for e in BINARY_EVENTS_ALL:
                 POSYDON_FLOW_CHART[(s1, s2, b, e)] = 'step_initially_single'
                 POSYDON_FLOW_CHART[(s2, s1, b, e)] = 'step_initially_single'
@@ -235,7 +232,6 @@
         for e in BINARY_EVENTS_ALL:
             POSYDON_FLOW_CHART[(s1, s2, b, e)] = 'step_end'
             POSYDON_FLOW_CHART[(s2, s1, b, e)] = 'step_end'
->>>>>>> ba2ba866
 
 BINARY_EVENTS_OF_SN_OR_AFTER_DETACHED = BINARY_EVENTS_ALL.copy()
 [BINARY_EVENTS_OF_SN_OR_AFTER_DETACHED.remove(x) for x in ['CC1','CC2','MaxTime_exceeded','maxtime']]
