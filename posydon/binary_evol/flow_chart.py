--- conflicted
+++ resolved
@@ -95,7 +95,6 @@
     'accreted_He_Shell_H_burning',
     'accreted_He_non_burning'
     ]
-<<<<<<< HEAD
 
 # states to ID an HMS star (Xcore > 0.01)
 # TODO: build these from the other lists to (hopefully) 
@@ -110,8 +109,6 @@
 # states to ID an He star (Xcore < 0.01, Xsurf < 0.01)
 STAR_STATES_FOR_Hestar_MATCHING = [st for st in STAR_STATES_NORMALSTAR if \
                                    ("stripped_He" in st)]
-=======
->>>>>>> 5c1d02de
 
 BINARY_STATES_ALL = [
     'initially_single_star',
@@ -145,24 +142,16 @@
     'MaxTime_exceeded',
     'maxtime',
     'oMerging1',
-<<<<<<< HEAD
     'oMerging2',
     'Match1',
     'Match2',
     'Match12'
-=======
-    'oMerging2'
->>>>>>> 5c1d02de
 ]
 
 BINARY_EVENTS_OF_SN_OR_AFTER_DETACHED = BINARY_EVENTS_ALL.copy()
 [BINARY_EVENTS_OF_SN_OR_AFTER_DETACHED.remove(x) for x in ['CC1','CC2','MaxTime_exceeded','maxtime']]
 
-<<<<<<< HEAD
 ## a list of known total binary states that can occur,
-=======
-## a list of known total binary states that can occur, 
->>>>>>> 5c1d02de
 ## but are not in the flow chart and will not be added to POSYDON
 UNDEFINED_STATES = []
 for s1 in STAR_STATES_CO:
@@ -223,17 +212,12 @@
         POSYDON_FLOW_CHART[(s1, s2, 'detached', None)] = 'step_CO_HeMS'
         POSYDON_FLOW_CHART[(s2, s1, 'detached', None)] = 'step_CO_HeMS'
 
-<<<<<<< HEAD
 # stripped_He star in a detached binary with a compact object
-=======
-# stripped_He star on a detached binary with a compact object
->>>>>>> 5c1d02de
 # that fall outside the grid and has been returned by step_CO_HeMS
 for s1 in STAR_STATES_HE_RICH:
     for s2 in STAR_STATES_CO:
         POSYDON_FLOW_CHART[(s1, s2, 'detached', "redirect_from_CO_HeMS")] = 'step_detached'
         POSYDON_FLOW_CHART[(s2, s1, 'detached', "redirect_from_CO_HeMS")] = 'step_detached'
-<<<<<<< HEAD
 
 # He-rich star roche-lobe overflow onto a compact object
 for s1 in STAR_STATES_HE_RICH_EVOLVABLE:
@@ -242,23 +226,11 @@
         POSYDON_FLOW_CHART[(s2, s1, 'RLO2', 'oRLO2')] = 'step_CO_HeMS_RLO'
 
 # He-rich star roche-lobe overflow onto a compact object
-=======
-
-# He-rich star roche-lobe overflow onto a compact object
-for s1 in STAR_STATES_HE_RICH_EVOLVABLE:
-    for s2 in STAR_STATES_CO:
-        POSYDON_FLOW_CHART[(s1, s2, 'RLO1', 'oRLO1')] = 'step_CO_HeMS_RLO'
-        POSYDON_FLOW_CHART[(s2, s1, 'RLO2', 'oRLO2')] = 'step_CO_HeMS_RLO'
-
-# He-rich star roche-lobe overflow onto a compact object
->>>>>>> 5c1d02de
 # that fall outside the grid and has been returned by step_CO_HeMS_RLO
 for s1 in STAR_STATES_HE_RICH:
     for s2 in STAR_STATES_CO:
         POSYDON_FLOW_CHART[(s1, s2, 'detached', "redirect_from_CO_HeMS_RLO")] = 'step_detached'
         POSYDON_FLOW_CHART[(s2, s1, 'detached', "redirect_from_CO_HeMS_RLO")] = 'step_detached'
-<<<<<<< HEAD
-=======
 
 ## He-rich star roche-lobe overflow onto another He-rich star
 ## assume these systems always merge 
@@ -266,19 +238,8 @@
     for s2 in STAR_STATES_HE_RICH:
         POSYDON_FLOW_CHART[(s1, s2, 'RLO1', "oRLO1")] = 'step_merged'
         POSYDON_FLOW_CHART[(s2, s1, 'RLO2', "oRLO2")] = 'step_merged'
->>>>>>> 5c1d02de
-
-## He-rich star roche-lobe overflow onto another He-rich star
-## assume these systems always merge 
-for s1 in STAR_STATES_HE_RICH:
-    for s2 in STAR_STATES_HE_RICH:
-        POSYDON_FLOW_CHART[(s1, s2, 'RLO1', "oRLO1")] = 'step_merged'
-        POSYDON_FLOW_CHART[(s2, s1, 'RLO2', "oRLO2")] = 'step_merged'
-
-<<<<<<< HEAD
+
 # Binaries that go to common envelope
-=======
->>>>>>> 5c1d02de
 for s1 in STAR_STATES_NORMALSTAR:
     for s2 in STAR_STATES_ALL:
         POSYDON_FLOW_CHART[(s1, s2, 'RLO1', 'oCE1')] = 'step_CE'
@@ -328,12 +289,8 @@
             for e in BINARY_EVENTS_OF_SN_OR_AFTER_DETACHED:
                 POSYDON_FLOW_CHART[(s1, s2, b, e)] = 'step_disrupted'
                 POSYDON_FLOW_CHART[(s2, s1, b, e)] = 'step_disrupted'
-<<<<<<< HEAD
 
 # if we have two compact objects in a disrupted binary, we stop the evolution.
-=======
-# if we have two compcat objects in a disrupted binary, we stop the evolution.
->>>>>>> 5c1d02de
 for b in ['disrupted']:
     for s1 in STAR_STATES_CO:
         for s2 in STAR_STATES_CO:
@@ -376,15 +333,7 @@
     for s in ['massless_remnant']:
         for e in BINARY_EVENTS_ALL:
             POSYDON_FLOW_CHART[(s, s, b, e)] = 'step_end'
-<<<<<<< HEAD
-
-
-
-=======
-
-
-
->>>>>>> 5c1d02de
+            
 def flow_chart(FLOW_CHART=None, CHANGE_FLOW_CHART=None):
     """Generate the flow chart.
 
