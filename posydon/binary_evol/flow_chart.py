--- conflicted
+++ resolved
@@ -51,13 +51,8 @@
 
 STAR_STATES_H_RICH = STAR_STATES_NORMALSTAR.copy()
 [STAR_STATES_H_RICH.remove(x) for x in ['stripped_He_Core_He_burning',
-<<<<<<< HEAD
-                                        'stripped_He_Central_He_depleted',
-                                        'stripped_He_Central_C_depletion',
-=======
                                         'stripped_He_Core_He_depleted',
                                         'stripped_He_Core_C_depleted',
->>>>>>> 7f81b076
                                         'stripped_He_non_burning',
                                         'accreted_He_Core_He_burning']]
 
@@ -68,11 +63,6 @@
                                          'H-rich_Core_He_depleted',
                                          'H-rich_Shell_He_burning',
                                          'H-rich_Core_C_burning',
-<<<<<<< HEAD
-                                         'H-rich_Central_C_depletion',
-                                         'accreted_He_Core_H_burning',
-                                         'accreted_He_Shell_H_burning']]
-=======
                                          'H-rich_Core_C_depleted',
                                          'accreted_He_Core_H_burning',
                                          'accreted_He_Shell_H_burning']]
@@ -88,7 +78,6 @@
     "H-rich_non_burning",
     "accreted_He_non_burning"
 ]
->>>>>>> 7f81b076
 
 
 STAR_STATES_POST_HeMS = [
@@ -104,11 +93,7 @@
                                     - set(STAR_STATES_C_DEPLETED))
 
 STAR_STATES_HE_RICH_EVOLVABLE = list(set(STAR_STATES_HE_RICH)
-<<<<<<< HEAD
-                                     - set(STAR_STATES_C_DEPLETION))
-=======
                                      - set(STAR_STATES_C_DEPLETED))
->>>>>>> 7f81b076
 
 # CE ejection happens instantanously, so the star does not readjust before
 # we infer the state. If core_definition_H_fraction=0.1, then surface_h1=0.1,
@@ -118,17 +103,10 @@
 
 # core collapse
 STAR_STATES_CC = [
-<<<<<<< HEAD
-    'H-rich_Central_C_depletion',
-    'H-rich_Central_He_depleted',
-    'stripped_He_Central_He_depleted',
-    'stripped_He_Central_C_depletion',
-=======
     'H-rich_Core_C_depleted',
     'H-rich_Core_He_depleted',
     'stripped_He_Core_He_depleted',
     'stripped_He_Core_C_depleted',
->>>>>>> 7f81b076
     # catch runs with gamma center limit which map to WD
     'stripped_He_non_burning',
     'H-rich_non_burning',
@@ -136,8 +114,6 @@
     'accreted_He_Shell_H_burning',
     'accreted_He_non_burning'
     ]
-<<<<<<< HEAD
-=======
 
 # states to ID an HMS star (Xcore > 0.01)
 # TODO: build these from the other lists to (hopefully) 
@@ -153,7 +129,6 @@
 STAR_STATES_FOR_Hestar_MATCHING = [st for st in STAR_STATES_NORMALSTAR if \
                                    ("stripped_He" in st)]
 STAR_STATES_FOR_Hestar_MATCHING.extend(['accreted_He_Core_He_burning'])
->>>>>>> 7f81b076
 
 BINARY_STATES_ALL = [
     'initially_single_star',
@@ -188,24 +163,16 @@
     'MaxTime_exceeded',
     'maxtime',
     'oMerging1',
-<<<<<<< HEAD
-    'oMerging2'
-=======
     'oMerging2',
     'Match1',
     'Match2',
     'Match12'
->>>>>>> 7f81b076
 ]
 
 BINARY_EVENTS_OF_SN_OR_AFTER_DETACHED = BINARY_EVENTS_ALL.copy()
 [BINARY_EVENTS_OF_SN_OR_AFTER_DETACHED.remove(x) for x in ['CC1','CC2','MaxTime_exceeded','maxtime']]
 
-<<<<<<< HEAD
-## a list of known total binary states that can occur, 
-=======
 ## a list of known total binary states that can occur,
->>>>>>> 7f81b076
 ## but are not in the flow chart and will not be added to POSYDON
 UNDEFINED_STATES = []
 for s1 in STAR_STATES_CO:
@@ -266,11 +233,7 @@
         POSYDON_FLOW_CHART[(s1, s2, 'detached', None)] = 'step_CO_HeMS'
         POSYDON_FLOW_CHART[(s2, s1, 'detached', None)] = 'step_CO_HeMS'
 
-<<<<<<< HEAD
-# stripped_He star on a detached binary with a compact object
-=======
 # stripped_He star in a detached binary with a compact object
->>>>>>> 7f81b076
 # that fall outside the grid and has been returned by step_CO_HeMS
 for s1 in STAR_STATES_HE_RICH:
     for s2 in STAR_STATES_CO:
@@ -282,7 +245,6 @@
     for s2 in STAR_STATES_CO:
         POSYDON_FLOW_CHART[(s1, s2, 'RLO1', 'oRLO1')] = 'step_CO_HeMS_RLO'
         POSYDON_FLOW_CHART[(s2, s1, 'RLO2', 'oRLO2')] = 'step_CO_HeMS_RLO'
-<<<<<<< HEAD
 
 # He-rich star roche-lobe overflow onto a compact object
 # that fall outside the grid and has been returned by step_CO_HeMS_RLO
@@ -301,27 +263,9 @@
 for s1 in STAR_STATES_ZAMS:
     for s2 in STAR_STATES_ZAMS:
         POSYDON_FLOW_CHART[(s1, s2, 'low_mass_binary', 'ZAMS')] = 'step_low_mass_binary'#low_mass_binaries
-=======
->>>>>>> 7f81b076
-
-# He-rich star roche-lobe overflow onto a compact object
-# that fall outside the grid and has been returned by step_CO_HeMS_RLO
-for s1 in STAR_STATES_HE_RICH:
-    for s2 in STAR_STATES_CO:
-        POSYDON_FLOW_CHART[(s1, s2, 'detached', "redirect_from_CO_HeMS_RLO")] = 'step_detached'
-        POSYDON_FLOW_CHART[(s2, s1, 'detached', "redirect_from_CO_HeMS_RLO")] = 'step_detached'
-
-## He-rich star roche-lobe overflow onto another He-rich star
-## assume these systems always merge 
-for s1 in STAR_STATES_HE_RICH:
-    for s2 in STAR_STATES_HE_RICH:
-        POSYDON_FLOW_CHART[(s1, s2, 'RLO1', "oRLO1")] = 'step_merged'
-        POSYDON_FLOW_CHART[(s2, s1, 'RLO2', "oRLO2")] = 'step_merged'
-
-<<<<<<< HEAD
-=======
+
 # Binaries that go to common envelope
->>>>>>> 7f81b076
+
 for s1 in STAR_STATES_NORMALSTAR:
     for s2 in STAR_STATES_ALL:
         POSYDON_FLOW_CHART[(s1, s2, 'RLO1', 'oCE1')] = 'step_CE'
@@ -371,12 +315,8 @@
             for e in BINARY_EVENTS_OF_SN_OR_AFTER_DETACHED:
                 POSYDON_FLOW_CHART[(s1, s2, b, e)] = 'step_disrupted'
                 POSYDON_FLOW_CHART[(s2, s1, b, e)] = 'step_disrupted'
-<<<<<<< HEAD
-# if we have two compcat objects in a disrupted binary, we stop the evolution.
-=======
 
 # if we have two compact objects in a disrupted binary, we stop the evolution.
->>>>>>> 7f81b076
 for b in ['disrupted']:
     for s1 in STAR_STATES_CO:
         for s2 in STAR_STATES_CO:
@@ -412,18 +352,6 @@
             for e in BINARY_EVENTS_ALL:
                 POSYDON_FLOW_CHART[(s1, s2, b, e)] = 'step_end'
                 POSYDON_FLOW_CHART[(s2, s1, b, e)] = 'step_end'
-<<<<<<< HEAD
-
-# catch two massless remnants
-# separate for readability
-for b in BINARY_STATES_ALL:
-    for s in ['massless_remnant']:
-        for e in BINARY_EVENTS_ALL:
-            POSYDON_FLOW_CHART[(s, s, b, e)] = 'step_end'
-
-
-
-=======
 
 # catch two massless remnants
 # separate for readability
@@ -432,7 +360,6 @@
         for e in BINARY_EVENTS_ALL:
             POSYDON_FLOW_CHART[(s, s, b, e)] = 'step_end'
             
->>>>>>> 7f81b076
 def flow_chart(FLOW_CHART=None, CHANGE_FLOW_CHART=None):
     """Generate the flow chart.
 
