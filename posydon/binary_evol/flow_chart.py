"""
Module setting the default evolution flow and allowing alterations.

This file contains the offical POSYDON flow chart binary evolution. To support
future development and deal with complexity it is build dynamically.
"""


__authors__ = [
    "Devina Misra <devina.misra@unige.ch>",
    "Emmanouil Zapartas <ezapartas@gmail.com>",
    "Simone Bavera <Simone.Bavera@unige.ch>",
    "Konstantinos Kovlakas <Konstantinos.Kovlakas@unige.ch>",
    "Tassos Fragos <Anastasios.Fragkos@unige.ch>",
    "Zepei Xing <Zepei.Xing@unige.ch>",
]


STAR_STATES_ALL = [
    'WD',
    'NS',
    'BH',
    'massless_remnant',
    'H-rich_Core_H_burning',
    'H-rich_Core_He_burning',
    'H-rich_Shell_H_burning',
    'H-rich_Central_He_depleted',
    'H-rich_Shell_He_burning',
    'H-rich_Core_C_burning',
    'H-rich_Central_C_depletion',
    'H-rich_non_burning',
    'accreted_He_Core_H_burning',
    'accreted_He_non_burning',
    'accreted_He_Core_He_burning',
    'stripped_He_Core_He_burning',
    'stripped_He_Central_He_depleted',
    'stripped_He_Central_C_depletion',
    'stripped_He_non_burning'
]

STAR_STATES_CO = ['BH', 'NS', 'WD']
STAR_STATES_NOT_NORMALSTAR = STAR_STATES_CO.copy()
STAR_STATES_NOT_NORMALSTAR.append('massless_remnant')

STAR_STATES_NOT_CO = STAR_STATES_ALL.copy()
[STAR_STATES_NOT_CO.remove(x) for x in STAR_STATES_CO]

STAR_STATES_NORMALSTAR = STAR_STATES_ALL.copy()
[STAR_STATES_NORMALSTAR.remove(x) for x in STAR_STATES_NOT_NORMALSTAR]

STAR_STATES_H_RICH = STAR_STATES_NORMALSTAR.copy()
[STAR_STATES_H_RICH.remove(x) for x in ['stripped_He_Core_He_burning',
                                        'stripped_He_Central_He_depleted',
                                        'stripped_He_Central_C_depletion',
                                        'stripped_He_non_burning',
                                        'accreted_He_Core_He_burning']]

STAR_STATES_HE_RICH = STAR_STATES_NORMALSTAR.copy()
[STAR_STATES_HE_RICH.remove(x) for x in ['H-rich_Core_H_burning',
                                         'H-rich_Core_He_burning',
                                         'H-rich_Shell_H_burning',
                                         'H-rich_Central_He_depleted',
                                         'H-rich_Shell_He_burning',
                                         'H-rich_Core_C_burning',
                                         'H-rich_Central_C_depletion',
                                         'accreted_He_Core_H_burning']]

STAR_STATES_C_DEPLETION = [st for st in STAR_STATES_ALL if "C_depletion" in st]

# these states can be evolved through MESA grids
STAR_STATES_H_RICH_EVOLVABLE = list(set(STAR_STATES_H_RICH)
                                    - set(STAR_STATES_C_DEPLETION))

STAR_STATES_HE_RICH_EVOLVABLE = list(set(STAR_STATES_HE_RICH)
                                     - set(STAR_STATES_C_DEPLETION))

# CE ejection happens instantanously, so the star does not readjust before
# we infer the state. If core_definition_H_fraction=0.1, then surface_h1=0.1,
# and the state is H-rich_non_burning which we stil want to evolve thorugh
# the step_CO_HeMS
STAR_STATES_HE_RICH_EVOLVABLE.extend(['H-rich_non_burning'])

# core collapse
STAR_STATES_CC = [
    'H-rich_Central_C_depletion',
    'H-rich_Central_He_depleted',
    'stripped_He_Central_He_depleted',
    'stripped_He_Central_C_depletion',
    # catch runs with gamma center limit which map to WD
    'stripped_He_non_burning',
    'H-rich_non_burning',
    'H-rich_Shell_H_burning',
    'accreted_He_non_burning'
    ]

BINARY_STATES_ALL = [
    'initially_single_star',
    'detached',
    'RLO1',
    'RLO2',
    'contact',
    'disrupted',
    'merged',
    'initial_RLOF'
]

BINARY_STATES_CC = BINARY_STATES_ALL.copy()

BINARY_EVENTS_ALL = [
    None,
    'CC1',
    'CC2',
    'ZAMS',
    'oRLO1',
    'oRLO2',
    'oCE1',
    'oCE2',
    'oDoubleCE1',
    'oDoubleCE2',
    'CO_contact',
    'redirect_from_ZAMS',
    'redirect_from_CO_HMS_RLO',
    'redirect_from_CO_HeMS',
    'redirect_from_CO_HeMS_RLO',
    'MaxTime_exceeded',
    'maxtime',
    'oMerging1',
    'oMerging2'
]

<<<<<<< HEAD
BINARY_EVENTS_OF_SN_OR_AFTER_DETACHED = BINARY_EVENTS_ALL.copy()
[BINARY_EVENTS_OF_SN_OR_AFTER_DETACHED.remove(x) for x in ['CC1','CC2','MaxTime_exceeded','maxtime']]
=======
## a list of known total binary states that can occur, 
## but are not in the flow chart and will not be added to POSYDON
UNDEFINED_STATES = [
    ('NS', 'H-rich_Core_H_burning', 'disrupted', 'CC2'),
    ('NS', 'H-rich_Core_H_burning', 'detached', 'CC2')
]
>>>>>>> 13ec9547

# dynamically construct the flow chart
POSYDON_FLOW_CHART = {}

# mesa grid ZAMS
STAR_STATES_ZAMS = ['H-rich_Core_H_burning']
BINARY_STATES_ZAMS = ['detached']

for b in BINARY_STATES_ZAMS:
    for s1 in STAR_STATES_ZAMS:
        for s2 in STAR_STATES_ZAMS:
            POSYDON_FLOW_CHART[(s1, s2, b, 'ZAMS')] = 'step_HMS_HMS'

# ZAMS very wide binary that falls outside the grid
# and has been returned by step_HMS_HMS
for b in BINARY_STATES_ZAMS:
    for s1 in STAR_STATES_ZAMS:
        for s2 in STAR_STATES_ZAMS:
            POSYDON_FLOW_CHART[(s1, s2, b, 'redirect_from_ZAMS')] = 'step_detached'


# stripped_He star on a detached binary another H- or stripped_He star
# This will be the outcome of a CE.
for s1 in STAR_STATES_NORMALSTAR:
    for s2 in STAR_STATES_NORMALSTAR:
        POSYDON_FLOW_CHART[(s1, s2, 'detached', None)] = 'step_detached'
        POSYDON_FLOW_CHART[(s2, s1, 'detached', None)] = 'step_detached'


# H-rich star on a detached binary with a compact object
for s1 in STAR_STATES_H_RICH:
    for s2 in STAR_STATES_CO:
        POSYDON_FLOW_CHART[(s1, s2, 'detached', None)] = 'step_detached'
        POSYDON_FLOW_CHART[(s2, s1, 'detached', None)] = 'step_detached'


# H-rich star roche-lobe overflow onto a compact object
for s1 in STAR_STATES_H_RICH_EVOLVABLE:
    for s2 in STAR_STATES_CO:
        POSYDON_FLOW_CHART[(s1, s2, 'RLO1', 'oRLO1')] = 'step_CO_HMS_RLO'
        POSYDON_FLOW_CHART[(s2, s1, 'RLO2', 'oRLO2')] = 'step_CO_HMS_RLO'

# H-rich star on a detached binary with a compact object
# that fall outside the grid and has been returned by step_CO_HMS_RLO
for s1 in STAR_STATES_H_RICH:
    for s2 in STAR_STATES_CO:
        POSYDON_FLOW_CHART[(s1, s2, 'detached', "redirect_from_CO_HMS_RLO")] = 'step_detached'
        POSYDON_FLOW_CHART[(s2, s1, 'detached', "redirect_from_CO_HMS_RLO")] = 'step_detached'

# stripped_He star on a detached binary with a compact object
for s1 in STAR_STATES_HE_RICH_EVOLVABLE:
    for s2 in STAR_STATES_CO:
        POSYDON_FLOW_CHART[(s1, s2, 'detached', None)] = 'step_CO_HeMS'
        POSYDON_FLOW_CHART[(s2, s1, 'detached', None)] = 'step_CO_HeMS'

# stripped_He star on a detached binary with a compact object
# that fall outside the grid and has been returned by step_CO_HeMS
for s1 in STAR_STATES_HE_RICH:
    for s2 in STAR_STATES_CO:
        POSYDON_FLOW_CHART[(s1, s2, 'detached', "redirect_from_CO_HeMS")] = 'step_detached'
        POSYDON_FLOW_CHART[(s2, s1, 'detached', "redirect_from_CO_HeMS")] = 'step_detached'

# He-rich star roche-lobe overflow onto a compact object
for s1 in STAR_STATES_HE_RICH_EVOLVABLE:
    for s2 in STAR_STATES_CO:
        POSYDON_FLOW_CHART[(s1, s2, 'RLO1', 'oRLO1')] = 'step_CO_HeMS_RLO'
        POSYDON_FLOW_CHART[(s2, s1, 'RLO2', 'oRLO2')] = 'step_CO_HeMS_RLO'

# He-rich star roche-lobe overflow onto a compact object
# that fall outside the grid and has been returned by step_CO_HeMS_RLO
for s1 in STAR_STATES_HE_RICH:
    for s2 in STAR_STATES_CO:
        POSYDON_FLOW_CHART[(s1, s2, 'detached', "redirect_from_CO_HeMS_RLO")] = 'step_detached'
        POSYDON_FLOW_CHART[(s2, s1, 'detached', "redirect_from_CO_HeMS_RLO")] = 'step_detached'

## He-rich star roche-lobe overflow onto another He-rich star
## assume these systems always merge 
for s1 in STAR_STATES_HE_RICH:
    for s2 in STAR_STATES_HE_RICH:
        POSYDON_FLOW_CHART[(s1, s2, 'RLO1', "oRLO1")] = 'step_merged'
        POSYDON_FLOW_CHART[(s2, s1, 'RLO2', "oRLO2")] = 'step_merged'

# Binaries that go to common envelope

for s1 in STAR_STATES_NORMALSTAR:
    for s2 in STAR_STATES_ALL:
        POSYDON_FLOW_CHART[(s1, s2, 'RLO1', 'oCE1')] = 'step_CE'
        POSYDON_FLOW_CHART[(s1, s2, 'RLO1', 'oDoubleCE1')] = 'step_CE'
        POSYDON_FLOW_CHART[(s2, s1, 'RLO2', 'oCE2')] = 'step_CE'
        POSYDON_FLOW_CHART[(s2, s1, 'RLO2', 'oDoubleCE2')] = 'step_CE'
        POSYDON_FLOW_CHART[(s2, s1, 'contact', 'oCE1')] = 'step_CE'
        POSYDON_FLOW_CHART[(s2, s1, 'contact', 'oCE2')] = 'step_CE'
        POSYDON_FLOW_CHART[(s2, s1, 'contact', 'oDoubleCE1')] = 'step_CE'
        POSYDON_FLOW_CHART[(s2, s1, 'contact', 'oDoubleCE2')] = 'step_CE'


for b in BINARY_STATES_CC:
    for s1 in STAR_STATES_CC:
        for s2 in STAR_STATES_ALL:
            POSYDON_FLOW_CHART[(s1, s2, b, 'CC1')] = 'step_SN'
            POSYDON_FLOW_CHART[(s2, s1, b, 'CC2')] = 'step_SN'

# Double compact objects. These can either be send to the orbital evolution
# due to GR step, or end the evolution by setting the 'step_dco' to end
for s1 in STAR_STATES_CO:
    for s2 in STAR_STATES_CO:
        POSYDON_FLOW_CHART[(s1, s2, 'detached', None)] = 'step_dco'
        POSYDON_FLOW_CHART[(s2, s1, 'detached', None)] = 'step_dco'


# catch states to be ended
for b in ['initial_RLOF']:    
    for s1 in STAR_STATES_ALL:
        for s2 in STAR_STATES_ALL:
            for e in BINARY_EVENTS_ALL:
                POSYDON_FLOW_CHART[(s1, s2, b, e)] = 'step_end'
                POSYDON_FLOW_CHART[(s1, s2, b, e)] = 'step_end'


for b in ['initially_single_star']:
    for s1 in STAR_STATES_ALL:
        for s2 in STAR_STATES_ALL:
            for e in ['ZAMS']:
                POSYDON_FLOW_CHART[(s1, s2, b, e)] = 'step_initially_single'
                POSYDON_FLOW_CHART[(s2, s1, b, e)] = 'step_initially_single'


for b in ['disrupted']:
    for s1 in STAR_STATES_ALL:
        for s2 in STAR_STATES_ALL:
            for e in BINARY_EVENTS_OF_SN_OR_AFTER_DETACHED:
                POSYDON_FLOW_CHART[(s1, s2, b, e)] = 'step_disrupted'
                POSYDON_FLOW_CHART[(s2, s1, b, e)] = 'step_disrupted'
# if we have two compcat objects in a disrupted binary, we stop the evolution.
for b in ['disrupted']:
    for s1 in STAR_STATES_CO:
        for s2 in STAR_STATES_CO:
            for e in BINARY_EVENTS_ALL:
                POSYDON_FLOW_CHART[(s1, s2, b, e)] = 'step_end'
                POSYDON_FLOW_CHART[(s2, s1, b, e)] = 'step_end'


for b in ['merged']:
    for s1 in STAR_STATES_ALL:
        for s2 in STAR_STATES_ALL:
            for e in ['oMerging1', 'oMerging2']:
                POSYDON_FLOW_CHART[(s1, s2, b, e)] = 'step_merged'
                POSYDON_FLOW_CHART[(s2, s1, b, e)] = 'step_merged'

# catch initial_RLO states
for s1 in STAR_STATES_ALL:
    for s2 in STAR_STATES_ALL:
        POSYDON_FLOW_CHART[(s1, s2, 'initial_RLOF', 'ZAMS')] = 'step_end'
        POSYDON_FLOW_CHART[(s2, s1, 'initial_RLOF', 'ZAMS')] = 'step_end'

# catch all maxtime
for b in BINARY_STATES_ALL:
    for s1 in STAR_STATES_ALL:
        for s2 in STAR_STATES_ALL:
            for e in ['maxtime', 'MaxTime_exceeded', 'CO_contact']:
                POSYDON_FLOW_CHART[(s1, s2, b, e)] = 'step_end'

# catch all massless remnants with compact objects
for b in BINARY_STATES_ALL:
    for s1 in STAR_STATES_CO:
        for s2 in ['massless_remnant']:
            for e in BINARY_EVENTS_ALL:
                POSYDON_FLOW_CHART[(s1, s2, b, e)] = 'step_end'
                POSYDON_FLOW_CHART[(s2, s1, b, e)] = 'step_end'

# catch two massless remnants
# separate for readability
for b in BINARY_STATES_ALL:
    for s in ['massless_remnant']:
        for e in BINARY_EVENTS_ALL:
            POSYDON_FLOW_CHART[(s, s, b, e)] = 'step_end'



def flow_chart(FLOW_CHART=None, CHANGE_FLOW_CHART=None):
    """Generate the flow chart.

    Default step nomenclature:
    - step_SN :  StepSN in posydon/bianry_evol/SN/step_SN.py
    - step_HMS_HMS : MS_MS_step in posydon/binary_evol/mesa_step.py
    - step_CO_HMS_RLO : CO_HMS_RLO_step in posydon/binary_evol/mesa_step.py
    - step_CO_HeMS : CO_HeMS_step in posydon/binary_evol/mesa_step.py
    - step_detached : detached_step in posydon/binary_evol/detached_step.py
    - step_CE : StepCEE in posydon/binary_evol/CE/step_CEE.py
    - step_dco : DoubleCO in posydon/binary_evol/double_CO.py
    - step_end


    Parameters
    ----------
    FLOW_CHART : dict
        Flow chart that maps the tuple (star_1_state, star_1_state,
        binary_state, binary_event) to a step.
    CHANGE_FLOW_CHART : dict
        Flow chart to change the default FLOW_CHART. E.g.
        CHANGE_FLOW_CHART = {('NS', 'NS', 'detached', None) : 'step_end',
                             ('NS', 'HeMS', 'RLO1', 'pRLO1') : 'step_my_RLO1'}

    Returns
    -------
    dict
        Flow chart.

    """
    if FLOW_CHART is None:
        FLOW_CHART = POSYDON_FLOW_CHART.copy()
    
    if CHANGE_FLOW_CHART is not None:
        for key in CHANGE_FLOW_CHART.keys():
            if key in FLOW_CHART.keys():
                # this assume CHANGE_FLOW_CHART[key] = 'step_XXX'
                FLOW_CHART[key] = CHANGE_FLOW_CHART[key]

    return FLOW_CHART


def initial_eccentricity_flow_chart(FLOW_CHART=None, CHANGE_FLOW_CHART=None):
    """Modify POSYDON's default flow to:
        ZAMS binaries -> detached
        oRLO1/oRLO2 -> HMS-HMS RLO grid

    Parameters
    ----------
    FLOW_CHART : dict or None
    CHANGE_FLOW_CHART : dict or None

    Returns
    -------
    dict
        Modified flow chart.
    """

    # get POSYDON's default flow chart
    if FLOW_CHART is None:
        if CHANGE_FLOW_CHART is None:
            MY_FLOW_CHART = flow_chart()
        else:
            MY_FLOW_CHART = flow_chart(CHANGE_FLOW_CHART=CHANGE_FLOW_CHART)
    else:
        if CHANGE_FLOW_CHART is None:
            MY_FLOW_CHART = flow_chart(FLOW_CHART=FLOW_CHART)
        else:
            MY_FLOW_CHART = flow_chart(FLOW_CHART=FLOW_CHART,
                                       CHANGE_FLOW_CHART=CHANGE_FLOW_CHART)
    
    # modify the default flow chart
    for key in MY_FLOW_CHART.keys():
        s1_state, s2_state, state, event = key
        # always take ZAMS binaries to step_detached
        if event == 'ZAMS' and state in BINARY_STATES_ZAMS: # check for event
            MY_FLOW_CHART[key] = 'step_detached'

    # Add two stars initating RLO (now coming from detached) into flow chart
    # Add stripped stars (from winds) initating RLO
    for s1 in STAR_STATES_H_RICH_EVOLVABLE + STAR_STATES_HE_RICH_EVOLVABLE:
        for s2 in STAR_STATES_H_RICH_EVOLVABLE + STAR_STATES_HE_RICH_EVOLVABLE:
            MY_FLOW_CHART[(s1, s2, 'RLO1', 'oRLO1')] = 'step_HMS_HMS_RLO'
            MY_FLOW_CHART[(s1, s2, 'RLO2', 'oRLO2')] = 'step_HMS_HMS_RLO'
    
    return MY_FLOW_CHART<|MERGE_RESOLUTION|>--- conflicted
+++ resolved
@@ -128,17 +128,15 @@
     'oMerging2'
 ]
 
-<<<<<<< HEAD
 BINARY_EVENTS_OF_SN_OR_AFTER_DETACHED = BINARY_EVENTS_ALL.copy()
 [BINARY_EVENTS_OF_SN_OR_AFTER_DETACHED.remove(x) for x in ['CC1','CC2','MaxTime_exceeded','maxtime']]
-=======
+
 ## a list of known total binary states that can occur, 
 ## but are not in the flow chart and will not be added to POSYDON
 UNDEFINED_STATES = [
     ('NS', 'H-rich_Core_H_burning', 'disrupted', 'CC2'),
     ('NS', 'H-rich_Core_H_burning', 'detached', 'CC2')
 ]
->>>>>>> 13ec9547
 
 # dynamically construct the flow chart
 POSYDON_FLOW_CHART = {}
