"""
Module setting the default evolution flow and allowing alterations.

This file contains the offical POSYDON flow chart binary evolution. To support
future development and deal with complexity it is build dynamically.
"""


__authors__ = [
    "Devina Misra <devina.misra@unige.ch>",
    "Emmanouil Zapartas <ezapartas@gmail.com>",
    "Simone Bavera <Simone.Bavera@unige.ch>",
    "Konstantinos Kovlakas <Konstantinos.Kovlakas@unige.ch>",
    "Tassos Fragos <Anastasios.Fragkos@unige.ch>",
    "Zepei Xing <Zepei.Xing@unige.ch>",
]


STAR_STATES_ALL = [
    'WD',
    'NS',
    'BH',
    'H-rich_Core_H_burning',
    'H-rich_Core_He_burning',
    'H-rich_Shell_H_burning',
    'H-rich_Central_He_depleted',
    'H-rich_Shell_He_burning',
    'H-rich_Core_C_burning',
    'H-rich_Central_C_depletion',
    'H-rich_non_burning',
    'stripped_He_Core_He_burning',
    'stripped_He_Central_He_depleted',
    'stripped_He_Central_C_depletion',
    'stripped_He_non_burning'
]

STAR_STATES_CO = ['BH', 'NS', 'WD']

STAR_STATES_NOT_CO = STAR_STATES_ALL.copy()
[STAR_STATES_NOT_CO.remove(x) for x in STAR_STATES_CO]

STAR_STATES_H_RICH = STAR_STATES_NOT_CO.copy()
[STAR_STATES_H_RICH.remove(x) for x in ['stripped_He_Core_He_burning',
                                        'stripped_He_Central_He_depleted',
                                        'stripped_He_Central_C_depletion',
                                        'stripped_He_non_burning']]

STAR_STATES_HE_RICH = STAR_STATES_NOT_CO.copy()
[STAR_STATES_HE_RICH.remove(x) for x in ['H-rich_Core_H_burning',
                                         'H-rich_Core_He_burning',
                                         'H-rich_Shell_H_burning',
                                         'H-rich_Central_He_depleted',
                                         'H-rich_Shell_He_burning',
                                         'H-rich_Core_C_burning',
                                         'H-rich_Central_C_depletion']]

STAR_STATES_C_DEPLETION = [st for st in STAR_STATES_ALL if "C_depletion" in st]

# these states can be evolved through MESA grids
STAR_STATES_H_RICH_EVOLVABLE = list(set(STAR_STATES_H_RICH)
                                    - set(STAR_STATES_C_DEPLETION))

STAR_STATES_HE_RICH_EVOLVABLE = list(set(STAR_STATES_HE_RICH)
                                     - set(STAR_STATES_C_DEPLETION))
# CE ejcetion happens istantanously, the star does not readjust before
# we infer the state, if core_definition_H_fraction=0.1 then surface_h1=0.1
# and the state is H-rich_non_burning which we stil want to evolve thorugh
# the step_CO_HeMS
STAR_STATES_HE_RICH_EVOLVABLE.append('H-rich_non_burning')

BINARY_STATES_ALL = [
    'initially_single_star',
    'detached',
    'RLO1',
    'RLO2',
    'contact',
    'disrupted',
    'merged',
    'initial_RLOF'
]

BINARY_EVENTS_ALL = [
    None,
<<<<<<< HEAD
    'CC1_start',
    'CC2_start',
    'CC1_disrupt',
    'CC2_disrupt',
    'WD1_formed',
    'WD2_formed',
    'NS1_formed',
    'NS2_formed',
    'BH1_formed',
    'BH2_formed',
=======
    'CC1',
    'CC2',
>>>>>>> c4427f74
    'ZAMS',
    'oRLO1',
    'oRLO2',
    'CE1_start',
    'CE2_start',
    'DCE1_start',
    'DCE2_start',
    'CE_end',
    'CE_merger',
    'DCE_merger',
    'CO_contact',
    'redirect',
    'MaxTime_exceeded',
    'maxtime',
    'oMerging1',
    'oMerging2'
]


# dynamically construct the flow chart
POSYDON_FLOW_CHART = {}

# mesa grid ZAMS
STAR_STATES_ZAMS = ['H-rich_Core_H_burning']
BINARY_STATES_ZAMS = ['detached']

BINARY_EVENTS_CC = ['WD1_formed',
                    'WD2_formed',
                    'NS1_formed',
                    'NS2_formed',
                    'BH1_formed',
                    'BH2_formed']


for b in BINARY_STATES_ZAMS:
    for s1 in STAR_STATES_ZAMS:
        for s2 in STAR_STATES_ZAMS:
            POSYDON_FLOW_CHART[(s1, s2, b, 'ZAMS')] = 'step_HMS_HMS'

# ZAMS very wide binary that falls outside the grid
# and has been returned by step_HMS_HMS
for b in BINARY_STATES_ZAMS:
    for s1 in STAR_STATES_ZAMS:
        for s2 in STAR_STATES_ZAMS:
            POSYDON_FLOW_CHART[(s1, s2, b, 'redirect')] = 'step_detached'


# stripped_He star on a detached binary another H- or stripped_He star
# This will be the outcome of a CE.
for s1 in STAR_STATES_NOT_CO:
    for s2 in STAR_STATES_NOT_CO:
        POSYDON_FLOW_CHART[(s1, s2, 'detached', 'CE_end')] = 'step_detached'
        POSYDON_FLOW_CHART[(s2, s1, 'detached', 'CE_end')] = 'step_detached'


# H-rich star on a detached binary with a compact object
for s1 in STAR_STATES_H_RICH:
    for s2 in STAR_STATES_CO:
        for e in BINARY_EVENTS_CC:
            POSYDON_FLOW_CHART[(s1, s2, 'detached', e)] = 'step_detached'
            POSYDON_FLOW_CHART[(s2, s1, 'detached', e)] = 'step_detached'


# H-rich star roche-lobe overflow onto a compact object
for s1 in STAR_STATES_H_RICH_EVOLVABLE:
    for s2 in STAR_STATES_CO:
        POSYDON_FLOW_CHART[(s1, s2, 'RLO1', 'oRLO1')] = 'step_CO_HMS_RLO'
        POSYDON_FLOW_CHART[(s2, s1, 'RLO2', 'oRLO2')] = 'step_CO_HMS_RLO'

# H-rich star on a detached binary with a compact object
# that fall outside the grid and has been returned by step_CO_HMS_RLO
for s1 in STAR_STATES_H_RICH:
    for s2 in STAR_STATES_CO:
        POSYDON_FLOW_CHART[(s1, s2, 'detached', "redirect")] = 'step_detached'
        POSYDON_FLOW_CHART[(s2, s1, 'detached', "redirect")] = 'step_detached'

# stripped_He star on a detached binary with a compact object
for s1 in STAR_STATES_HE_RICH_EVOLVABLE:
    for s2 in STAR_STATES_CO:
        POSYDON_FLOW_CHART[(s1, s2, 'detached', 'CE_end')] = 'step_CO_HeMS'
        POSYDON_FLOW_CHART[(s2, s1, 'detached', 'CE_end')] = 'step_CO_HeMS'


# stripped_He star on a detached binary with a compact object
# that fall outside the grid and has been returned by step_CO_HeMS
for s1 in STAR_STATES_HE_RICH:
    for s2 in STAR_STATES_CO:
        POSYDON_FLOW_CHART[(s1, s2, 'detached', "redirect")] = 'step_detached'
        POSYDON_FLOW_CHART[(s2, s1, 'detached', "redirect")] = 'step_detached'


# Binaries that go to common envelope

for s1 in STAR_STATES_NOT_CO:
    for s2 in STAR_STATES_ALL:
        POSYDON_FLOW_CHART[(s1, s2, 'RLO1', 'CE1_start')] = 'step_CE'
        POSYDON_FLOW_CHART[(s1, s2, 'RLO1', 'DCE1_start')] = 'step_CE'
        POSYDON_FLOW_CHART[(s2, s1, 'RLO2', 'CE2_start')] = 'step_CE'
        POSYDON_FLOW_CHART[(s2, s1, 'RLO2', 'DCE2_start')] = 'step_CE'
        POSYDON_FLOW_CHART[(s2, s1, 'contact', 'CE1_start')] = 'step_CE'
        POSYDON_FLOW_CHART[(s2, s1, 'contact', 'CE2_start')] = 'step_CE'
        POSYDON_FLOW_CHART[(s2, s1, 'contact', 'DCE1_start')] = 'step_CE'
        POSYDON_FLOW_CHART[(s2, s1, 'contact', 'DCE2_start')] = 'step_CE'


# core collapse
STAR_STATES_CC = [
    'H-rich_Central_C_depletion',
    'H-rich_Central_He_depleted',
    'stripped_He_Central_He_depleted',
    'stripped_He_Central_C_depletion',
    # catch runs with gamma center limit which map to WD
    'stripped_He_non_burning',
    'H-rich_non_burning',
    'H-rich_Shell_H_burning',
    ]


BINARY_STATES_CC = BINARY_STATES_ALL.copy()
#BINARY_STATES_CC = BINARY_STATES_ALL.copy()
#BINARY_STATES_CC.remove('disrupted')

for b in BINARY_STATES_CC:
    for s1 in STAR_STATES_CC:
        for s2 in STAR_STATES_ALL:
            POSYDON_FLOW_CHART[(s1, s2, b, 'CC1_start')] = 'step_SN'
            POSYDON_FLOW_CHART[(s2, s1, b, 'CC2_start')] = 'step_SN'

# Double compact objects. These can either be send to the orbital evolution
# due to GR step, or end the evolution by setting the 'step_dco' to end
for s1 in STAR_STATES_CO:
    for s2 in STAR_STATES_CO:
        for e in BINARY_EVENTS_CC:
            POSYDON_FLOW_CHART[(s1, s2, 'detached', e)] = 'step_dco'
            POSYDON_FLOW_CHART[(s2, s1, 'detached', e)] = 'step_dco'


# catch states to be ended
for b in ['initial_RLOF',
          'detached (Integration failure)',
          'detached (GridMatchingFailed)', 'RLO2 (OutsideGrid)']:
    for s1 in STAR_STATES_ALL:
        for s2 in STAR_STATES_ALL:
            for e in BINARY_EVENTS_ALL:
                POSYDON_FLOW_CHART[(s1, s2, b, e)] = 'step_end'
                POSYDON_FLOW_CHART[(s1, s2, b, e)] = 'step_end'

for b in ['initially_single_star']:
    for s1 in STAR_STATES_ALL:
        for s2 in STAR_STATES_ALL:
            for e in BINARY_EVENTS_ALL:
                POSYDON_FLOW_CHART[(s1, s2, b, e)] = 'step_end'#'step_initially_single'
                POSYDON_FLOW_CHART[(s1, s2, b, e)] = 'step_end'#'step_initially_single'

BINARY_EVENTS_OF_SN_OR_AFTER_DETACHED = BINARY_EVENTS_ALL.copy()
[BINARY_EVENTS_OF_SN_OR_AFTER_DETACHED.remove(x) for x in ['CC1','CC2','MaxTime_exceeded','maxtime']]

for b in ['disrupted']:
    for s1 in STAR_STATES_ALL:
        for s2 in STAR_STATES_ALL:
            for e in BINARY_EVENTS_OF_SN_OR_AFTER_DETACHED:
                POSYDON_FLOW_CHART[(s1, s2, b, e)] = 'step_disrupted'
                POSYDON_FLOW_CHART[(s1, s2, b, e)] = 'step_disrupted'
# if we have two compcat objects in a disrupted binary, we stop the evolution.
for b in ['disrupted']:
    for s1 in STAR_STATES_CO:
        for s2 in STAR_STATES_CO:
            for e in BINARY_EVENTS_ALL:
                POSYDON_FLOW_CHART[(s1, s2, b, e)] = 'step_end'
                POSYDON_FLOW_CHART[(s1, s2, b, e)] = 'step_end'


for b in ['merged']:
    for s1 in STAR_STATES_ALL:
        for s2 in STAR_STATES_ALL:
            for e in ['oMerging1', 'oMerging2']:
                POSYDON_FLOW_CHART[(s1, s2, b, e)] = 'step_end' #'step_merged'
                POSYDON_FLOW_CHART[(s1, s2, b, e)] = 'step_end' #'step_merged'

# catch initial_RLO states
for s1 in STAR_STATES_ALL:
    for s2 in STAR_STATES_ALL:
        POSYDON_FLOW_CHART[(s1, s2, 'initial_RLOF', 'ZAMS')] = 'step_end'
        POSYDON_FLOW_CHART[(s1, s2, 'initial_RLOF', 'ZAMS')] = 'step_end'

# catch all maxtime
for b in BINARY_STATES_ALL:
    for s1 in STAR_STATES_ALL:
        for s2 in STAR_STATES_ALL:
            for e in ['maxtime', 'MaxTime_exceeded', 'CO_contact']:
                POSYDON_FLOW_CHART[(s1, s2, b, e)] = 'step_end'


def flow_chart(FLOW_CHART=POSYDON_FLOW_CHART, CHANGE_FLOW_CHART=None):
    """Generate the flow chart.

    Default step nomenclature:
    - step_SN :  StepSN in posydon/bianry_evol/SN/step_SN.py
    - step_HMS_HMS : MS_MS_step in posydon/binary_evol/mesa_step.py
    - step_CO_HMS_RLO : CO_HMS_RLO_step in posydon/binary_evol/mesa_step.py
    - step_CO_HeMS : CO_HeMS_step in posydon/binary_evol/mesa_step.py
    - step_detached : detached_step in posydon/binary_evol/detached_step.py
    - step_CE : StepCEE in posydon/binary_evol/CE/step_CEE.py
    - step_dco : DoubleCO in posydon/binary_evol/double_CO.py
    - step_end


    Parameters
    ----------
    FLOW_CHART : dict
        Flow chart that maps the tuple (star_1_state, star_1_state,
        binary_state, binary_event) to a step.
    CHANGE_FLOW_CHART : dict
        Flow chart to change the default FLOW_CHART. E.g.
        CHANGE_FLOW_CHART = {('NS', 'NS', 'detached', None) : 'step_end',
                             ('NS', 'HeMS', 'RLO1', 'pRLO1') : 'step_my_RLO1'}

    Returns
    -------
    dict
        Flow chart.

    """
    if CHANGE_FLOW_CHART is not None:
        for key in CHANGE_FLOW_CHART.keys():
            if key in FLOW_CHART.keys():
                # this assume CHANGE_FLOW_CHART[key] = 'step_XXX'
                FLOW_CHART[key] = CHANGE_FLOW_CHART[key]

    return FLOW_CHART<|MERGE_RESOLUTION|>--- conflicted
+++ resolved
@@ -81,7 +81,6 @@
 
 BINARY_EVENTS_ALL = [
     None,
-<<<<<<< HEAD
     'CC1_start',
     'CC2_start',
     'CC1_disrupt',
@@ -92,10 +91,6 @@
     'NS2_formed',
     'BH1_formed',
     'BH2_formed',
-=======
-    'CC1',
-    'CC2',
->>>>>>> c4427f74
     'ZAMS',
     'oRLO1',
     'oRLO2',
