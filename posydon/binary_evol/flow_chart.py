"""
Module setting the default evolution flow and allowing alterations.

This file contains the offical POSYDON flow chart binary evolution. To support
future development and deal with complexity it is build dynamically.
"""


__authors__ = [
    "Devina Misra <devina.misra@unige.ch>",
    "Emmanouil Zapartas <ezapartas@gmail.com>",
    "Simone Bavera <Simone.Bavera@unige.ch>",
    "Konstantinos Kovlakas <Konstantinos.Kovlakas@unige.ch>",
    "Tassos Fragos <Anastasios.Fragkos@unige.ch>",
    "Zepei Xing <Zepei.Xing@unige.ch>",
]


STAR_STATES_ALL = [
    'WD',
    'NS',
    'BH',
    'massless_remnant',
    'H-rich_Core_H_burning',
    'H-rich_Core_He_burning',
    'H-rich_Shell_H_burning',
    'H-rich_Central_He_depleted',
    'H-rich_Shell_He_burning',
    'H-rich_Core_C_burning',
    'H-rich_Central_C_depletion',
    'H-rich_non_burning',
    'accreted_He_Core_H_burning',
<<<<<<< HEAD
=======
    'accreted_He_Shell_H_burning',
>>>>>>> 710816f8
    'accreted_He_non_burning',
    'accreted_He_Core_He_burning',
    'stripped_He_Core_He_burning',
    'stripped_He_Central_He_depleted',
    'stripped_He_Central_C_depletion',
    'stripped_He_non_burning'
]

STAR_STATES_CO = ['BH', 'NS', 'WD']
STAR_STATES_NOT_NORMALSTAR = STAR_STATES_CO.copy()
STAR_STATES_NOT_NORMALSTAR.append('massless_remnant')

STAR_STATES_NOT_CO = STAR_STATES_ALL.copy()
[STAR_STATES_NOT_CO.remove(x) for x in STAR_STATES_CO]

STAR_STATES_NORMALSTAR = STAR_STATES_ALL.copy()
[STAR_STATES_NORMALSTAR.remove(x) for x in STAR_STATES_NOT_NORMALSTAR]

STAR_STATES_H_RICH = STAR_STATES_NORMALSTAR.copy()
[STAR_STATES_H_RICH.remove(x) for x in ['stripped_He_Core_He_burning',
                                        'stripped_He_Central_He_depleted',
                                        'stripped_He_Central_C_depletion',
                                        'stripped_He_non_burning',
                                        'accreted_He_Core_He_burning']]

STAR_STATES_HE_RICH = STAR_STATES_NORMALSTAR.copy()
[STAR_STATES_HE_RICH.remove(x) for x in ['H-rich_Core_H_burning',
                                         'H-rich_Core_He_burning',
                                         'H-rich_Shell_H_burning',
                                         'H-rich_Central_He_depleted',
                                         'H-rich_Shell_He_burning',
                                         'H-rich_Core_C_burning',
                                         'H-rich_Central_C_depletion',
<<<<<<< HEAD
                                         'accreted_He_Core_H_burning']]
=======
                                         'accreted_He_Core_H_burning',
                                         'accreted_He_Shell_H_burning']]
>>>>>>> 710816f8

STAR_STATES_C_DEPLETION = [st for st in STAR_STATES_ALL if "C_depletion" in st]

# these states can be evolved through MESA grids
STAR_STATES_H_RICH_EVOLVABLE = list(set(STAR_STATES_H_RICH)
                                    - set(STAR_STATES_C_DEPLETION))

STAR_STATES_HE_RICH_EVOLVABLE = list(set(STAR_STATES_HE_RICH)
                                     - set(STAR_STATES_C_DEPLETION))

# CE ejection happens instantanously, so the star does not readjust before
# we infer the state. If core_definition_H_fraction=0.1, then surface_h1=0.1,
# and the state is H-rich_non_burning which we stil want to evolve thorugh
# the step_CO_HeMS
STAR_STATES_HE_RICH_EVOLVABLE.extend(['H-rich_non_burning'])
<<<<<<< HEAD
=======

# core collapse
STAR_STATES_CC = [
    'H-rich_Central_C_depletion',
    'H-rich_Central_He_depleted',
    'stripped_He_Central_He_depleted',
    'stripped_He_Central_C_depletion',
    # catch runs with gamma center limit which map to WD
    'stripped_He_non_burning',
    'H-rich_non_burning',
    'H-rich_Shell_H_burning',
    'accreted_He_Shell_H_burning',
    'accreted_He_non_burning'
    ]
>>>>>>> 710816f8

BINARY_STATES_ALL = [
    'initially_single_star',
    'detached',
    'RLO1',
    'RLO2',
    'contact',
    'disrupted',
    'merged',
    'initial_RLOF'
]

BINARY_STATES_CC = BINARY_STATES_ALL.copy()

BINARY_EVENTS_ALL = [
    None,
    'CC1',
    'CC2',
    'ZAMS',
    'oRLO1',
    'oRLO2',
    'oCE1',
    'oCE2',
    'oDoubleCE1',
    'oDoubleCE2',
    'CO_contact',
    'redirect_from_ZAMS',
    'redirect_from_CO_HMS_RLO',
    'redirect_from_CO_HeMS',
    'redirect_from_CO_HeMS_RLO',
    'MaxTime_exceeded',
    'maxtime',
    'oMerging1',
    'oMerging2'
]

BINARY_EVENTS_OF_SN_OR_AFTER_DETACHED = BINARY_EVENTS_ALL.copy()
[BINARY_EVENTS_OF_SN_OR_AFTER_DETACHED.remove(x) for x in ['CC1','CC2','MaxTime_exceeded','maxtime']]

## a list of known total binary states that can occur, 
## but are not in the flow chart and will not be added to POSYDON
UNDEFINED_STATES = []
for s1 in STAR_STATES_CO:
    for b in ['disrupted', 'detached']:
        UNDEFINED_STATES.append((s1, 'H-rich_Core_H_burning', b, 'CC2'))

# dynamically construct the flow chart
POSYDON_FLOW_CHART = {}

# mesa grid ZAMS
STAR_STATES_ZAMS = ['H-rich_Core_H_burning']
BINARY_STATES_ZAMS = ['detached']

for b in BINARY_STATES_ZAMS:
    for s1 in STAR_STATES_ZAMS:
        for s2 in STAR_STATES_ZAMS:
            POSYDON_FLOW_CHART[(s1, s2, b, 'ZAMS')] = 'step_HMS_HMS'

# ZAMS very wide binary that falls outside the grid
# and has been returned by step_HMS_HMS
for b in BINARY_STATES_ZAMS:
    for s1 in STAR_STATES_ZAMS:
        for s2 in STAR_STATES_ZAMS:
            POSYDON_FLOW_CHART[(s1, s2, b, 'redirect_from_ZAMS')] = 'step_detached'


# stripped_He star on a detached binary another H- or stripped_He star
# This will be the outcome of a CE.
for s1 in STAR_STATES_NORMALSTAR:
    for s2 in STAR_STATES_NORMALSTAR:
        POSYDON_FLOW_CHART[(s1, s2, 'detached', None)] = 'step_detached'
        POSYDON_FLOW_CHART[(s2, s1, 'detached', None)] = 'step_detached'


# H-rich star on a detached binary with a compact object
for s1 in STAR_STATES_H_RICH:
    for s2 in STAR_STATES_CO:
        POSYDON_FLOW_CHART[(s1, s2, 'detached', None)] = 'step_detached'
        POSYDON_FLOW_CHART[(s2, s1, 'detached', None)] = 'step_detached'


# H-rich star roche-lobe overflow onto a compact object
for s1 in STAR_STATES_H_RICH_EVOLVABLE:
    for s2 in STAR_STATES_CO:
        POSYDON_FLOW_CHART[(s1, s2, 'RLO1', 'oRLO1')] = 'step_CO_HMS_RLO'
        POSYDON_FLOW_CHART[(s2, s1, 'RLO2', 'oRLO2')] = 'step_CO_HMS_RLO'

# H-rich star on a detached binary with a compact object
# that fall outside the grid and has been returned by step_CO_HMS_RLO
for s1 in STAR_STATES_H_RICH:
    for s2 in STAR_STATES_CO:
        POSYDON_FLOW_CHART[(s1, s2, 'detached', "redirect_from_CO_HMS_RLO")] = 'step_detached'
        POSYDON_FLOW_CHART[(s2, s1, 'detached', "redirect_from_CO_HMS_RLO")] = 'step_detached'

# stripped_He star on a detached binary with a compact object
for s1 in STAR_STATES_HE_RICH_EVOLVABLE:
    for s2 in STAR_STATES_CO:
        POSYDON_FLOW_CHART[(s1, s2, 'detached', None)] = 'step_CO_HeMS'
        POSYDON_FLOW_CHART[(s2, s1, 'detached', None)] = 'step_CO_HeMS'

# stripped_He star on a detached binary with a compact object
# that fall outside the grid and has been returned by step_CO_HeMS
for s1 in STAR_STATES_HE_RICH:
    for s2 in STAR_STATES_CO:
        POSYDON_FLOW_CHART[(s1, s2, 'detached', "redirect_from_CO_HeMS")] = 'step_detached'
        POSYDON_FLOW_CHART[(s2, s1, 'detached', "redirect_from_CO_HeMS")] = 'step_detached'

# He-rich star roche-lobe overflow onto a compact object
for s1 in STAR_STATES_HE_RICH_EVOLVABLE:
    for s2 in STAR_STATES_CO:
        POSYDON_FLOW_CHART[(s1, s2, 'RLO1', 'oRLO1')] = 'step_CO_HeMS_RLO'
        POSYDON_FLOW_CHART[(s2, s1, 'RLO2', 'oRLO2')] = 'step_CO_HeMS_RLO'

# He-rich star roche-lobe overflow onto a compact object
# that fall outside the grid and has been returned by step_CO_HeMS_RLO
for s1 in STAR_STATES_HE_RICH:
    for s2 in STAR_STATES_CO:
        POSYDON_FLOW_CHART[(s1, s2, 'detached', "redirect_from_CO_HeMS_RLO")] = 'step_detached'
        POSYDON_FLOW_CHART[(s2, s1, 'detached', "redirect_from_CO_HeMS_RLO")] = 'step_detached'

## He-rich star roche-lobe overflow onto another He-rich star
## assume these systems always merge 
for s1 in STAR_STATES_HE_RICH:
    for s2 in STAR_STATES_HE_RICH:
        POSYDON_FLOW_CHART[(s1, s2, 'RLO1', "oRLO1")] = 'step_merged'
        POSYDON_FLOW_CHART[(s2, s1, 'RLO2', "oRLO2")] = 'step_merged'

# Binaries that go to common envelope

for s1 in STAR_STATES_NORMALSTAR:
    for s2 in STAR_STATES_ALL:
        POSYDON_FLOW_CHART[(s1, s2, 'RLO1', 'oCE1')] = 'step_CE'
        POSYDON_FLOW_CHART[(s1, s2, 'RLO1', 'oDoubleCE1')] = 'step_CE'
        POSYDON_FLOW_CHART[(s2, s1, 'RLO2', 'oCE2')] = 'step_CE'
        POSYDON_FLOW_CHART[(s2, s1, 'RLO2', 'oDoubleCE2')] = 'step_CE'
        POSYDON_FLOW_CHART[(s2, s1, 'contact', 'oCE1')] = 'step_CE'
        POSYDON_FLOW_CHART[(s2, s1, 'contact', 'oCE2')] = 'step_CE'
        POSYDON_FLOW_CHART[(s2, s1, 'contact', 'oDoubleCE1')] = 'step_CE'
        POSYDON_FLOW_CHART[(s2, s1, 'contact', 'oDoubleCE2')] = 'step_CE'


<<<<<<< HEAD
# core collapse
STAR_STATES_CC = [
    'H-rich_Central_C_depletion',
    'H-rich_Central_He_depleted',
    'stripped_He_Central_He_depleted',
    'stripped_He_Central_C_depletion',
    # catch runs with gamma center limit which map to WD
    'stripped_He_non_burning',
    'H-rich_non_burning',
    'H-rich_Shell_H_burning',
    'accreted_He_non_burning'
    ]


BINARY_STATES_CC = BINARY_STATES_ALL.copy()

=======
>>>>>>> 710816f8
for b in BINARY_STATES_CC:
    for s1 in STAR_STATES_CC:
        for s2 in STAR_STATES_ALL:
            POSYDON_FLOW_CHART[(s1, s2, b, 'CC1')] = 'step_SN'
            POSYDON_FLOW_CHART[(s2, s1, b, 'CC2')] = 'step_SN'

# Double compact objects. These can either be send to the orbital evolution
# due to GR step, or end the evolution by setting the 'step_dco' to end
for s1 in STAR_STATES_CO:
    for s2 in STAR_STATES_CO:
        POSYDON_FLOW_CHART[(s1, s2, 'detached', None)] = 'step_dco'
        POSYDON_FLOW_CHART[(s2, s1, 'detached', None)] = 'step_dco'


# catch states to be ended
for b in ['initial_RLOF']:    
    for s1 in STAR_STATES_ALL:
        for s2 in STAR_STATES_ALL:
            for e in BINARY_EVENTS_ALL:
                POSYDON_FLOW_CHART[(s1, s2, b, e)] = 'step_end'
                POSYDON_FLOW_CHART[(s1, s2, b, e)] = 'step_end'


for b in ['initially_single_star']:
    for s1 in STAR_STATES_ALL:
        for s2 in STAR_STATES_ALL:
            for e in ['ZAMS']:
                POSYDON_FLOW_CHART[(s1, s2, b, e)] = 'step_initially_single'
                POSYDON_FLOW_CHART[(s2, s1, b, e)] = 'step_initially_single'


<<<<<<< HEAD
BINARY_EVENTS_OF_SN_OR_AFTER_DETACHED = BINARY_EVENTS_ALL.copy()
[BINARY_EVENTS_OF_SN_OR_AFTER_DETACHED.remove(x) for x in ['CC1','CC2','MaxTime_exceeded','maxtime']]

=======
>>>>>>> 710816f8
for b in ['disrupted']:
    for s1 in STAR_STATES_ALL:
        for s2 in STAR_STATES_ALL:
            for e in BINARY_EVENTS_OF_SN_OR_AFTER_DETACHED:
                POSYDON_FLOW_CHART[(s1, s2, b, e)] = 'step_disrupted'
                POSYDON_FLOW_CHART[(s2, s1, b, e)] = 'step_disrupted'
# if we have two compcat objects in a disrupted binary, we stop the evolution.
for b in ['disrupted']:
    for s1 in STAR_STATES_CO:
        for s2 in STAR_STATES_CO:
            for e in BINARY_EVENTS_ALL:
                POSYDON_FLOW_CHART[(s1, s2, b, e)] = 'step_end'
                POSYDON_FLOW_CHART[(s2, s1, b, e)] = 'step_end'


for b in ['merged']:
    for s1 in STAR_STATES_ALL:
        for s2 in STAR_STATES_ALL:
            for e in ['oMerging1', 'oMerging2']:
                POSYDON_FLOW_CHART[(s1, s2, b, e)] = 'step_merged'
                POSYDON_FLOW_CHART[(s2, s1, b, e)] = 'step_merged'

# catch initial_RLO states
for s1 in STAR_STATES_ALL:
    for s2 in STAR_STATES_ALL:
        POSYDON_FLOW_CHART[(s1, s2, 'initial_RLOF', 'ZAMS')] = 'step_end'
        POSYDON_FLOW_CHART[(s2, s1, 'initial_RLOF', 'ZAMS')] = 'step_end'

# catch all maxtime
for b in BINARY_STATES_ALL:
    for s1 in STAR_STATES_ALL:
        for s2 in STAR_STATES_ALL:
            for e in ['maxtime', 'MaxTime_exceeded', 'CO_contact']:
                POSYDON_FLOW_CHART[(s1, s2, b, e)] = 'step_end'

# catch all massless remnants with compact objects
for b in BINARY_STATES_ALL:
    for s1 in STAR_STATES_CO:
        for s2 in ['massless_remnant']:
            for e in BINARY_EVENTS_ALL:
                POSYDON_FLOW_CHART[(s1, s2, b, e)] = 'step_end'
                POSYDON_FLOW_CHART[(s2, s1, b, e)] = 'step_end'

# catch two massless remnants
# separate for readability
for b in BINARY_STATES_ALL:
    for s in ['massless_remnant']:
        for e in BINARY_EVENTS_ALL:
            POSYDON_FLOW_CHART[(s, s, b, e)] = 'step_end'
<<<<<<< HEAD



=======



>>>>>>> 710816f8
def flow_chart(FLOW_CHART=None, CHANGE_FLOW_CHART=None):
    """Generate the flow chart.

    Default step nomenclature:
    - step_SN :  StepSN in posydon/bianry_evol/SN/step_SN.py
    - step_HMS_HMS : MS_MS_step in posydon/binary_evol/mesa_step.py
    - step_CO_HMS_RLO : CO_HMS_RLO_step in posydon/binary_evol/mesa_step.py
    - step_CO_HeMS : CO_HeMS_step in posydon/binary_evol/mesa_step.py
    - step_detached : detached_step in posydon/binary_evol/detached_step.py
    - step_CE : StepCEE in posydon/binary_evol/CE/step_CEE.py
    - step_dco : DoubleCO in posydon/binary_evol/double_CO.py
    - step_end


    Parameters
    ----------
    FLOW_CHART : dict
        Flow chart that maps the tuple (star_1_state, star_1_state,
        binary_state, binary_event) to a step.
    CHANGE_FLOW_CHART : dict
        Flow chart to change the default FLOW_CHART. E.g.
        CHANGE_FLOW_CHART = {('NS', 'NS', 'detached', None) : 'step_end',
                             ('NS', 'HeMS', 'RLO1', 'pRLO1') : 'step_my_RLO1'}

    Returns
    -------
    dict
        Flow chart.

    """
    if FLOW_CHART is None:
        FLOW_CHART = POSYDON_FLOW_CHART.copy()
    
    if CHANGE_FLOW_CHART is not None:
        for key in CHANGE_FLOW_CHART.keys():
            if key in FLOW_CHART.keys():
                # this assume CHANGE_FLOW_CHART[key] = 'step_XXX'
                FLOW_CHART[key] = CHANGE_FLOW_CHART[key]

    return FLOW_CHART


def initial_eccentricity_flow_chart(FLOW_CHART=None, CHANGE_FLOW_CHART=None):
    """Modify POSYDON's default flow to:
        ZAMS binaries -> detached
        oRLO1/oRLO2 -> HMS-HMS RLO grid

    Parameters
    ----------
    FLOW_CHART : dict or None
    CHANGE_FLOW_CHART : dict or None

    Returns
    -------
    dict
        Modified flow chart.
    """

    # get POSYDON's default flow chart
    if FLOW_CHART is None:
        if CHANGE_FLOW_CHART is None:
            MY_FLOW_CHART = flow_chart()
        else:
            MY_FLOW_CHART = flow_chart(CHANGE_FLOW_CHART=CHANGE_FLOW_CHART)
    else:
        if CHANGE_FLOW_CHART is None:
            MY_FLOW_CHART = flow_chart(FLOW_CHART=FLOW_CHART)
        else:
            MY_FLOW_CHART = flow_chart(FLOW_CHART=FLOW_CHART,
                                       CHANGE_FLOW_CHART=CHANGE_FLOW_CHART)
    
    # modify the default flow chart
    for key in MY_FLOW_CHART.keys():
        s1_state, s2_state, state, event = key
        # always take ZAMS binaries to step_detached
        if event == 'ZAMS' and state in BINARY_STATES_ZAMS: # check for event
            MY_FLOW_CHART[key] = 'step_detached'

    # Add two stars initating RLO (now coming from detached) into flow chart
    # Add stripped stars (from winds) initating RLO
    for s1 in STAR_STATES_H_RICH_EVOLVABLE + STAR_STATES_HE_RICH_EVOLVABLE:
        for s2 in STAR_STATES_H_RICH_EVOLVABLE + STAR_STATES_HE_RICH_EVOLVABLE:
            MY_FLOW_CHART[(s1, s2, 'RLO1', 'oRLO1')] = 'step_HMS_HMS_RLO'
            MY_FLOW_CHART[(s1, s2, 'RLO2', 'oRLO2')] = 'step_HMS_HMS_RLO'
    
    return MY_FLOW_CHART<|MERGE_RESOLUTION|>--- conflicted
+++ resolved
@@ -30,10 +30,6 @@
     'H-rich_Central_C_depletion',
     'H-rich_non_burning',
     'accreted_He_Core_H_burning',
-<<<<<<< HEAD
-=======
-    'accreted_He_Shell_H_burning',
->>>>>>> 710816f8
     'accreted_He_non_burning',
     'accreted_He_Core_He_burning',
     'stripped_He_Core_He_burning',
@@ -67,12 +63,7 @@
                                          'H-rich_Shell_He_burning',
                                          'H-rich_Core_C_burning',
                                          'H-rich_Central_C_depletion',
-<<<<<<< HEAD
                                          'accreted_He_Core_H_burning']]
-=======
-                                         'accreted_He_Core_H_burning',
-                                         'accreted_He_Shell_H_burning']]
->>>>>>> 710816f8
 
 STAR_STATES_C_DEPLETION = [st for st in STAR_STATES_ALL if "C_depletion" in st]
 
@@ -88,8 +79,6 @@
 # and the state is H-rich_non_burning which we stil want to evolve thorugh
 # the step_CO_HeMS
 STAR_STATES_HE_RICH_EVOLVABLE.extend(['H-rich_non_burning'])
-<<<<<<< HEAD
-=======
 
 # core collapse
 STAR_STATES_CC = [
@@ -104,7 +93,6 @@
     'accreted_He_Shell_H_burning',
     'accreted_He_non_burning'
     ]
->>>>>>> 710816f8
 
 BINARY_STATES_ALL = [
     'initially_single_star',
@@ -246,7 +234,6 @@
         POSYDON_FLOW_CHART[(s2, s1, 'contact', 'oDoubleCE2')] = 'step_CE'
 
 
-<<<<<<< HEAD
 # core collapse
 STAR_STATES_CC = [
     'H-rich_Central_C_depletion',
@@ -263,8 +250,6 @@
 
 BINARY_STATES_CC = BINARY_STATES_ALL.copy()
 
-=======
->>>>>>> 710816f8
 for b in BINARY_STATES_CC:
     for s1 in STAR_STATES_CC:
         for s2 in STAR_STATES_ALL:
@@ -296,12 +281,9 @@
                 POSYDON_FLOW_CHART[(s2, s1, b, e)] = 'step_initially_single'
 
 
-<<<<<<< HEAD
 BINARY_EVENTS_OF_SN_OR_AFTER_DETACHED = BINARY_EVENTS_ALL.copy()
 [BINARY_EVENTS_OF_SN_OR_AFTER_DETACHED.remove(x) for x in ['CC1','CC2','MaxTime_exceeded','maxtime']]
 
-=======
->>>>>>> 710816f8
 for b in ['disrupted']:
     for s1 in STAR_STATES_ALL:
         for s2 in STAR_STATES_ALL:
@@ -351,15 +333,9 @@
     for s in ['massless_remnant']:
         for e in BINARY_EVENTS_ALL:
             POSYDON_FLOW_CHART[(s, s, b, e)] = 'step_end'
-<<<<<<< HEAD
-
-
-
-=======
-
-
-
->>>>>>> 710816f8
+
+
+
 def flow_chart(FLOW_CHART=None, CHANGE_FLOW_CHART=None):
     """Generate the flow chart.
 
