--- conflicted
+++ resolved
@@ -686,116 +686,7 @@
             if star.state in LIST_ACCEPTABLE_STATES_FOR_HMS:
                 list_for_matching = self.list_for_matching_HMS
             elif star.state in LIST_ACCEPTABLE_STATES_FOR_postMS:
-<<<<<<< HEAD
                 list_for_matching = self.list_for_matching_postMS
-
-=======
-                MESA_label = ["he_core_mass", "mass", "center_he4", "log_R"]
-                posydon_attribute = [star.he_core_mass, star.mass,
-                                     star.center_he4, star.log_R]
-                rs = [10.0, 20.0, 1.0, 2.0]
-                if self.verbose:
-                    print("Matching attributes and their normalizations : ",
-                          MESA_label, rs)
-                for i in MESA_label:
-                    if i not in self.root_keys:
-                        raise Exception("Expected matching parameter not added"
-                                        " in the MIST model options.")
-                x0 = get_root0(MESA_label, posydon_attribute, htrack, rs=rs)
-                bnds = ([m_min_H, m_max_H], [0, None])
-                sol = minimize(
-                    lambda x: (
-                        (sc_he_core_mass_H.transform(
-                          get_track_val(MESA_label[0], htrack, *x))
-                         - sc_he_core_mass_H.transform(posydon_attribute[0]))
-                        )
-                    ** 2 + (sc_mass_H.transform(
-                        get_track_val(MESA_label[1], htrack, *x))
-                             - sc_mass_H.transform(posydon_attribute[1])
-                            ) ** 2
-                    + (sc_center_he4_H.transform(
-                        get_track_val(MESA_label[2], htrack, *x))
-                       - sc_center_he4_H.transform(posydon_attribute[2])) ** 2
-                    + (sc_log_R_H.transform(
-                        get_track_val(MESA_label[3], htrack, *x))
-                        - sc_log_R_H.transform(posydon_attribute[3])) ** 2,
-
-                    x0, method="TNC", bounds=bnds,
-                    )
-
-                if (np.abs(sol.fun) > tolerance_mist_integration
-                        or not sol.success):
-                    star.htrack = False
-                    MESA_label = ["he_core_mass", "center_he4", "log_R"]
-                    posydon_attribute = [star.he_core_mass,
-                                         star.center_he4, star.log_R]
-                    rs = [10.0, 1.0, 2.0]
-                    if self.verbose:
-                        print("Matching attributes and their normalizations : ",
-                              MESA_label, rs)
-                    for i in MESA_label:
-                        if i not in self.root_keys:
-                            raise Exception("Expected matching parameter not added"
-                                            " in the MIST model options.")
-                    x0 = get_root0(
-                        MESA_label, posydon_attribute, star.htrack, rs=rs)
-                    bnds = ([m_min_He, m_max_He], [0, None])
-                    sol = minimize(
-                        lambda x: (
-                            (sc_he_core_mass_He.transform(
-                                get_track_val(MESA_label[0], star.htrack, *x))
-                             - sc_he_core_mass_He.transform(
-                                 posydon_attribute[0]))
-                            / sc_he_core_mass_He.transform(
-                                 posydon_attribute[0])) ** 2
-                        + (sc_center_he4_He.transform(
-                            get_track_val(MESA_label[1], star.htrack, *x))
-                           - sc_center_he4_He.transform(
-                                 posydon_attribute[1]))
-                        ** 2 + (sc_log_R_He.transform(
-                            get_track_val(MESA_label[2], star.htrack, *x))
-                            - sc_log_R_He.transform(
-                                 posydon_attribute[2])) ** 2,
-                        x0, method="TNC", bounds=bnds,
-                    )
-                    if ((self.get_track_val("mass", star.htrack, *sol.x)
-                            - self.get_track_val(
-                                "he_core_mass", star.htrack, *sol.x))
-                            / self.get_track_val(
-                                "mass", star.htrack, *sol.x) >= 0.01):
-                        initials = (np.nan, np.nan)
-
-                    if (np.abs(sol.fun) > tolerance_mist_integration
-                            or not sol.success):
-                        star.htrack = True
-                        MESA_label = ["he_core_mass", "mass"]
-                        posydon_attribute = [star.he_core_mass,
-                                             star.mass]
-                        rs = [10.0, 20.0]
-                        if self.verbose:
-                            print("Matching attributes and their normalizations : ",
-                                  MESA_label, rs)
-                        for i in MESA_label:
-                            if i not in self.root_keys:
-                                raise Exception("Expected matching parameter not added"
-                                                " in the MIST model options.")
-                        x0 = get_root0(
-                            MESA_label, posydon_attribute, star.htrack, rs=rs)
-                        bnds = ([m_min_He, m_max_He], [0, None])
-                        sol = minimize(
-                            lambda x: (
-                                (sc_he_core_mass_H.transform(
-                                  get_track_val(MESA_label[0], star.htrack, *x))
-                                 - sc_he_core_mass_H.transform(posydon_attribute[0]))
-                                )
-                            ** 2 + (sc_mass_H.transform(
-                                get_track_val(MESA_label[1], star.htrack, *x))
-                                     - sc_mass_H.transform(posydon_attribute[1])
-                                    ) ** 2,
-                            x0, method="TNC", bounds=bnds,
-                            )
-                
->>>>>>> 27011b68
             elif star.state in LIST_ACCEPTABLE_STATES_FOR_HeStar:
                 list_for_matching = self.list_for_matching_HeStar
 
