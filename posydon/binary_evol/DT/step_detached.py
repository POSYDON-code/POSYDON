"""Detached evolution step."""


__authors__ = [
    "Devina Misra <devina.misra@unige.ch>",
    "Zepei Xing <Zepei.Xing@unige.ch>",
    "Emmanouil Zapartas <ezapartas@gmail.com>",
    "Nam Tran <tranhn03@gmail.com>",
    "Simone Bavera <Simone.Bavera@unige.ch>",
    "Konstantinos Kovlakas <Konstantinos.Kovlakas@unige.ch>",
    "Kyle Akira Rocha <kylerocha2024@u.northwestern.edu>",
    "Jeffrey Andrews <jeffrey.andrews@northwestern.edu>",
]

import os
import numpy as np
import pandas as pd
import time
from scipy.integrate import solve_ivp
from scipy.interpolate import PchipInterpolator
from scipy.optimize import minimize
from scipy.optimize import root

from posydon.utils.data_download import PATH_TO_POSYDON_DATA
from posydon.binary_evol.binarystar import BINARYPROPERTIES
from posydon.binary_evol.singlestar import STARPROPERTIES
from posydon.interpolation.interpolation import GRIDInterpolator
from posydon.interpolation.data_scaling import DataScaler
from posydon.utils.common_functions import (
    bondi_hoyle,
    orbital_period_from_separation,
    roche_lobe_radius,
    check_state_of_star,
    PchipInterpolator2,
    convert_metallicity_to_string,
    set_binary_to_failed,
)
from posydon.binary_evol.flow_chart import (STAR_STATES_CC, STAR_STATES_CO)
import posydon.utils.constants as const
from posydon.utils.posydonerror import NumericalError
from posydon.utils.posydonerror import MatchingError,POSYDONError

LIST_ACCEPTABLE_STATES_FOR_HMS = ["H-rich_Core_H_burning"]

LIST_ACCEPTABLE_STATES_FOR_postMS = [
    "H-rich_Shell_H_burning",
    "H-rich_Core_He_burning",
    "H-rich_Central_He_depleted",
    "H-rich_Core_C_burning",
    "H-rich_Central_C_depletion",
    "H-rich_non_burning"]

LIST_ACCEPTABLE_STATES_FOR_HeStar = [
    'stripped_He_Core_He_burning',
    'stripped_He_Shell_He_burning',     # includes stars burning C in core
    'stripped_He_Central_He_depleted',  # includes stars burning C in core
    'stripped_He_Central_C_depletion',
    'stripped_He_non_burning'           # includes stars burning C in core
    ]

STAR_STATES_H_RICH = [
    'H-rich_Core_H_burning',
    'H-rich_Core_He_burning',
    'H-rich_Shell_H_burning',
    'H-rich_Central_He_depleted',
    'H-rich_Shell_He_burning',
    'H-rich_Core_C_burning',
    'H-rich_Central_C_depletion',
    'H-rich_non_burning'
]

'''
STAR_STATES_CO = ['BH',
                  'NS',
                  'WD',
                  ]
'''

DEFAULT_TRANSLATION = {
    "time": "time",
    "orbital_period": "porb",
    "eccentricity": "ecc",
    "separation": "sep",
    "state": None,
    "event": None,
    "rl_relative_overflow_1": "rl_relative_overflow_1",
    "rl_relative_overflow_2": "rl_relative_overflow_2",
    "lg_mtransfer_rate": "lg_mtransfer_rate",
    "V_sys": None,
    "mass": "mass",
    "log_R": "log_R",
    "R": "R",
    "lg_mdot": "mdot",
    "log_L": "log_L",
    "lg_wind_mdot": "mdot",
    "lg_system_mdot": "lg_mdot",
    "he_core_mass": "he_core_mass",
    "he_core_radius": "he_core_radius",
    "c_core_mass": "c_core_mass",
    "c_core_radius": "c_core_radius",
    "o_core_mass": "o_core_mass",
    "o_core_radius": "o_core_radius",
    "center_h1": "center_h1",
    "center_he4": "center_he4",
    "center_c12": "center_c12",
    "center_o16": "center_o16",
    "center_n14": "center_n14",
    "surface_h1": "surface_h1",
    "surface_he4": "surface_he4",
    "surface_c12": "surface_c12",
    "surface_n14": "surface_n14",
    "surface_o16": "surface_o16",
    "center_gamma": "center_gamma",
    "log_LH": "log_LH",
    "log_LHe": "log_LHe",
    "log_LZ": "log_LZ",
    "log_Lnuc": "log_Lnuc",
    "c12_c12": "c12_c12",
    "avg_c_in_c_core": "avg_c_in_c_core",
    "surf_avg_omega_div_omega_crit": "surf_avg_omega_div_omega_crit",
    "surf_avg_omega": "omega",
    "total_moment_of_inertia": "inertia",
    "log_total_angular_momentum": "log_total_angular_momentum",
    "profile": None,
    "metallicity": None,
    "spin": "spin_parameter",
    "conv_env_top_mass": "conv_env_top_mass",
    "conv_env_bot_mass": "conv_env_bot_mass",
    "conv_env_top_radius": "conv_env_top_radius",
    "conv_env_bot_radius": "conv_env_bot_radius",
    "conv_env_turnover_time_g": "conv_env_turnover_time_g",
    "conv_env_turnover_time_l_b": "conv_env_turnover_time_l_b",
    "conv_env_turnover_time_l_t": "conv_env_turnover_time_l_t",
    "envelope_binding_energy": "envelope_binding_energy",
    "mass_conv_reg_fortides": "mass_conv_reg_fortides",
    "thickness_conv_reg_fortides": "thickness_conv_reg_fortides",
    "radius_conv_reg_fortides": "radius_conv_reg_fortides",
    "lambda_CE_1cent": "lambda_CE_1cent",
    "lambda_CE_10cent": "lambda_CE_10cent",
    "lambda_CE_30cent": "lambda_CE_30cent",
    "co_core_mass": "co_core_mass",
    "co_core_radius": "co_core_radius",
    "lambda_CE_pure_He_star_10cent": "lambda_CE_pure_He_star_10cent",
    "trap_radius": "trap_radius",
    "acc_radius": "acc_radius",
    "t_sync_rad_1": "t_sync_rad_1",
    "t_sync_conv_1": "t_sync_conv_1",
    "t_sync_rad_2": "t_sync_rad_2",
    "t_sync_conv_2": "t_sync_conv_2",
    "mass_transfer_case": None,
    "nearest_neighbour_distance": None,
}


DEFAULT_TRANSLATED_KEYS = (
    'age',
    'mass',
    'mdot',
    'inertia',
    'conv_mx1_top_r',
    'conv_mx1_bot_r',
    'surface_h1',
    'center_h1',
    'mass_conv_reg_fortides',
    'thickness_conv_reg_fortides',
    'radius_conv_reg_fortides',
    'log_Teff',
    'surface_he3',
    'surface_he4',
    'center_he4',
    'avg_c_in_c_core',
    'log_LH',
    'log_LHe',
    'log_LZ',
    'log_Lnuc',
    'c12_c12',
    'center_c12',
    'he_core_mass',
    'log_L',
    'log_R',
    'c_core_mass',
    'o_core_mass',
    'co_core_mass',
    'c_core_radius',
    'o_core_radius',
    'co_core_radius',
    'spin_parameter',
    'log_total_angular_momentum',
    'center_n14',
    'center_o16',
    'surface_n14',
    'surface_o16',
    'conv_env_top_mass',
    'conv_env_bot_mass',
    'conv_env_top_radius',
    'conv_env_bot_radius',
    'conv_env_turnover_time_g',
    'conv_env_turnover_time_l_b',
    'conv_env_turnover_time_l_t',
    'envelope_binding_energy',
    'lambda_CE_1cent',
    'lambda_CE_10cent',
    'lambda_CE_30cent',
    'lambda_CE_pure_He_star_10cent',
    'center_gamma'
)


DEFAULT_PROFILE_KEYS = (
    'radius',
    'mass',
    'logRho',
    'energy',
    'x_mass_fraction_H',
    'y_mass_fraction_He',
    'z_mass_fraction_metals',
    'neutral_fraction_H',
    'neutral_fraction_He',
    'avg_charge_He'
)

MATCHING_WITH_RELATIVE_DIFFERENCE = ["center_he4"]




class detached_step:
    """Evolve a detached binary.

    The binary will be evolved until Roche-lobe overflow, core-collapse or
    maximum simulation time, using the standard equations that govern the
    orbital evolution.

    Parameters
    ----------
    path : str
        Path to the directory that contains a HDF5 grid.
    dt : float
        The timestep size, in years, to be appended to the history of the
        binary. None means only the final step.
        Note: do not select very small timesteps cause it may mess with the
        solving of the ODE.
    n_o_steps_history: int
        Alternatively, we can define the number of timesteps to be appended to
        the history of the binary. None means only the final step. If both `dt`
        and `n_o_steps_history` are different than None, `dt` has priority.
    matching_method: str
        Method to find the best match between a star from a previous step and a
        point in a single MIST-like stellar track. Options "root" (which tries
        to find a root of two matching quantities, and it is possible to not
        achieve it) or "minimize" (minimizes the sum of squares of differences
        of various quantities between the previous step and the track).
    verbose : Boolean
        True if we want to print stuff.
    do_wind_loss: Boolean
        If True, take into account change of separation due to mass loss from
        the star.
    do_tides: Booleans
        If True, take into account change of separation, eccentricity and star
        spin due to tidal forces.
    do_gravitational_radiation: Boolean
        If True, take into account change of separation and eccentricity due to
        gravitational wave radiation.
    do_magnetic_braking: Boolean
        If True, take into account change of star spin due to magnetic braking.
    magnetic_braking_mode: String
        A string corresponding to the desired magnetic braking prescription.
            -- RVJ83: Rappaport, Verbunt, & Joss 1983
            -- M15: Matt et al. 2015
            -- G18: Garraffo et al. 2018
            -- CARB: Van & Ivanova 2019
    do_stellar_evolution_and_spin_from_winds: Boolean
        If True, take into account change of star spin due to change of its
        moment of inertia during its evolution and due to spin angular momentum
        loss due to winds.

    Attributes
    ----------
    KEYS : list of str
           Contains valid keywords which is used
           to extract quantities from the grid.
    grid : GRIDInterpolator
           Object to interpolate between the time-series in
           the h5 grid.
    initial_mass : list of float
            Contains the initial masses of the stars in the grid.

    Note
    ----
    A matching between the properties of the star, and the h5 tracks are
    required. In the "root" solver matching_method, if the root solver fails
    then the evolution will immediately end, and the binary state will be
    tagged with "Root solver failed". In the "minimize" matching_method, we
    minimize the sum of squares of differences of various quantities between
    the previous step and the h5 track.

    Warns
    -----
    UserWarning
        If the call cannot determine the primary or secondary in the binary.

    Raises
    ------
    Exception
        If the ode-solver fails to solve the differential equation
        that governs the orbital evolution.
    """

    def __init__(
            self,
            grid_name_Hrich=None,
            grid_name_strippedHe=None,
            metallicity=None,
            path=PATH_TO_POSYDON_DATA,
            dt=None,
            n_o_steps_history=None,
            matching_method="minimize",
            initial_mass=None,
            rootm=None,
            verbose=False,
            do_wind_loss=True,
            do_tides=True,
            do_gravitational_radiation=True,
            do_magnetic_braking=True,
            magnetic_braking_mode="RVJ83",
            do_stellar_evolution_and_spin_from_winds=True,
            RLO_orbit_at_orbit_with_same_am=False,
            list_for_matching_HMS=None,
            list_for_matching_postMS=None,
            list_for_matching_HeStar=None
    ):
        """Initialize the step. See class documentation for details."""
        self.metallicity = convert_metallicity_to_string(metallicity)
        self.dt = dt
        self.n_o_steps_history = n_o_steps_history
        self.matching_method = matching_method
        self.do_wind_loss = do_wind_loss
        self.do_tides = do_tides
        self.do_gravitational_radiation = do_gravitational_radiation
        self.do_magnetic_braking = do_magnetic_braking
        self.magnetic_braking_mode = magnetic_braking_mode
        self.do_stellar_evolution_and_spin_from_winds = (
            do_stellar_evolution_and_spin_from_winds
        )
        self.RLO_orbit_at_orbit_with_same_am = RLO_orbit_at_orbit_with_same_am
        self.initial_mass = initial_mass
        self.rootm = rootm
        self.verbose = verbose
        self.list_for_matching_HMS = list_for_matching_HMS
        self.list_for_matching_postMS = list_for_matching_postMS
        self.list_for_matching_HeStar = list_for_matching_HeStar

        # mapping a combination of (key, htrack, method) to a pre-trained
        # DataScaler instance, created the first time it is requested
        self.stored_scalers = {}

        if verbose:
            print(
                dt,
                n_o_steps_history,
                matching_method,
                do_wind_loss,
                do_tides,
                do_gravitational_radiation,
                do_magnetic_braking,
                magnetic_braking_mode,
                do_stellar_evolution_and_spin_from_winds)

        self.translate = DEFAULT_TRANSLATION

        # these are the KEYS read from POSYDON h5 grid files (after translating
        # them to the appropriate columns)
        self.KEYS = DEFAULT_TRANSLATED_KEYS
        self.KEYS_POSITIVE = (
            'mass_conv_reg_fortides',
            'thickness_conv_reg_fortides',
            'radius_conv_reg_fortides'
        )

        self.root_keys = np.array(  # for the matching
            [
                "age",
                "mass",
                "he_core_mass",
                "center_h1",
                "center_he4",
                "surface_he4",
                "surface_h1",
                "log_R",
                "center_c12"
            ]
        )

        # keys for the final value interpolation
        self.final_keys = (
            'avg_c_in_c_core_at_He_depletion',
            'co_core_mass_at_He_depletion',
            'm_core_CE_1cent',
            'm_core_CE_10cent',
            'm_core_CE_30cent',
            'm_core_CE_pure_He_star_10cent',
            'r_core_CE_1cent',
            'r_core_CE_10cent',
            'r_core_CE_30cent',
            'r_core_CE_pure_He_star_10cent'
        )

        # keys for the star profile interpolation
        self.profile_keys = DEFAULT_PROFILE_KEYS

        if grid_name_Hrich is None:
            grid_name_Hrich = os.path.join(
                'single_HMS', self.metallicity+'_Zsun.h5')
        self.grid_Hrich = GRIDInterpolator(os.path.join(path, grid_name_Hrich))

        if grid_name_strippedHe is None:
            grid_name_strippedHe = os.path.join(
                'single_HeMS', self.metallicity+'_Zsun.h5')
        self.grid_strippedHe = GRIDInterpolator(
            os.path.join(path, grid_name_strippedHe))

        # Initialize the matching lists:
        m_min_H = np.min(self.grid_Hrich.grid_mass)
        m_max_H = np.max(self.grid_Hrich.grid_mass)
        m_min_He = np.min(self.grid_strippedHe.grid_mass)
        m_max_He = np.max(self.grid_strippedHe.grid_mass)
        if self.list_for_matching_HMS is None:
            self.list_for_matching_HMS = [
                ["mass", "center_h1", "log_R", "he_core_mass"],
                [20.0, 1.0, 2.0, 10.0],
                ["log_min_max", "min_max", "min_max", "min_max"],
                [m_min_H, m_max_H], [0, None]
            ]
        if self.list_for_matching_postMS is None:
            self.list_for_matching_postMS = [
                ["mass", "center_he4", "log_R", "he_core_mass"],
                [20.0, 1.0, 2.0, 10.0],
                ["log_min_max", "min_max", "min_max", "min_max"],
                [m_min_H, m_max_H], [0, None]
            ]
        if self.list_for_matching_HeStar is None:
            self.list_for_matching_HeStar = [
                ["he_core_mass", "center_he4", "log_R"],
                [10.0, 1.0, 2.0],
                ["min_max", "min_max", "min_max"],
                [m_min_He, m_max_He], [0, None]
            ]

        # lists of alternative matching

        # e.g., stars after mass transfer could swell up so that log_R
        # is not appropriate for matching

        self.list_for_matching_HMS_alternative = [
            ["mass", "center_h1", "he_core_mass"],
            [20.0, 1.0, 10.0],
            ["log_min_max", "min_max", "min_max"],
            [m_min_H, m_max_H], [0, None]
        ]
        self.list_for_matching_postMS_alternative = [
            ["mass", "center_h1", "he_core_mass"],
            [20.0, 1.0, 10.0],
            ["log_min_max", "min_max", "min_max"],
            [m_min_H, m_max_H], [0, None]
        ]
        self.list_for_matching_HeStar_alternative = [
            ["he_core_mass", "center_he4", "log_R"],
            [10.0, 1.0, 2.0],
            ["min_max", "min_max", "min_max"],
            [m_min_He, m_max_He], [0, None]
        ]

    def square_difference(self, x, htrack,
                          mesa_labels, posydon_attributes, colscalers, scales):
        """Compute the square distance used for scaling."""
        result = 0.0
        for mesa_label, posy_attr, colscaler, scale_of_mesa_label in zip(
                 mesa_labels, posydon_attributes, colscalers, scales):
            single_track_value = scale_of_mesa_label.transform(
                self.get_track_val(mesa_label, htrack, *x))
            posydon_value = scale_of_mesa_label.transform(posy_attr)
            if mesa_label in MATCHING_WITH_RELATIVE_DIFFERENCE:
                result += ((single_track_value - posydon_value)
                           / posydon_value) ** 2
            else:
                result += (single_track_value - posydon_value) ** 2
        return result

    def get_track_val(self, key, htrack, m0, t):
        """Return a single value from the interpolated time-series.

        Parameters
        ----------
        key : str
            Keyword of the required quantity.
        m0 : float
            The associated initial mass of the required quantity.
        t  : float
            The required time in the time-series.

        Returns
        -------
        float
            The value of the quantity `key` from a MIST-like track of
            initial mass `m0` at the time `t0`.

        """
        # htrack as a boolean determines whether H or He grid is used
        if htrack:
            grid = self.grid_Hrich
        else:
            grid = self.grid_strippedHe
        try:
            x = grid.get("age", m0)
            y = grid.get(key, m0)
        except ValueError:
            return np.array(t) * np.nan
        try:
            val = np.interp(t, x, y, left=1e99, right=1e99)
        except ValueError:
            i_bad = [None]
            while len(i_bad):
                i_bad = np.where(np.diff(x) <= 0)[0]
                x = np.delete(x, i_bad)
                y = np.delete(y, i_bad)
            val = np.interp(t, x, y)
        return val

    def scale(self, key, htrack, method):
        """Nomarlize quantities in the single star grids to (0,1).

        Parameters
        ----------
        key : str
            Keyword of the required quantity.
        method : str
            Scalling method in the data normalization class

        Returns
        -------
        class
            Data normalization class

        """
        # TODO: why this self.grid? Why not local variable. Should this affect
        # the whole detached_step instance?

        # collect all options for the scaler
        scaler_options = (key, htrack, method)

        # find if the scaler has already been fitted and return it if so...
        scaler = self.stored_scalers.get(scaler_options, None)
        if scaler is not None:
            return scaler

        # ... if not, fit a new scaler, and store it for later use
        grid = self.grid_Hrich if htrack else self.grid_strippedHe
        self.initial_mass = grid.grid_mass
        all_attributes = []
        for mass in self.initial_mass:
            for i in grid.get(key, mass):
                all_attributes.append(i)
        all_attributes = np.array(all_attributes)
        scaler = DataScaler()
        scaler.fit(all_attributes, method=method, lower=0.0, upper=1.0)
        self.stored_scalers[scaler_options] = scaler
        return scaler

    def get_root0(self, keys, x, htrack, rs=None):
        """Get the track in the grid with values closest to the requested ones.

        Parameters
        ----------
        keys : list of str
            Contains the keys of the required specific quantities that will be
            matched in the MIST-like track.
        x : list of floats, of same length as "keys"
            Contains the latest values (from a previous POSYDON step) of the
            quantities of "keys" in the POSYDON SingleStar object.
        rs : list of floats, same length as "keys"
            Contains normalization factors to be divided for rescaling
            x values.

        Returns
        -------
        list of 2 float values
            Contains the associated initial mass (in solar units) and the time
            (in years) such that the time-series of the `keys` at that time has
            the closest values to `x`. These will become m0, t0 for the later
            integration during the detached binary evolution.
            If there is no match then NaNs will be returned instead.

        """
        grid = self.grid_Hrich if htrack else self.grid_strippedHe
        self.initial_mass = grid.grid_mass
        n = 0
        for mass in grid.grid_mass:
            n = max(n, len(grid.get("age", mass)))
        self.rootm = np.inf * np.ones((len(grid.grid_mass),
                                       n, len(self.root_keys)))
        for i, mass in enumerate(grid.grid_mass):
            for j, key in enumerate(self.root_keys):
                track = grid.get(key, mass)
                self.rootm[i, : len(track), j] = track
        if rs is None:
            rs = np.ones_like(keys)
        else:
            rs = np.asanyarray(rs)
        x = np.asanyarray(x)
        idx = np.argmax(np.asanyarray(keys)[:, None] == self.root_keys, axis=1)
        X = self.rootm[:, :, idx]
        d = np.linalg.norm((X - x[None, None, :]) / rs[None, None, :], axis=-1)
        idx = np.unravel_index(d.argmin(), X.shape[:-1])
        t = self.rootm[idx][np.argmax("age" == self.root_keys)]
        m0 = grid.grid_mass[idx[0]]
        return m0, t

    def match_to_single_star(self, star, htrack):
        """Get the track in the grid that matches the time and mass of a star.

        For "root" matching_method, the properties that are matched is always
        the mass of the secondary star.
        If the secondary has the state `MS` then
        the center hydrogen abundance will also be matched
        otherwise the mass of helium-core will be matched.

        Parameters
        ----------
        star : SingleStar
            The star which properties are required
            to be matched with the single MIST-like grid.

        Returns
        -------
        list of 2 float values
            Contains the associated (in solar units) and the time (in years)
            such that the time-series in the grid matches
            the properties of the secondary.

        """
        if htrack:
            self.grid = self.grid_Hrich
        else:
            self.grid = self.grid_strippedHe

        get_root0 = self.get_root0
        get_track_val = self.get_track_val
        matching_method = self.matching_method
        scale = self.scale

        initials = None
        # tolerance 1e-8
        tolerance_matching_integration = 1e-2
        tolerance_matching_integration_hard = 1e-1
        if self.verbose:
            print(matching_method)
        if matching_method == "root":
            if star.state in LIST_ACCEPTABLE_STATES_FOR_HMS:
                x0 = get_root0(["center_h1", "mass"],
                               [star.center_h1, star.mass],
                               htrack, rs=[0.7, 300])
                sol = root(
                    lambda x: [
                        get_track_val("center_h1", htrack, *x)
                        - star.center_h1,
                        get_track_val("mass", htrack, *x) - star.mass,
                    ],
                    x0,
                    method="hybr",
                )
            else:
                x0 = get_root0(
                    ["he_core_mass", "mass"],
                    [star.he_core_mass, star.mass],
                    htrack,
                    rs=[11, 300],
                )
                sol = root(
                    lambda x: [
                        get_track_val("he_core_mass", htrack, *x)
                        - star.he_core_mass,
                        get_track_val("mass", htrack, *x) - star.mass,
                    ],
                    x0,
                    method="hybr",
                )
            if not sol.success or sol.x[1] < 0:
                initials = (np.nan, np.nan)
            else:
                initials = sol.x
        elif matching_method == "minimize":

            def posydon_attribute(list_for_matching, star):
                list_of_attributes = []
                for attr in list_for_matching:
                    list_of_attributes.append(getattr(star, attr))
                return list_of_attributes

            if star.state in LIST_ACCEPTABLE_STATES_FOR_HMS:
                list_for_matching = self.list_for_matching_HMS
            elif star.state in LIST_ACCEPTABLE_STATES_FOR_postMS:
                list_for_matching = self.list_for_matching_postMS

            elif star.state in LIST_ACCEPTABLE_STATES_FOR_HeStar:
                list_for_matching = self.list_for_matching_HeStar

            MESA_labels = list_for_matching[0]
            posydon_attributes = posydon_attribute(MESA_labels, star)
            rs = list_for_matching[1]
            colscalers = list_for_matching[2]
            bnds = []
            for i in range(3, len(list_for_matching)):
                bnds.append(list_for_matching[i])

            if self.verbose or self.verbose == 1:
                print("Matching attributes and their normalizations :",
                      MESA_labels, rs)
            for i in MESA_labels:
                if i not in self.root_keys:
                    raise AttributeError("Expected matching parameter not "
                                    "added in the single star grid options.")

            scales = []
            for MESA_label, colscaler in zip(MESA_labels, colscalers):
                scale_of_attribute = scale(MESA_label, htrack, colscaler)
                scales.append(scale_of_attribute)

            x0 = get_root0(MESA_labels, posydon_attributes, htrack, rs=rs)

            def sq_diff_function(x):
                return self.square_difference(
                    x, htrack=htrack, mesa_labels=MESA_labels,
                    posydon_attributes=posydon_attributes,
                    colscalers=colscalers, scales=scales)

            sol = minimize(sq_diff_function, x0, method="TNC", bounds=bnds)

            # alternative matching
            # 1st, different minimization method
            if (np.abs(sol.fun) > tolerance_matching_integration
                    or not sol.success):
                if self.verbose or self.verbose == 1:
                    print("Alternative matching in detached step, 1st step "
                          "because either", np.abs(sol.fun), ">",
                          tolerance_matching_integration,
                          "or sol.success = ", sol.success)
                sol = minimize(sq_diff_function, x0, method="Powell")

            # 2nd, alternative matching parameters
            if (np.abs(sol.fun) > tolerance_matching_integration
                    or not sol.success):
                if star.state in LIST_ACCEPTABLE_STATES_FOR_HMS:
                    list_for_matching = self.list_for_matching_HMS_alternative
                elif star.state in LIST_ACCEPTABLE_STATES_FOR_postMS:
                    list_for_matching = (
                        self.list_for_matching_postMS_alternative)
                elif star.state in LIST_ACCEPTABLE_STATES_FOR_HeStar:
                    list_for_matching = (
                        self.list_for_matching_HeStar_alternative)

                MESA_labels = list_for_matching[0]
                posydon_attributes = posydon_attribute(MESA_labels, star)
                rs = list_for_matching[1]
                colscalers = list_for_matching[2]
                bnds = []
                for i in range(3, len(list_for_matching)):
                    bnds.append(list_for_matching[i])

                if self.verbose or self.verbose == 1:
                    print("Alternative matching in detached step, 2nd step "
                          "because", np.abs(sol.fun), ">",
                          tolerance_matching_integration,
                          "or sol.success = ", sol.success)
                    print("Matching alternative attributes and their "
                          "normalizations :", MESA_labels, rs)

                scales = []
                for MESA_label, colscaler in zip(MESA_labels, colscalers):
                    scale_of_attribute = scale(MESA_label, htrack, colscaler)
                    scales.append(scale_of_attribute)

                def sq_diff_function(x):
                    return self.square_difference(
                        x, htrack=htrack, mesa_labels=MESA_labels,
                        posydon_attributes=posydon_attributes,
                        colscalers=colscalers, scales=scales)

                x0 = get_root0(MESA_labels, posydon_attributes, htrack, rs=rs)

                sol = minimize(sq_diff_function, x0, method="TNC", bounds=bnds)

            # 3rd Alternative matching with a H-rich grid for He-star and vice verse (not for HMS stars)
            if (np.abs(sol.fun) > tolerance_matching_integration
                    or not sol.success):
                if (star.state in LIST_ACCEPTABLE_STATES_FOR_HeStar
                    or star.state in LIST_ACCEPTABLE_STATES_FOR_postMS):

                    if self.verbose:
                        print("Alternative matching in detached step, 3rd step because ",
                                np.abs(sol.fun), ">", tolerance_matching_integration  ,
                                " or sol.success = ", sol.success)

                    if star.state in LIST_ACCEPTABLE_STATES_FOR_HeStar:
                        htrack = True
                        list_for_matching = self.list_for_matching_HeStar
                    elif star.state in LIST_ACCEPTABLE_STATES_FOR_postMS:
                        htrack = False
                        list_for_matching = self.list_for_matching_postMS

                    MESA_labels = list_for_matching[0]
                    posydon_attributes = posydon_attribute(MESA_labels, star)
                    rs = list_for_matching[1]
                    colscalers = list_for_matching[2]
                    bnds = []
                    for i in range(3, len(list_for_matching)):
                        bnds.append(list_for_matching[i])

                    if self.verbose or self.verbose == 1:
                        print("Matching attributes and their normalizations :",
                              MESA_labels, rs)
                    for i in MESA_labels:
                        if i not in self.root_keys:
                            raise AttributeError("Expected matching parameter not "
                                            "added in the single star grid options.")

                    scales = []
                    for MESA_label, colscaler in zip(MESA_labels, colscalers):
                        scale_of_attribute = scale(MESA_label, htrack, colscaler)
                        scales.append(scale_of_attribute)

                    def sq_diff_function(x):
                        return self.square_difference(
                            x, htrack=htrack, mesa_labels=MESA_labels,
                            posydon_attributes=posydon_attributes,
                            colscalers=colscalers, scales=scales)

                    x0 = get_root0(
                        MESA_labels, posydon_attributes, htrack, rs=rs)

                    # bnds = ([m_min_H, m_max_H], [0, None])
                    try:
                        sol = minimize(sq_diff_function, x0,
                                   method="TNC", bounds=bnds)
                    except:
                        raise NumericalError("SciPy numerical differentiation occured outside boundary "
                                             "while matching to single star track")

            # if still not acceptable matching, we fail the system:
            if (np.abs(sol.fun) > tolerance_matching_integration_hard
                    or not sol.success):
                '''
                if ((self.get_track_val("mass", star.htrack, *sol.x)
                        - self.get_track_val(
                            "he_core_mass", star.htrack, *sol.x))
                        / self.get_track_val(
                            "mass", star.htrack, *sol.x) >= 0.05):
                '''
                if self.verbose or self.verbose == 1:
                    print("minimization in matching not successful, with",
                          np.abs(sol.fun), ">", tolerance_matching_integration,
                          "tolerance")
                initials = (np.nan, np.nan)

            elif np.abs(sol.fun) < tolerance_matching_integration_hard:
                if self.verbose or self.verbose == 1:
                    print("minimization in matching considered acceptable,"
                          " with", f'{np.abs(sol.fun):.8f}', "<",
                          tolerance_matching_integration, "tolerance")
                initials = sol.x


        if self.verbose or self.verbose == 1:
            print(
                "matching ", star.state,
                " star with track of intial mass m0, at time t0:",
                f'{initials[0]:.3f}  [Msun],',
                f'{initials[1]/1e6:.3f} [Myrs]', "\n",
                "with m(t0), log10(R(t0), center_he(t0), surface_he4(t0), "
                "surface_h1(t0), he_core_mass(t0), center_c12(t0) = \n",
                f'{self.get_track_val("mass", htrack, *sol.x):.3f}',
                f'{self.get_track_val("log_R", htrack, *sol.x):.3f}',
                f'{self.get_track_val("center_he4", htrack, *sol.x):.4f}',
                f'{self.get_track_val("surface_he4", htrack, *sol.x):.4f}',
                f'{self.get_track_val("surface_h1", htrack, *sol.x):.4f}',
                f'{self.get_track_val("he_core_mass", htrack, *sol.x):.3f}',
                f'{self.get_track_val("center_c12", htrack, *sol.x):.4f}\n',
                "The same values of the secondary at the end of the previous "
                "step was = \n",
                f'{star.mass:.3f}',
                f'{star.log_R:.3f}',
                f'{star.center_he4:.4f}',
                f'{star.surface_he4:.4f}',
                f'{star.surface_h1:.4f}',
                f'{star.he_core_mass:.3f}',
                f'{star.center_c12:.4f}'
            )
            for rel_diff_parameter in ["mass", "log_R", "center_he4", "surface_he4", "surface_h1", "he_core_mass", "center_c12"]:
                if np.abs(sol.fun) is not None and np.abs(sol.fun) < tolerance_matching_integration_hard \
                    and getattr(star, rel_diff_parameter) is not None and ~np.isnan(getattr(star, rel_diff_parameter)):
                    rel_diff = self.get_track_val(rel_diff_parameter, htrack, *sol.x) - getattr(star, rel_diff_parameter)
                    print("rel_diff = ", rel_diff)
                    setattr(star, "diff_"+rel_diff_parameter, rel_diff)
                    print(getattr(star, "diff_"+rel_diff_parameter))
                else:
                    setattr(star, "diff_"+rel_diff_parameter, np.nan)

        return initials[0], initials[1], htrack

    def __repr__(self):
        """Return the type of evolution type."""
        return "Detached Step."

    def __call__(self, binary):
        """Evolve the binary until RLO or compact object formation."""
        KEYS = self.KEYS
        KEYS_POSITIVE = self.KEYS_POSITIVE

        companion_1_exists = (binary.star_1 is not None
                              and binary.star_1.state != "massless_remnant")
        companion_2_exists = (binary.star_2 is not None
                              and binary.star_2.state != "massless_remnant")

        if companion_1_exists:
            if companion_2_exists:                  # to evolve a binary star
                self.non_existent_companion = 0
            else:                                   # star1 is a single star
                self.non_existent_companion = 2
        else:
            if companion_2_exists:                  # star2 is a single star
                self.non_existent_companion = 1
            else:                                   # no star in the system
                raise POSYDONError("There is no star to evolve. Who summoned me?")

        if self.non_existent_companion == 0: #no isolated evolution, detached step of an actual binary
            # the primary in a real binary is potential compact object, or the more evolved star
            if (binary.star_1.state in STAR_STATES_CO
                    and binary.star_2.state in STAR_STATES_H_RICH):
                primary = binary.star_1
                secondary = binary.star_2
                secondary.htrack = True
                primary.htrack = secondary.htrack
                primary.co = True

            elif (binary.star_1.state in STAR_STATES_CO
                    and binary.star_2.state in LIST_ACCEPTABLE_STATES_FOR_HeStar):
                primary = binary.star_1
                secondary = binary.star_2
                secondary.htrack = False
                primary.htrack = secondary.htrack
                primary.co = True

            elif (binary.star_2.state in STAR_STATES_CO
                    and binary.star_1.state in STAR_STATES_H_RICH):
                primary = binary.star_2
                secondary = binary.star_1
                secondary.htrack = True
                primary.htrack = secondary.htrack
                primary.co = True

            elif (binary.star_2.state in STAR_STATES_CO
                    and binary.star_1.state in LIST_ACCEPTABLE_STATES_FOR_HeStar):
                primary = binary.star_2
                secondary = binary.star_1
                secondary.htrack = False
                primary.htrack = secondary.htrack
                primary.co = True
            elif (binary.star_1.state in STAR_STATES_H_RICH
                    and binary.star_2.state in STAR_STATES_H_RICH):
                primary = binary.star_1
                secondary = binary.star_2
                secondary.htrack = True
                primary.htrack = True
                primary.co = False
            elif (binary.star_1.state in LIST_ACCEPTABLE_STATES_FOR_HeStar
                    and binary.star_2.state in STAR_STATES_H_RICH):
                primary = binary.star_1
                secondary = binary.star_2
                secondary.htrack = True
                primary.htrack = False
                primary.co = False
            elif (binary.star_2.state in LIST_ACCEPTABLE_STATES_FOR_HeStar
                    and binary.star_1.state in STAR_STATES_H_RICH):
                primary = binary.star_2
                secondary = binary.star_1
                secondary.htrack = True
                primary.htrack = False
                primary.co = False
            elif (binary.star_1.state in LIST_ACCEPTABLE_STATES_FOR_HeStar
                    and binary.star_2.state
                    in LIST_ACCEPTABLE_STATES_FOR_HeStar):
                primary = binary.star_1
                secondary = binary.star_2
                secondary.htrack = False
                primary.htrack = False
                primary.co = False
            else:
                raise ValueError("States not recognized!")

        # star 1 is a massless remnant, only star 2 exists
        elif self.non_existent_companion == 1:
            # we force primary.co=True for all isolated evolution,
            # where the secondary is the one evolving one
            primary = binary.star_1
            primary.co = True
            primary.htrack = False
            secondary = binary.star_2
            if (binary.star_2.state in STAR_STATES_H_RICH):
                secondary.htrack = True
            elif (binary.star_2.state in LIST_ACCEPTABLE_STATES_FOR_HeStar):
                secondary.htrack = False
            elif (binary.star_2.state in STAR_STATES_CO):
                # only a compact object left
                return
            else:
                raise ValueError("State not recognized!")

        # star 2 is a massless remnant, only star 1 exists
        elif self.non_existent_companion == 2:
            primary = binary.star_2
            primary.co = True
            primary.htrack = False
            secondary = binary.star_1
            if (binary.star_1.state in STAR_STATES_H_RICH):
                secondary.htrack = True
            elif (binary.star_1.state in LIST_ACCEPTABLE_STATES_FOR_HeStar):
                secondary.htrack = False
            elif (binary.star_1.state in STAR_STATES_CO):
                return
            else:
                raise ValueError("State not recognized!")
        else:
<<<<<<< HEAD
            raise Exception("Non existent companion has not a recognized value!")
=======
            raise POSYDONError("Non existent companion has not a recognized value!")
>>>>>>> ceacdb21

        def get_star_data(binary, star1, star2, htrack,
                          co, copy_prev_m0=None, copy_prev_t0=None):
            """Get and interpolate the properties of stars.

            The data of a compact object can be stored as a copy of its
            companion for convenience except its mass, radius, mdot, and Idot
            are set to be zero.

            Parameters
            ----------
            htrack : bool
                htrack of star1
            co: bool
                co of star2
            Return
            -------
            interp1d
                Contains the properties of star1 if co is false,
                if co is true, star2 is a compact object,
                return the properties of star2

            """

            with np.errstate(all="ignore"):
                # get the initial m0, t0 track
                if binary.event == 'ZAMS' or binary.event == 'redirect_from_ZAMS':
                    # ZAMS stars in wide (non-mass exchaging binaries) that are
                    # directed to detached step at birth
                    m0, t0 = star1.mass, 0
                elif co:
                    m0, t0 = copy_prev_m0, copy_prev_t0
                else:
                    t_before_matching = time.time()
                    m0, t0, htrack = self.match_to_single_star(star1, htrack)
                    t_after_matching = time.time()
                    if self.verbose or self.verbose == 1:
                        print("Matching duration: "
                              f"{t_after_matching-t_before_matching:.6g}")
            
            if pd.isna(m0) or pd.isna(t0):
                return None, None, None
            
            if htrack:
                self.grid = self.grid_Hrich
            else:
                self.grid = self.grid_strippedHe
            
            # check if m0 is in the grid
            if m0 < self.grid.grid_mass.min() or m0 > self.grid.grid_mass.max():
                set_binary_to_failed(binary)
                raise MatchingError(f"The mass {m0} is out of the single star grid range and cannot be matched to a track.")

            get_track = self.grid.get

            max_time = binary.properties.max_simulation_time
            assert max_time > 0.0, "max_time is non-positive"

            age = get_track("age", m0)
            t_max = age.max()  # max timelength of the track
            interp1d = dict()
            kvalue = dict()
            for key in KEYS[1:]:
                kvalue[key] = get_track(key, m0)
            try:
                for key in KEYS[1:]:
                    if key in KEYS_POSITIVE:
                        positive = True
                        interp1d[key] = PchipInterpolator2(age, kvalue[key],
                                                           positive=positive)
                    else:
                        interp1d[key] = PchipInterpolator2(age, kvalue[key])
            except ValueError:
                i_bad = [None]
                while len(i_bad) != 0:
                    i_bad = np.where(np.diff(age) <= 0)[0]
                    age = np.delete(age, i_bad)
                    for key in KEYS[1:]:
                        kvalue[key] = np.delete(kvalue[key], i_bad)
                for key in KEYS[1:]:
                    if key in KEYS_POSITIVE:
                        positive = True
                        interp1d[key] = PchipInterpolator2(age, kvalue[key],
                                                           positive=positive)
                    else:
                        interp1d[key] = PchipInterpolator2(age, kvalue[key])
            interp1d["inertia"] = PchipInterpolator(
                age, kvalue["inertia"] / (const.msol * const.rsol**2))
            interp1d["Idot"] = interp1d["inertia"].derivative()

            interp1d["conv_env_turnover_time_l_b"] = PchipInterpolator2(
                age, kvalue['conv_env_turnover_time_l_b'] / const.secyer)

            interp1d["L"] = PchipInterpolator(age, 10 ** kvalue["log_L"])
            interp1d["R"] = PchipInterpolator(age, 10 ** kvalue["log_R"])
            interp1d["t_max"] = t_max
            interp1d["max_time"] = max_time
            interp1d["t0"] = t0
            interp1d["m0"] = m0
            if co:
                kvalue["mass"] = np.zeros_like(kvalue["mass"]) + star2.mass
                kvalue["R"] = np.zeros_like(kvalue["log_R"])
                kvalue["mdot"] = np.zeros_like(kvalue["mdot"])
                interp1d["mass"] = PchipInterpolator(age, kvalue["mass"])
                interp1d["R"] = PchipInterpolator(age, kvalue["R"])
                interp1d["mdot"] = PchipInterpolator(age, kvalue["mdot"])
                interp1d["Idot"] = PchipInterpolator(age, kvalue["mdot"])
            return interp1d, m0, t0

        # get the matched data of two stars, respectively
        interp1d_sec, m0, t0 = get_star_data(
            binary, secondary, primary, secondary.htrack, co=False)

        primary_not_normal = (primary.co) or (self.non_existent_companion in [1,2])
        primary_normal = (not primary.co) and self.non_existent_companion == 0

        if primary_not_normal:
            # copy the secondary star except mass which is of the primary,
            # and radius, mdot, Idot = 0
            interp1d_pri = get_star_data(
                binary, secondary, primary, secondary.htrack, co=True,
                copy_prev_m0=m0, copy_prev_t0=t0)[0]
        elif primary_normal:
            interp1d_pri = get_star_data(
                binary, primary, secondary, primary.htrack, False)[0]
        else:
<<<<<<< HEAD
            raise Exception("During matching primary is either should be either normal or not normal. `non_existent_companion` should be zero.")
=======
            raise MatchingError("During matching primary is either should be either normal or not normal. `non_existent_companion` should be zero.")
>>>>>>> ceacdb21


        if interp1d_sec is None or interp1d_pri is None:
            # binary.event = "END"
            binary.state += " (GridMatchingFailed)"
            if self.verbose or self.verbose == 1:
                print("Failed matching")
            return
        t0_sec = interp1d_sec["t0"]
        t0_pri = interp1d_pri["t0"]
        m01 = interp1d_sec["m0"]
        m02 = interp1d_pri["m0"]
        t_max_sec = interp1d_sec["t_max"]
        t_max_pri = interp1d_pri["t_max"]
        t_offset_sec = binary.time - t0_sec
        t_offset_pri = binary.time - t0_pri
        max_time = interp1d_sec["max_time"]

        @event(True, 1)
        def ev_rlo1(t, y):
            """Difference between radius and Roche lobe at a given time.

            Used to check if there is RLOF mass transfer during the detached
            binary evolution interpolation.

            Parameters
            ----------
            t : float
                Time of the evolution, in years.
            y : tuple of floats
                [separation, eccentricity] at that time. Separation should be
                in solar radii.

            Returns
            -------
            float
                Difference between stellar radius and Roche lobe radius in
                solar radii.

            """
            sep = y[0]
            ecc = y[1]
            RL = roche_lobe_radius(interp1d_sec["mass"](t - t_offset_sec)
                                   / interp1d_pri["mass"](t - t_offset_pri),
                                   (1 - ecc) * sep)
            # 95% filling of the RL is enough to assume beginning of RLO,
            # as we do in CO-HMS_RLO grid
            return interp1d_sec["R"](t - t_offset_sec) - 0.95*RL

        @event(True, 1)
        def ev_rlo2(t, y):
            """Difference between radius and Roche lobe at a given time.

            Used to check if there is RLOF mass transfer during the detached
            binary evolution interpolation.

            Parameters
            ----------
            t : float
                Time of the evolution, in years
            y : tuple of floats
                [separation, eccentricity] at that time. Separation should be
                in solar radii.

            Returns
            -------
            float
                Difference between stellar radius and Roche lobe radius in
                solar radii.

            """
            sep = y[0]
            ecc = y[1]
            RL = roche_lobe_radius(interp1d_pri["mass"](t - t_offset_pri)
                                   / interp1d_sec["mass"](t - t_offset_sec),
                                   (1 - ecc) * sep)
            return interp1d_pri["R"](t - t_offset_pri) - 0.95*RL

        @event(True, 1)
        def ev_rel_rlo1(t, y):
            """Relative difference between radius and Roche lobe.

            Used to check if there is RLOF mass transfer during the detached
            binary evolution interpolation.

            Parameters
            ----------
            t : float
                Time of the evolution, in years.
            y : tuple of floats
                [separation, eccentricity] at that time. Separation should be
                in solar radii.

            Returns
            -------
            float
                Relative difference between stellar radius and Roche lobe
                radius.

            """
            sep = y[0]
            ecc = y[1]
            RL = roche_lobe_radius(interp1d_sec["mass"](t - t_offset_sec)
                                   / interp1d_pri["mass"](t - t_offset_pri),
                                   (1 - ecc) * sep)
            return (interp1d_sec["R"](t - t_offset_sec) - RL) / RL

        @event(True, 1)
        def ev_rel_rlo2(t, y):
            """Relative difference between radius and Roche lobe.

            Used to check if there is RLOF mass transfer during the detached
            binary evolution interpolation.

            Parameters
            ----------
            t : float
                Time of the evolution, in years.
            y : tuple of floats
                [separation, eccentricity] at that time. Separation should be
                in solar radii.

            Returns
            -------
            float
                Relative difference between stellar radius and Roche lobe
                radius.

            """
            sep = y[0]
            ecc = y[1]
            RL = roche_lobe_radius(interp1d_pri["mass"](t - t_offset_pri)
                                   / interp1d_sec["mass"](t - t_offset_sec),
                                   (1 - ecc) * sep)
            return (interp1d_pri["R"](t - t_offset_pri) - RL) / RL

        @event(True, -1)
        def ev_max_time1(t, y):
            return t_max_sec + t_offset_sec - t

        @event(True, -1)
        def ev_max_time2(t, y):
            return t_max_pri + t_offset_pri - t

        # make a function to get the spin of two stars
        def get_omega(star, is_secondary = True):
            if (star.log_total_angular_momentum is not None
                    and star.total_moment_of_inertia is not None
                    and not np.isnan(star.log_total_angular_momentum)
                    and not np.isnan(star.total_moment_of_inertia)):
                omega_in_rad_per_year = (
                        10.0 ** star.log_total_angular_momentum
                        / star.total_moment_of_inertia * const.secyer
                )  # the last factor transforms it from rad/s to rad/yr
                if self.verbose and self.verbose != 1:
                    print("calculating initial omega from angular momentum and"
                          " moment of inertia", omega_in_rad_per_year)
            # except TypeError:
            else:
                # we equate secondary's initial omega to surf_avg_omega
                # (although the critical rotation should be improved to
                # take into accoun radiation pressure)
                if (star.surf_avg_omega is not None
                        and not np.isnan(star.surf_avg_omega)):
                    omega_in_rad_per_year = star.surf_avg_omega * const.secyer
                    # the last factor transforms it from rad/s to rad/yr.
                    if self.verbose and self.verbose != 1:
                        print("calculating initial omega from surf_avg_omega",
                              omega_in_rad_per_year)
                elif (star.surf_avg_omega_div_omega_crit is not None
                        and not np.isnan(star.surf_avg_omega_div_omega_crit)):
                    if (star.log_R is not None
                            and not np.isnan(star.log_R)):
                        omega_in_rad_per_year = (
                            star.surf_avg_omega_div_omega_crit * np.sqrt(
                                const.standard_cgrav * star.mass * const.msol
                                / ((10.0 ** (star.log_R) * const.rsol) ** 3))
                            * const.secyer)
                        # the last factor transforms it from rad/s to rad/yr
                        # EDIT: We assume POSYDON surf_avg_omega is provided in
                        # rad/yr already.
                    else:
                        if is_secondary:
                            radius_to_be_used = interp1d_sec["R"](interp1d_sec["t0"])
                            mass_to_be_used = interp1d_sec["mass"](interp1d_sec["t0"])
                        else:
                            radius_to_be_used = interp1d_pri["R"](interp1d_pri["t0"])
                            mass_to_be_used = interp1d_pri["mass"](interp1d_pri["t0"])
                        omega_in_rad_per_year = (
                            star.surf_avg_omega_div_omega_crit * np.sqrt(
                                const.standard_cgrav * mass_to_be_used * const.msol
                                / ((radius_to_be_used * const.rsol) ** 3))
                            * const.secyer)

                    if self.verbose and self.verbose != 1:
                        print("calculating initial omega from "
                              "surf_avg_omega_div_omega_crit",
                              omega_in_rad_per_year)
                else:
                    omega_in_rad_per_year = 0.0
                    if self.verbose and self.verbose != 1:
                        print("could calculate initial omega",
                              omega_in_rad_per_year)
            if self.verbose and self.verbose != 1:
                print("initial omega_in_rad_per_year", omega_in_rad_per_year)
            return omega_in_rad_per_year

        if (ev_rlo1(binary.time, [binary.separation, binary.eccentricity]) >= 0
                or ev_rlo2(binary.time,
                           [binary.separation, binary.eccentricity])
                >= 0):
            binary.state = "initial_RLOF"
            return
            # binary.event = "END"
            # TODO: put it out of its misery here!
        else:
            if not (max_time - binary.time > 0.0):
                raise ValueError("max_time is lower than the current time. "
                                "Evolution of the detached binary will go to "
                                "lower times.")
            with np.errstate(all="ignore"):
                omega_in_rad_per_year_sec = get_omega(secondary)
                if primary_not_normal:
                    # omega of compact objects or masslessremnant won't be used for intergration
                    omega_in_rad_per_year_pri = omega_in_rad_per_year_sec
                elif not primary.co:
                    omega_in_rad_per_year_pri = get_omega(primary,is_secondary = False)

                t_before_ODEsolution = time.time()
                try:
                    s = solve_ivp(
                        lambda t, y: diffeq(
                            t,
                            y,
                            interp1d_sec["R"](t - t_offset_sec),
                            interp1d_sec["L"](t - t_offset_sec),
                            *[
                                interp1d_sec[key](t - t_offset_sec)
                                for key in KEYS[1:11]
                            ],
                            interp1d_sec["Idot"](t - t_offset_sec),
                            interp1d_sec["conv_env_turnover_time_l_b"](
                                t - t_offset_sec),
                            interp1d_pri["R"](t - t_offset_pri),
                            interp1d_pri["L"](t - t_offset_pri),
                            *[
                                interp1d_pri[key](t - t_offset_pri)
                                for key in KEYS[1:11]
                            ],
                            interp1d_pri["Idot"](t - t_offset_pri),
                            interp1d_pri["conv_env_turnover_time_l_b"](
                                t - t_offset_pri),
                            self.do_wind_loss,
                            self.do_tides,
                            self.do_gravitational_radiation,
                            self.do_magnetic_braking,
                            self.magnetic_braking_mode,
                            self.do_stellar_evolution_and_spin_from_winds
                            # ,self.verbose
                        ),
                        events=[ev_rlo1, ev_rlo2, ev_max_time1, ev_max_time2],
                        method="Radau",
                        t_span=(binary.time, max_time),
                        y0=[
                            binary.separation,
                            binary.eccentricity,
                            omega_in_rad_per_year_sec,
                            omega_in_rad_per_year_pri,
                        ],
                        dense_output=True,
                        # vectorized=True
                    )
                except Exception:
                    s = solve_ivp(
                        lambda t, y: diffeq(
                            t,
                            y,
                            interp1d_sec["R"](t - t_offset_sec),
                            interp1d_sec["L"](t - t_offset_sec),
                            *[
                                interp1d_sec[key](t - t_offset_sec)
                                for key in KEYS[1:11]
                            ],
                            interp1d_sec["Idot"](t - t_offset_sec),
                            interp1d_sec["conv_env_turnover_time_l_b"](
                                t - t_offset_sec),
                            interp1d_pri["R"](t - t_offset_pri),
                            interp1d_pri["L"](t - t_offset_pri),
                            *[
                                interp1d_pri[key](t - t_offset_pri)
                                for key in KEYS[1:11]
                            ],
                            interp1d_pri["Idot"](t - t_offset_pri),
                            interp1d_pri["conv_env_turnover_time_l_b"](
                                t - t_offset_pri),
                            self.do_wind_loss,
                            self.do_tides,
                            self.do_gravitational_radiation,
                            self.do_magnetic_braking,
                            self.magnetic_braking_mode,
                            self.do_stellar_evolution_and_spin_from_winds
                            # ,self.verbose
                        ),
                        events=[ev_rlo1, ev_rlo2, ev_max_time1, ev_max_time2],
                        method="RK45",
                        t_span=(binary.time, max_time),
                        y0=[
                            binary.separation,
                            binary.eccentricity,
                            omega_in_rad_per_year_sec,
                            omega_in_rad_per_year_pri,
                        ],
                        dense_output=True,
                        # vectorized=True
                    )

            t_after_ODEsolution = time.time()

            if self.verbose and self.verbose != 1:
                print("ODE solver duration: "
                      f"{t_after_ODEsolution-t_before_ODEsolution:.6g}")
                print("solution of ODE", s)
            if s.status == -1:
                print("Integration failed", s.message)
                binary.state += ' (Integration failure)'
                # binary.event = "END"
                return
                # raise RuntimeError("Integration failed", s.message)

            if self.dt is not None and self.dt > 0:
                t = np.arange(binary.time, s.t[-1] + self.dt/2.0, self.dt)[1:]
                if t[-1] < s.t[-1]:
                    t = np.hstack([t, s.t[-1]])
            elif (self.n_o_steps_history is not None
                    and self.n_o_steps_history > 0):
                t_step = (s.t[-1] - binary.time) / self.n_o_steps_history
                t = np.arange(binary.time, s.t[-1] + t_step / 2.0, t_step)[1:]
                if t[-1] < s.t[-1]:
                    t = np.hstack([t, s.t[-1]])
            else:  # self.dt is None and self.n_o_steps_history is None
                t = np.array([s.t[-1]])

            # TODO: this variable is not used. What is happening?
            orb_params = s.sol(t)

            sep_interp, ecc_interp, omega_interp_sec, omega_interp_pri = s.sol(
                t)
            mass_interp_sec = interp1d_sec[self.translate["mass"]]
            mass_interp_pri = interp1d_pri[self.translate["mass"]]

            # s.sol(t)[0]
            # interp1d = dict()
            interp1d_sec["sep"] = s.sol(t)[0]
            # lambda x: orb_params[0][np.argmax(x == t[:, None], 0)]
            interp1d_sec["ecc"] = s.sol(t)[1]
            # lambda x: orb_params[1][np.argmax(x == t[:, None], 0)]
            interp1d_sec["omega"] = s.sol(t)[2]
            # lambda x: orb_params[2][np.argmax(x == t[:, None], 0)]
            interp1d_pri["omega"] = s.sol(t)[3]

            interp1d_sec["porb"] = orbital_period_from_separation(
                sep_interp, mass_interp_sec(t - t_offset_sec),
                mass_interp_pri(t - t_offset_pri))
            interp1d_pri["porb"] = orbital_period_from_separation(
                sep_interp, mass_interp_pri(t - t_offset_pri),
                mass_interp_sec(t - t_offset_sec))

            interp1d_sec["time"] = t  # binary.time + x - t0
            # time_interp = binary.time + t - t0

            for obj, prop in zip(
                    [secondary, primary, binary],
                    [STARPROPERTIES, STARPROPERTIES, BINARYPROPERTIES],
            ):
                for key in prop:
                    if key in ["event",
                               "mass_transfer_case",
                               "nearest_neighbour_distance",
                               "state", "metallicity", "V_sys"]:
                        current = getattr(obj, key)
                        # For star objects, the state is calculated
                        # further below
                        history = [current] * len(t[:-1])
                    # elif key in ("state") and obj == secondary:
                    #    current = check_state_of_star(obj, star_CO=False)
                    #    history = [current] * len(t[:-1])
                    elif (key in ["surf_avg_omega_div_omega_crit"]
                            and obj == secondary):
                        # In fact I replace the actual surf_avg_w with the ef-
                        # fective omega which takes into account the whole star
                        # key  = 'effective_omega' # in rad/sec
                        # current = s.y[2][-1] / 3.1558149984e7
                        # history_of_attribute = s.y[2][:-1] / 3.1558149984e7
                        omega_crit_current_sec = np.sqrt(
                            const.standard_cgrav
                            * interp1d_sec[self.translate["mass"]](
                                t[-1] - t_offset_sec).item() * const.msol
                            / (interp1d_sec[self.translate["R"]](
                                t[-1] - t_offset_sec).item() * const.rsol) ** 3
                        )
                        omega_crit_hist_sec = np.sqrt(
                            const.standard_cgrav
                            * interp1d_sec[self.translate["mass"]](
                                t[:-1] - t_offset_sec) * const.msol
                            / (interp1d_sec[self.translate["R"]](
                                t[:-1] - t_offset_sec) * const.rsol) ** 3
                        )

                        current = (interp1d_sec["omega"][-1] / const.secyer
                                   / omega_crit_current_sec)
                        history = (interp1d_sec["omega"][:-1] / const.secyer
                                   / omega_crit_hist_sec)
                    elif (key in ["surf_avg_omega_div_omega_crit"]
                            and obj == primary):
                        if primary.co:
                            current = None
                            history = [current] * len(t[:-1])
                        elif not primary.co:
                            # TODO: change `item()` to 0
                            omega_crit_current_pri = np.sqrt(
                                const.standard_cgrav
                                * interp1d_pri[self.translate["mass"]](
                                    t[-1] - t_offset_pri).item() * const.msol
                                / (interp1d_pri[self.translate["R"]](
                                    t[-1] - t_offset_pri).item() * const.rsol)
                                ** 3)

                            omega_crit_hist_pri = np.sqrt(
                                const.standard_cgrav
                                * interp1d_pri[self.translate["mass"]](
                                    t[:-1] - t_offset_pri) * const.msol
                                / (interp1d_pri[self.translate["R"]](
                                    t[:-1] - t_offset_pri) * const.rsol) ** 3)

                            current = (interp1d_pri["omega"][-1]
                                       / const.secyer / omega_crit_current_pri)
                            history = (interp1d_pri["omega"][:-1]
                                       / const.secyer / omega_crit_hist_pri)
                    elif key in ["surf_avg_omega"] and obj == secondary:
                        # current = interp1d["omega"](t[-1]) / const.secyer
                        current = interp1d_sec["omega"][-1] / const.secyer
                        history = interp1d_sec["omega"][:-1] / const.secyer
                    elif key in ["surf_avg_omega"] and obj == primary:
                        if primary.co:
                            current = None
                            history = [current] * len(t[:-1])
                        else:
                            current = interp1d_pri["omega"][-1] / const.secyer
                            history = interp1d_pri["omega"][:-1] / const.secyer
                    elif key in ["rl_relative_overflow_1"] and obj == binary:
                        if binary.star_1.state in ("BH", "NS", "WD","massless_remnant"):
                            current = None
                            history = [current] * len(t[:-1])
                        elif secondary == binary.star_1:
                            current = ev_rel_rlo1(t[-1],
                                                  [interp1d_sec["sep"][-1],
                                                   interp1d_sec["ecc"][-1]])
                            history = ev_rel_rlo1(t[:-1],
                                                  [interp1d_sec["sep"][:-1],
                                                   interp1d_sec["ecc"][:-1]])
                        elif secondary == binary.star_2:
                            current = ev_rel_rlo2(t[-1],
                                                  [interp1d_sec["sep"][-1],
                                                   interp1d_sec["ecc"][-1]])
                            history = ev_rel_rlo2(t[:-1],
                                                  [interp1d_sec["sep"][:-1],
                                                   interp1d_sec["ecc"][:-1]])
                    elif key in ["rl_relative_overflow_2"] and obj == binary:
                        if binary.star_2.state in ("BH", "NS", "WD","massless_remnant"):
                            current = None
                            history = [current] * len(t[:-1])
                        elif secondary == binary.star_2:
                            current = ev_rel_rlo1(t[-1],
                                                  [interp1d_sec["sep"][-1],
                                                   interp1d_sec["ecc"][-1]])
                            history = ev_rel_rlo1(t[:-1],
                                                  [interp1d_sec["sep"][:-1],
                                                   interp1d_sec["ecc"][:-1]])
                        elif secondary == binary.star_1:
                            current = ev_rel_rlo2(t[-1],
                                                  [interp1d_sec["sep"][-1],
                                                   interp1d_sec["ecc"][-1]])
                            history = ev_rel_rlo2(t[:-1],
                                                  [interp1d_sec["sep"][:-1],
                                                   interp1d_sec["ecc"][:-1]])
                    elif key in ["separation", "orbital_period",
                                 "eccentricity", "time"]:
                        current = interp1d_sec[self.translate[key]][-1].item()
                        history = interp1d_sec[self.translate[key]][:-1]
                    elif (key in ["total_moment_of_inertia"]
                            and obj == secondary):
                        current = interp1d_sec[self.translate[key]](
                            t[-1] - t_offset_sec).item() * (
                                const.msol * const.rsol ** 2)
                        history = interp1d_sec[self.translate[key]](
                            t[:-1] - t_offset_sec) * (
                                const.msol * const.rsol ** 2)
                    elif key in ["total_moment_of_inertia"] and obj == primary:
                        if primary.co:
                            current = getattr(obj, key)
                            history = [current] * len(t[:-1])
                        else:
                            current = interp1d_pri[self.translate[key]](
                                t[-1] - t_offset_pri).item() * (
                                    const.msol * const.rsol ** 2)
                            history = interp1d_pri[self.translate[key]](
                                t[:-1] - t_offset_pri) * (
                                    const.msol * const.rsol ** 2)
                    elif (key in ["log_total_angular_momentum"]
                            and obj == secondary):
                        current = np.log10(
                            (interp1d_sec["omega"][-1] / const.secyer)
                            * (interp1d_sec[
                                self.translate["total_moment_of_inertia"]](
                                    t[-1] - t_offset_sec).item() * (
                                        const.msol * const.rsol ** 2)))
                        history = np.log10(
                            (interp1d_sec["omega"][:-1] / const.secyer)
                            * (interp1d_sec[
                                self.translate["total_moment_of_inertia"]](
                                    t[:-1] - t_offset_sec) * (
                                        const.msol * const.rsol ** 2)))
                    elif (key in ["log_total_angular_momentum"]
                            and obj == primary):
                        if primary.co:
                            current = getattr(obj, key)
                            history = [current] * len(t[:-1])
                        else:
                            current = np.log10(
                                (interp1d_pri["omega"][-1] / const.secyer)
                                * (interp1d_pri[
                                    self.translate["total_moment_of_inertia"]](
                                        t[-1] - t_offset_pri).item() * (
                                            const.msol * const.rsol ** 2)))
                            history = np.log10(
                                (interp1d_pri["omega"][:-1] / const.secyer)
                                * (interp1d_pri[
                                    self.translate["total_moment_of_inertia"]](
                                        t[:-1] - t_offset_pri) * (
                                            const.msol * const.rsol ** 2)))
                    elif key in ["spin"] and obj == secondary:
                        current = (
                            const.clight
                            * (interp1d_sec["omega"][-1] / const.secyer)
                            * interp1d_sec[
                                self.translate["total_moment_of_inertia"]](
                                    t[-1] - t_offset_sec).item()
                            * (const.msol * const.rsol ** 2)
                            / (const.standard_cgrav * (
                                interp1d_sec[self.translate["mass"]](
                                    t[-1] - t_offset_sec).item()
                                * const.msol) ** 2))
                        history = (
                            const.clight
                            * (interp1d_sec["omega"][:-1] / const.secyer)
                            * interp1d_sec[
                                self.translate["total_moment_of_inertia"]](
                                    t[:-1] - t_offset_sec)
                            * (const.msol * const.rsol ** 2)
                            / (const.standard_cgrav * (
                                interp1d_sec[self.translate["mass"]](
                                    t[:-1] - t_offset_sec) * const.msol)**2))
                    elif key in ["spin"] and obj == primary:
                        if primary.co:
                            current = getattr(obj, key)
                            history = [current] * len(t[:-1])
                        else:
                            current = (
                                const.clight
                                * (interp1d_pri["omega"][-1] / const.secyer)
                                * interp1d_pri[
                                    self.translate["total_moment_of_inertia"]](
                                        t[-1] - t_offset_pri).item()
                                * (const.msol * const.rsol ** 2)
                                / (const.standard_cgrav * (
                                    interp1d_pri[self.translate["mass"]](
                                        t[-1] - t_offset_pri).item()
                                    * const.msol)**2))
                            history = (
                                const.clight * (interp1d_pri["omega"][:-1]
                                                / const.secyer)
                                * interp1d_pri[
                                    self.translate["total_moment_of_inertia"]](
                                        t[:-1] - t_offset_pri)
                                * (const.msol * const.rsol ** 2)
                                / (const.standard_cgrav * (interp1d_pri[
                                    self.translate["mass"]](
                                        t[:-1] - t_offset_pri)
                                    * const.msol)**2))
                    elif (key in ["lg_mdot", "lg_wind_mdot"]
                            and obj == secondary):
                        # in detached step, lg_mdot = lg_wind_mdot
                        if interp1d_sec[self.translate[key]](
                                t[-1] - t_offset_sec) == 0:
                            current = -98.99
                        else:
                            current = np.log10(
                                np.abs(interp1d_sec[self.translate[key]](
                                    t[-1] - t_offset_sec))).item()
                        history = np.ones_like(t[:-1])
                        for i in range(len(t)-1):
                            if interp1d_sec[self.translate[key]](
                                    t[i] - t_offset_sec) == 0:
                                history[i] = -98.99
                            else:
                                history[i] = np.log10(
                                    np.abs(interp1d_sec[self.translate[key]](
                                        t[i] - t_offset_sec)))

                    elif key in ["lg_mdot", "lg_wind_mdot"] and obj == primary:
                        if primary.co:
                            current = None
                            history = [current] * len(t[:-1])
                        else:
                            if interp1d_sec[self.translate[key]](
                                    t[-1] - t_offset_sec) == 0:
                                current = -98.99
                            else:
                                current = np.log10(np.abs(
                                    interp1d_sec[self.translate[key]](
                                        t[-1] - t_offset_sec))).item()
                            history = np.ones_like(t[:-1])
                            for i in range(len(t)-1):
                                if (interp1d_sec[self.translate[key]](
                                        t[i] - t_offset_sec) == 0):
                                    history[i] = -98.99
                                else:
                                    history[i] = np.log10(np.abs(
                                        interp1d_sec[self.translate[key]](
                                            t[i] - t_offset_sec)))
                    elif (self.translate[key] in interp1d_sec
                            and obj == secondary):
                        current = interp1d_sec[self.translate[key]](
                            t[-1] - t_offset_sec).item()
                        history = interp1d_sec[self.translate[key]](
                            t[:-1] - t_offset_sec)
                    elif (self.translate[key] in interp1d_pri
                            and obj == primary):
                        if primary.co:
                            current = getattr(obj, key)
                            history = [current] * len(t[:-1])
                        else:
                            current = interp1d_pri[self.translate[key]](
                                t[-1] - t_offset_pri).item()
                            history = interp1d_pri[self.translate[key]](
                                t[:-1] - t_offset_pri)
                    elif key in ["profile"]:
                        current = None
                        history = [current] * len(t[:-1])
                    else:
                        current = np.nan
                        history = np.ones_like(t[:-1]) * current

                    setattr(obj, key, current)
                    getattr(obj, key + "_history").extend(history)

            secondary.state = check_state_of_star(secondary, star_CO=False)

            for timestep in range(-len(t[:-1]), 0):
                secondary.state_history[timestep] = check_state_of_star(
                    secondary, i=timestep, star_CO=False)


            if primary.state == "massless_remnant":
                pass

            elif primary.co:
                mdot_acc = np.atleast_1d(bondi_hoyle(
                    binary, primary, secondary, slice(-len(t), None),
                    wind_disk_criteria=True, scheme='Kudritzki+2000'))
                primary.lg_mdot = np.log10(mdot_acc.item(-1))
                primary.lg_mdot_history[len(primary.lg_mdot_history) - len(t)
                                        + 1:] = np.log10(mdot_acc[:-1])
            else:
                primary.state = check_state_of_star(primary, star_CO=False)
                for timestep in range(-len(t[:-1]), 0):

                    primary.state_history[timestep] = check_state_of_star(
                        primary, i=timestep, star_CO=False)

            def get_star_final_values(star, htrack, m0):
                grid = self.grid_Hrich if htrack else self.grid_strippedHe
                get_final_values = grid.get_final_values
                # TODO: this variable is never used!
                get_final_state = grid.get_final_state
                for key in self.final_keys:
                    setattr(star, key, get_final_values('S1_%s' % (key), m0))

            def get_star_profile(star, htrack, m0):
                grid = self.grid_Hrich if htrack else self.grid_strippedHe
                get_profile = grid.get_profile
                profile_new = np.array(get_profile('mass', m0)[1])
                for i in self.profile_keys:
                    profile_new[i] = get_profile(i, m0)[0]
                profile_new['omega'] = star.surf_avg_omega

                star.profile = profile_new

            if s.t_events[0] or s.t_events[1]:  # reached RLOF
                if self.RLO_orbit_at_orbit_with_same_am:
                    # final circular orbit conserves angular momentum
                    # compared to the eccentric orbit
                    binary.separation *= (1 - s.y[1][-1]**2)
                    binary.orbital_period *= (1 - s.y[1][-1]**2) ** 1.5
                else:
                    # final circular orbit is at periastron of the ecc. orbit
                    binary.separation *= (1 - s.y[1][-1])
                    binary.orbital_period *= (1 - s.y[1][-1]) ** 1.5

                assert np.abs(
                    binary.orbital_period
                    - orbital_period_from_separation(
                        binary.separation, secondary.mass, primary.mass
                    )
                ) / binary.orbital_period < 10 ** (-2)
                binary.eccentricity = 0
                if s.t_events[0]:
                    if secondary == binary.star_1:
                        binary.state = "RLO1"
                        binary.event = "oRLO1"
                    else:
                        binary.state = "RLO2"
                        binary.event = "oRLO2"
                elif s.t_events[1]:
                    if secondary == binary.star_1:
                        binary.state = "RLO2"
                        binary.event = "oRLO2"
                    else:
                        binary.state = "RLO1"
                        binary.event = "oRLO1"

            elif s.t_events[2]:
                # reached t_max of track. End of life (possible collapse) of
                # secondary
                if secondary == binary.star_1:
                    binary.event = "CC1"
                else:
                    binary.event = "CC2"
                get_star_final_values(secondary, secondary.htrack, m01)
                get_star_profile(secondary, secondary.htrack, m01)
                if not primary.co and primary.state in STAR_STATES_CC:
                    # simultaneous core-collapse of the other star as well
                    primary_time = t_max_pri + t_offset_pri - t[-1]
                    secondary_time = t_max_sec + t_offset_sec - t[-1]
                    if primary_time == secondary_time:
                        # we manually check if s.t_events[3] should also
                        # be happening simultaneously
                        get_star_final_values(primary, primary.htrack, m02)
                        get_star_profile(primary, primary.htrack, m02)
                    if primary.mass != secondary.mass:
                        raise POSYDONError(
                            "Both stars are found to be ready for collapse "
                            "(i.e. end of their life) during the detached "
                            "step, but do not have the same mass")
            elif s.t_events[3]:
                # reached t_max of track. End of life (possible collapse) of
                # primary
                if secondary == binary.star_1:
                    binary.event = "CC2"
                else:
                    binary.event = "CC1"
                get_star_final_values(primary, primary.htrack, m02)
                get_star_profile(primary, primary.htrack, m02)
            else:  # Reached max_time asked.
                if binary.properties.max_simulation_time - binary.time < 0.0:
                    binary.event = "MaxTime_exceeded"
                else:
                    binary.event = "maxtime"
                # binary.event = "MaxTime_exceeded"


def event(terminal, direction=0):
    """Return a helper function to set attributes for solve_ivp events."""
    def dec(f):
        f.terminal = True
        f.direction = direction
        return f
    return dec


def diffeq(
        t,
        y,
        R_sec,
        L_sec,
        M_sec,
        Mdot_sec,
        I_sec,
        # he_core_mass,
        # mass_conv_core,
        # conv_mx1_top,
        # conv_mx1_bot,
        conv_mx1_top_r_sec,
        conv_mx1_bot_r_sec,
        surface_h1_sec,
        center_h1_sec,
        M_env_sec,
        DR_env_sec,
        Renv_middle_sec,
        Idot_sec,
        tau_conv_sec,
        R_pri,
        L_pri,
        M_pri,
        Mdot_pri,
        I_pri,
        # he_core_mass,
        # mass_conv_core,
        # conv_mx1_top,
        # conv_mx1_bot,
        conv_mx1_top_r_pri,
        conv_mx1_bot_r_pri,
        surface_h1_pri,
        center_h1_pri,
        M_env_pri,
        DR_env_pri,
        Renv_middle_pri,
        Idot_pri,
        tau_conv_pri,
        do_wind_loss=True,
        do_tides=True,
        do_gravitational_radiation=True,
        do_magnetic_braking=True,
        magnetic_braking_mode="RVJ83",
        do_stellar_evolution_and_spin_from_winds=True,
        verbose=False,
):
    """Diff. equation describing the orbital evolution of a detached binary.

    The equation handles wind mass-loss [1]_, tidal [2]_, gravational [3]_
    effects and magnetic braking [4]_, [5]_, [6]_, [7]_, [8]_. It also handles
    the change of the secondary's stellar spin due to its change of moment of
    intertia and due to mass-loss from its spinning surface. It is assumed that
    the mass loss is fully non-conservative. Magnetic braking is fully applied
    to secondary stars with mass less than 1.3 Msun and fully off for stars
    with mass larger then 1.5 Msun. The effect of magnetic braking falls
    linearly for stars with mass between 1.3 Msun and 1.5 Msun.

    TODO: exaplin new features (e.g., double COs)

    Parameters
    ----------
    t : float
        The age of the system in years
    y : list of float
        Contains the separation, eccentricity and angular velocity, in Rsolar,
        dimensionless and rad/year units, respectively.
    M_pri : float
        Mass of the primary in Msolar units.
    M_sec : float
        Mass of the secondary in Msolar units.
    Mdot : float
        Rate of change of mass of the star in Msolar/year units.
        (Negative for wind mass loss.)
    R : float
        Radius of the star in Rsolar units.
    I : float
        Moment of inertia of the star in Msolar*Rsolar^2.
    tau_conv: float
        Convective turnover time of the star, calculated @
        0.5*pressure_scale_height above the bottom of the outer convection
        zone in yr.
    L : float
        Luminosity of the star in solar units.
    #mass_conv_core : float
    #    Convective core mass of the secondary in Msolar units.
    conv_mx1_top_r : float
        Coordinate of top convective mixing zone coordinate in Rsolar.
    conv_mx1_bot_r : float
        Coordinate of bottom convective mixing zone coordinate in Rsolar.
    surface_h1 : float
        surface mass Hydrogen abundance
    center_h1 : float
        center mass Hydrogen abundance
    M_env : float
        mass of the dominant convective region for tides above the core,
        in Msolar.
    DR_env : float
        thickness of the dominant convective region for tides above the core,
        in Rsolar.
    Renv_middle : float
        position of the dominant convective region for tides above the core,
        in Rsolar.
    Idot : float
        Rate of change of the moment of inertia of the star in
        Msolar*Rsolar^2 per year.
    do_wind_loss: Boolean
        If True, take into account change of separation due to mass loss from
        the secondary. Default: True.
    do_tides: Booleans
       If True, take into account change of separation, eccentricity and
       secondary spin due to tidal forces. Default: True.
    do_gravitational_radiation: Boolean
       If True, take into account change of separation and eccentricity due to
       gravitational wave radiation. Default: True
    do_magnetic_braking: Boolean
        If True, take into account change of star spin due to magnetic braking.
        Default: True.
    magnetic_braking_mode: String
        A string corresponding to the desired magnetic braking prescription.
            - RVJ83 : Rappaport, Verbunt, & Joss 1983 [4]_
            - M15 : Matt et al. 2015 [5]_
            - G18 : Garraffo et al. 2018 [6]_
            - CARB : Van & Ivanova 2019 [7]_
    do_stellar_evolution_and_spin_from_winds: Boolean
        If True, take into account change of star spin due to change of its
        moment of inertia during its evolution and due to spin angular momentum
        loss due to winds. Default: True.
    verbose : Boolean
        If we want to print stuff. Default: False.

    Returns
    -------
    list of float
        Contains the change of
        the separation, eccentricity and angular velocity, in Rsolar,
        dimensionless and rad/year units, respectively.

    References
    ----------
    .. [1] Tauris, T. M., & van den Heuvel, E. 2006,
           Compact stellar X-ray sources, 1, 623
    .. [2] Hut, P. 1981, A&A, 99, 126
    .. [3] Junker, W., & Schafer, G. 1992, MNRAS, 254, 146
    .. [4] Rappaport, S., Joss, P. C., & Verbunt, F. 1983, ApJ, 275, 713
    .. [5] Matt et al. 2015, ApJ, 799, L23
    .. [6] Garraffo et al. 2018, ApJ, 862, 90
    .. [7] Van & Ivanova 2019, ApJ, 886, L31
    .. [8] Gossage et al. 2021, ApJ, 912, 65

    """
    y[0] = np.max([y[0], 0])  # We limit separation to non-negative values
    a = y[0]
    y[1] = np.max([y[1], 0])  # We limit eccentricity to non-negative values
    e = y[1]
    if e > 0 and e < 10.0 ** (-3):
        # we force a negligible eccentricity to become 0
        # for computational stability
        e = 0.0
        if verbose and verbose != 1:
            print("negligible eccentricity became 0 for "
                  "computational stability")
    y[2] = np.max([y[2], 0])  # We limit omega spin to non-negative values
    Omega_sec = y[2]  # in rad/yr
    y[3] = np.max([y[3], 0])
    Omega_pri = y[3]

    da = 0.0
    de = 0.0
    dOmega_sec = 0.0
    dOmega_pri = 0.0
    #  Mass Loss
    if do_wind_loss:
        q1 = M_sec / M_pri
        k11 = (1 / (1 + q1)) * (Mdot_sec / M_sec)
        k21 = Mdot_sec / M_sec
        k31 = Mdot_sec / (M_pri + M_sec)
        # This is simplified to da_mt = -a * Mdot/(M+Macc), for only (negative)
        # wind Mdot from star M.
        da_mt_sec = a * (2 * k11 - 2 * k21 + k31)

        q2 = M_pri / M_sec
        k12 = (1 / (1 + q2)) * (Mdot_pri / M_pri)
        k22 = Mdot_pri / M_pri
        k32 = Mdot_pri / (M_pri + M_sec)
        da_mt_pri = a * (
                2 * k12 - 2 * k22 + k32
        )
        if verbose and verbose != 1:
            print("da_mt = ", da_mt_sec, da_mt_pri)

        da = da + da_mt_sec + da_mt_pri

    #  Tidal forces
    if do_tides:
        q1 = M_pri / M_sec
        q2 = M_sec / M_pri
        # P_orb in years. From 3rd Kepler's law, transforming separation from
        # Rsolar to AU, to avoid using constants
        # TODO: we aleady have this function!
        P_orb = np.sqrt((a / const.aursun) ** 3 / (M_pri + M_sec))
        n = 2.0 * const.pi / P_orb  # mean orbital ang. vel. in rad/year
        f1 = (
                1
                + (31 / 2) * e ** 2
                + (255 / 8) * e ** 4
                + (185 / 16) * e ** 6
                + (25 / 64) * e ** 8
        )
        f2 = 1 + (15 / 2) * e ** 2 + (45 / 8) * e ** 4 + (5 / 16) * e ** 6
        f3 = 1 + (15 / 4) * e ** 2 + (15 / 8) * e ** 4 + (5 / 64) * e ** 6
        f4 = 1 + (3 / 2) * e ** 2 + (1 / 8) * e ** 4
        f5 = 1 + 3 * e ** 2 + (3 / 8) * e ** 4

        # equilibrium timecale
        if ((M_env_sec != 0.0 and not np.isnan(M_env_sec))
                and (DR_env_sec != 0.0 and not np.isnan(DR_env_sec)) and (
                    Renv_middle_sec != 0.0 and not np.isnan(Renv_middle_sec))):
            # eq. (31) of Hurley et al. 2002, generalized for convective layers
            # not on surface too
            tau_conv_sec = 0.431 * ((M_env_sec * DR_env_sec * Renv_middle_sec
                                     / (3 * L_sec)) ** (1.0 / 3.0))
        else:
            if verbose and verbose != 1:
                print("something wrong with M_env/DR_env/Renv_middle",
                      M_env_sec, DR_env_sec, Renv_middle_sec)
            tau_conv_sec = 1.0e99
        if ((M_env_pri != 0.0 and not np.isnan(M_env_pri))
                and (DR_env_pri != 0.0 and not np.isnan(DR_env_pri)) and (
                    Renv_middle_pri != 0.0 and not np.isnan(Renv_middle_pri))):
            # eq. (31) of Hurley et al. 2002, generalized for convective layers
            # not on surface too
            tau_conv_pri = 0.431 * ((M_env_pri * DR_env_pri * Renv_middle_pri
                                     / (3 * L_pri)) ** (1.0/3.0))
        else:
            if verbose and verbose != 1:
                print("something wrong with M_env/DR_env/Renv_middle",
                      M_env_pri, DR_env_pri, Renv_middle_pri)
            tau_conv_pri = 1.0e99
        P_spin_sec = 2 * np.pi / Omega_sec
        P_spin_pri = 2 * np.pi / Omega_pri
        P_tid_sec = np.abs(1 / (1 / P_orb - 1 / P_spin_sec))
        P_tid_pri = np.abs(1 / (1 / P_orb - 1 / P_spin_pri))
        f_conv_sec = np.min([1, (P_tid_sec / (2 * tau_conv_sec)) ** 2])
        f_conv_pri = np.min([1, (P_tid_pri / (2 * tau_conv_pri)) ** 2])
        F_tid = 1.  # not 50 as before
        kT_conv_sec = (
                (2. / 21) * (f_conv_sec / tau_conv_sec) * (M_env_sec / M_sec)
        )  # eq. (30) of Hurley et al. 2002
        kT_conv_pri = (
                (2. / 21) * (f_conv_pri / tau_conv_pri) * (M_env_pri / M_pri)
        )
        if kT_conv_sec is None or not np.isfinite(kT_conv_sec):
            kT_conv_sec = 0.0
        if kT_conv_pri is None or not np.isfinite(kT_conv_pri):
            kT_conv_pri = 0.0

            if verbose:
                print("kT_conv_sec is", kT_conv_sec, ", set to 0.")
                print("kT_conv_pri is", kT_conv_pri, ", set to 0.")
        # this is the 1/timescale of all d/dt calculted below in yr^-1
        if verbose and verbose != 1:
            print(
                "Equilibrium tides in deep convective envelope",
                M_env_sec,
                DR_env_sec,
                Renv_middle_sec,
                R_sec,
                M_sec,
                M_env_pri,
                DR_env_pri,
                Renv_middle_pri,
                R_pri,
                M_pri
            )
            print("convective tiimescales and efficiencies",
                  tau_conv_sec, P_orb, P_spin_sec, P_tid_sec,
                  f_conv_sec,
                  F_tid,
                  tau_conv_pri, P_orb, P_spin_pri, P_tid_pri,
                  f_conv_pri,
                  F_tid,
                  )

        # dynamical timecale
        F_tid = 1
        # E2 = 1.592e-9*M**(2.84) # eq. (43) of Hurley et al. 2002. Deprecated
        R_conv_sec = conv_mx1_top_r_sec - conv_mx1_bot_r_sec
        R_conv_pri = conv_mx1_top_r_pri - conv_mx1_bot_r_pri  # convective core
        # R_conv = conv_mx1_top_r  # convective core
        if (R_conv_sec > R_sec or R_conv_sec <= 0.0
                or conv_mx1_bot_r_sec / R_sec > 0.1):
            # R_conv = 0.5*R
            # if verbose:
            #     print(
            #         "R_conv of the convective core is not behaving well or "
            #         "we are not calculating the convective core, we make it "
            #         "equal to half of Rstar",
            #         R_conv,
            #         R,
            #         conv_mx1_top_r,
            #         conv_mx1_bot_r,
            #     )
            # we switch to Zahn+1975 calculation of E2
            E21 = 1.592e-9 * M_sec ** (2.84)
        else:
            if R_sec <= 0:
                E21 = 0
            elif surface_h1_sec > 0.4:
                E21 = 10.0 ** (-0.42) * (R_conv_sec / R_sec) ** (
                    7.5
                )  # eq. (9) of Qin et al. 2018, 616, A28
            elif surface_h1_sec <= 0.4:  # "HeStar":
                E21 = 10.0 ** (-0.93) * (R_conv_sec / R_sec) ** (
                    6.7
                )  # eq. (9) of Qin et al. 2018, 616, A28
            else:  # in principle we should not go here
                E21 = 1.592e-9 * M_sec ** (
                    2.84
                )  # eq. (43) of Hurley et al. 2002 from Zahn+1975 Depreciated
        # kT = 1.9782e4 * np.sqrt(M * R**2 / a**5) * (1 + q)**(5. / 6) * E2
        # eq. (42) of Hurley et al. 2002. Depreciated

        if (R_conv_pri > R_pri or R_conv_pri <= 0.0
                or conv_mx1_bot_r_pri / R_pri > 0.1):
            E22 = 1.592e-9 * M_pri ** (2.84)
            if verbose and verbose != 1:
                print(
                    "R_conv of the convective core is not behaving well or we "
                    "are not calculating the convective core, we switch to "
                    "Zahn+1975 calculation of E2",
                    R_conv_sec,
                    R_sec,
                    conv_mx1_top_r_sec,
                    conv_mx1_bot_r_sec,
                    E21,
                    R_conv_pri,
                    R_pri,
                    conv_mx1_top_r_pri,
                    conv_mx1_bot_r_pri,
                    E22
                )
        else:
            if R_pri <= 0:
                E22 = 0
            elif surface_h1_pri > 0.4:
                E22 = 10.0 ** (-0.42) * (R_conv_pri / R_pri) ** (
                    7.5
                )  # eq. (9) of Qin et al. 2018, 616, A28
            elif surface_h1_pri <= 0.4:  # "HeStar":
                E22 = 10.0 ** (-0.93) * (R_conv_pri / R_pri) ** (
                    6.7
                )  # eq. (9) of Qin et al. 2018, 616, A28
            else:  # in principle we should not go here
                E22 = 1.592e-9 * M_pri ** (
                    2.84
                )
        kT_rad_sec = (
            np.sqrt(const.standard_cgrav * (M_sec * const.msol)
                    * (R_sec * const.rsol)**2 / (a * const.rsol)**5)
            * (1 + q1) ** (5.0 / 6)
            * E21
            * const.secyer)
        kT_rad_pri = (
            np.sqrt(const.standard_cgrav * (M_pri * const.msol)
                    * (R_pri * const.rsol)**2 / (a * const.rsol)**5)
            * (1 + q2) ** (5.0 / 6)
            * E22
            * const.secyer)
        # this is the 1/timescale of all d/dt calculted below in yr^-1
        if verbose and verbose != 1:
            print(
                "Dynamical tides in radiative envelope",
                conv_mx1_top_r_sec,
                conv_mx1_bot_r_sec,
                R_conv_sec,
                E21,
                conv_mx1_top_r_pri,
                conv_mx1_bot_r_pri,
                R_conv_pri,
                E22,
                F_tid
            )
        kT_sec = max(kT_conv_sec, kT_rad_sec)
        kT_pri = max(kT_conv_pri, kT_rad_pri)
        if verbose and verbose != 1:
            print("kT_conv/rad of tides is ", kT_conv_sec, kT_rad_sec,
                  kT_conv_pri, kT_rad_pri, "in 1/yr, and we picked the ",
                  kT_sec, kT_pri)

        da_tides_sec = (
                -6
                * F_tid
                * kT_sec
                * q1
                * (1 + q1)
                * (R_sec / a) ** 8
                * (a / (1 - e ** 2) ** (15 / 2))
                * (f1 - (1 - e ** 2) ** (3 / 2) * f2 * Omega_sec / n)
        )  # eq. (9) of Hut 1981, 99, 126

        da_tides_pri = (
                -6
                * F_tid
                * kT_pri
                * q2
                * (1 + q2)
                * (R_pri / a) ** 8
                * (a / (1 - e ** 2) ** (15 / 2))
                * (f1 - (1 - e ** 2) ** (3 / 2) * f2 * Omega_pri / n)
        )
        de_tides_sec = (
                -27
                * F_tid
                * kT_sec
                * q1
                * (1 + q1)
                * (R_sec / a) ** 8
                * (e / (1 - e ** 2) ** (13 / 2))
                * (f3 - (11 / 18) * (1 - e ** 2) ** (3 / 2) * f4 * Omega_sec/n)
        )  # eq. (10) of Hut 1981, 99, 126

        de_tides_pri = (
                -27
                * F_tid
                * kT_pri
                * q2
                * (1 + q2)
                * (R_pri / a) ** 8
                * (e / (1 - e ** 2) ** (13 / 2))
                * (f3 - (11 / 18) * (1 - e ** 2) ** (3 / 2) * f4 * Omega_pri/n)
        )

        dOmega_tides_sec = (
                (3 * F_tid * kT_sec * q1 ** 2 * M_sec * R_sec ** 2 / I_sec)
                * (R_sec / a) ** 6
                * n
                / (1 - e ** 2) ** 6
                * (f2 - (1 - e ** 2) ** (3 / 2) * f5 * Omega_sec / n)
        )  # eq. (11) of Hut 1981, 99, 126
        dOmega_tides_pri = (
                (3 * F_tid * kT_pri * q2 ** 2 * M_pri * R_pri ** 2 / I_pri)
                * (R_pri / a) ** 6
                * n
                / (1 - e ** 2) ** 6
                * (f2 - (1 - e ** 2) ** (3 / 2) * f5 * Omega_pri / n)
        )
        if verbose:
            print("da,de,dOmega_tides = ",
                  da_tides_sec, de_tides_sec, dOmega_tides_sec,
                  da_tides_pri, de_tides_pri, dOmega_tides_pri)
        da = da + da_tides_sec + da_tides_pri
        de = de + de_tides_sec + de_tides_pri
        dOmega_sec = dOmega_sec + dOmega_tides_sec
        dOmega_pri = dOmega_pri + dOmega_tides_pri

    #  Gravitional radiation
    if do_gravitational_radiation:
        v = (M_pri * M_sec / (M_pri + M_sec) ** 2)
        da_gr = (
            (-2 * const.clight / 15) * (v / ((1 - e ** 2) ** (9 / 2)))
            * (const.standard_cgrav * (M_pri + M_sec) * const.msol
               / (a * const.rsol * const.clight ** 2)) ** 3
            * ((96 + 292 * e ** 2 + 37 * e ** 4) * (1 - e ** 2)
               - (1 / 28 * const.standard_cgrav * (M_pri + M_sec) * const.msol
               / (a * const.rsol * const.clight ** 2))
               * ((14008 + 4707 * v)+(80124 + 21560 * v) * e ** 2
               + (17325 + 10458) * e ** 4 - 0.5 * (5501 - 1036 * v) * e ** 6))
            ) * const.secyer / const.rsol
        # eq. (35) of Junker et al. 1992, 254, 146
        de_gr = (
            (-1 / 15) * ((v * const.clight ** 3) / (
                const.standard_cgrav * (M_pri + M_sec) * const.msol))
            * (const.standard_cgrav * (M_pri + M_sec) * const.msol / (
                a * const.rsol * const.clight ** 2)) ** 4
            * (e / (1 - e ** 2) ** (7 / 2))
            * ((304 + 121 * e ** 2) * (1 - e ** 2)
               - (1 / 56 * const.standard_cgrav * (M_pri + M_sec) * const.msol
               / (a * const.rsol * const.clight ** 2))
               * (8 * (16705 + 4676 * v) + 12 * (9082 + 2807 * v) * e ** 2
               - (25211 - 3388 * v) * e ** 4))
            ) * const.secyer
        # eq. (36) of Junker et al. 1992, 254, 146
        if verbose:
            print("da,de_gr = ", da_gr, de_gr)
        da = da + da_gr
        de = de + de_gr

    #  Magnetic braking
    if do_magnetic_braking:
        # domega_mb / dt = torque_mb / I is calculated below.
        # All results are in units of [yr^-2], i.e., the amount of change
        # in Omega over 1 year.

        if magnetic_braking_mode == "RVJ83":
            # Torque from Rappaport, Verbunt, and Joss 1983, ApJ, 275, 713
            # The torque is eq.36 of Rapport+1983, with γ = 4. Torque units
            # converted from cgs units to [Msol], [Rsol], [yr] as all stellar
            # parameters are given in units of [Msol], [Rsol], [yr] and so that
            # dOmega_mb/dt is in units of [yr^-2].
            dOmega_mb_sec = (
                -3.8e-30 * (const.rsol**2 / const.secyer)
                * M_sec
                * R_sec**4
                * Omega_sec**3
                / I_sec
                * np.clip((1.5 - M_sec) / (1.5 - 1.3), 0, 1)
            )
            dOmega_mb_pri = (
                -3.8e-30 * (const.rsol**2 / const.secyer)
                * M_pri
                * R_pri**4
                * Omega_pri**3
                / I_pri
                * np.clip((1.5 - M_pri) / (1.5 - 1.3), 0, 1)
            )
            # Converting units:
            # The constant 3.8e-30 from Rappaport+1983 has units of [cm^-2 s]
            # which need to be converted...
            #
            # -3.8e-30 [cm^-2 s] * (const.rsol**2/const.secyer) -> [Rsol^-2 yr]
            # * M [Msol]
            # * R ** 4 [Rsol^4]
            # * Omega ** 3 [yr^-3]
            # / I [Msol Rsol^2 ]
            #
            # Thus, dOmega/dt comes out to [yr^-2]

        elif magnetic_braking_mode == "M15":

            # Torque prescription from Matt et al. 2015, ApJ, 799, L23
            # Constants:
            # [erg] or [g cm^2 s^-2] -> [Msol Rsol^2 yr^-2]
            K = 1.4e30 * const.secyer**2 / (const.msol * const.rsol**2)
            # m = 0.22
            # p = 2.6
            # Above constants were calibrated as in
            # Gossage et al. 2021, ApJ, 912, 65

            # TODO: I am not sure which constants are used from each reference

            # Below, constants are otherwise as assumed as in
            # Matt et al. 2015, ApJ, 799, L23
            omega_sol = 2.6e-6 * const.secyer   # [s^-1] -> [yr^-1]
            # solar rossby = 2
            # solar convective turnover time = 12.9 days
            # Rossby number saturation threshold = 0.14
            chi = 2.0 / 0.14
            tau_conv_sol = 12.9 / 365.25        # 12.9 [days] -> [yr]

            Prot_pri = 2 * np.pi / Omega_pri    # [yr]
            Rossby_number_pri = Prot_pri / tau_conv_pri
            Prot_sec = 2 * np.pi / Omega_sec    # [yr]
            Rossby_number_sec = Prot_sec / tau_conv_sec

            # critical rotation rate in rad/yr
            Omega_crit_pri = np.sqrt(
                const.standard_cgrav * M_pri * const.msol
                / ((R_pri * const.rsol) ** 3)) * const.secyer
            Omega_crit_sec = np.sqrt(
                const.standard_cgrav * M_sec * const.msol
                / ((R_sec * const.rsol) ** 3)) * const.secyer

            # omega/omega_c
            wdivwc_pri = Omega_pri / Omega_crit_pri
            wdivwc_sec = Omega_sec / Omega_crit_sec

            gamma_pri = (1 + (wdivwc_pri / 0.072)**2)**0.5
            T0_pri = K * R_pri**3.1 * M_pri**0.5 * gamma_pri**(-2 * 0.22)
            gamma_sec = (1 + (wdivwc_sec / 0.072)**2)**0.5
            T0_sec = K * R_sec**3.1 * M_sec**0.5 * gamma_sec**(-2 * 0.22)

            if (Rossby_number_sec < 0.14):
                dOmega_mb_sec = (
                    T0_sec * (chi**2.6) * (Omega_sec / omega_sol) / I_sec
                    * np.clip((1.5 - M_sec) / (1.5 - 1.3), 0, 1)
                )
            else:
                dOmega_mb_sec = (
                    T0_sec * ((tau_conv_sec/tau_conv_sol)**2.6)
                           * ((Omega_sec/omega_sol)**(2.6 + 1)) / I_sec
                    * np.clip((1.5 - M_sec) / (1.5 - 1.3), 0, 1)
                )

            if (Rossby_number_pri < 0.14):
                dOmega_mb_pri = (
                    T0_pri * (chi**2.6) * (Omega_pri / 2.6e-6) / I_pri
                    * np.clip((1.5 - M_pri) / (1.5 - 1.3), 0, 1)
                )
            else:
                dOmega_mb_pri = (
                    T0_pri * ((tau_conv_pri/tau_conv_sol)**2.6)
                           * ((Omega_pri/omega_sol)**(2.6 + 1)) / I_pri
                    * np.clip((1.5 - M_pri) / (1.5 - 1.3), 0, 1)
                )

        elif magnetic_braking_mode == "G18":

            # Torque prescription from Garraffo et al. 2018, ApJ, 862, 90
            # a = 0.03
            # b = 0.5
            # [g cm^2] -> [Msol Rsol^2]
            c = 3e41 / (const.msol * const.rsol**2)
            # Above are as calibrated in Gossage et al. 2021, ApJ, 912, 65

            Prot_pri = 2 * np.pi / Omega_pri            # [yr]
            Rossby_number_pri = Prot_pri / tau_conv_pri
            Prot_sec = 2 * np.pi / Omega_sec            # [yr]
            Rossby_number_sec = Prot_sec / tau_conv_sec

            n_pri = (0.03 / Rossby_number_pri) + 0.5 * Rossby_number_pri + 1.0
            n_sec = (0.03 / Rossby_number_sec) + 0.5 * Rossby_number_sec + 1.0

            Qn_pri = 4.05 * np.exp(-1.4 * n_pri)
            Qn_sec = 4.05 * np.exp(-1.4 * n_sec)

            dOmega_mb_sec = (
                    c * Omega_sec**3 * tau_conv_sec * Qn_sec / I_sec
                    * np.clip((1.5 - M_sec) / (1.5 - 1.3), 0, 1)
            )

            dOmega_mb_pri = (
                    c * Omega_pri**3 * tau_conv_pri * Qn_pri / I_pri
                    * np.clip((1.5 - M_sec) / (1.5 - 1.3), 0, 1)
            )

        elif magnetic_braking_mode == "CARB":

            # Torque prescription from Van & Ivanova 2019, ApJ, 886, L31
            # Based on files hosted on Zenodo:
            #         https://zenodo.org/record/3647683#.Y_TfedLMKUk,
            # with units converted from [cm], [g], [s] to [Rsol], [Msol], [yr]

            # Constants as assumed in Van & Ivanova 2019, ApJ, 886, L31
            omega_sol = 3e-6 * const.secyer         # [s^-1] -> [yr^-1]
            tau_conv_sol = 2.8e6 / const.secyer     # [s] -> yr
            K2 = 0.07**2

            tau_ratio_sec = tau_conv_sec / tau_conv_sol
            tau_ratio_pri = tau_conv_pri / tau_conv_sol
            rot_ratio_sec = Omega_sec / omega_sol
            rot_ratio_pri = Omega_pri / omega_sol

            # below in units of [Rsol yr^-1]^2
            v_esc2_sec = ((2 * const.standard_cgrav * M_sec / R_sec)
                          * (const.msol * const.secyer**2 / const.rsol**3))
            v_esc2_pri = ((2 * const.standard_cgrav * M_pri / R_pri)
                          * (const.msol * const.secyer**2 / const.rsol**3))
            v_mod2_sec = v_esc2_sec + (2 * Omega_sec**2 * R_sec**2) / K2
            v_mod2_pri = v_esc2_pri + (2 * Omega_pri**2 * R_pri**2) / K2

            # Van & Ivanova 2019, MNRAS 483, 5595 replace the magnetic field
            # with Omega * tau_conv phenomenology. Thus, the ratios
            # (rot_ratio_* and tau_ratio_*) inherently have units of Gauss
            # [cm^-0.5 g^0.5 s^-1] that needs to be converted to [Rsol],
            # [Msol], [yr]. VI2019 assume the solar magnetic field strength is
            # on average 1 Gauss.
            if (abs(Mdot_sec) > 0):
                R_alfven_div_R3_sec = (
                    R_sec**4 * rot_ratio_sec**4 * tau_ratio_sec**4
                    / (Mdot_sec**2 * v_mod2_sec)
                    * (const.rsol**2 * const.secyer / const.msol**2))
            else:
                R_alfven_div_R3_sec = 0.0

            if (abs(Mdot_pri) > 0):
                R_alfven_div_R3_pri = (
                    R_pri**4 * rot_ratio_pri**4 * tau_ratio_pri**4
                    / (Mdot_pri**2 * v_mod2_pri)
                    * (const.rsol**2 * const.secyer / const.msol**2))
            else:
                R_alfven_div_R3_pri = 0.0

            # Alfven radius in [Rsol]
            R_alfven_sec = R_sec * R_alfven_div_R3_sec**(1./3.)
            R_alfven_pri = R_pri * R_alfven_div_R3_pri**(1./3.)

            dOmega_mb_sec = (
                  (2./3.) * Omega_sec * Mdot_sec * R_alfven_sec**2 / I_sec
                  * np.clip((1.5 - M_sec) / (1.5 - 1.3), 0, 1)
            )

            dOmega_mb_pri = (
                  (2./3.) * Omega_pri * Mdot_pri * R_alfven_pri**2 / I_pri
                  * np.clip((1.5 - M_sec) / (1.5 - 1.3), 0, 1)
            )

        else:
            print("WARNING: Magnetic braking is not being calculated in the "
                  "detached step. The given magnetic_braking_mode string \"",
                  magnetic_braking_mode, "\" does not match the available "
                  "built-in cases. To enable magnetic braking, please set "
                  "magnetc_braking_mode to one of the following strings:")
            print("\"RVJ83\" for Rappaport, Verbunt, & Joss 1983")
            print("\"G18\" for Garraffo et al. 2018")
            print("\"M15\" for Matt et al. 2015")
            print("\"CARB\" for Van & Ivanova 2019")

        if verbose and verbose != 1:
            print("magnetic_braking_mode = ", magnetic_braking_mode)
            print("dOmega_mb = ", dOmega_mb_sec, dOmega_mb_pri)
            dOmega_sec = dOmega_sec + dOmega_mb_sec
            dOmega_pri = dOmega_pri + dOmega_mb_pri

    if do_stellar_evolution_and_spin_from_winds:
        # Due to the secondary's own evolution, we have:
        # domega_spin/dt = d(Jspin/I)/dt = dJspin/dt * 1/I + Jspin*d(1/I)/dt.
        # These are the two terms calculated below.
        dOmega_spin_wind_sec = (
                2.0 / 3.0 * R_sec ** 2 * Omega_sec * Mdot_sec / I_sec
        )
        # jshell*Mdot/I : specific angular momentum of a thin sperical shell
        # * mdot  / moment of inertia
        # Omega is in rad/yr here, and R, M in solar (Mdot solar/yr).
        dOmega_deformation_sec = np.min(
            [-Omega_sec * Idot_sec / I_sec, 100]
        )
        # This is term of Jspin*d(1/I)/dt term of the domega_spin/dt. #
        # We limit its increase due to contraction to 100 [(rad/yr)/yr]
        # increase, otherwise the integrator will fail
        # (usually when we have WD formation).
        dOmega_spin_wind_pri = (
                2.0 / 3.0 * R_pri ** 2 * Omega_pri * Mdot_pri / I_pri
        )
        # jshell*Mdot/I : specific angular momentum of a thin sperical shell
        # * mdot  / moment of inertia
        # Omega is in rad/yr here, and R, M in solar (Mdot solar/yr).
        dOmega_deformation_pri = np.min(
            [-Omega_pri * Idot_pri / I_pri, 100]
        )
        if verbose:
            print(
                "dOmega_spin_wind , dOmega_deformation = ",
                dOmega_spin_wind_sec,
                dOmega_deformation_sec,
                dOmega_spin_wind_pri,
                dOmega_deformation_pri,
            )
        dOmega_sec = dOmega_sec + dOmega_spin_wind_sec
        dOmega_pri = dOmega_pri + dOmega_spin_wind_pri
        dOmega_sec = dOmega_sec + dOmega_deformation_sec
        dOmega_pri = dOmega_pri + dOmega_deformation_pri
    if verbose:
        print("a[Ro],e,Omega[rad/yr] have been =", a, e, Omega_sec, Omega_pri)
        print("da,de,dOmega (all) in 1yr is = ",
              da, de, dOmega_sec, dOmega_pri)

    return [
        da,
        de,
        dOmega_sec,
        dOmega_pri,
    ]<|MERGE_RESOLUTION|>--- conflicted
+++ resolved
@@ -894,7 +894,9 @@
                 f'{star.he_core_mass:.3f}',
                 f'{star.center_c12:.4f}'
             )
+        if self.verbose == 2:
             for rel_diff_parameter in ["mass", "log_R", "center_he4", "surface_he4", "surface_h1", "he_core_mass", "center_c12"]:
+                #setattr(star,'star_state_for_diff_matching',  = 
                 if np.abs(sol.fun) is not None and np.abs(sol.fun) < tolerance_matching_integration_hard \
                     and getattr(star, rel_diff_parameter) is not None and ~np.isnan(getattr(star, rel_diff_parameter)):
                     rel_diff = self.get_track_val(rel_diff_parameter, htrack, *sol.x) - getattr(star, rel_diff_parameter)
@@ -1029,11 +1031,7 @@
             else:
                 raise ValueError("State not recognized!")
         else:
-<<<<<<< HEAD
-            raise Exception("Non existent companion has not a recognized value!")
-=======
             raise POSYDONError("Non existent companion has not a recognized value!")
->>>>>>> ceacdb21
 
         def get_star_data(binary, star1, star2, htrack,
                           co, copy_prev_m0=None, copy_prev_t0=None):
@@ -1073,15 +1071,15 @@
                     if self.verbose or self.verbose == 1:
                         print("Matching duration: "
                               f"{t_after_matching-t_before_matching:.6g}")
-            
+
             if pd.isna(m0) or pd.isna(t0):
                 return None, None, None
-            
+
             if htrack:
                 self.grid = self.grid_Hrich
             else:
                 self.grid = self.grid_strippedHe
-            
+
             # check if m0 is in the grid
             if m0 < self.grid.grid_mass.min() or m0 > self.grid.grid_mass.max():
                 set_binary_to_failed(binary)
@@ -1160,11 +1158,7 @@
             interp1d_pri = get_star_data(
                 binary, primary, secondary, primary.htrack, False)[0]
         else:
-<<<<<<< HEAD
-            raise Exception("During matching primary is either should be either normal or not normal. `non_existent_companion` should be zero.")
-=======
             raise MatchingError("During matching primary is either should be either normal or not normal. `non_existent_companion` should be zero.")
->>>>>>> ceacdb21
 
 
         if interp1d_sec is None or interp1d_pri is None:
