"""Detached evolution step."""


__authors__ = [
    "Devina Misra <devina.misra@unige.ch>",
    "Zepei Xing <Zepei.Xing@unige.ch>",
    "Emmanouil Zapartas <ezapartas@gmail.com>",
    "Nam Tran <tranhn03@gmail.com>",
    "Simone Bavera <Simone.Bavera@unige.ch>",
    "Konstantinos Kovlakas <Konstantinos.Kovlakas@unige.ch>",
    "Kyle Akira Rocha <kylerocha2024@u.northwestern.edu>",
    "Jeffrey Andrews <jeffrey.andrews@northwestern.edu>",
]


import os
import numpy as np
import time
from scipy.integrate import solve_ivp
from scipy.interpolate import PchipInterpolator
from scipy.optimize import minimize
from scipy.optimize import root

from posydon.utils.data_download import PATH_TO_POSYDON_DATA
from posydon.binary_evol.binarystar import BINARYPROPERTIES
from posydon.binary_evol.singlestar import STARPROPERTIES
from posydon.interpolation import GRIDInterpolator
from posydon.interpolation.data_scaling import DataScaler
from posydon.utils.common_functions import (
    bondi_hoyle,
    orbital_period_from_separation,
    roche_lobe_radius,
    check_state_of_star,
    PchipInterpolator2,
    convert_metallicity_to_string
)
from posydon.binary_evol.flow_chart import (STAR_STATES_CC)
import posydon.utils.constants as const


LIST_ACCEPTABLE_STATES_FOR_HMS = ["H-rich_Core_H_burning"]

LIST_ACCEPTABLE_STATES_FOR_postMS = [
    "H-rich_Shell_H_burning",
    "H-rich_Core_He_burning",
    "H-rich_Central_He_depleted",
    "H-rich_Core_C_burning",
    "H-rich_Central_C_depletion",
    "H-rich_non_burning"]

LIST_ACCEPTABLE_STATES_FOR_HeStar = [
    'stripped_He_Core_He_burning',
    'stripped_He_Shell_He_burning',     # includes stars burning C in core
    'stripped_He_Central_He_depleted',  # includes stars burning C in core
    'stripped_He_Central_C_depletion',
    'stripped_He_non_burning'           # includes stars burning C in core
    ]

STAR_STATES_H_RICH = [
    'H-rich_Core_H_burning',
    'H-rich_Core_He_burning',
    'H-rich_Shell_H_burning',
    'H-rich_Central_He_depleted',
    'H-rich_Shell_He_burning',
    'H-rich_Core_C_burning',
    'H-rich_Central_C_depletion',
    'H-rich_non_burning'
]


DEFAULT_TRANSLATION = {
    "time": "time",
    "orbital_period": "porb",
    "eccentricity": "ecc",
    "separation": "sep",
    "state": None,
    "event": None,
    "rl_relative_overflow_1": "rl_relative_overflow_1",
    "rl_relative_overflow_2": "rl_relative_overflow_2",
    "lg_mtransfer_rate": "lg_mtransfer_rate",
    "V_sys": None,
    "mass": "mass",
    "log_R": "log_R",
    "R": "R",
    "lg_mdot": "mdot",
    "log_L": "log_L",
    "lg_wind_mdot": "mdot",
    "lg_system_mdot": "lg_mdot",
    "he_core_mass": "he_core_mass",
    "he_core_radius": "he_core_radius",
    "c_core_mass": "c_core_mass",
    "c_core_radius": "c_core_radius",
    "o_core_mass": "o_core_mass",
    "o_core_radius": "o_core_radius",
    "center_h1": "center_h1",
    "center_he4": "center_he4",
    "center_c12": "center_c12",
    "center_o16": "center_o16",
    "center_n14": "center_n14",
    "surface_h1": "surface_h1",
    "surface_he4": "surface_he4",
    "surface_c12": "surface_c12",
    "surface_n14": "surface_n14",
    "surface_o16": "surface_o16",
    "center_gamma": "center_gamma",
    "log_LH": "log_LH",
    "log_LHe": "log_LHe",
    "log_LZ": "log_LZ",
    "log_Lnuc": "log_Lnuc",
    "c12_c12": "c12_c12",
    "avg_c_in_c_core": "avg_c_in_c_core",
    "surf_avg_omega_div_omega_crit": "surf_avg_omega_div_omega_crit",
    "surf_avg_omega": "omega",
    "total_moment_of_inertia": "inertia",
    "log_total_angular_momentum": "log_total_angular_momentum",
    "profile": None,
    "metallicity": None,
    "spin": "spin_parameter",
    "log_total_angular_momentum": "log_total_angular_momentum",
    "conv_env_top_mass": "conv_env_top_mass",
    "conv_env_bot_mass": "conv_env_bot_mass",
    "conv_env_top_radius": "conv_env_top_radius",
    "conv_env_bot_radius": "conv_env_bot_radius",
    "conv_env_turnover_time_g": "conv_env_turnover_time_g",
    "conv_env_turnover_time_l_b": "conv_env_turnover_time_l_b",
    "conv_env_turnover_time_l_t": "conv_env_turnover_time_l_t",
    "envelope_binding_energy": "envelope_binding_energy",
    "mass_conv_reg_fortides": "mass_conv_reg_fortides",
    "thickness_conv_reg_fortides": "thickness_conv_reg_fortides",
    "radius_conv_reg_fortides": "radius_conv_reg_fortides",
    "lambda_CE_1cent": "lambda_CE_1cent",
    "lambda_CE_10cent": "lambda_CE_10cent",
    "lambda_CE_30cent": "lambda_CE_30cent",
    "co_core_mass": "co_core_mass",
    "co_core_radius": "co_core_radius",
    "lambda_CE_pure_He_star_10cent": "lambda_CE_pure_He_star_10cent",
    "trap_radius": "trap_radius",
    "acc_radius": "acc_radius",
    "t_sync_rad_1": "t_sync_rad_1",
    "t_sync_conv_1": "t_sync_conv_1",
    "t_sync_rad_2": "t_sync_rad_2",
    "t_sync_conv_2": "t_sync_conv_2",
    "mass_transfer_case": None,
    "nearest_neighbour_distance": None,
}


# TODO: are these supposed to be the same as the keys of the previous
#       dictionary? If yes... then we should use them directrly instead of
#       redefining the strings here.

DEFAULT_TRANSLATED_KEYS = (
    'age',
    'mass',
    'mdot',
    'inertia',
    'conv_mx1_top_r',
    'conv_mx1_bot_r',
    'surface_h1',
    'center_h1',
    'mass_conv_reg_fortides',
    'thickness_conv_reg_fortides',
    'radius_conv_reg_fortides',
    'log_Teff',
    'surface_he3',
    'surface_he4',
    'center_he4',
    'avg_c_in_c_core',
    'log_LH',
    'log_LHe',
    'log_LZ',
    'log_Lnuc',
    'c12_c12',
    'center_c12',
    'he_core_mass',
    'log_L',
    'log_R',
    'c_core_mass',
    'o_core_mass',
    'co_core_mass',
    'c_core_radius',
    'o_core_radius',
    'co_core_radius',
    'spin_parameter',
    'log_total_angular_momentum',
    'center_n14',
    'center_o16',
    'surface_n14',
    'surface_o16',
    'conv_env_top_mass',
    'conv_env_bot_mass',
    'conv_env_top_radius',
    'conv_env_bot_radius',
    'conv_env_turnover_time_g',
    'conv_env_turnover_time_l_b',
    'conv_env_turnover_time_l_t',
    'envelope_binding_energy',
    'lambda_CE_1cent',
    'lambda_CE_10cent',
    'lambda_CE_30cent',
    'lambda_CE_pure_He_star_10cent',
    'center_gamma'
)


DEFAULT_PROFILE_KEYS = (
    'radius',
    'mass',
    'logRho',
    'energy',
    'x_mass_fraction_H',
    'y_mass_fraction_He',
    'z_mass_fraction_metals',
    'neutral_fraction_H',
    'neutral_fraction_He',
    'avg_charge_He'
)

MATCHING_WITH_RELATIVE_DIFFERENCE = ["center_he4"]


class detached_step:
    """Evolve a detached binary.

    The binary will be evolved until Roche-lobe overflow, core-collapse or
    maximum simulation time, using the standard equations that govern the
    orbital evolution.

    Parameters
    ----------
    path : str
        Path to the directory that contains a HDF5 grid.
    dt : float
        The timestep size, in years, to be appended to the history of the
        binary. None means only the final step.
        Note: do not select very small timesteps cause it may mess with the
        solving of the ODE.
    n_o_steps_history: int
        Alternatively, we can define the number of timesteps to be appended to
        the history of the binary. None means only the final step. If both `dt`
        and `n_o_steps_history` are different than None, `dt` has priority.
    matching_method: str
        Method to find the best match between a star from a previous step and a
        point in a single MIST-like stellar track. Options "root" (which tries
        to find a root of two matching quantities, and it is possible to not
        achieve it) or "minimize" (minimizes the sum of squares of differences
        of various quantities between the previous step and the track).
    verbose : Boolean
        True if we want to print stuff.
    do_wind_loss: Boolean
        If True, take into account change of separation due to mass loss from
        the star.
    do_tides: Booleans
        If True, take into account change of separation, eccentricity and star
        spin due to tidal forces.
    do_gravitational_radiation: Boolean
        If True, take into account change of separation and eccentricity due to
        gravitational wave radiation.
    do_magnetic_braking: Boolean
        If True, take into account change of star spin due to magnetic braking.
    magnetic_braking_mode: String
        A string corresponding to the desired magnetic braking prescription.
            -- RVJ83: Rappaport, Verbunt, & Joss 1983
            -- M15: Matt et al. 2015
            -- G18: Garraffo et al. 2018
            -- CARB: Van & Ivanova 2019
    do_stellar_evolution_and_spin_from_winds: Boolean
        If True, take into account change of star spin due to change of its
        moment of inertia during its evolution and due to spin angular momentum
        loss due to winds.

    Attributes
    ----------
    KEYS : list of str
           Contains valid keywords which is used
           to extract quantities from the grid.
    grid : GRIDInterpolator
           Object to interpolate between the time-series in
           the h5 grid.
    initial_mass : list of float
            Contains the initial masses of the stars in the grid.

    Note
    ----
    A matching between the properties of the star, and the h5 tracks are
    required. In the "root" solver matching_method, if the root solver fails
    then the evolution will immediately end, and the binary state will be
    tagged with "Root solver failed". In the "minimize" matching_method, we
    minimize the sum of squares of differences of various quantities between
    the previous step and the h5 track.

    Warns
    -----
    UserWarning
        If the call cannot determine the primary or secondary in the binary.

    Raises
    ------
    Exception
        If the ode-solver fails to solve the differential equation
        that governs the orbital evolution.
    """

    def __init__(
            self,
            grid_name_Hrich=None,
            grid_name_strippedHe=None,
            metallicity=None,
            path=PATH_TO_POSYDON_DATA,
            dt=None,
            n_o_steps_history=None,
            matching_method="minimize",
            initial_mass=None,
            rootm=None,
            verbose=1,
            do_wind_loss=True,
            do_tides=True,
            do_gravitational_radiation=True,
            do_magnetic_braking=True,
            magnetic_braking_mode="RVJ83",
            do_stellar_evolution_and_spin_from_winds=True,
            RLO_orbit_at_orbit_with_same_am=False,
            list_for_matching_HMS=None,
            list_for_matching_postMS=None,
            list_for_matching_HeStar=None
    ):
        """Initialize the step. See class documentation for details."""
        self.metallicity = convert_metallicity_to_string(metallicity)
        self.dt = dt
        self.n_o_steps_history = n_o_steps_history
        self.matching_method = matching_method
        self.do_wind_loss = do_wind_loss
        self.do_tides = do_tides
        self.do_gravitational_radiation = do_gravitational_radiation
        self.do_magnetic_braking = do_magnetic_braking
        self.magnetic_braking_mode = magnetic_braking_mode
        self.do_stellar_evolution_and_spin_from_winds = (
            do_stellar_evolution_and_spin_from_winds
        )
        self.RLO_orbit_at_orbit_with_same_am = RLO_orbit_at_orbit_with_same_am
        self.initial_mass = initial_mass
        self.rootm = rootm
        self.verbose = verbose
        self.list_for_matching_HMS = list_for_matching_HMS
        self.list_for_matching_postMS = list_for_matching_postMS
        self.list_for_matching_HeStar = list_for_matching_HeStar

        # mapping a combination of (key, htrack, method) to a pre-trained
        # DataScaler instance, created the first time it is requested
        self.stored_scalers = {}

        if verbose:
            print(
                dt,
                n_o_steps_history,
                matching_method,
                do_wind_loss,
                do_tides,
                do_gravitational_radiation,
                do_magnetic_braking,
                magnetic_braking_mode,
                do_stellar_evolution_and_spin_from_winds)

        self.translate = DEFAULT_TRANSLATION

        # these are the KEYS read from POSYDON h5 grid files (after translating
        # them to the appropriate columns)
        self.KEYS = DEFAULT_TRANSLATED_KEYS
        self.KEYS_POSITIVE = (
            'mass_conv_reg_fortides',
            'thickness_conv_reg_fortides',
            'radius_conv_reg_fortides'
        )

        self.root_keys = np.array(  # for the matching
            [
                "age",
                "mass",
                "he_core_mass",
                "center_h1",
                "center_he4",
                "surface_he4",
                "surface_h1",
                "log_R",
                "center_c12"
            ]
        )

        # keys for the final value interpolation
        self.final_keys = (
            'avg_c_in_c_core_at_He_depletion',
            'co_core_mass_at_He_depletion',
            'm_core_CE_1cent',
            'm_core_CE_10cent',
            'm_core_CE_30cent',
            'm_core_CE_pure_He_star_10cent',
            'r_core_CE_1cent',
            'r_core_CE_10cent',
            'r_core_CE_30cent',
            'r_core_CE_pure_He_star_10cent'
        )

        # keys for the star profile interpolation
        self.profile_keys = DEFAULT_PROFILE_KEYS

        if grid_name_Hrich is None:
            grid_name_Hrich = os.path.join(
                'single_HMS', self.metallicity+'_Zsun.h5')
        self.grid_Hrich = GRIDInterpolator(os.path.join(path, grid_name_Hrich))

        if grid_name_strippedHe is None:
            grid_name_strippedHe = os.path.join(
                'single_HeMS', self.metallicity+'_Zsun.h5')
        self.grid_strippedHe = GRIDInterpolator(
            os.path.join(path, grid_name_strippedHe))

        # Initialize the matching lists:
        m_min_H = np.min(self.grid_Hrich.grid_mass)
        m_max_H = np.max(self.grid_Hrich.grid_mass)
        m_min_He = np.min(self.grid_strippedHe.grid_mass)
        m_max_He = np.max(self.grid_strippedHe.grid_mass)
        if self.list_for_matching_HMS is None:
            self.list_for_matching_HMS = [
                ["mass", "center_h1", "log_R", "he_core_mass"],
                [20.0, 1.0, 2.0, 10.0],
                ["log_min_max", "min_max", "min_max", "min_max"],
                [m_min_H, m_max_H], [0, None]
            ]
        if self.list_for_matching_postMS is None:
            self.list_for_matching_postMS = [
                ["mass", "center_he4", "log_R", "he_core_mass"],
                [20.0, 1.0, 2.0, 10.0],
                ["log_min_max", "min_max", "min_max", "min_max"],
                [m_min_H, m_max_H], [0, None]
            ]
        if self.list_for_matching_HeStar is None:
            self.list_for_matching_HeStar = [
                ["he_core_mass", "center_he4", "log_R"],
                [10.0, 1.0, 2.0],
                ["min_max", "min_max", "min_max"],
                [m_min_He, m_max_He], [0, None]
            ]

        # lists of alternative matching

        # e.g., stars after mass transfer could swell up so that log_R
        # is not appropriate for matching

        self.list_for_matching_HMS_alternative = [
            ["mass", "center_h1", "he_core_mass"],
            [20.0, 1.0, 10.0],
            ["log_min_max", "min_max", "min_max"],
            [m_min_H, m_max_H], [0, None]
        ]
        self.list_for_matching_postMS_alternative = [
            ["mass", "center_h1", "he_core_mass"],
            [20.0, 1.0, 10.0],
            ["log_min_max", "min_max", "min_max"],
            [m_min_H, m_max_H], [0, None]
        ]
        self.list_for_matching_HeStar_alternative = [
            ["he_core_mass", "center_he4", "log_R"],
            [10.0, 1.0, 2.0],
            ["min_max", "min_max", "min_max"],
            [m_min_He, m_max_He], [0, None]
        ]

    def square_difference(self, x, htrack,
                          mesa_labels, posydon_attributes, colscalers, scales):
        """Compute the square distance used for scaling."""
        result = 0.0
        for mesa_label, posy_attr, colscaler, scale_of_mesa_label in zip(
                 mesa_labels, posydon_attributes, colscalers, scales):
            single_track_value = scale_of_mesa_label.transform(
                self.get_track_val(mesa_label, htrack, *x))
            posydon_value = scale_of_mesa_label.transform(posy_attr)
            if mesa_label in MATCHING_WITH_RELATIVE_DIFFERENCE:
                result += ((single_track_value - posydon_value)
                           / posydon_value) ** 2
            else:
                result += (single_track_value - posydon_value) ** 2
        return result

    def get_track_val(self, key, htrack, m0, t):
        """Return a single value from the interpolated time-series.

        Parameters
        ----------
        key : str
            Keyword of the required quantity.
        m0 : float
            The associated initial mass of the required quantity.
        t  : float
            The required time in the time-series.

        Returns
        -------
        float
            The value of the quantity `key` from a MIST-like track of
            initial mass `m0` at the time `t0`.

        """
        # htrack as a boolean determines whether H or He grid is used
        if htrack:
            grid = self.grid_Hrich
        else:
            grid = self.grid_strippedHe
        try:
            x = grid.get("age", m0)
            y = grid.get(key, m0)
        except ValueError:
            return np.array(t) * np.nan
        try:
            val = np.interp(t, x, y, left=1e99, right=1e99)
        except ValueError:
            i_bad = [None]
            while len(i_bad):
                i_bad = np.where(np.diff(x) <= 0)[0]
                x = np.delete(x, i_bad)
                y = np.delete(y, i_bad)
            val = np.interp(t, x, y)
        return val

    def scale(self, key, htrack, method):
        """Nomarlize quantities in the single star grids to (0,1).

        Parameters
        ----------
        key : str
            Keyword of the required quantity.
        method : str
            Scalling method in the data normalization class

        Returns
        -------
        class
            Data normalization class

        """
        # TODO: why this self.grid? Why not local variable. Should this affect
        # the whole detached_step instance?

        # collect all options for the scaler
        scaler_options = (key, htrack, method)

        # find if the scaler has already been fitted and return it if so...
        scaler = self.stored_scalers.get(scaler_options, None)
        if scaler is not None:
            return scaler

        # ... if not, fit a new scaler, and store it for later use
        grid = self.grid_Hrich if htrack else self.grid_strippedHe
        self.initial_mass = grid.grid_mass
        all_attributes = []
        for mass in self.initial_mass:
            for i in grid.get(key, mass):
                all_attributes.append(i)
        all_attributes = np.array(all_attributes)
        scaler = DataScaler()
        scaler.fit(all_attributes, method=method, lower=0.0, upper=1.0)
        self.stored_scalers[scaler_options] = scaler
        return scaler

    def get_root0(self, keys, x, htrack, rs=None):
        """Get the track in the grid with values closest to the requested ones.

        Parameters
        ----------
        keys : list of str
            Contains the keys of the required specific quantities that will be
            matched in the MIST-like track.
        x : list of floats, of same length as "keys"
            Contains the latest values (from a previous POSYDON step) of the
            quantities of "keys" in the POSYDON SingleStar object.
        rs : list of floats, same length as "keys"
            Contains normalization factors to be divided for rescaling
            x values.

        Returns
        -------
        list of 2 float values
            Contains the associated initial mass (in solar units) and the time
            (in years) such that the time-series of the `keys` at that time has
            the closest values to `x`. These will become m0, t0 for the later
            integration during the detached binary evolution.
            If there is no match then NaNs will be returned instead.

        """
        grid = self.grid_Hrich if htrack else self.grid_strippedHe
        self.initial_mass = grid.grid_mass
        n = 0
        for mass in grid.grid_mass:
            n = max(n, len(grid.get("age", mass)))
        self.rootm = np.inf * np.ones((len(grid.grid_mass),
                                       n, len(self.root_keys)))
        for i, mass in enumerate(grid.grid_mass):
            for j, key in enumerate(self.root_keys):
                track = grid.get(key, mass)
                self.rootm[i, : len(track), j] = track
        if rs is None:
            rs = np.ones_like(keys)
        else:
            rs = np.asanyarray(rs)
        x = np.asanyarray(x)
        idx = np.argmax(np.asanyarray(keys)[:, None] == self.root_keys, axis=1)
        X = self.rootm[:, :, idx]
        d = np.linalg.norm((X - x[None, None, :]) / rs[None, None, :], axis=-1)
        idx = np.unravel_index(d.argmin(), X.shape[:-1])
        t = self.rootm[idx][np.argmax("age" == self.root_keys)]
        m0 = grid.grid_mass[idx[0]]
        return m0, t

    def match_to_single_star(self, star, htrack):
        """Get the track in the grid that matches the time and mass of a star.

        For "root" matching_method, the properties that are matched is always
        the mass of the secondary star.
        If the secondary has the state `MS` then
        the center hydrogen abundance will also be matched
        otherwise the mass of helium-core will be matched.

        Parameters
        ----------
        star : SingleStar
            The star which properties are required
            to be matched with the single MIST-like grid.

        Returns
        -------
        list of 2 float values
            Contains the associated (in solar units) and the time (in years)
            such that the time-series in the grid matches
            the properties of the secondary.

        """
        if htrack:
            self.grid = self.grid_Hrich
        else:
            self.grid = self.grid_strippedHe

        get_root0 = self.get_root0
        get_track_val = self.get_track_val
        matching_method = self.matching_method
        scale = self.scale

        initials = None
        # tolerance 1e-8
        tolerance_matching_integration = 1e-2
        tolerance_matching_integration_hard = 1e-1
        if self.verbose:
            print(matching_method)
        if matching_method == "root":
            if star.state in LIST_ACCEPTABLE_STATES_FOR_HMS:
                x0 = get_root0(["center_h1", "mass"],
                               [star.center_h1, star.mass],
                               htrack, rs=[0.7, 300])
                sol = root(
                    lambda x: [
                        get_track_val("center_h1", htrack, *x)
                        - star.center_h1,
                        get_track_val("mass", htrack, *x) - star.mass,
                    ],
                    x0,
                    method="hybr",
                )
            else:
                x0 = get_root0(
                    ["he_core_mass", "mass"],
                    [star.he_core_mass, star.mass],
                    htrack,
                    rs=[11, 300],
                )
                sol = root(
                    lambda x: [
                        get_track_val("he_core_mass", htrack, *x)
                        - star.he_core_mass,
                        get_track_val("mass", htrack, *x) - star.mass,
                    ],
                    x0,
                    method="hybr",
                )
            if not sol.success or sol.x[1] < 0:
                initials = (np.nan, np.nan)
            else:
                initials = sol.x
        elif matching_method == "minimize":

            def posydon_attribute(list_for_matching, star):
                list_of_attributes = []
                for attr in list_for_matching:
                    list_of_attributes.append(getattr(star, attr))
                return list_of_attributes

            if star.state in LIST_ACCEPTABLE_STATES_FOR_HMS:
                list_for_matching = self.list_for_matching_HMS
            elif star.state in LIST_ACCEPTABLE_STATES_FOR_postMS:
                list_for_matching = self.list_for_matching_postMS
            elif star.state in LIST_ACCEPTABLE_STATES_FOR_HeStar:
                list_for_matching = self.list_for_matching_HeStar

            MESA_labels = list_for_matching[0]
            posydon_attributes = posydon_attribute(MESA_labels, star)
            rs = list_for_matching[1]
            colscalers = list_for_matching[2]
            bnds = []
            for i in range(3, len(list_for_matching)):
                bnds.append(list_for_matching[i])

            if self.verbose or self.verbose == 1:
                print("Matching attributes and their normalizations :",
                      MESA_labels, rs)
            for i in MESA_labels:
                if i not in self.root_keys:
                    raise Exception("Expected matching parameter not "
                                    "added in the single star grid options.")

            scales = []
            for MESA_label, colscaler in zip(MESA_labels, colscalers):
                scale_of_attribute = scale(MESA_label, htrack, colscaler)
                scales.append(scale_of_attribute)

<<<<<<< HEAD
            def square_difference(x):
                result = 0.0
                for (MESA_label, posydon_attr,
                     colscaler, scale_of_that_MESA_label) in zip(
                         MESA_labels, posydon_attributes, colscalers, scales):
                    single_track_value = scale_of_that_MESA_label.transform(
                        get_track_val(MESA_label, htrack, *x))
                    posydon_value = scale_of_that_MESA_label.transform(
                        posydon_attr)
                    #if MESA_label == "center_he4":
                    #    result += ((single_track_value - posydon_value)
                    #               / posydon_value) ** 2
                    #else:
                    result += (single_track_value - posydon_value) ** 2
                return result

=======
>>>>>>> 0df70a16
            x0 = get_root0(MESA_labels, posydon_attributes, htrack, rs=rs)

            def sq_diff_function(x):
                return self.square_difference(
                    x, htrack=htrack, mesa_labels=MESA_labels,
                    posydon_attributes=posydon_attributes,
                    colscalers=colscalers, scales=scales)

            sol = minimize(sq_diff_function, x0, method="TNC", bounds=bnds)

            # alternative matching
            # 1st, different minimization method
            if (np.abs(sol.fun) > tolerance_matching_integration
                    or not sol.success):
                if self.verbose or self.verbose == 1:
                    print("Alternative matching in detached step, 1st step "
                          "because either", np.abs(sol.fun), ">",
                          tolerance_matching_integration,
                          "or sol.success = ", sol.success)
                sol = minimize(sq_diff_function, x0, method="Powell")

            # 2nd, alternative matching parameters
            if (np.abs(sol.fun) > tolerance_matching_integration
                    or not sol.success):
                if star.state in LIST_ACCEPTABLE_STATES_FOR_HMS:
                    list_for_matching = self.list_for_matching_HMS_alternative
                elif star.state in LIST_ACCEPTABLE_STATES_FOR_postMS:
                    list_for_matching = (
                        self.list_for_matching_postMS_alternative)
                elif star.state in LIST_ACCEPTABLE_STATES_FOR_HeStar:
                    list_for_matching = (
                        self.list_for_matching_HeStar_alternative)

                MESA_labels = list_for_matching[0]
                posydon_attributes = posydon_attribute(MESA_labels, star)
                rs = list_for_matching[1]
                colscalers = list_for_matching[2]
                bnds = []
                for i in range(3, len(list_for_matching)):
                    bnds.append(list_for_matching[i])

                if self.verbose or self.verbose == 1:
                    print("Alternative matching in detached step, 2nd step "
                          "because", np.abs(sol.fun), ">",
                          tolerance_matching_integration,
                          "or sol.success = ", sol.success)
                    print("Matching alternative attributes and their "
                          "normalizations :", MESA_labels, rs)

                scales = []
                for MESA_label, colscaler in zip(MESA_labels, colscalers):
                    scale_of_attribute = scale(MESA_label, htrack, colscaler)
                    scales.append(scale_of_attribute)

                def sq_diff_function(x):
                    return self.square_difference(
                        x, htrack=htrack, mesa_labels=MESA_labels,
                        posydon_attributes=posydon_attributes,
                        colscalers=colscalers, scales=scales)

                x0 = get_root0(MESA_labels, posydon_attributes, htrack, rs=rs)

                sol = minimize(sq_diff_function, x0, method="TNC", bounds=bnds)

            # 3rd Alternative matching with a H-rich grid for He-star and vice verse (not for HMS stars)
            if (np.abs(sol.fun) > tolerance_matching_integration
                    or not sol.success):
                if (star.state in LIST_ACCEPTABLE_STATES_FOR_HeStar
                    or star.state in LIST_ACCEPTABLE_STATES_FOR_postMS):

                    if self.verbose:
                        print("Alternative matching in detached step, 3rd step because ",
                                np.abs(sol.fun), ">", tolerance_matching_integration  ,
                                " or sol.success = ", sol.success)

                    if star.state in LIST_ACCEPTABLE_STATES_FOR_HeStar:
                        star.htrack = True
                    elif star.state in LIST_ACCEPTABLE_STATES_FOR_postMS:
                        star.htrack = False
                    htrack  = star.htrack
                    x0 = get_root0(
                        MESA_label, posydon_attribute, htrack, rs=rs)
                    # bnds = ([m_min_H, m_max_H], [0, None])
                    sol = minimize(sq_diff_function, x0,
                                   method="TNC", bounds=bnds)

            # if still not acceptable matching, we fail the system:
            if (np.abs(sol.fun) > tolerance_matching_integration_hard
                    or not sol.success):
                '''
                if ((self.get_track_val("mass", star.htrack, *sol.x)
                        - self.get_track_val(
                            "he_core_mass", star.htrack, *sol.x))
                        / self.get_track_val(
                            "mass", star.htrack, *sol.x) >= 0.05):
                '''
                if self.verbose or self.verbose == 1:
                    print("minimization in matching not successful, with",
                          np.abs(sol.fun), ">", tolerance_matching_integration,
                          "tolerance")
                initials = (np.nan, np.nan)
                '''
                star.fun = np.nan
                star.stiching_rel_mass_difference = np.nan
                star.stiching_rel_radius_difference = np.nan
                star.stiching_rel_inertia_difference = np.nan
                '''
            elif np.abs(sol.fun) < tolerance_matching_integration_hard:
                if self.verbose or self.verbose == 1:
                    print("minimization in matching considered acceptable,"
                          " with", f'{np.abs(sol.fun):.8f}', "<",
                          tolerance_matching_integration, "tolerance")
                initials = sol.x
                '''
                star.fun = sol.fun
                star.stiching_rel_mass_difference = (
                    self.get_track_val("mass", htrack, *sol.x) - star.mass
                ) / star.mass
                if star.log_R in MESA_label:
                    star.stiching_rel_logRadius_difference = (
                        self.get_track_val("log_R", htrack, *sol.x)
                        - star.log_R) / star.log_R
                else:
                    star.stiching_rel_logRadius_difference = np.nan
                if (star.total_moment_of_inertia is not None
                        and not np.isnan(star.total_moment_of_inertia)):
                    star.stiching_rel_inertia_difference = (
                        self.get_track_val("inertia", htrack, *sol.x)
                        - star.total_moment_of_inertia
                    ) / star.total_moment_of_inertia
                '''

        if self.verbose or self.verbose == 1:
            print(
                "matching ", star.state,
                " star with track of intial mass m0, at time t0:",
                f'{initials[0]:.3f}  [Msun],',
                f'{initials[1]/1e6:.3f} [Myrs]', "\n",
                "with m(t0), log10(R(t0), center_he(t0), surface_he4(t0), "
                "surface_h1(t0), he_core_mass(t0), center_c12(t0) = \n",
                f'{self.get_track_val("mass", htrack, *sol.x):.3f}',
                f'{self.get_track_val("log_R", htrack, *sol.x):.3f}',
                f'{self.get_track_val("center_he4", htrack, *sol.x):.4f}',
                f'{self.get_track_val("surface_he4", htrack, *sol.x):.4f}',
                f'{self.get_track_val("surface_h1", htrack, *sol.x):.4f}',
                f'{self.get_track_val("he_core_mass", htrack, *sol.x):.3f}',
                f'{self.get_track_val("center_c12", htrack, *sol.x):.4f}\n',
                "The same values of the secondary at the end of the previous "
                "step was = \n",
                f'{star.mass:.3f}',
                f'{star.log_R:.3f}',
                f'{star.center_he4:.4f}',
                f'{star.surface_he4:.4f}',
                f'{star.surface_h1:.4f}',
                f'{star.he_core_mass:.3f}',
                f'{star.center_c12:.4f}'
            )
        return initials

    def __repr__(self):
        """Return the type of evolution type."""
        return "Detached Step."

    def __call__(self, binary):
        """Evolve the binary until RLO or compact object formation."""
        KEYS = self.KEYS
        KEYS_POSITIVE = self.KEYS_POSITIVE

        if binary.star_1 is None:
            self.non_existent_companion = 1
        if binary.star_2 is None:
            self.non_existent_companion = 2
        else:
            # detached step of an actual binary
            self.non_existent_companion = 0

        # no isolated evolution, detached step of an actual binary, the primary
        # in a real binary is potential compact object or the more evolved star
        if self.non_existent_companion == 0:

            if (binary.star_1.state in ("BH", "NS", "WD")
                    and binary.star_2.state in STAR_STATES_H_RICH):
                primary = binary.star_1
                secondary = binary.star_2
                secondary.htrack = True
                primary.htrack = secondary.htrack
                primary.co = True
            elif ((binary.star_1.state in ("BH", "NS", "WD")) and (
                    binary.star_2.state in LIST_ACCEPTABLE_STATES_FOR_HeStar)):
                primary = binary.star_1
                secondary = binary.star_2
                secondary.htrack = False
                primary.htrack = secondary.htrack
                primary.co = True
            elif (binary.star_2.state in ("BH", "NS", "WD")
                    and binary.star_1.state in STAR_STATES_H_RICH):
                primary = binary.star_2
                secondary = binary.star_1
                secondary.htrack = True
                primary.htrack = secondary.htrack
                primary.co = True
            elif (binary.star_2.state in ("BH", "NS", "WD")
                  and binary.star_1.state
                  in LIST_ACCEPTABLE_STATES_FOR_HeStar):
                primary = binary.star_2
                secondary = binary.star_1
                secondary.htrack = False
                primary.htrack = secondary.htrack
                primary.co = True
            elif (binary.star_1.state in STAR_STATES_H_RICH
                    and binary.star_2.state in STAR_STATES_H_RICH):
                primary = binary.star_1
                secondary = binary.star_2
                secondary.htrack = True
                primary.htrack = True
                primary.co = False
            elif (binary.star_1.state in LIST_ACCEPTABLE_STATES_FOR_HeStar
                    and binary.star_2.state in STAR_STATES_H_RICH):
                primary = binary.star_1
                secondary = binary.star_2
                secondary.htrack = True
                primary.htrack = False
                primary.co = False
            elif (binary.star_2.state in LIST_ACCEPTABLE_STATES_FOR_HeStar
                    and binary.star_1.state in STAR_STATES_H_RICH):
                primary = binary.star_2
                secondary = binary.star_1
                secondary.htrack = True
                primary.htrack = False
                primary.co = False
            elif (binary.star_1.state in LIST_ACCEPTABLE_STATES_FOR_HeStar
                    and binary.star_2.state
                    in LIST_ACCEPTABLE_STATES_FOR_HeStar):
                primary = binary.star_1
                secondary = binary.star_2
                secondary.htrack = False
                primary.htrack = False
                primary.co = False
            else:
                raise Exception("States not recognized!")

        # non-existent, far away, star
        elif self.non_existent_companion == 1:
            # we force primary.co=True for all isolated evolution,
            # where the secondary is the one evolving one
            primary.co = True
            primary.htrack = False
            secondary = binary.star_2
            if (binary.star_2.state in STAR_STATES_H_RICH):
                secondary.htrack = True
            elif (binary.star_2.state in LIST_ACCEPTABLE_STATES_FOR_HeStar):
                secondary.htrack = False
            else:
                raise Exception("State not recognized!")

        elif self.non_existent_companion == 2:
            primary.co = True
            primary.htrack = False
            secondary = binary.star_1
            if (binary.star_1.state in STAR_STATES_H_RICH):
                secondary.htrack = True
            elif (binary.star_1.state in LIST_ACCEPTABLE_STATES_FOR_HeStar):
                secondary.htrack = False
            else:
                raise Exception("State not recognized!")

        def get_star_data(binary, star1, star2, htrack,
                          co, copy_prev_m0=None, copy_prev_t0=None):
            """Get and interpolate the properties of stars.

            The data of a compact object can be stored as a copy of its
            companion for convenience except its mass, radius, mdot, and Idot
            are set to be zero.

            Parameters
            ----------
            htrack : bool
                htrack of star1
            co: bool
                co of star2
            Return
            -------
            interp1d
                Contains the properties of star1 if co is false,
                if co is true, star2 is a compact object,
                return the properties of star2

            """
            if htrack:
                self.grid = self.grid_Hrich
            elif not htrack:
                self.grid = self.grid_strippedHe

            get_track = self.grid.get
            with np.errstate(all="ignore"):
                # get the initial m0, t0 track
                if binary.event == 'ZAMS':
                    # ZAMS stars in wide (non-mass exchaging binaries) that are
                    # directed to detached step at birth
                    m0, t0 = star1.mass, 0
                elif co:
                    m0, t0 = copy_prev_m0, copy_prev_t0
                else:
                    t_before_matching = time.time()
                    m0, t0 = self.match_to_single_star(star1, htrack)
                    t_after_matching = time.time()
                    if self.verbose or self.verbose == 1:
                        print("Matching duration: "
                              f"{t_after_matching-t_before_matching:.6g}")

            if np.any(np.isnan([m0, t0])):
                #    binary.event = "END"
                #    binary.state += " (GridMatchingFailed)"
                #    if self.verbose:
                #        print("Failed matching")
                return None, None, None

            max_time = binary.properties.max_simulation_time
            assert max_time > 0.0, "max_time is non-positive"

            age = get_track("age", m0)
            t_max = age.max()  # max timelength of the track
            interp1d = dict()
            kvalue = dict()
            for key in KEYS[1:]:
                kvalue[key] = get_track(key, m0)
            try:
                for key in KEYS[1:]:
                    if key in KEYS_POSITIVE:
                        positive = True
                        interp1d[key] = PchipInterpolator2(age, kvalue[key],
                                                           positive=positive)
                    else:
                        interp1d[key] = PchipInterpolator2(age, kvalue[key])
            except ValueError:
                i_bad = [None]
                while len(i_bad) != 0:
                    i_bad = np.where(np.diff(age) <= 0)[0]
                    age = np.delete(age, i_bad)
                    for key in KEYS[1:]:
                        kvalue[key] = np.delete(kvalue[key], i_bad)
                for key in KEYS[1:]:
                    if key in KEYS_POSITIVE:
                        positive = True
                        interp1d[key] = PchipInterpolator2(age, kvalue[key],
                                                           positive=positive)
                    else:
                        interp1d[key] = PchipInterpolator2(age, kvalue[key])
            interp1d["inertia"] = PchipInterpolator(
                age, kvalue["inertia"] / (const.msol * const.rsol**2))
            interp1d["Idot"] = interp1d["inertia"].derivative()

            interp1d["conv_env_turnover_time_l_b"] = PchipInterpolator2(
                age, kvalue['conv_env_turnover_time_l_b'] / const.secyer)

            interp1d["L"] = PchipInterpolator(age, 10 ** kvalue["log_L"])
            interp1d["R"] = PchipInterpolator(age, 10 ** kvalue["log_R"])
            interp1d["t_max"] = t_max
            interp1d["max_time"] = max_time
            interp1d["t0"] = t0
            interp1d["m0"] = m0
            if co:
                kvalue["mass"] = np.zeros_like(kvalue["mass"]) + star2.mass
                kvalue["R"] = np.zeros_like(kvalue["log_R"])
                kvalue["mdot"] = np.zeros_like(kvalue["mdot"])
                interp1d["mass"] = PchipInterpolator(age, kvalue["mass"])
                interp1d["R"] = PchipInterpolator(age, kvalue["R"])
                interp1d["mdot"] = PchipInterpolator(age, kvalue["mdot"])
                interp1d["Idot"] = PchipInterpolator(age, kvalue["mdot"])
            return interp1d, m0, t0

        # get the matched data of two stars, respectively
        interp1d_sec, m0, t0 = get_star_data(
            binary, secondary, primary, secondary.htrack, co=False)
        if (primary.co) or (self.non_existent_companion != 0):
            # copy the secondary star except mass which is of the primary,
            # and radius, mdot, Idot = 0
            interp1d_pri = get_star_data(
                binary, secondary, primary, secondary.htrack, co=True,
                copy_prev_m0=m0, copy_prev_t0=t0)[0]
        elif not primary.co:
            interp1d_pri = get_star_data(
                binary, primary, secondary, primary.htrack, False)[0]
        # TODO: Eirini else
        if interp1d_sec is None or interp1d_pri is None:
            # binary.event = "END"
            binary.state += " (GridMatchingFailed)"
            if self.verbose or self.verbose == 1:
                print("Failed matching")
            return
        t0_sec = interp1d_sec["t0"]
        t0_pri = interp1d_pri["t0"]
        m01 = interp1d_sec["m0"]
        m02 = interp1d_pri["m0"]
        t_max_sec = interp1d_sec["t_max"]
        t_max_pri = interp1d_pri["t_max"]
        t_offset_sec = binary.time - t0_sec
        t_offset_pri = binary.time - t0_pri
        max_time = interp1d_sec["max_time"]

        @event(True, 1)
        def ev_rlo1(t, y):
            """Difference between radius and Roche lobe at a given time.

            Used to check if there is RLOF mass transfer during the detached
            binary evolution interpolation.

            Parameters
            ----------
            t : float
                Time of the evolution, in years.
            y : tuple of floats
                [separation, eccentricity] at that time. Separation should be
                in solar radii.

            Returns
            -------
            float
                Difference between stellar radius and Roche lobe radius in
                solar radii.

            """
            sep = y[0]
            ecc = y[1]
            RL = roche_lobe_radius(interp1d_sec["mass"](t - t_offset_sec)
                                   / interp1d_pri["mass"](t - t_offset_pri),
                                   (1 - ecc) * sep)
            # 95% filling of the RL is enough to assume beginning of RLO,
            # as we do in CO-HMS_RLO grid
            return interp1d_sec["R"](t - t_offset_sec) - 0.95*RL

        @event(True, 1)
        def ev_rlo2(t, y):
            """Difference between radius and Roche lobe at a given time.

            Used to check if there is RLOF mass transfer during the detached
            binary evolution interpolation.

            Parameters
            ----------
            t : float
                Time of the evolution, in years
            y : tuple of floats
                [separation, eccentricity] at that time. Separation should be
                in solar radii.

            Returns
            -------
            float
                Difference between stellar radius and Roche lobe radius in
                solar radii.

            """
            sep = y[0]
            ecc = y[1]
            RL = roche_lobe_radius(interp1d_pri["mass"](t - t_offset_pri)
                                   / interp1d_sec["mass"](t - t_offset_sec),
                                   (1 - ecc) * sep)
            return interp1d_pri["R"](t - t_offset_pri) - 0.95*RL

        @event(True, 1)
        def ev_rel_rlo1(t, y):
            """Relative difference between radius and Roche lobe.

            Used to check if there is RLOF mass transfer during the detached
            binary evolution interpolation.

            Parameters
            ----------
            t : float
                Time of the evolution, in years.
            y : tuple of floats
                [separation, eccentricity] at that time. Separation should be
                in solar radii.

            Returns
            -------
            float
                Relative difference between stellar radius and Roche lobe
                radius.

            """
            sep = y[0]
            ecc = y[1]
            RL = roche_lobe_radius(interp1d_sec["mass"](t - t_offset_sec)
                                   / interp1d_pri["mass"](t - t_offset_pri),
                                   (1 - ecc) * sep)
            return (interp1d_sec["R"](t - t_offset_sec) - RL) / RL

        @event(True, 1)
        def ev_rel_rlo2(t, y):
            """Relative difference between radius and Roche lobe.

            Used to check if there is RLOF mass transfer during the detached
            binary evolution interpolation.

            Parameters
            ----------
            t : float
                Time of the evolution, in years.
            y : tuple of floats
                [separation, eccentricity] at that time. Separation should be
                in solar radii.

            Returns
            -------
            float
                Relative difference between stellar radius and Roche lobe
                radius.

            """
            sep = y[0]
            ecc = y[1]
            RL = roche_lobe_radius(interp1d_pri["mass"](t - t_offset_pri)
                                   / interp1d_sec["mass"](t - t_offset_sec),
                                   (1 - ecc) * sep)
            return (interp1d_pri["R"](t - t_offset_pri) - RL) / RL

        @event(True, -1)
        def ev_max_time1(t, y):
            return t_max_sec + t_offset_sec - t

        @event(True, -1)
        def ev_max_time2(t, y):
            return t_max_pri + t_offset_pri - t

        # make a function to get the spin of two stars
        def get_omega(star):
            if (star.log_total_angular_momentum is not None
                    and star.total_moment_of_inertia is not None
                    and not np.isnan(star.log_total_angular_momentum)
                    and not np.isnan(star.total_moment_of_inertia)):
                omega_in_rad_per_year = (
                        10.0 ** star.log_total_angular_momentum
                        / star.total_moment_of_inertia * const.secyer
                )  # the last factor transforms it from rad/s to rad/yr
                if self.verbose and self.verbose != 1:
                    print("calculating initial omega from angular momentum and"
                          " moment of inertia", omega_in_rad_per_year)
            # except TypeError:
            else:
                # we equate secondary's initial omega to surf_avg_omega
                # (although the critical rotation should be improved to
                # take into accoun radiation pressure)
                if (star.surf_avg_omega is not None
                        and not np.isnan(star.surf_avg_omega)):
                    omega_in_rad_per_year = star.surf_avg_omega * const.secyer
                    # the last factor transforms it from rad/s to rad/yr.
                    if self.verbose and self.verbose != 1:
                        print("calculating initial omega from surf_avg_omega",
                              omega_in_rad_per_year)
                elif (star.surf_avg_omega_div_omega_crit is not None
                        and not np.isnan(star.surf_avg_omega_div_omega_crit)):
                    omega_in_rad_per_year = (
                        star.surf_avg_omega_div_omega_crit * np.sqrt(
                            const.standard_cgrav * star.mass * const.msol
                            / ((10.0 ** (star.log_R) * const.rsol) ** 3))
                        * const.secyer)
                    # the last factor transforms it from rad/s to rad/yr
                    # EDIT: We assume POSYDON surf_avg_omega is provided in
                    # rad/yr already.
                    if self.verbose and self.verbose != 1:
                        print("calculating initial omega from "
                              "surf_avg_omega_div_omega_crit",
                              omega_in_rad_per_year)
                else:
                    omega_in_rad_per_year = 0.0
                    if self.verbose and self.verbose != 1:
                        print("could calculate initial omega",
                              omega_in_rad_per_year)
            if self.verbose and self.verbose != 1:
                print("initial omega_in_rad_per_year", omega_in_rad_per_year)
            return omega_in_rad_per_year

        if (ev_rlo1(binary.time, [binary.separation, binary.eccentricity]) >= 0
                or ev_rlo2(binary.time,
                           [binary.separation, binary.eccentricity])
                >= 0):
            binary.state = "initial_RLOF"
            return
            # binary.event = "END"
            # TODO: put it out of its misery here!
        else:
            if not (max_time - binary.time > 0.0):
                raise Exception("max_time is lower than the current time. "
                                "Evolution of the detached binary will go to "
                                "lower times.")
            with np.errstate(all="ignore"):
                omega_in_rad_per_year_sec = get_omega(secondary)
                if primary.co:
                    # omega of compact objects won't be used for intergration
                    omega_in_rad_per_year_pri = omega_in_rad_per_year_sec
                elif not primary.co:
                    omega_in_rad_per_year_pri = get_omega(primary)

                t_before_ODEsolution = time.time()
                try:
                    s = solve_ivp(
                        lambda t, y: diffeq(
                            t,
                            y,
                            interp1d_sec["R"](t - t_offset_sec),
                            interp1d_sec["L"](t - t_offset_sec),
                            *[
                                interp1d_sec[key](t - t_offset_sec)
                                for key in KEYS[1:11]
                            ],
                            interp1d_sec["Idot"](t - t_offset_sec),
                            interp1d_sec["conv_env_turnover_time_l_b"](
                                t - t_offset_sec),
                            interp1d_pri["R"](t - t_offset_pri),
                            interp1d_pri["L"](t - t_offset_pri),
                            *[
                                interp1d_pri[key](t - t_offset_pri)
                                for key in KEYS[1:11]
                            ],
                            interp1d_pri["Idot"](t - t_offset_pri),
                            interp1d_pri["conv_env_turnover_time_l_b"](
                                t - t_offset_pri),
                            self.do_wind_loss,
                            self.do_tides,
                            self.do_gravitational_radiation,
                            self.do_magnetic_braking,
                            self.magnetic_braking_mode,
                            self.do_stellar_evolution_and_spin_from_winds
                            # ,self.verbose
                        ),
                        events=[ev_rlo1, ev_rlo2, ev_max_time1, ev_max_time2],
                        method="Radau",
                        t_span=(binary.time, max_time),
                        y0=[
                            binary.separation,
                            binary.eccentricity,
                            omega_in_rad_per_year_sec,
                            omega_in_rad_per_year_pri,
                        ],
                        dense_output=True,
                        # vectorized=True
                    )
                except Exception:
                    s = solve_ivp(
                        lambda t, y: diffeq(
                            t,
                            y,
                            interp1d_sec["R"](t - t_offset_sec),
                            interp1d_sec["L"](t - t_offset_sec),
                            *[
                                interp1d_sec[key](t - t_offset_sec)
                                for key in KEYS[1:11]
                            ],
                            interp1d_sec["Idot"](t - t_offset_sec),
                            interp1d_sec["conv_env_turnover_time_l_b"](
                                t - t_offset_sec),
                            interp1d_pri["R"](t - t_offset_pri),
                            interp1d_pri["L"](t - t_offset_pri),
                            *[
                                interp1d_pri[key](t - t_offset_pri)
                                for key in KEYS[1:11]
                            ],
                            interp1d_pri["Idot"](t - t_offset_pri),
                            interp1d_pri["conv_env_turnover_time_l_b"](
                                t - t_offset_pri),
                            self.do_wind_loss,
                            self.do_tides,
                            self.do_gravitational_radiation,
                            self.do_magnetic_braking,
                            self.magnetic_braking_mode,
                            self.do_stellar_evolution_and_spin_from_winds
                            # ,self.verbose
                        ),
                        events=[ev_rlo1, ev_rlo2, ev_max_time1, ev_max_time2],
                        method="RK45",
                        t_span=(binary.time, max_time),
                        y0=[
                            binary.separation,
                            binary.eccentricity,
                            omega_in_rad_per_year_sec,
                            omega_in_rad_per_year_pri,
                        ],
                        dense_output=True,
                        # vectorized=True
                    )

            t_after_ODEsolution = time.time()

            if self.verbose and self.verbose != 1:
                print("ODE solver duration: "
                      f"{t_after_ODEsolution-t_before_ODEsolution:.6g}")
                print("solution of ODE", s)
            if s.status == -1:
                print("Integration failed", s.message)
                binary.state += ' (Integration failure)'
                # binary.event = "END"
                return
                # raise RuntimeError("Integration failed", s.message)

            if self.dt is not None and self.dt > 0:
                t = np.arange(binary.time, s.t[-1] + self.dt/2.0, self.dt)[1:]
                if t[-1] < s.t[-1]:
                    t = np.hstack([t, s.t[-1]])
            elif (self.n_o_steps_history is not None
                    and self.n_o_steps_history > 0):
                t_step = (s.t[-1] - binary.time) / self.n_o_steps_history
                t = np.arange(binary.time, s.t[-1] + t_step / 2.0, t_step)[1:]
                if t[-1] < s.t[-1]:
                    t = np.hstack([t, s.t[-1]])
            else:  # self.dt is None and self.n_o_steps_history is None
                t = np.array([s.t[-1]])

            # TODO: this variable is not used. What is happening?
            orb_params = s.sol(t)

            sep_interp, ecc_interp, omega_interp_sec, omega_interp_pri = s.sol(
                t)
            mass_interp_sec = interp1d_sec[self.translate["mass"]]
            mass_interp_pri = interp1d_pri[self.translate["mass"]]

            # s.sol(t)[0]
            # interp1d = dict()
            interp1d_sec["sep"] = s.sol(t)[0]
            # lambda x: orb_params[0][np.argmax(x == t[:, None], 0)]
            interp1d_sec["ecc"] = s.sol(t)[1]
            # lambda x: orb_params[1][np.argmax(x == t[:, None], 0)]
            interp1d_sec["omega"] = s.sol(t)[2]
            # lambda x: orb_params[2][np.argmax(x == t[:, None], 0)]
            interp1d_pri["omega"] = s.sol(t)[3]

            interp1d_sec["porb"] = orbital_period_from_separation(
                sep_interp, mass_interp_sec(t - t_offset_sec),
                mass_interp_pri(t - t_offset_pri))
            interp1d_pri["porb"] = orbital_period_from_separation(
                sep_interp, mass_interp_pri(t - t_offset_pri),
                mass_interp_sec(t - t_offset_sec))

            interp1d_sec["time"] = t  # binary.time + x - t0
            # time_interp = binary.time + t - t0

            for obj, prop in zip(
                    [secondary, primary, binary],
                    [STARPROPERTIES, STARPROPERTIES, BINARYPROPERTIES],
            ):
                for key in prop:
                    if key in ["event",
                               "mass_transfer_case",
                               "nearest_neighbour_distance",
                               "state", "metallicity", "V_sys"]:
                        current = getattr(obj, key)
                        # For star objects, the state is calculated
                        # further below
                        history = [current] * len(t[:-1])
                    # elif key in ("state") and obj == secondary:
                    #    current = check_state_of_star(obj, star_CO=False)
                    #    history = [current] * len(t[:-1])
                    elif (key in ["surf_avg_omega_div_omega_crit"]
                            and obj == secondary):
                        # In fact I replace the actual surf_avg_w with the ef-
                        # fective omega which takes into account the whole star
                        # key  = 'effective_omega' # in rad/sec
                        # current = s.y[2][-1] / 3.1558149984e7
                        # history_of_attribute = s.y[2][:-1] / 3.1558149984e7
                        omega_crit_current_sec = np.sqrt(
                            const.standard_cgrav
                            * interp1d_sec[self.translate["mass"]](
                                t[-1] - t_offset_sec).item() * const.msol
                            / (interp1d_sec[self.translate["R"]](
                                t[-1] - t_offset_sec).item() * const.rsol) ** 3
                        )
                        omega_crit_hist_sec = np.sqrt(
                            const.standard_cgrav
                            * interp1d_sec[self.translate["mass"]](
                                t[:-1] - t_offset_sec) * const.msol
                            / (interp1d_sec[self.translate["R"]](
                                t[:-1] - t_offset_sec) * const.rsol) ** 3
                        )

                        current = (interp1d_sec["omega"][-1] / const.secyer
                                   / omega_crit_current_sec)
                        history = (interp1d_sec["omega"][:-1] / const.secyer
                                   / omega_crit_hist_sec)
                    elif (key in ["surf_avg_omega_div_omega_crit"]
                            and obj == primary):
                        if primary.co:
                            current = None
                            history = [current] * len(t[:-1])
                        elif not primary.co:
                            # TODO: change `item()` to 0
                            omega_crit_current_pri = np.sqrt(
                                const.standard_cgrav
                                * interp1d_pri[self.translate["mass"]](
                                    t[-1] - t_offset_pri).item() * const.msol
                                / (interp1d_pri[self.translate["R"]](
                                    t[-1] - t_offset_pri).item() * const.rsol)
                                ** 3)

                            omega_crit_hist_pri = np.sqrt(
                                const.standard_cgrav
                                * interp1d_pri[self.translate["mass"]](
                                    t[:-1] - t_offset_pri) * const.msol
                                / (interp1d_pri[self.translate["R"]](
                                    t[:-1] - t_offset_pri) * const.rsol) ** 3)

                            current = (interp1d_pri["omega"][-1]
                                       / const.secyer / omega_crit_current_pri)
                            history = (interp1d_pri["omega"][:-1]
                                       / const.secyer / omega_crit_hist_pri)
                    elif key in ["surf_avg_omega"] and obj == secondary:
                        # current = interp1d["omega"](t[-1]) / const.secyer
                        current = interp1d_sec["omega"][-1] / const.secyer
                        history = interp1d_sec["omega"][:-1] / const.secyer
                    elif key in ["surf_avg_omega"] and obj == primary:
                        if primary.co:
                            current = None
                            history = [current] * len(t[:-1])
                        else:
                            current = interp1d_pri["omega"][-1] / const.secyer
                            history = interp1d_pri["omega"][:-1] / const.secyer
                    elif key in ["rl_relative_overflow_1"] and obj == binary:
                        if binary.star_1.state in ("BH", "NS", "WD"):
                            current = None
                            history = [current] * len(t[:-1])
                        elif secondary == binary.star_1:
                            current = ev_rel_rlo1(t[-1],
                                                  [interp1d_sec["sep"][-1],
                                                   interp1d_sec["ecc"][-1]])
                            history = ev_rel_rlo1(t[:-1],
                                                  [interp1d_sec["sep"][:-1],
                                                   interp1d_sec["ecc"][:-1]])
                        elif secondary == binary.star_2:
                            current = ev_rel_rlo2(t[-1],
                                                  [interp1d_sec["sep"][-1],
                                                   interp1d_sec["ecc"][-1]])
                            history = ev_rel_rlo2(t[:-1],
                                                  [interp1d_sec["sep"][:-1],
                                                   interp1d_sec["ecc"][:-1]])
                    elif key in ["rl_relative_overflow_2"] and obj == binary:
                        if binary.star_2.state in ("BH", "NS", "WD"):
                            current = None
                            history = [current] * len(t[:-1])
                        elif secondary == binary.star_2:
                            current = ev_rel_rlo1(t[-1],
                                                  [interp1d_sec["sep"][-1],
                                                   interp1d_sec["ecc"][-1]])
                            history = ev_rel_rlo1(t[:-1],
                                                  [interp1d_sec["sep"][:-1],
                                                   interp1d_sec["ecc"][:-1]])
                        elif secondary == binary.star_1:
                            current = ev_rel_rlo2(t[-1],
                                                  [interp1d_sec["sep"][-1],
                                                   interp1d_sec["ecc"][-1]])
                            history = ev_rel_rlo2(t[:-1],
                                                  [interp1d_sec["sep"][:-1],
                                                   interp1d_sec["ecc"][:-1]])
                    elif key in ["separation", "orbital_period",
                                 "eccentricity", "time"]:
                        current = interp1d_sec[self.translate[key]][-1].item()
                        history = interp1d_sec[self.translate[key]][:-1]
                    elif (key in ["total_moment_of_inertia"]
                            and obj == secondary):
                        current = interp1d_sec[self.translate[key]](
                            t[-1] - t_offset_sec).item() * (
                                const.msol * const.rsol ** 2)
                        history = interp1d_sec[self.translate[key]](
                            t[:-1] - t_offset_sec) * (
                                const.msol * const.rsol ** 2)
                    elif key in ["total_moment_of_inertia"] and obj == primary:
                        if primary.co:
                            current = getattr(obj, key)
                            history = [current] * len(t[:-1])
                        else:
                            current = interp1d_pri[self.translate[key]](
                                t[-1] - t_offset_pri).item() * (
                                    const.msol * const.rsol ** 2)
                            history = interp1d_pri[self.translate[key]](
                                t[:-1] - t_offset_pri) * (
                                    const.msol * const.rsol ** 2)
                    elif (key in ["log_total_angular_momentum"]
                            and obj == secondary):
                        current = np.log10(
                            (interp1d_sec["omega"][-1] / const.secyer)
                            * (interp1d_sec[
                                self.translate["total_moment_of_inertia"]](
                                    t[-1] - t_offset_sec).item() * (
                                        const.msol * const.rsol ** 2)))
                        history = np.log10(
                            (interp1d_sec["omega"][:-1] / const.secyer)
                            * (interp1d_sec[
                                self.translate["total_moment_of_inertia"]](
                                    t[:-1] - t_offset_sec) * (
                                        const.msol * const.rsol ** 2)))
                    elif (key in ["log_total_angular_momentum"]
                            and obj == primary):
                        if primary.co:
                            current = getattr(obj, key)
                            history = [current] * len(t[:-1])
                        else:
                            current = np.log10(
                                (interp1d_pri["omega"][-1] / const.secyer)
                                * (interp1d_pri[
                                    self.translate["total_moment_of_inertia"]](
                                        t[-1] - t_offset_pri).item() * (
                                            const.msol * const.rsol ** 2)))
                            history = np.log10(
                                (interp1d_pri["omega"][:-1] / const.secyer)
                                * (interp1d_pri[
                                    self.translate["total_moment_of_inertia"]](
                                        t[:-1] - t_offset_pri) * (
                                            const.msol * const.rsol ** 2)))
                    elif key in ["spin"] and obj == secondary:
                        current = (
                            const.clight
                            * (interp1d_sec["omega"][-1] / const.secyer)
                            * interp1d_sec[
                                self.translate["total_moment_of_inertia"]](
                                    t[-1] - t_offset_sec).item()
                            * (const.msol * const.rsol ** 2)
                            / (const.standard_cgrav * (
                                interp1d_sec[self.translate["mass"]](
                                    t[-1] - t_offset_sec).item()
                                * const.msol) ** 2))
                        history = (
                            const.clight
                            * (interp1d_sec["omega"][:-1] / const.secyer)
                            * interp1d_sec[
                                self.translate["total_moment_of_inertia"]](
                                    t[:-1] - t_offset_sec)
                            * (const.msol * const.rsol ** 2)
                            / (const.standard_cgrav * (
                                interp1d_sec[self.translate["mass"]](
                                    t[:-1] - t_offset_sec) * const.msol)**2))
                    elif key in ["spin"] and obj == primary:
                        if primary.co:
                            current = getattr(obj, key)
                            history = [current] * len(t[:-1])
                        else:
                            current = (
                                const.clight
                                * (interp1d_pri["omega"][-1] / const.secyer)
                                * interp1d_pri[
                                    self.translate["total_moment_of_inertia"]](
                                        t[-1] - t_offset_pri).item()
                                * (const.msol * const.rsol ** 2)
                                / (const.standard_cgrav * (
                                    interp1d_pri[self.translate["mass"]](
                                        t[-1] - t_offset_pri).item()
                                    * const.msol)**2))
                            history = (
                                const.clight * (interp1d_pri["omega"][:-1]
                                                / const.secyer)
                                * interp1d_pri[
                                    self.translate["total_moment_of_inertia"]](
                                        t[:-1] - t_offset_pri)
                                * (const.msol * const.rsol ** 2)
                                / (const.standard_cgrav * (interp1d_pri[
                                    self.translate["mass"]](
                                        t[:-1] - t_offset_pri)
                                    * const.msol)**2))
                    elif (key in ["lg_mdot", "lg_wind_mdot"]
                            and obj == secondary):
                        # in detached step, lg_mdot = lg_wind_mdot
                        if interp1d_sec[self.translate[key]](
                                t[-1] - t_offset_sec) == 0:
                            current = -98.99
                        else:
                            current = np.log10(
                                np.abs(interp1d_sec[self.translate[key]](
                                    t[-1] - t_offset_sec))).item()
                        history = np.ones_like(t[:-1])
                        for i in range(len(t)-1):
                            if interp1d_sec[self.translate[key]](
                                    t[i] - t_offset_sec) == 0:
                                history[i] = -98.99
                            else:
                                history[i] = np.log10(
                                    np.abs(interp1d_sec[self.translate[key]](
                                        t[i] - t_offset_sec)))

                    elif key in ["lg_mdot", "lg_wind_mdot"] and obj == primary:
                        if primary.co:
                            current = None
                            history = [current] * len(t[:-1])
                        else:
                            if interp1d_sec[self.translate[key]](
                                    t[-1] - t_offset_sec) == 0:
                                current = -98.99
                            else:
                                current = np.log10(np.abs(
                                    interp1d_sec[self.translate[key]](
                                        t[-1] - t_offset_sec))).item()
                            history = np.ones_like(t[:-1])
                            for i in range(len(t)-1):
                                if (interp1d_sec[self.translate[key]](
                                        t[i] - t_offset_sec) == 0):
                                    history[i] = -98.99
                                else:
                                    history[i] = np.log10(np.abs(
                                        interp1d_sec[self.translate[key]](
                                            t[i] - t_offset_sec)))
                    elif (self.translate[key] in interp1d_sec
                            and obj == secondary):
                        current = interp1d_sec[self.translate[key]](
                            t[-1] - t_offset_sec).item()
                        history = interp1d_sec[self.translate[key]](
                            t[:-1] - t_offset_sec)
                    elif (self.translate[key] in interp1d_pri
                            and obj == primary):
                        if primary.co:
                            current = getattr(obj, key)
                            history = [current] * len(t[:-1])
                        else:
                            current = interp1d_pri[self.translate[key]](
                                t[-1] - t_offset_pri).item()
                            history = interp1d_pri[self.translate[key]](
                                t[:-1] - t_offset_pri)
                    elif key in ["profile"]:
                        current = None
                        history = [current] * len(t[:-1])
                    else:
                        current = np.nan
                        history = np.ones_like(t[:-1]) * current

                    setattr(obj, key, current)
                    getattr(obj, key + "_history").extend(history)

            secondary.state = check_state_of_star(secondary, star_CO=False)

            for timestep in range(-len(t[:-1]), 0):
                secondary.state_history[timestep] = check_state_of_star(
                    secondary, i=timestep, star_CO=False)

            if primary.co:
                mdot_acc = np.atleast_1d(bondi_hoyle(
                    binary, primary, secondary, slice(-len(t), None),
                    wind_disk_criteria=True, scheme='Kudritzki+2000'))
                primary.lg_mdot = np.log10(mdot_acc.item(-1))
                primary.lg_mdot_history[len(primary.lg_mdot_history) - len(t)
                                        + 1:] = np.log10(mdot_acc[:-1])

            elif not primary.co:
                primary.state = check_state_of_star(primary, star_CO=False)
                for timestep in range(-len(t[:-1]), 0):

                    primary.state_history[timestep] = check_state_of_star(
                        primary, i=timestep, star_CO=False)

            def get_star_final_values(star, htrack, m0):
                grid = self.grid_Hrich if htrack else self.grid_strippedHe
                get_final_values = grid.get_final_values
                # TODO: this variable is never used!
                get_final_state = grid.get_final_state
                for key in self.final_keys:
                    setattr(star, key, get_final_values('S1_%s' % (key), m0))

            def get_star_profile(star, htrack, m0):
                grid = self.grid_Hrich if htrack else self.grid_strippedHe
                get_profile = grid.get_profile
                profile_new = np.array(get_profile('mass', m0)[1])
                for i in self.profile_keys:
                    profile_new[i] = get_profile(i, m0)[0]
                profile_new['omega'] = star.surf_avg_omega

                star.profile = profile_new

            if s.t_events[0] or s.t_events[1]:  # reached RLOF
                if self.RLO_orbit_at_orbit_with_same_am:
                    # final circular orbit conserves angular momentum
                    # compared to the eccentric orbit
                    binary.separation *= (1 - s.y[1][-1]**2)
                    binary.orbital_period *= (1 - s.y[1][-1]**2) ** 1.5
                else:
                    # final circular orbit is at periastron of the ecc. orbit
                    binary.separation *= (1 - s.y[1][-1])
                    binary.orbital_period *= (1 - s.y[1][-1]) ** 1.5

                assert np.abs(
                    binary.orbital_period
                    - orbital_period_from_separation(
                        binary.separation, secondary.mass, primary.mass
                    )
                ) / binary.orbital_period < 10 ** (-2)
                binary.eccentricity = 0
                if s.t_events[0]:
                    if secondary == binary.star_1:
                        binary.state = "RLO1"
                        binary.event = "oRLO1"
                    else:
                        binary.state = "RLO2"
                        binary.event = "oRLO2"
                elif s.t_events[1]:
                    if secondary == binary.star_1:
                        binary.state = "RLO2"
                        binary.event = "oRLO2"
                    else:
                        binary.state = "RLO1"
                        binary.event = "oRLO1"

            elif s.t_events[2]:
                # reached t_max of track. End of life (possible collapse) of
                # secondary
                if secondary == binary.star_1:
                    binary.event = "CC1"
                else:
                    binary.event = "CC2"
                get_star_final_values(secondary, secondary.htrack, m01)
                get_star_profile(secondary, secondary.htrack, m01)
                if not primary.co and primary.state in STAR_STATES_CC:
                    # simultaneous core-collapse of the other star as well
                    primary_time = t_max_pri + t_offset_pri - t[-1]
                    secondary_time = t_max_sec + t_offset_sec - t[-1]
                    if primary_time == secondary_time:
                        # we manually check if s.t_events[3] should also
                        # be happening simultaneously
                        get_star_final_values(primary, primary.htrack, m02)
                        get_star_profile(primary, primary.htrack, m02)
                    if primary.mass != secondary.mass:
                        raise ValueError(
                            "Both stars are found to be ready for collapse "
                            "(i.e. end of their life) during the detached "
                            "step, but do not have the same mass")
            elif s.t_events[3]:
                # reached t_max of track. End of life (possible collapse) of
                # primary
                if secondary == binary.star_1:
                    binary.event = "CC2"
                else:
                    binary.event = "CC1"
                get_star_final_values(primary, primary.htrack, m02)
                get_star_profile(primary, primary.htrack, m02)
            else:  # Reached max_time asked.
                if binary.properties.max_simulation_time - binary.time < 0.0:
                    binary.event = "MaxTime_exceeded"
                else:
                    binary.event = "maxtime"
                # binary.event = "MaxTime_exceeded"


def event(terminal, direction=0):
    """Return a helper function to set attributes for solve_ivp events."""
    def dec(f):
        f.terminal = True
        f.direction = direction
        return f
    return dec


def diffeq(
        t,
        y,
        R_sec,
        L_sec,
        M_sec,
        Mdot_sec,
        I_sec,
        # he_core_mass,
        # mass_conv_core,
        # conv_mx1_top,
        # conv_mx1_bot,
        conv_mx1_top_r_sec,
        conv_mx1_bot_r_sec,
        surface_h1_sec,
        center_h1_sec,
        M_env_sec,
        DR_env_sec,
        Renv_middle_sec,
        Idot_sec,
        tau_conv_sec,
        R_pri,
        L_pri,
        M_pri,
        Mdot_pri,
        I_pri,
        # he_core_mass,
        # mass_conv_core,
        # conv_mx1_top,
        # conv_mx1_bot,
        conv_mx1_top_r_pri,
        conv_mx1_bot_r_pri,
        surface_h1_pri,
        center_h1_pri,
        M_env_pri,
        DR_env_pri,
        Renv_middle_pri,
        Idot_pri,
        tau_conv_pri,
        do_wind_loss=True,
        do_tides=True,
        do_gravitational_radiation=True,
        do_magnetic_braking=True,
        magnetic_braking_mode="RVJ83",
        do_stellar_evolution_and_spin_from_winds=True,
        verbose=False,
):
    """Diff. equation describing the orbital evolution of a detached binary.

    The equation handles wind mass-loss [1_], tidal [2_], gravational [3_]
    effects and magnetic braking [4_]. It also handles the change of the
    secondary's stellar spin due to its change of moment of intertia and due to
    mass-loss from its spinning surface. It is assumed that the mass loss is
    fully non-conservative. Magnetic braking is fully applied to secondary
    stars with mass less than 1.3 Msun and fully off for stars with mass larger
    then 1.5 Msun. The effect of magnetic braking falls linearly for stars with
    mass between 1.3 Msun and 1.5 Msun.

    TODO: exaplin new features (e.g., double COs)

    Parameters
    ----------
    t : float
        The age of the system in years
    y : list of float
        Contains the separation, eccentricity and angular velocity, in Rsolar,
        dimensionless and rad/year units, respectively.
    M_pri : float
        Mass of the primary in Msolar units.
    M_sec : float
        Mass of the secondary in Msolar units.
    Mdot : float
        Rate of change of mass of the star in Msolar/year units.
        (Negative for wind mass loss.)
    R : float
        Radius of the star in Rsolar units.
    I : float
        Moment of inertia of the star in Msolar*Rsolar^2.
    tau_conv: float
        Convective turnover time of the star, calculated @
        0.5*pressure_scale_height above the bottom of the outer convection
        zone in yr.
    L : float
        Luminosity of the star in solar units.
    #mass_conv_core : float
    #    Convective core mass of the secondary in Msolar units.
    conv_mx1_top_r : float
        Coordinate of top convective mixing zone coordinate in Rsolar.
    conv_mx1_bot_r : float
        Coordinate of bottom convective mixing zone coordinate in Rsolar.
    surface_h1 : float
        surface mass Hydrogen abundance
    center_h1 : float
        center mass Hydrogen abundance
    M_env : float
        mass of the dominant convective region for tides above the core,
        in Msolar.
    DR_env : float
        thickness of the dominant convective region for tides above the core,
        in Rsolar.
    Renv_middle : float
        position of the dominant convective region for tides above the core,
        in Rsolar.
    Idot : float
        Rate of change of the moment of inertia of the star in
        Msolar*Rsolar^2 per year.
    do_wind_loss: Boolean
        If True, take into account change of separation due to mass loss from
        the secondary. Default: True.
    do_tides: Booleans
       If True, take into account change of separation, eccentricity and
       secondary spin due to tidal forces. Default: True.
    do_gravitational_radiation: Boolean
       If True, take into account change of separation and eccentricity due to
       gravitational wave radiation. Default: True
    do_magnetic_braking: Boolean
        If True, take into account change of star spin due to magnetic braking.
        Default: True.
    magnetic_braking_mode: String
        A string corresponding to the desired magnetic braking prescription.
            -- RVJ83: Rappaport, Verbunt, & Joss 1983
            -- M15: Matt et al. 2015
            -- G18: Garraffo et al. 2018
            -- CARB: Van & Ivanova 2019
    do_stellar_evolution_and_spin_from_winds: Boolean
        If True, take into account change of star spin due to change of its
        moment of inertia during its evolution and due to spin angular momentum
        loss due to winds. Default: True.
    verbose : Boolean
        If we want to print stuff. Default: False.

    Returns
    -------
    list of float
        Contains the change of
        the separation, eccentricity and angular velocity, in Rsolar,
        dimensionless and rad/year units, respectively.

    References
    ----------
    .. [1] Tauris, T. M., & van den Heuvel, E. 2006,
           Compact stellar X-ray sources, 1, 623
    .. [2] Hut, P. 1981, A&A, 99, 126
    .. [3] Junker, W., & Schafer, G. 1992, MNRAS, 254, 146
    .. [4] Rappaport, S., Joss, P. C., & Verbunt, F. 1983, ApJ, 275, 713
    .. [5] Matt et al. 2015, ApJ, 799, L23
    .. [6] Garraffo et al. 2018, ApJ, 862, 90
    .. [7] Van & Ivanova 2019, ApJ, 886, L31
    .. [8] Gossage et al. 2021, ApJ, 912, 65

    """
    y[0] = np.max([y[0], 0])  # We limit separation to non-negative values
    a = y[0]
    y[1] = np.max([y[1], 0])  # We limit eccentricity to non-negative values
    e = y[1]
    if e > 0 and e < 10.0 ** (-3):
        # we force a negligible eccentricity to become 0
        # for computational stability
        e = 0.0
        if verbose and verbose != 1:
            print("negligible eccentricity became 0 for "
                  "computational stability")
    y[2] = np.max([y[2], 0])  # We limit omega spin to non-negative values
    Omega_sec = y[2]  # in rad/yr
    y[3] = np.max([y[3], 0])
    Omega_pri = y[3]

    da = 0.0
    de = 0.0
    dOmega_sec = 0.0
    dOmega_pri = 0.0
    #  Mass Loss
    if do_wind_loss:
        q1 = M_sec / M_pri
        k11 = (1 / (1 + q1)) * (Mdot_sec / M_sec)
        k21 = Mdot_sec / M_sec
        k31 = Mdot_sec / (M_pri + M_sec)
        # This is simplified to da_mt = -a * Mdot/(M+Macc), for only (negative)
        # wind Mdot from star M.
        da_mt_sec = a * (2 * k11 - 2 * k21 + k31)

        q2 = M_pri / M_sec
        k12 = (1 / (1 + q2)) * (Mdot_pri / M_pri)
        k22 = Mdot_pri / M_pri
        k32 = Mdot_pri / (M_pri + M_sec)
        da_mt_pri = a * (
                2 * k12 - 2 * k22 + k32
        )
        if verbose and verbose != 1:
            print("da_mt = ", da_mt_sec, da_mt_pri)

        da = da + da_mt_sec + da_mt_pri

    #  Tidal forces
    if do_tides:
        q1 = M_pri / M_sec
        q2 = M_sec / M_pri
        # P_orb in years. From 3rd Kepler's law, transforming separation from
        # Rsolar to AU, to avoid using constants
        # TODO: we aleady have this function!
        P_orb = np.sqrt((a / const.aursun) ** 3 / (M_pri + M_sec))
        n = 2.0 * const.pi / P_orb  # mean orbital ang. vel. in rad/year
        f1 = (
                1
                + (31 / 2) * e ** 2
                + (255 / 8) * e ** 4
                + (185 / 16) * e ** 6
                + (25 / 64) * e ** 8
        )
        f2 = 1 + (15 / 2) * e ** 2 + (45 / 8) * e ** 4 + (5 / 16) * e ** 6
        f3 = 1 + (15 / 4) * e ** 2 + (15 / 8) * e ** 4 + (5 / 64) * e ** 6
        f4 = 1 + (3 / 2) * e ** 2 + (1 / 8) * e ** 4
        f5 = 1 + 3 * e ** 2 + (3 / 8) * e ** 4

        # equilibrium timecale
        if ((M_env_sec != 0.0 and not np.isnan(M_env_sec))
                and (DR_env_sec != 0.0 and not np.isnan(DR_env_sec)) and (
                    Renv_middle_sec != 0.0 and not np.isnan(Renv_middle_sec))):
            # eq. (31) of Hurley et al. 2002, generalized for convective layers
            # not on surface too
            tau_conv_sec = 0.431 * ((M_env_sec * DR_env_sec * Renv_middle_sec
                                     / (3 * L_sec)) ** (1.0 / 3.0))
        else:
            if verbose and verbose != 1:
                print("something wrong with M_env/DR_env/Renv_middle",
                      M_env_sec, DR_env_sec, Renv_middle_sec)
            tau_conv_sec = 1.0e99
        if ((M_env_pri != 0.0 and not np.isnan(M_env_pri))
                and (DR_env_pri != 0.0 and not np.isnan(DR_env_pri)) and (
                    Renv_middle_pri != 0.0 and not np.isnan(Renv_middle_pri))):
            # eq. (31) of Hurley et al. 2002, generalized for convective layers
            # not on surface too
            tau_conv_pri = 0.431 * ((M_env_pri * DR_env_pri * Renv_middle_pri
                                     / (3 * L_pri)) ** (1.0/3.0))
        else:
            if verbose and verbose != 1:
                print("something wrong with M_env/DR_env/Renv_middle",
                      M_env_pri, DR_env_pri, Renv_middle_pri)
            tau_conv_pri = 1.0e99
        P_spin_sec = 2 * np.pi / Omega_sec
        P_spin_pri = 2 * np.pi / Omega_pri
        P_tid_sec = np.abs(1 / (1 / P_orb - 1 / P_spin_sec))
        P_tid_pri = np.abs(1 / (1 / P_orb - 1 / P_spin_pri))
        f_conv_sec = np.min([1, (P_tid_sec / (2 * tau_conv_sec)) ** 2])
        f_conv_pri = np.min([1, (P_tid_pri / (2 * tau_conv_pri)) ** 2])
        F_tid = 1.  # not 50 as before
        kT_conv_sec = (
                (2. / 21) * (f_conv_sec / tau_conv_sec) * (M_env_sec / M_sec)
        )  # eq. (30) of Hurley et al. 2002
        kT_conv_pri = (
                (2. / 21) * (f_conv_pri / tau_conv_pri) * (M_env_pri / M_pri)
        )
        if kT_conv_sec is None or not np.isfinite(kT_conv_sec):
            kT_conv_sec = 0.0
        if kT_conv_pri is None or not np.isfinite(kT_conv_pri):
            kT_conv_pri = 0.0

            if verbose:
                print("kT_conv_sec is", kT_conv_sec, ", set to 0.")
                print("kT_conv_pri is", kT_conv_pri, ", set to 0.")
        # this is the 1/timescale of all d/dt calculted below in yr^-1
        if verbose and verbose != 1:
            print(
                "Equilibrium tides in deep convective envelope",
                M_env_sec,
                DR_env_sec,
                Renv_middle_sec,
                R_sec,
                M_sec,
                M_env_pri,
                DR_env_pri,
                Renv_middle_pri,
                R_pri,
                M_pri
            )
            print("convective tiimescales and efficiencies",
                  tau_conv_sec, P_orb, P_spin_sec, P_tid_sec,
                  f_conv_sec,
                  F_tid,
                  tau_conv_pri, P_orb, P_spin_pri, P_tid_pri,
                  f_conv_pri,
                  F_tid,
                  )

        # dynamical timecale
        F_tid = 1
        # E2 = 1.592e-9*M**(2.84) # eq. (43) of Hurley et al. 2002. Deprecated
        R_conv_sec = conv_mx1_top_r_sec - conv_mx1_bot_r_sec
        R_conv_pri = conv_mx1_top_r_pri - conv_mx1_bot_r_pri  # convective core
        # R_conv = conv_mx1_top_r  # convective core
        if (R_conv_sec > R_sec or R_conv_sec <= 0.0
                or conv_mx1_bot_r_sec / R_sec > 0.1):
            # R_conv = 0.5*R
            # if verbose:
            #     print(
            #         "R_conv of the convective core is not behaving well or "
            #         "we are not calculating the convective core, we make it "
            #         "equal to half of Rstar",
            #         R_conv,
            #         R,
            #         conv_mx1_top_r,
            #         conv_mx1_bot_r,
            #     )
            # we switch to Zahn+1975 calculation of E2
            E21 = 1.592e-9 * M_sec ** (2.84)
        else:
            if R_sec <= 0:
                E21 = 0
            elif surface_h1_sec > 0.4:
                E21 = 10.0 ** (-0.42) * (R_conv_sec / R_sec) ** (
                    7.5
                )  # eq. (9) of Qin et al. 2018, 616, A28
            elif surface_h1_sec <= 0.4:  # "HeStar":
                E21 = 10.0 ** (-0.93) * (R_conv_sec / R_sec) ** (
                    6.7
                )  # eq. (9) of Qin et al. 2018, 616, A28
            else:  # in principle we should not go here
                E21 = 1.592e-9 * M_sec ** (
                    2.84
                )  # eq. (43) of Hurley et al. 2002 from Zahn+1975 Depreciated
        # kT = 1.9782e4 * np.sqrt(M * R**2 / a**5) * (1 + q)**(5. / 6) * E2
        # eq. (42) of Hurley et al. 2002. Depreciated

        if (R_conv_pri > R_pri or R_conv_pri <= 0.0
                or conv_mx1_bot_r_pri / R_pri > 0.1):
            E22 = 1.592e-9 * M_pri ** (2.84)
            if verbose and verbose != 1:
                print(
                    "R_conv of the convective core is not behaving well or we "
                    "are not calculating the convective core, we switch to "
                    "Zahn+1975 calculation of E2",
                    R_conv_sec,
                    R_sec,
                    conv_mx1_top_r_sec,
                    conv_mx1_bot_r_sec,
                    E21,
                    R_conv_pri,
                    R_pri,
                    conv_mx1_top_r_pri,
                    conv_mx1_bot_r_pri,
                    E22
                )
        else:
            if R_pri <= 0:
                E22 = 0
            elif surface_h1_pri > 0.4:
                E22 = 10.0 ** (-0.42) * (R_conv_pri / R_pri) ** (
                    7.5
                )  # eq. (9) of Qin et al. 2018, 616, A28
            elif surface_h1_pri <= 0.4:  # "HeStar":
                E22 = 10.0 ** (-0.93) * (R_conv_pri / R_pri) ** (
                    6.7
                )  # eq. (9) of Qin et al. 2018, 616, A28
            else:  # in principle we should not go here
                E22 = 1.592e-9 * M_pri ** (
                    2.84
                )
        kT_rad_sec = (
            np.sqrt(const.standard_cgrav * (M_sec * const.msol)
                    * (R_sec * const.rsol)**2 / (a * const.rsol)**5)
            * (1 + q1) ** (5.0 / 6)
            * E21
            * const.secyer)
        kT_rad_pri = (
            np.sqrt(const.standard_cgrav * (M_pri * const.msol)
                    * (R_pri * const.rsol)**2 / (a * const.rsol)**5)
            * (1 + q2) ** (5.0 / 6)
            * E22
            * const.secyer)
        # this is the 1/timescale of all d/dt calculted below in yr^-1
        if verbose and verbose != 1:
            print(
                "Dynamical tides in radiative envelope",
                conv_mx1_top_r_sec,
                conv_mx1_bot_r_sec,
                R_conv_sec,
                E21,
                conv_mx1_top_r_pri,
                conv_mx1_bot_r_pri,
                R_conv_pri,
                E22,
                F_tid
            )
        kT_sec = max(kT_conv_sec, kT_rad_sec)
        kT_pri = max(kT_conv_pri, kT_rad_pri)
        if verbose and verbose != 1:
            print("kT_conv/rad of tides is ", kT_conv_sec, kT_rad_sec,
                  kT_conv_pri, kT_rad_pri, "in 1/yr, and we picked the ",
                  kT_sec, kT_pri)

        da_tides_sec = (
                -6
                * F_tid
                * kT_sec
                * q1
                * (1 + q1)
                * (R_sec / a) ** 8
                * (a / (1 - e ** 2) ** (15 / 2))
                * (f1 - (1 - e ** 2) ** (3 / 2) * f2 * Omega_sec / n)
        )  # eq. (9) of Hut 1981, 99, 126

        da_tides_pri = (
                -6
                * F_tid
                * kT_pri
                * q2
                * (1 + q2)
                * (R_pri / a) ** 8
                * (a / (1 - e ** 2) ** (15 / 2))
                * (f1 - (1 - e ** 2) ** (3 / 2) * f2 * Omega_pri / n)
        )
        de_tides_sec = (
                -27
                * F_tid
                * kT_sec
                * q1
                * (1 + q1)
                * (R_sec / a) ** 8
                * (e / (1 - e ** 2) ** (13 / 2))
                * (f3 - (11 / 18) * (1 - e ** 2) ** (3 / 2) * f4 * Omega_sec/n)
        )  # eq. (10) of Hut 1981, 99, 126

        de_tides_pri = (
                -27
                * F_tid
                * kT_pri
                * q2
                * (1 + q2)
                * (R_pri / a) ** 8
                * (e / (1 - e ** 2) ** (13 / 2))
                * (f3 - (11 / 18) * (1 - e ** 2) ** (3 / 2) * f4 * Omega_pri/n)
        )

        dOmega_tides_sec = (
                (3 * F_tid * kT_sec * q1 ** 2 * M_sec * R_sec ** 2 / I_sec)
                * (R_sec / a) ** 6
                * n
                / (1 - e ** 2) ** 6
                * (f2 - (1 - e ** 2) ** (3 / 2) * f5 * Omega_sec / n)
        )  # eq. (11) of Hut 1981, 99, 126
        dOmega_tides_pri = (
                (3 * F_tid * kT_pri * q2 ** 2 * M_pri * R_pri ** 2 / I_pri)
                * (R_pri / a) ** 6
                * n
                / (1 - e ** 2) ** 6
                * (f2 - (1 - e ** 2) ** (3 / 2) * f5 * Omega_pri / n)
        )
        if verbose:
            print("da,de,dOmega_tides = ",
                  da_tides_sec, de_tides_sec, dOmega_tides_sec,
                  da_tides_pri, de_tides_pri, dOmega_tides_pri)
        da = da + da_tides_sec + da_tides_pri
        de = de + de_tides_sec + de_tides_pri
        dOmega_sec = dOmega_sec + dOmega_tides_sec
        dOmega_pri = dOmega_pri + dOmega_tides_pri

    #  Gravitional radiation
    if do_gravitational_radiation:
        v = (M_pri * M_sec / (M_pri + M_sec) ** 2)
        da_gr = (
            (-2 * const.clight / 15) * (v / ((1 - e ** 2) ** (9 / 2)))
            * (const.standard_cgrav * (M_pri + M_sec) * const.msol
               / (a * const.rsol * const.clight ** 2)) ** 3
            * ((96 + 292 * e ** 2 + 37 * e ** 4) * (1 - e ** 2)
               - (1 / 28 * const.standard_cgrav * (M_pri + M_sec) * const.msol
               / (a * const.rsol * const.clight ** 2))
               * ((14008 + 4707 * v)+(80124 + 21560 * v) * e ** 2
               + (17325 + 10458) * e ** 4 - 0.5 * (5501 - 1036 * v) * e ** 6))
            ) * const.secyer / const.rsol
        # eq. (35) of Junker et al. 1992, 254, 146
        de_gr = (
            (-1 / 15) * ((v * const.clight ** 3) / (
                const.standard_cgrav * (M_pri + M_sec) * const.msol))
            * (const.standard_cgrav * (M_pri + M_sec) * const.msol / (
                a * const.rsol * const.clight ** 2)) ** 4
            * (e / (1 - e ** 2) ** (7 / 2))
            * ((304 + 121 * e ** 2) * (1 - e ** 2)
               - (1 / 56 * const.standard_cgrav * (M_pri + M_sec) * const.msol
               / (a * const.rsol * const.clight ** 2))
               * (8 * (16705 + 4676 * v) + 12 * (9082 + 2807 * v) * e ** 2
               - (25211 - 3388 * v) * e ** 4))
            ) * const.secyer
        # eq. (36) of Junker et al. 1992, 254, 146
        if verbose:
            print("da,de_gr = ", da_gr, de_gr)
        da = da + da_gr
        de = de + de_gr

    #  Magnetic braking
    if do_magnetic_braking:
        # domega_mb / dt = torque_mb / I is calculated below.
        # All results are in units of [yr^-2], i.e., the amount of change
        # in Omega over 1 year.

        if magnetic_braking_mode == "RVJ83":
            # Torque from Rappaport, Verbunt, and Joss 1983, ApJ, 275, 713
            # The torque is eq.36 of Rapport+1983, with γ = 4. Torque units
            # converted from cgs units to [Msol], [Rsol], [yr] as all stellar
            # parameters are given in units of [Msol], [Rsol], [yr] and so that
            # dOmega_mb/dt is in units of [yr^-2].
            dOmega_mb_sec = (
                -3.8e30 * (const.rsol**2 / const.secyer)
                * M_sec
                * R_sec**4
                * Omega_sec**3
                / I_sec
                * np.clip((1.5 - M_sec) / (1.5 - 1.3), 0, 1)
            )
            dOmega_mb_pri = (
                -3.8e30 * (const.rsol**2 / const.secyer)
                * M_pri
                * R_pri**4
                * Omega_pri**3
                / I_pri
                * np.clip((1.5 - M_pri) / (1.5 - 1.3), 0, 1)
            )
            # Converting units:
            # The constant 3.8e-30 from Rappaport+1983 has units of [cm^-2 s]
            # which need to be converted...
            #
            # -3.8e-30 [cm^-2 s] * (const.rsol**2/const.secyer) -> [Rsol^-2 yr]
            # * M [Msol]
            # * R ** 4 [Rsol^4]
            # * Omega ** 3 [yr^-3]
            # / I [Msol Rsol^2 ]
            #
            # Thus, dOmega/dt comes out to [yr^-2]

        elif magnetic_braking_mode == "M15":

            # Torque prescription from Matt et al. 2015, ApJ, 799, L23
            # Constants:
            # [erg] or [g cm^2 s^-2] -> [Msol Rsol^2 yr^-2]
            K = 1.4e30 * const.secyer**2 / (const.msol * const.rsol**2)
            # m = 0.22
            # p = 2.6
            # Above constants were calibrated as in
            # Gossage et al. 2021, ApJ, 912, 65

            # TODO: I am not sure which constants are used from each reference

            # Below, constants are otherwise as assumed as in
            # Matt et al. 2015, ApJ, 799, L23
            omega_sol = 2.6e-6 * const.secyer   # [s^-1] -> [yr^-1]
            # solar rossby = 2
            # solar convective turnover time = 12.9 days
            # Rossby number saturation threshold = 0.14
            chi = 2.0 / 0.14
            tau_conv_sol = 12.9 / 365.25        # 12.9 [days] -> [yr]

            Prot_pri = 2 * np.pi / Omega_pri    # [yr]
            Rossby_number_pri = Prot_pri / tau_conv_pri
            Prot_sec = 2 * np.pi / Omega_sec    # [yr]
            Rossby_number_sec = Prot_sec / tau_conv_sec

            # critical rotation rate in rad/yr
            Omega_crit_pri = np.sqrt(
                const.standard_cgrav * M_pri * const.msol
                / ((R_pri * const.rsol) ** 3)) * const.secyer
            Omega_crit_sec = np.sqrt(
                const.standard_cgrav * M_sec * const.msol
                / ((R_sec * const.rsol) ** 3)) * const.secyer

            # omega/omega_c
            wdivwc_pri = Omega_pri / Omega_crit_pri
            wdivwc_sec = Omega_sec / Omega_crit_sec

            gamma_pri = (1 + (wdivwc_pri / 0.072)**2)**0.5
            T0_pri = K * R_pri**3.1 * M_pri**0.5 * gamma_pri**(-2 * 0.22)
            gamma_sec = (1 + (wdivwc_sec / 0.072)**2)**0.5
            T0_sec = K * R_sec**3.1 * M_sec**0.5 * gamma_sec**(-2 * 0.22)

            if (Rossby_number_sec < 0.14):
                dOmega_mb_sec = (
                    T0_sec * (chi**2.6) * (Omega_sec / omega_sol) / I_sec
                    * np.clip((1.5 - M_sec) / (1.5 - 1.3), 0, 1)
                )
            else:
                dOmega_mb_sec = (
                    T0_sec * ((tau_conv_sec/tau_conv_sol)**2.6)
                           * ((Omega_sec/omega_sol)**(2.6 + 1)) / I_sec
                    * np.clip((1.5 - M_sec) / (1.5 - 1.3), 0, 1)
                )

            if (Rossby_number_pri < 0.14):
                dOmega_mb_pri = (
                    T0_pri * (chi**2.6) * (Omega_pri / 2.6e-6) / I_pri
                    * np.clip((1.5 - M_pri) / (1.5 - 1.3), 0, 1)
                )
            else:
                dOmega_mb_pri = (
                    T0_pri * ((tau_conv_pri/tau_conv_sol)**2.6)
                           * ((Omega_pri/omega_sol)**(2.6 + 1)) / I_pri
                    * np.clip((1.5 - M_pri) / (1.5 - 1.3), 0, 1)
                )

        elif magnetic_braking_mode == "G18":

            # Torque prescription from Garraffo et al. 2018, ApJ, 862, 90
            # a = 0.03
            # b = 0.5
            # [g cm^2] -> [Msol Rsol^2]
            c = 3e41 / (const.msol * const.rsol**2)
            # Above are as calibrated in Gossage et al. 2021, ApJ, 912, 65

            Prot_pri = 2 * np.pi / Omega_pri            # [yr]
            Rossby_number_pri = Prot_pri / tau_conv_pri
            Prot_sec = 2 * np.pi / Omega_sec            # [yr]
            Rossby_number_sec = Prot_sec / tau_conv_sec

            n_pri = (0.03 / Rossby_number_pri) + 0.5 * Rossby_number_pri + 1.0
            n_sec = (0.03 / Rossby_number_sec) + 0.5 * Rossby_number_sec + 1.0

            Qn_pri = 4.05 * np.exp(-1.4 * n_pri)
            Qn_sec = 4.05 * np.exp(-1.4 * n_sec)

            dOmega_mb_sec = (
                    c * Omega_sec**3 * tau_conv_sec * Qn_sec / I_sec
                    * np.clip((1.5 - M_sec) / (1.5 - 1.3), 0, 1)
            )

            dOmega_mb_pri = (
                    c * Omega_pri**3 * tau_conv_pri * Qn_pri / I_pri
                    * np.clip((1.5 - M_sec) / (1.5 - 1.3), 0, 1)
            )

        elif magnetic_braking_mode == "CARB":

            # Torque prescription from Van & Ivanova 2019, ApJ, 886, L31
            # Based on files hosted on Zenodo:
            #         https://zenodo.org/record/3647683#.Y_TfedLMKUk,
            # with units converted from [cm], [g], [s] to [Rsol], [Msol], [yr]

            # Constants as assumed in Van & Ivanova 2019, ApJ, 886, L31
            omega_sol = 3e-6 * const.secyer         # [s^-1] -> [yr^-1]
            tau_conv_sol = 2.8e6 / const.secyer     # [s] -> yr
            K2 = 0.07**2

            tau_ratio_sec = tau_conv_sec / tau_conv_sol
            tau_ratio_pri = tau_conv_pri / tau_conv_sol
            rot_ratio_sec = Omega_sec / omega_sol
            rot_ratio_pri = Omega_pri / omega_sol

            # below in units of [Rsol yr^-1]^2
            v_esc2_sec = ((2 * const.standard_cgrav * M_sec / R_sec)
                          * (const.msol * const.secyer**2 / const.rsol**3))
            v_esc2_pri = ((2 * const.standard_cgrav * M_pri / R_pri)
                          * (const.msol * const.secyer**2 / const.rsol**3))
            v_mod2_sec = v_esc2_sec + (2 * Omega_sec**2 * R_sec**2) / K2
            v_mod2_pri = v_esc2_pri + (2 * Omega_pri**2 * R_pri**2) / K2

            # Van & Ivanova 2019, MNRAS 483, 5595 replace the magnetic field
            # with Omega * tau_conv phenomenology. Thus, the ratios
            # (rot_ratio_* and tau_ratio_*) inherently have units of Gauss
            # [cm^-0.5 g^0.5 s^-1] that needs to be converted to [Rsol],
            # [Msol], [yr]. VI2019 assume the solar magnetic field strength is
            # on average 1 Gauss.
            if (abs(Mdot_sec) > 0):
                R_alfven_div_R3_sec = (
                    R_sec**4 * rot_ratio_sec**4 * tau_ratio_sec**4
                    / (Mdot_sec**2 * v_mod2_sec)
                    * (const.rsol**2 * const.secyer / const.msol**2))
            else:
                R_alfven_div_R3_sec = 0.0

            if (abs(Mdot_pri) > 0):
                R_alfven_div_R3_pri = (
                    R_pri**4 * rot_ratio_pri**4 * tau_ratio_pri**4
                    / (Mdot_pri**2 * v_mod2_pri)
                    * (const.rsol**2 * const.secyer / const.msol**2))
            else:
                R_alfven_div_R3_pri = 0.0

            # Alfven radius in [Rsol]
            R_alfven_sec = R_sec * R_alfven_div_R3_sec**(1./3.)
            R_alfven_pri = R_pri * R_alfven_div_R3_pri**(1./3.)

            dOmega_mb_sec = (
                  (2./3.) * Omega_sec * Mdot_sec * R_alfven_sec**2 / I_sec
                  * np.clip((1.5 - M_sec) / (1.5 - 1.3), 0, 1)
            )

            dOmega_mb_pri = (
                  (2./3.) * Omega_pri * Mdot_pri * R_alfven_pri**2 / I_pri
                  * np.clip((1.5 - M_sec) / (1.5 - 1.3), 0, 1)
            )

        else:
            print("WARNING: Magnetic braking is not being calculated in the "
                  "detached step. The given magnetic_braking_mode string \"",
                  magnetic_braking_mode, "\" does not match the available "
                  "built-in cases. To enable magnetic braking, please set "
                  "magnetc_braking_mode to one of the following strings:")
            print("\"RVJ83\" for Rappaport, Verbunt, & Joss 1983")
            print("\"G18\" for Garraffo et al. 2018")
            print("\"M15\" for Matt et al. 2015")
            print("\"CARB\" for Van & Ivanova 2019")

        if verbose and verbose != 1:
            print("magnetic_braking_mode = ", magnetic_braking_mode)
            print("dOmega_mb = ", dOmega_mb_sec, dOmega_mb_pri)
            dOmega_sec = dOmega_sec + dOmega_mb_sec
            dOmega_pri = dOmega_pri + dOmega_mb_pri

    if do_stellar_evolution_and_spin_from_winds:
        # Due to the secondary's own evolution, we have:
        # domega_spin/dt = d(Jspin/I)/dt = dJspin/dt * 1/I + Jspin*d(1/I)/dt.
        # These are the two terms calculated below.
        dOmega_spin_wind_sec = (
                2.0 / 3.0 * R_sec ** 2 * Omega_sec * Mdot_sec / I_sec
        )
        # jshell*Mdot/I : specific angular momentum of a thin sperical shell
        # * mdot  / moment of inertia
        # Omega is in rad/yr here, and R, M in solar (Mdot solar/yr).
        dOmega_deformation_sec = np.min(
            [-Omega_sec * Idot_sec / I_sec, 100]
        )
        # This is term of Jspin*d(1/I)/dt term of the domega_spin/dt. #
        # We limit its increase due to contraction to 100 [(rad/yr)/yr]
        # increase, otherwise the integrator will fail
        # (usually when we have WD formation).
        dOmega_spin_wind_pri = (
                2.0 / 3.0 * R_pri ** 2 * Omega_pri * Mdot_pri / I_pri
        )
        # jshell*Mdot/I : specific angular momentum of a thin sperical shell
        # * mdot  / moment of inertia
        # Omega is in rad/yr here, and R, M in solar (Mdot solar/yr).
        dOmega_deformation_pri = np.min(
            [-Omega_pri * Idot_pri / I_pri, 100]
        )
        if verbose:
            print(
                "dOmega_spin_wind , dOmega_deformation = ",
                dOmega_spin_wind_sec,
                dOmega_deformation_sec,
                dOmega_spin_wind_pri,
                dOmega_deformation_pri,
            )
        dOmega_sec = dOmega_sec + dOmega_spin_wind_sec
        dOmega_pri = dOmega_pri + dOmega_spin_wind_pri
        dOmega_sec = dOmega_sec + dOmega_deformation_sec
        dOmega_pri = dOmega_pri + dOmega_deformation_pri
    if verbose:
        print("a[Ro],e,Omega[rad/yr] have been =", a, e, Omega_sec, Omega_pri)
        print("da,de,dOmega (all) in 1yr is = ",
              da, de, dOmega_sec, dOmega_pri)

    return [
        da,
        de,
        dOmega_sec,
        dOmega_pri,
    ]<|MERGE_RESOLUTION|>--- conflicted
+++ resolved
@@ -719,25 +719,6 @@
                 scale_of_attribute = scale(MESA_label, htrack, colscaler)
                 scales.append(scale_of_attribute)
 
-<<<<<<< HEAD
-            def square_difference(x):
-                result = 0.0
-                for (MESA_label, posydon_attr,
-                     colscaler, scale_of_that_MESA_label) in zip(
-                         MESA_labels, posydon_attributes, colscalers, scales):
-                    single_track_value = scale_of_that_MESA_label.transform(
-                        get_track_val(MESA_label, htrack, *x))
-                    posydon_value = scale_of_that_MESA_label.transform(
-                        posydon_attr)
-                    #if MESA_label == "center_he4":
-                    #    result += ((single_track_value - posydon_value)
-                    #               / posydon_value) ** 2
-                    #else:
-                    result += (single_track_value - posydon_value) ** 2
-                return result
-
-=======
->>>>>>> 0df70a16
             x0 = get_root0(MESA_labels, posydon_attributes, htrack, rs=rs)
 
             def sq_diff_function(x):
