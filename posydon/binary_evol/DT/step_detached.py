--- conflicted
+++ resolved
@@ -27,7 +27,6 @@
 from posydon.binary_evol.singlestar import STARPROPERTIES
 from posydon.interpolation.interpolation import GRIDInterpolator
 from posydon.interpolation.data_scaling import DataScaler
-<<<<<<< HEAD
 from posydon.utils.common_functions import (
     bondi_hoyle,
     orbital_period_from_separation,
@@ -43,27 +42,6 @@
 from posydon.utils.posydonwarning import Pwarn
 
 LIST_ACCEPTABLE_STATES_FOR_HMS = ["H-rich_Core_H_burning", "accreted_He_Core_H_burning"]
-=======
-from posydon.utils.common_functions import (bondi_hoyle,
-                                            orbital_period_from_separation,
-                                            roche_lobe_radius,
-                                            check_state_of_star,
-                                            convert_metallicity_to_string,
-                                            set_binary_to_failed)
-from posydon.utils.interpolators import PchipInterpolator2
-from posydon.binary_evol.flow_chart import (STAR_STATES_CC, 
-                                            STAR_STATES_CO, 
-                                            STAR_STATES_H_RICH_EVOLVABLE,
-                                            STAR_STATES_HE_RICH_EVOLVABLE)
-import posydon.utils.constants as const
-from posydon.utils.posydonerror import (NumericalError, MatchingError,
-                                        POSYDONError, FlowError,
-                                        ClassificationError)
-from posydon.utils.posydonwarning import Pwarn
-
-LIST_ACCEPTABLE_STATES_FOR_HMS = ["H-rich_Core_H_burning",
-                                  "accreted_He_Core_H_burning"]
->>>>>>> 710816f8
 
 LIST_ACCEPTABLE_STATES_FOR_postMS = [
     "H-rich_Shell_H_burning",
@@ -72,10 +50,6 @@
     "H-rich_Core_C_burning",
     "H-rich_Central_C_depletion",
     "H-rich_non_burning",
-<<<<<<< HEAD
-=======
-    "accreted_He_Shell_H_burning",
->>>>>>> 710816f8
     "accreted_He_non_burning"]
 
 LIST_ACCEPTABLE_STATES_FOR_HeStar = [
@@ -97,10 +71,6 @@
     'H-rich_Central_C_depletion',
     'H-rich_non_burning',
     'accreted_He_Core_H_burning',
-<<<<<<< HEAD
-=======
-    'accreted_He_Shell_H_burning',
->>>>>>> 710816f8
     'accreted_He_non_burning'
 ]
 
@@ -259,158 +229,6 @@
 
 
 
-DEFAULT_TRANSLATION = {
-    "time": "time",
-    "orbital_period": "porb",
-    "eccentricity": "ecc",
-    "separation": "sep",
-    "state": None,
-    "event": None,
-    "rl_relative_overflow_1": "rl_relative_overflow_1",
-    "rl_relative_overflow_2": "rl_relative_overflow_2",
-    "lg_mtransfer_rate": "lg_mtransfer_rate",
-    "V_sys": None,
-    "mass": "mass",
-    "log_R": "log_R",
-    "R": "R",
-    "lg_mdot": "mdot",
-    "log_L": "log_L",
-    "lg_wind_mdot": "mdot",
-    "lg_system_mdot": "lg_mdot",
-    "he_core_mass": "he_core_mass",
-    "he_core_radius": "he_core_radius",
-    "c_core_mass": "c_core_mass",
-    "c_core_radius": "c_core_radius",
-    "o_core_mass": "o_core_mass",
-    "o_core_radius": "o_core_radius",
-    "center_h1": "center_h1",
-    "center_he4": "center_he4",
-    "center_c12": "center_c12",
-    "center_o16": "center_o16",
-    "center_n14": "center_n14",
-    "surface_h1": "surface_h1",
-    "surface_he4": "surface_he4",
-    "surface_c12": "surface_c12",
-    "surface_n14": "surface_n14",
-    "surface_o16": "surface_o16",
-    "center_gamma": "center_gamma",
-    "log_LH": "log_LH",
-    "log_LHe": "log_LHe",
-    "log_LZ": "log_LZ",
-    "log_Lnuc": "log_Lnuc",
-    "c12_c12": "c12_c12",
-    "avg_c_in_c_core": "avg_c_in_c_core",
-    "surf_avg_omega_div_omega_crit": "surf_avg_omega_div_omega_crit",
-    "surf_avg_omega": "omega",
-    "total_moment_of_inertia": "inertia",
-    "log_total_angular_momentum": "log_total_angular_momentum",
-    "profile": None,
-    "metallicity": None,
-    "spin": "spin_parameter",
-    "conv_env_top_mass": "conv_env_top_mass",
-    "conv_env_bot_mass": "conv_env_bot_mass",
-    "conv_env_top_radius": "conv_env_top_radius",
-    "conv_env_bot_radius": "conv_env_bot_radius",
-    "conv_env_turnover_time_g": "conv_env_turnover_time_g",
-    "conv_env_turnover_time_l_b": "conv_env_turnover_time_l_b",
-    "conv_env_turnover_time_l_t": "conv_env_turnover_time_l_t",
-    "envelope_binding_energy": "envelope_binding_energy",
-    "mass_conv_reg_fortides": "mass_conv_reg_fortides",
-    "thickness_conv_reg_fortides": "thickness_conv_reg_fortides",
-    "radius_conv_reg_fortides": "radius_conv_reg_fortides",
-    "lambda_CE_1cent": "lambda_CE_1cent",
-    "lambda_CE_10cent": "lambda_CE_10cent",
-    "lambda_CE_30cent": "lambda_CE_30cent",
-    "co_core_mass": "co_core_mass",
-    "co_core_radius": "co_core_radius",
-    "lambda_CE_pure_He_star_10cent": "lambda_CE_pure_He_star_10cent",
-    "trap_radius": "trap_radius",
-    "acc_radius": "acc_radius",
-    "t_sync_rad_1": "t_sync_rad_1",
-    "t_sync_conv_1": "t_sync_conv_1",
-    "t_sync_rad_2": "t_sync_rad_2",
-    "t_sync_conv_2": "t_sync_conv_2",
-    "mass_transfer_case": None,
-    "nearest_neighbour_distance": None,
-    "total_mass_h1": "total_mass_h1",
-    "total_mass_he4": "total_mass_he4",
-}
-
-
-DEFAULT_TRANSLATED_KEYS = (
-    'age',
-    'mass',
-    'mdot',
-    'inertia',
-    'conv_mx1_top_r',
-    'conv_mx1_bot_r',
-    'surface_h1',
-    'center_h1',
-    'mass_conv_reg_fortides',
-    'thickness_conv_reg_fortides',
-    'radius_conv_reg_fortides',
-    'log_Teff',
-    'surface_he3',
-    'surface_he4',
-    'center_he4',
-    'avg_c_in_c_core',
-    'log_LH',
-    'log_LHe',
-    'log_LZ',
-    'log_Lnuc',
-    'c12_c12',
-    'center_c12',
-    'he_core_mass',
-    'log_L',
-    'log_R',
-    'c_core_mass',
-    'o_core_mass',
-    'co_core_mass',
-    'c_core_radius',
-    'o_core_radius',
-    'co_core_radius',
-    'spin_parameter',
-    'log_total_angular_momentum',
-    'center_n14',
-    'center_o16',
-    'surface_n14',
-    'surface_o16',
-    'conv_env_top_mass',
-    'conv_env_bot_mass',
-    'conv_env_top_radius',
-    'conv_env_bot_radius',
-    'conv_env_turnover_time_g',
-    'conv_env_turnover_time_l_b',
-    'conv_env_turnover_time_l_t',
-    'envelope_binding_energy',
-    'lambda_CE_1cent',
-    'lambda_CE_10cent',
-    'lambda_CE_30cent',
-    'lambda_CE_pure_He_star_10cent',
-    'center_gamma',
-    'total_mass_h1',
-    'total_mass_he4'
-)
-
-
-DEFAULT_PROFILE_KEYS = (
-    'radius',
-    'mass',
-    'logRho',
-    'energy',
-    'x_mass_fraction_H',
-    'y_mass_fraction_He',
-    'z_mass_fraction_metals',
-    'neutral_fraction_H',
-    'neutral_fraction_He',
-    'avg_charge_He'
-)
-
-MATCHING_WITH_RELATIVE_DIFFERENCE = ["center_he4"]
-
-
-
-
 class detached_step:
     """Evolve a detached binary.
 
@@ -541,11 +359,7 @@
         # DataScaler instance, created the first time it is requested
         self.stored_scalers = {}
 
-<<<<<<< HEAD
         if verbose:
-=======
-        if self.verbose:
->>>>>>> 710816f8
             print(
                 dt,
                 n_o_steps_history,
@@ -600,7 +414,6 @@
         self.profile_keys = DEFAULT_PROFILE_KEYS
 
         if grid_name_Hrich is None:
-<<<<<<< HEAD
             grid_name_Hrich = os.path.join(
                 'single_HMS', self.metallicity+'_Zsun.h5')
         self.grid_Hrich = GRIDInterpolator(os.path.join(path, grid_name_Hrich))
@@ -610,14 +423,6 @@
                 'single_HeMS', self.metallicity+'_Zsun.h5')
         self.grid_strippedHe = GRIDInterpolator(
             os.path.join(path, grid_name_strippedHe))
-=======
-            grid_name_Hrich = os.path.join('single_HMS', self.metallicity+'_Zsun.h5')
-        self.grid_Hrich = GRIDInterpolator(os.path.join(path, grid_name_Hrich))
-
-        if grid_name_strippedHe is None:
-            grid_name_strippedHe = os.path.join('single_HeMS', self.metallicity+'_Zsun.h5')
-        self.grid_strippedHe = GRIDInterpolator(os.path.join(path, grid_name_strippedHe))
->>>>>>> 710816f8
 
         # Initialize the matching lists:
         m_min_H = np.min(self.grid_Hrich.grid_mass)
@@ -670,12 +475,8 @@
             [m_min_He, m_max_He], [0, None]
         ]
 
-<<<<<<< HEAD
     def square_difference(self, x, htrack,
                           mesa_labels, posydon_attributes, colscalers, scales):
-=======
-    def square_difference(self, x, htrack, mesa_labels, posydon_attributes, colscalers, scales):
->>>>>>> 710816f8
         """Compute the square distance used for scaling."""
         result = 0.0
         for mesa_label, posy_attr, colscaler, scale_of_mesa_label in zip(
@@ -886,16 +687,9 @@
         scale = self.scale
 
         initials = None
-<<<<<<< HEAD
         # tolerance 1e-8
         tolerance_matching_integration = 1e-2
         tolerance_matching_integration_hard = 1e-1
-=======
-        
-        tolerance_matching_integration = 1e-2
-        tolerance_matching_integration_hard = 1e-1
-
->>>>>>> 710816f8
         if self.verbose:
             print(f"\nMatching process started in detached step for {star.state} star "
                   f"with matching method = {matching_method}")
@@ -930,7 +724,6 @@
                 initials = sol.x
 
         elif matching_method == "minimize":
-<<<<<<< HEAD
 
             def posydon_attribute(list_for_matching, star):
                 list_of_attributes = []
@@ -938,14 +731,10 @@
                     list_of_attributes.append(getattr(star, attr))
                 return list_of_attributes
 
-=======
-            
->>>>>>> 710816f8
             if star.state in LIST_ACCEPTABLE_STATES_FOR_HMS:
                 list_for_matching = self.list_for_matching_HMS
             elif star.state in LIST_ACCEPTABLE_STATES_FOR_postMS:
                 list_for_matching = self.list_for_matching_postMS
-<<<<<<< HEAD
 
             elif star.state in LIST_ACCEPTABLE_STATES_FOR_HeStar:
                 list_for_matching = self.list_for_matching_HeStar
@@ -1087,117 +876,10 @@
                     try:
                         sol = minimize(sq_diff_function, x0,
                                    method="TNC", bounds=bnds)
-=======
-            elif star.state in LIST_ACCEPTABLE_STATES_FOR_HeStar:
-                list_for_matching = self.list_for_matching_HeStar
-            
-            MESA_labels, rs, colscalers, bnds, scales = get_MESA_labels(list_for_matching)
-            
-            for i in MESA_labels:
-                if i not in self.root_keys:
-                    raise AttributeError(f"Expected matching parameter {i} not added in the single star grid options.")
-                
-            posydon_attributes = get_posydon_attributes(MESA_labels, star)
-
-            x0 = get_root0(MESA_labels, posydon_attributes, htrack, rs=rs)
-            sol = minimize(sq_diff_function, x0, method="TNC", bounds=bnds)
-
-            ## save initial matching solution as best solution so far
-            best_sol = sol
-
-            ## Alternative matching attempts if default matching fails!
-            # 1st attempt: use a different minimization method
-            if (np.abs(best_sol.fun) > tolerance_matching_integration or not best_sol.success):
-               
-                if self.verbose:
-                    print (f"Initial matching attempt was unsuccessful:"
-                           f"\n tolerance {np.abs(sol.fun)} > {tolerance_matching_integration}, sol.success = {sol.success}")
-                    
-                    print("\nAlternative matching started (1st attempt)")
-                    print("(Now trying an alternative minimization method)")
-                    
-                sol = minimize(sq_diff_function, x0, method="Powell")
-
-                ## if alternative matching has a better solution, make it the new best solution
-                if (np.abs(sol.fun) < np.abs(best_sol.fun) and sol.success):
-                    best_sol = sol
-
-            # 2nd attempt: use alternative matching parameters
-            if (np.abs(best_sol.fun) > tolerance_matching_integration or not best_sol.success):    
-                   
-                if self.verbose:
-                    print (f"Alternative matching (1st attempt) was unsuccessful:"
-                           f"\n tolerance {np.abs(sol.fun)} > {tolerance_matching_integration}, sol.success = {sol.success}")
-                    
-                    print("\nAlternative matching started (2nd attempt)")
-                    print("(Now trying to match with alternative parameters)")     
-                      
-                if star.state in LIST_ACCEPTABLE_STATES_FOR_HMS:
-                    list_for_matching = self.list_for_matching_HMS_alternative
-                elif star.state in LIST_ACCEPTABLE_STATES_FOR_postMS:
-                    list_for_matching = (self.list_for_matching_postMS_alternative)
-                elif star.state in LIST_ACCEPTABLE_STATES_FOR_HeStar:
-                    list_for_matching = (self.list_for_matching_HeStar_alternative)                
-                    
-                MESA_labels, rs, colscalers, bnds, scales = get_MESA_labels(list_for_matching)
-                posydon_attributes = get_posydon_attributes(MESA_labels, star)
-
-                x0 = get_root0(MESA_labels, posydon_attributes, htrack, rs=rs)
-                sol = minimize(sq_diff_function, x0, method="TNC", bounds=bnds)
-
-                if (np.abs(sol.fun) < np.abs(best_sol.fun) and sol.success):
-                    best_sol = sol
-
-            # 3rd attempt: match an He-star with an H-rich grid, or vice versa (not applicable for HMS stars)
-            if (np.abs(best_sol.fun) > tolerance_matching_integration or not best_sol.success):
-
-                if self.verbose:
-                        print (f"Alternative matching (2nd attempt) was unsuccessful:"
-                               f"\n tolerance {np.abs(sol.fun)} > {tolerance_matching_integration}, sol.success = {sol.success}")                    
-                
-                if (star.state in LIST_ACCEPTABLE_STATES_FOR_HeStar
-                    or star.state in LIST_ACCEPTABLE_STATES_FOR_postMS):
-
-                    if self.verbose:
-                        print("\nAlternative matching started (3rd attempt)")
-                        print("(Now trying to match He-star or post-MS star to a different grid)")
-
-                    Pwarn("Attempting to match an He-star with an H-rich grid or post-MS star with a"
-                          " stripped-He grid", "EvolutionWarning")
-                       
-                    if star.state in LIST_ACCEPTABLE_STATES_FOR_HeStar:
-                        new_htrack = True
-                        list_for_matching = self.list_for_matching_HeStar
-                    elif star.state in LIST_ACCEPTABLE_STATES_FOR_postMS:
-                        new_htrack = False
-                        list_for_matching = self.list_for_matching_postMS
-
-                    MESA_labels, rs, colscalers, bnds, scales = get_MESA_labels(list_for_matching)
-
-                    for i in MESA_labels:
-                        if i not in self.root_keys:
-                            raise AttributeError(f"Expected matching parameter {i} not added "
-                                                 "in the single star grid options.")
-                        
-                    posydon_attributes = get_posydon_attributes(MESA_labels, star)
-                    x0 = get_root0(MESA_labels, posydon_attributes, new_htrack, rs=rs)
-
-                    try:
-                        sol = minimize(sq_diff_function, x0, method="TNC", bounds=bnds)
-                        if (np.abs(sol.fun) < np.abs(best_sol.fun) and sol.success):
-                            best_sol = sol
-                            htrack = new_htrack
-
-                        if self.verbose:
-                            print (f"Alternative matching (3rd attempt) completed:"
-                                   f"\n tolerance {np.abs(sol.fun)} > {tolerance_matching_integration}, "
-                                   f"sol.success = {sol.success}")
->>>>>>> 710816f8
                     except:
                         raise NumericalError("SciPy numerical differentiation occured outside boundary "
                                              "while matching to single star track")
 
-<<<<<<< HEAD
             # if still not acceptable matching, we fail the system:
             if (np.abs(sol.fun) > tolerance_matching_integration_hard
                     or not sol.success):
@@ -1270,24 +952,7 @@
                 f'{star.he_core_mass:.3f}',
                 f'{star.center_c12:.4f}'
             )
-=======
-            # if matching is still not successful, set result to NaN:
-            if (np.abs(best_sol.fun) > tolerance_matching_integration_hard or not best_sol.success):
-                if self.verbose:
-                    print("\nFinal matching result is NOT successful with best tolerance ",
-                          np.abs(best_sol.fun), ">", tolerance_matching_integration_hard)
-                initials = (np.nan, np.nan)
-                
-            else:
-                if self.verbose:
-                    print("\nFinal matching result is considered successful with best tolerance "
-                        f'{np.abs(best_sol.fun):.8f}', "<", tolerance_matching_integration_hard)
-                initials = best_sol.x
-
-        if self.verbose:
-            if pd.notna(initials[0]):
-                val_names = ["  ", "mass", "log_R", "center_h1", "surface_h1", "he_core_mass", "center_he4", "surface_he4", 
-                             "center_c12"]
+        return initials[0], initials[1], htrack
 
                 initial_vals = [
                     "initial values",
@@ -1331,7 +996,6 @@
                     f'center_c12 = {star.center_c12:.4f}'
                 )
 
->>>>>>> 710816f8
         return initials[0], initials[1], htrack
 
     def __repr__(self):
@@ -1340,7 +1004,6 @@
 
     def __call__(self, binary):
         """Evolve the binary until RLO or compact object formation."""
-<<<<<<< HEAD
         KEYS = self.KEYS
         KEYS_POSITIVE = self.KEYS_POSITIVE
 
@@ -1462,10 +1125,6 @@
 
         def get_star_data(binary, star1, star2, htrack,
                           co, copy_prev_m0=None, copy_prev_t0=None):
-=======
-
-        def get_star_data(binary, star1, star2, htrack, co, copy_prev_m0=None, copy_prev_t0=None):
->>>>>>> 710816f8
             """Get and interpolate the properties of stars.
 
             The data of a compact object can be stored as a copy of its
@@ -1499,15 +1158,9 @@
                     t_before_matching = time.time()
                     m0, t0, htrack = self.match_to_single_star(star1, htrack)
                     t_after_matching = time.time()
-<<<<<<< HEAD
                     if self.verbose or self.verbose == 1:
                         print("Matching duration: "
                               f"{t_after_matching-t_before_matching:.6g}")
-=======
-                    
-                    if self.verbose:
-                        print(f"Matching duration: {t_after_matching-t_before_matching:.6g} sec\n")
->>>>>>> 710816f8
             
             if pd.isna(m0) or pd.isna(t0):
                 return None, None, None
@@ -1520,12 +1173,7 @@
             # check if m0 is in the grid
             if m0 < self.grid.grid_mass.min() or m0 > self.grid.grid_mass.max():
                 set_binary_to_failed(binary)
-<<<<<<< HEAD
                 raise MatchingError(f"The mass {m0} is out of the single star grid range and cannot be matched to a track.")
-=======
-                raise MatchingError(f"The mass {m0} is out of the single star grid range and "
-                                    "cannot be matched to a track.")
->>>>>>> 710816f8
 
             get_track = self.grid.get
 
@@ -1582,7 +1230,6 @@
                 interp1d["R"] = PchipInterpolator(age, kvalue["R"])
                 interp1d["mdot"] = PchipInterpolator(age, kvalue["mdot"])
                 interp1d["Idot"] = PchipInterpolator(age, kvalue["mdot"])
-<<<<<<< HEAD
             return interp1d, m0, t0
 
         # get the matched data of two stars, respectively
@@ -1621,11 +1268,7 @@
         t_offset_sec = binary.time - t0_sec
         t_offset_pri = binary.time - t0_pri
         max_time = interp1d_sec["max_time"]
-=======
->>>>>>> 710816f8
-
-            return interp1d, m0, t0
-        
+
         @event(True, 1)
         def ev_rlo1(t, y):
             """Difference between radius and Roche lobe at a given time.
@@ -1767,21 +1410,8 @@
         def get_omega(star, is_secondary=True):
             """Calculate the spin of a star.
 
-            Parameters
-            ----------
-            star : SingleStar object
-
-            Returns
-            -------
-            float
-                spin of the star in radians per year
-            """
-
-<<<<<<< HEAD
         # make a function to get the spin of two stars
         def get_omega(star, is_secondary = True):
-=======
->>>>>>> 710816f8
             if (star.log_total_angular_momentum is not None
                     and star.total_moment_of_inertia is not None
                     and pd.notna(star.log_total_angular_momentum)
@@ -1790,22 +1420,14 @@
                 # the last factor converts rad/s to rad/yr
                 omega_in_rad_per_year = (
                         10.0 ** star.log_total_angular_momentum
-<<<<<<< HEAD
                         / star.total_moment_of_inertia * const.secyer
                 )  # the last factor transforms it from rad/s to rad/yr
                 if self.verbose and self.verbose != 1:
                     print("calculating initial omega from angular momentum and"
                           " moment of inertia", omega_in_rad_per_year)
-=======
-                        / star.total_moment_of_inertia * const.secyer)  
-                
-                if self.verbose:
-                    print("calculating initial omega using angular momentum and moment of inertia")
->>>>>>> 710816f8
             else:
                 # we equate the secondary's initial omega to surf_avg_omega
                 # (although the critical rotation should be improved to
-<<<<<<< HEAD
                 # take into accoun radiation pressure)
                 if (star.surf_avg_omega is not None
                         and not np.isnan(star.surf_avg_omega)):
@@ -1826,25 +1448,6 @@
                         # the last factor transforms it from rad/s to rad/yr
                         # EDIT: We assume POSYDON surf_avg_omega is provided in
                         # rad/yr already.
-=======
-                # take into account radiation pressure)
-
-                if pd.notna(star.surf_avg_omega):
-
-                    if self.verbose:
-                        print("calculating initial omega using surf_avg_omega")
-
-                    omega_in_rad_per_year = star.surf_avg_omega * const.secyer                    
-                        
-                elif pd.notna(star.surf_avg_omega_div_omega_crit):
-                    
-                    if pd.notna(star.log_R):
-                        omega_in_rad_per_year = (
-                            star.surf_avg_omega_div_omega_crit * np.sqrt(
-                                const.standard_cgrav * star.mass * const.msol
-                                / ((10.0 ** (star.log_R) * const.rsol) ** 3)) * const.secyer)
-                        
->>>>>>> 710816f8
                     else:
                         if is_secondary:
                             radius_to_be_used = interp1d_sec["R"](interp1d_sec["t0"])
@@ -1852,7 +1455,6 @@
                         else:
                             radius_to_be_used = interp1d_pri["R"](interp1d_pri["t0"])
                             mass_to_be_used = interp1d_pri["mass"](interp1d_pri["t0"])
-<<<<<<< HEAD
                         omega_in_rad_per_year = (
                             star.surf_avg_omega_div_omega_crit * np.sqrt(
                                 const.standard_cgrav * mass_to_be_used * const.msol
@@ -1870,25 +1472,6 @@
                               omega_in_rad_per_year)
             if self.verbose and self.verbose != 1:
                 print("initial omega_in_rad_per_year", omega_in_rad_per_year)
-=======
-                        
-                        if self.verbose:
-                            print("calculating initial omega using surf_avg_omega_div_omega_crit")
-
-                        omega_in_rad_per_year = (
-                            star.surf_avg_omega_div_omega_crit * np.sqrt(
-                                const.standard_cgrav * mass_to_be_used * const.msol
-                                / ((radius_to_be_used * const.rsol) ** 3)) * const.secyer)
-                   
-                else:
-                    omega_in_rad_per_year = 0.0
-                    if self.verbose:
-                        print("could not calculate initial omega, setting to zero")
-                        
-            if self.verbose:
-                print("calculated omega_in_rad_per_year: ", omega_in_rad_per_year)
-
->>>>>>> 710816f8
             return omega_in_rad_per_year
         
         def get_star_final_values(star, htrack, m0):  
@@ -2179,14 +1762,9 @@
 
             t_after_ODEsolution = time.time()
 
-<<<<<<< HEAD
             if self.verbose and self.verbose != 1:
                 print("ODE solver duration: "
                       f"{t_after_ODEsolution-t_before_ODEsolution:.6g}")
-=======
-            if self.verbose:
-                print(f"\nODE solver duration: {t_after_ODEsolution-t_before_ODEsolution:.6g}")
->>>>>>> 710816f8
                 print("solution of ODE", s)
 
             if s.status == -1:
@@ -2224,10 +1802,7 @@
                 mass_interp_sec(t - t_offset_sec))
 
             interp1d_sec["time"] = t
-<<<<<<< HEAD
             # time_interp = binary.time + t - t0
-=======
->>>>>>> 710816f8
 
             ## UPDATE STAR AND BINARY PROPERTIES WITH INTERPOLATED VALUES
             for obj, prop in zip([secondary, primary, binary], 
@@ -2242,40 +1817,10 @@
                         # For star objects, the state is calculated further below
                         history = [current] * len(t[:-1])
 
-<<<<<<< HEAD
                     elif (key in ["surf_avg_omega_div_omega_crit"]
                             and obj == secondary):
                         # replace the actual surf_avg_w with the effective
                         # omega, which takes into account the whole star
-                        # key  = 'effective_omega' # in rad/sec
-                        # current = s.y[2][-1] / 3.1558149984e7
-                        # history_of_attribute = s.y[2][:-1] / 3.1558149984e7
-                        omega_crit_current_sec = np.sqrt(
-                            const.standard_cgrav
-                            * interp1d_sec[self.translate["mass"]](
-                                t[-1] - t_offset_sec).item() * const.msol
-                            / (interp1d_sec[self.translate["R"]](
-                                t[-1] - t_offset_sec).item() * const.rsol) ** 3
-                        )
-                        omega_crit_hist_sec = np.sqrt(
-                            const.standard_cgrav
-                            * interp1d_sec[self.translate["mass"]](
-                                t[:-1] - t_offset_sec) * const.msol
-                            / (interp1d_sec[self.translate["R"]](
-                                t[:-1] - t_offset_sec) * const.rsol) ** 3
-                        )
-
-                        current = (interp1d_sec["omega"][-1] / const.secyer
-                                   / omega_crit_current_sec)
-                        history = (interp1d_sec["omega"][:-1] / const.secyer
-                                   / omega_crit_hist_sec)
-                        
-                    elif (key in ["surf_avg_omega_div_omega_crit"]
-                            and obj == primary):
-=======
-                    elif (key in ["surf_avg_omega_div_omega_crit"] and obj == secondary):
-                        # replace the actual surf_avg_w with the effective omega,
-                        # which takes into account the whole star
                         # key  = 'effective_omega' # in rad/sec
                         # current = s.y[2][-1] / 3.1558149984e7
                         # history_of_attribute = s.y[2][:-1] / 3.1558149984e7
@@ -2287,31 +1832,25 @@
                             * interp1d_sec[self.translate["mass"]](t[:-1] - t_offset_sec) * const.msol
                             / (interp1d_sec[self.translate["R"]](t[:-1] - t_offset_sec) * const.rsol)**3)
 
-                        current = (interp1d_sec["omega"][-1] / const.secyer / omega_crit_current_sec)
-                        history = (interp1d_sec["omega"][:-1] / const.secyer / omega_crit_hist_sec)
+                        current = (interp1d_sec["omega"][-1] / const.secyer
+                                   / omega_crit_current_sec)
+                        history = (interp1d_sec["omega"][:-1] / const.secyer
+                                   / omega_crit_hist_sec)
                         
-                    elif (key in ["surf_avg_omega_div_omega_crit"] and obj == primary):
->>>>>>> 710816f8
+                    elif (key in ["surf_avg_omega_div_omega_crit"]
+                            and obj == primary):
                         if primary.co:
                             current = None
                             history = [current] * len(t[:-1])
                         elif not primary.co:
                             # TODO: change `item()` to 0
-<<<<<<< HEAD
-                            omega_crit_current_pri = np.sqrt(
-                                const.standard_cgrav
-                                * interp1d_pri[self.translate["mass"]](
-                                    t[-1] - t_offset_pri).item() * const.msol
-                                / (interp1d_pri[self.translate["R"]](
-                                    t[-1] - t_offset_pri).item() * const.rsol)
-                                ** 3)
-
-                            omega_crit_hist_pri = np.sqrt(
-                                const.standard_cgrav
-                                * interp1d_pri[self.translate["mass"]](
-                                    t[:-1] - t_offset_pri) * const.msol
-                                / (interp1d_pri[self.translate["R"]](
-                                    t[:-1] - t_offset_pri) * const.rsol) ** 3)
+                            omega_crit_current_pri = np.sqrt(const.standard_cgrav
+                                * interp1d_pri[self.translate["mass"]](t[-1] - t_offset_pri).item() * const.msol
+                                / (interp1d_pri[self.translate["R"]](t[-1] - t_offset_pri).item() * const.rsol)**3)
+
+                            omega_crit_hist_pri = np.sqrt(const.standard_cgrav
+                                * interp1d_pri[self.translate["mass"]](t[:-1] - t_offset_pri) * const.msol
+                                / (interp1d_pri[self.translate["R"]](t[:-1] - t_offset_pri) * const.rsol)**3)
 
                             current = (interp1d_pri["omega"][-1]
                                        / const.secyer / omega_crit_current_pri)
@@ -2324,24 +1863,6 @@
                         history = interp1d_sec["omega"][:-1] / const.secyer
 
                     elif key in ["surf_avg_omega"] and obj == primary:
-=======
-                            omega_crit_current_pri = np.sqrt(const.standard_cgrav
-                                * interp1d_pri[self.translate["mass"]](t[-1] - t_offset_pri).item() * const.msol
-                                / (interp1d_pri[self.translate["R"]](t[-1] - t_offset_pri).item() * const.rsol)**3)
-
-                            omega_crit_hist_pri = np.sqrt(const.standard_cgrav
-                                * interp1d_pri[self.translate["mass"]](t[:-1] - t_offset_pri) * const.msol
-                                / (interp1d_pri[self.translate["R"]](t[:-1] - t_offset_pri) * const.rsol)**3)
-
-                            current = (interp1d_pri["omega"][-1] / const.secyer / omega_crit_current_pri)
-                            history = (interp1d_pri["omega"][:-1] / const.secyer / omega_crit_hist_pri)
-                            
-                    elif (key in ["surf_avg_omega"] and obj == secondary):
-                        current = interp1d_sec["omega"][-1] / const.secyer
-                        history = interp1d_sec["omega"][:-1] / const.secyer
-
-                    elif (key in ["surf_avg_omega"] and obj == primary):
->>>>>>> 710816f8
                         if primary.co:
                             current = None
                             history = [current] * len(t[:-1])
@@ -2349,11 +1870,7 @@
                             current = interp1d_pri["omega"][-1] / const.secyer
                             history = interp1d_pri["omega"][:-1] / const.secyer
 
-<<<<<<< HEAD
                     elif key in ["rl_relative_overflow_1"] and obj == binary:
-=======
-                    elif (key in ["rl_relative_overflow_1"] and obj == binary):
->>>>>>> 710816f8
                         if binary.star_1.state in ("BH", "NS", "WD","massless_remnant"):
                             current = None
                             history = [current] * len(t[:-1])
@@ -2363,7 +1880,6 @@
                             history = ev_rel_rlo1(t[:-1], [interp1d_sec["sep"][:-1], interp1d_sec["ecc"][:-1]])
 
                         elif secondary == binary.star_2:
-<<<<<<< HEAD
                             current = ev_rel_rlo2(t[-1],
                                                   [interp1d_sec["sep"][-1],
                                                    interp1d_sec["ecc"][-1]])
@@ -2372,12 +1888,6 @@
                                                    interp1d_sec["ecc"][:-1]])
                             
                     elif key in ["rl_relative_overflow_2"] and obj == binary:
-=======
-                            current = ev_rel_rlo2(t[-1], [interp1d_sec["sep"][-1], interp1d_sec["ecc"][-1]])
-                            history = ev_rel_rlo2(t[:-1], [interp1d_sec["sep"][:-1], interp1d_sec["ecc"][:-1]])
-                            
-                    elif (key in ["rl_relative_overflow_2"] and obj == binary):
->>>>>>> 710816f8
                         if binary.star_2.state in ("BH", "NS", "WD","massless_remnant"):
                             current = None
                             history = [current] * len(t[:-1])
@@ -2387,7 +1897,6 @@
                             history = ev_rel_rlo1(t[:-1], [interp1d_sec["sep"][:-1], interp1d_sec["ecc"][:-1]])
 
                         elif secondary == binary.star_1:
-<<<<<<< HEAD
                             current = ev_rel_rlo2(t[-1],
                                                   [interp1d_sec["sep"][-1],
                                                    interp1d_sec["ecc"][-1]])
@@ -2402,29 +1911,13 @@
 
                     elif (key in ["total_moment_of_inertia"]
                             and obj == secondary):
-=======
-                            current = ev_rel_rlo2(t[-1], [interp1d_sec["sep"][-1], interp1d_sec["ecc"][-1]])
-                            history = ev_rel_rlo2(t[:-1], [interp1d_sec["sep"][:-1], interp1d_sec["ecc"][:-1]])
-                            
-                    elif key in ["separation", "orbital_period", "eccentricity", "time"]:
-                        current = interp1d_sec[self.translate[key]][-1].item()
-                        history = interp1d_sec[self.translate[key]][:-1]
-
-                    elif (key in ["total_moment_of_inertia"] and obj == secondary):
->>>>>>> 710816f8
                         current = interp1d_sec[self.translate[key]](
                             t[-1] - t_offset_sec).item() * (const.msol * const.rsol**2)
                         history = interp1d_sec[self.translate[key]](
-<<<<<<< HEAD
                             t[:-1] - t_offset_sec) * (
                                 const.msol * const.rsol ** 2)
                         
                     elif key in ["total_moment_of_inertia"] and obj == primary:
-=======
-                            t[:-1] - t_offset_sec) * (const.msol * const.rsol**2)
-                        
-                    elif (key in ["total_moment_of_inertia"] and obj == primary):
->>>>>>> 710816f8
                         if primary.co:
                             current = getattr(obj, key)
                             history = [current] * len(t[:-1])
@@ -2432,12 +1925,8 @@
                             current = interp1d_pri[self.translate[key]](
                                 t[-1] - t_offset_pri).item() * (const.msol * const.rsol**2)
                             history = interp1d_pri[self.translate[key]](
-<<<<<<< HEAD
                                 t[:-1] - t_offset_pri) * (
                                     const.msol * const.rsol ** 2)
-=======
-                                t[:-1] - t_offset_pri) * (const.msol * const.rsol**2)
->>>>>>> 710816f8
                             
                     elif (key in ["log_total_angular_momentum"] and obj == secondary):
 
@@ -2446,19 +1935,13 @@
                         ## add a warning catch if the current omega has an invalid value
                         ## (otherwise python will throw an insuppressible warning when taking the log)
                         if interp1d_sec["omega"][-1] <=0:
-<<<<<<< HEAD
                             Pwarn("Trying to compute log angular momentum for object with no spin", "InappropriateValueWarning")
-=======
-                            Pwarn("Trying to compute log angular momentum for object with no spin", 
-                                  "InappropriateValueWarning")
->>>>>>> 710816f8
                             current_omega = np.nan
                                                
                         current = np.log10(
                             (current_omega / const.secyer)
                                 * (interp1d_sec[
                                     self.translate["total_moment_of_inertia"]](t[-1] - t_offset_sec).item() * 
-<<<<<<< HEAD
                                     (const.msol * const.rsol ** 2)))                     
                         
                         history = np.log10(
@@ -2470,15 +1953,6 @@
                         
                     elif (key in ["log_total_angular_momentum"]
                             and obj == primary):
-=======
-                                    (const.msol * const.rsol ** 2)))                                             
-                        history = np.log10(
-                            (interp1d_sec["omega"][:-1] / const.secyer)
-                            * (interp1d_sec[self.translate["total_moment_of_inertia"]](
-                                    t[:-1] - t_offset_sec) * (const.msol * const.rsol**2)))
-                        
-                    elif (key in ["log_total_angular_momentum"] and obj == primary):
->>>>>>> 710816f8
                         if primary.co:
                             current = getattr(obj, key)
                             history = [current] * len(t[:-1])
@@ -2489,7 +1963,6 @@
                                         t[-1] - t_offset_pri).item() * (const.msol * const.rsol**2)))
                             history = np.log10(
                                 (interp1d_pri["omega"][:-1] / const.secyer)
-<<<<<<< HEAD
                                 * (interp1d_pri[
                                     self.translate["total_moment_of_inertia"]](
                                         t[:-1] - t_offset_pri) * (
@@ -2498,13 +1971,6 @@
                     elif key in ["spin"] and obj == secondary:
                         current = (
                             const.clight
-=======
-                                * (interp1d_pri[self.translate["total_moment_of_inertia"]](
-                                        t[:-1] - t_offset_pri) * (const.msol * const.rsol**2)))
-                            
-                    elif (key in ["spin"] and obj == secondary):
-                        current = (const.clight
->>>>>>> 710816f8
                             * (interp1d_sec["omega"][-1] / const.secyer)
                             * interp1d_sec[self.translate["total_moment_of_inertia"]](
                                 t[-1] - t_offset_sec).item() * (const.msol * const.rsol**2)
@@ -2517,18 +1983,13 @@
                             / (const.standard_cgrav * (interp1d_sec[self.translate["mass"]](
                                     t[:-1] - t_offset_sec) * const.msol)**2))
                         
-<<<<<<< HEAD
                     elif key in ["spin"] and obj == primary:
-=======
-                    elif (key in ["spin"] and obj == primary):
->>>>>>> 710816f8
                         if primary.co:
                             current = getattr(obj, key)
                             history = [current] * len(t[:-1])
                         else:
                             current = (const.clight
                                 * (interp1d_pri["omega"][-1] / const.secyer)
-<<<<<<< HEAD
                                 * interp1d_pri[
                                     self.translate["total_moment_of_inertia"]](
                                         t[-1] - t_offset_pri).item()
@@ -2551,20 +2012,6 @@
                             
                     elif (key in ["lg_mdot", "lg_wind_mdot"]
                             and obj == secondary):
-=======
-                                * interp1d_pri[self.translate["total_moment_of_inertia"]](
-                                        t[-1] - t_offset_pri).item() * (const.msol * const.rsol**2)
-                                / (const.standard_cgrav * (interp1d_pri[self.translate["mass"]](
-                                        t[-1] - t_offset_pri).item() * const.msol)**2))
-                            history = (const.clight 
-                                * (interp1d_pri["omega"][:-1] / const.secyer)
-                                * interp1d_pri[self.translate["total_moment_of_inertia"]](
-                                        t[:-1] - t_offset_pri) * (const.msol * const.rsol**2)
-                                / (const.standard_cgrav * (interp1d_pri[self.translate["mass"]](
-                                        t[:-1] - t_offset_pri) * const.msol)**2))
-                            
-                    elif (key in ["lg_mdot", "lg_wind_mdot"] and obj == secondary):
->>>>>>> 710816f8
                         # in detached step, lg_mdot = lg_wind_mdot
                         if interp1d_sec[self.translate[key]](t[-1] - t_offset_sec) == 0:
                             current = -98.99
@@ -2599,7 +2046,6 @@
                                     history[i] = np.log10(np.abs(interp1d_sec[self.translate[key]](
                                             t[i] - t_offset_sec)))
                                     
-<<<<<<< HEAD
                     elif (self.translate[key] in interp1d_sec
                             and obj == secondary):
                         current = interp1d_sec[self.translate[key]](
@@ -2609,26 +2055,14 @@
                         
                     elif (self.translate[key] in interp1d_pri
                             and obj == primary):
-=======
-                    elif (self.translate[key] in interp1d_sec and obj == secondary):
-                        current = interp1d_sec[self.translate[key]](t[-1] - t_offset_sec).item()
-                        history = interp1d_sec[self.translate[key]](t[:-1] - t_offset_sec)
-                        
-                    elif (self.translate[key] in interp1d_pri and obj == primary):
->>>>>>> 710816f8
                         if primary.co:
                             current = getattr(obj, key)
                             history = [current] * len(t[:-1])
                         else:
-<<<<<<< HEAD
                             current = interp1d_pri[self.translate[key]](
                                 t[-1] - t_offset_pri).item()
                             history = interp1d_pri[self.translate[key]](
                                 t[:-1] - t_offset_pri)
-=======
-                            current = interp1d_pri[self.translate[key]](t[-1] - t_offset_pri).item()
-                            history = interp1d_pri[self.translate[key]](t[:-1] - t_offset_pri)
->>>>>>> 710816f8
                             
                     elif key in ["profile"]:
                         current = None
@@ -2655,19 +2089,13 @@
                     binary, primary, secondary, slice(-len(t), None),
                     wind_disk_criteria=True, scheme='Kudritzki+2000'))
                 primary.lg_mdot = np.log10(mdot_acc.item(-1))
-<<<<<<< HEAD
                 primary.lg_mdot_history[len(primary.lg_mdot_history) - len(t)
                                         + 1:] = np.log10(mdot_acc[:-1])
-=======
-                primary.lg_mdot_history[len(primary.lg_mdot_history) - len(t) + 1:] = np.log10(mdot_acc[:-1])
->>>>>>> 710816f8
             else:
                 primary.state = check_state_of_star(primary, star_CO=False)
                 for timestep in range(-len(t[:-1]), 0):
 
-<<<<<<< HEAD
-                    primary.state_history[timestep] = check_state_of_star(
-                        primary, i=timestep, star_CO=False)
+                    primary.state_history[timestep] = check_state_of_star(primary, i=timestep, star_CO=False)
 
             def get_star_final_values(star, htrack, m0):
                 grid = self.grid_Hrich if htrack else self.grid_strippedHe
@@ -2688,13 +2116,6 @@
                 star.profile = profile_new
 
             if s.t_events[0] or s.t_events[1]:  # reached RLOF
-=======
-                    primary.state_history[timestep] = check_state_of_star(primary, i=timestep, star_CO=False)
-
-            ## CHECK IF THE BINARY IS IN RLO
-            if s.t_events[0] or s.t_events[1]:  
-
->>>>>>> 710816f8
                 if self.RLO_orbit_at_orbit_with_same_am:
                     # final circular orbit conserves angular momentum
                     # compared to the eccentric orbit
@@ -2727,7 +2148,6 @@
                         binary.state = "RLO1"
                         binary.event = "oRLO1"
                 
-<<<<<<< HEAD
                 if (binary.state == "RLO1" 
                     and binary.star_1.state in LIST_ACCEPTABLE_STATES_FOR_HeStar 
                     and binary.star_2.state in STAR_STATES_H_RICH):
@@ -2741,25 +2161,6 @@
                         raise FlowError("Evolution of He-rich stars in RLO onto H-rich stars after HMS-HMS not yet supported.") 
 
 
-=======
-                if ('step_HMS_HMS_RLO' not in all_step_names):
-                    if ((binary.star_1.state in STAR_STATES_HE_RICH_EVOLVABLE 
-                         and binary.star_2.state in STAR_STATES_H_RICH_EVOLVABLE)
-                    or (binary.star_1.state in STAR_STATES_H_RICH_EVOLVABLE
-                         and binary.star_2.state in STAR_STATES_HE_RICH_EVOLVABLE)):
-                        set_binary_to_failed(binary)
-                        raise FlowError("Evolution of H-rich/He-rich stars in RLO onto H-rich/He-rich stars after " 
-                                    "HMS-HMS not yet supported.") 
-                
-                    elif (binary.star_1.state in STAR_STATES_H_RICH_EVOLVABLE
-                         and binary.star_2.state in STAR_STATES_H_RICH_EVOLVABLE):
-                        set_binary_to_failed(binary)
-                        raise ClassificationError("Binary is in the detached step but has stable RLO with two HMS stars - "
-                                              "should it have undergone CE (was its HMS-HMS interpolation class unstable MT?)") 
-                    
-
-            ## CHECK IF STARS WILL UNDERGO CC
->>>>>>> 710816f8
             elif s.t_events[2]:
                 # reached t_max of track. End of life (possible collapse) of secondary
                 if secondary == binary.star_1:
