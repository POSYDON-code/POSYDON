"""Detached evolution step."""


__authors__ = [
    "Devina Misra <devina.misra@unige.ch>",
    "Zepei Xing <Zepei.Xing@unige.ch>",
    "Emmanouil Zapartas <ezapartas@gmail.com>",
    "Nam Tran <tranhn03@gmail.com>",
    "Simone Bavera <Simone.Bavera@unige.ch>",
    "Konstantinos Kovlakas <Konstantinos.Kovlakas@unige.ch>",
    "Kyle Akira Rocha <kylerocha2024@u.northwestern.edu>",
    "Jeffrey Andrews <jeffrey.andrews@northwestern.edu>",
]

import os
import numpy as np
import pandas as pd
import time
from scipy.integrate import solve_ivp
from scipy.interpolate import PchipInterpolator
from scipy.optimize import minimize
from scipy.optimize import root

from posydon.utils.data_download import PATH_TO_POSYDON_DATA
from posydon.binary_evol.binarystar import BINARYPROPERTIES
from posydon.binary_evol.singlestar import STARPROPERTIES
from posydon.interpolation.interpolation import GRIDInterpolator
from posydon.interpolation.data_scaling import DataScaler
from posydon.utils.common_functions import (
    bondi_hoyle,
    orbital_period_from_separation,
    roche_lobe_radius,
    check_state_of_star,
    PchipInterpolator2,
    convert_metallicity_to_string,
    set_binary_to_failed,
)
from posydon.binary_evol.flow_chart import (STAR_STATES_CC, STAR_STATES_CO)
import posydon.utils.constants as const
from posydon.utils.posydonerror import NumericalError
from posydon.utils.posydonerror import MatchingError,POSYDONError
import glob


LIST_ACCEPTABLE_STATES_FOR_HMS = ["H-rich_Core_H_burning"]

LIST_ACCEPTABLE_STATES_FOR_postMS = [
    "H-rich_Shell_H_burning",
    "H-rich_Core_He_burning",
    "H-rich_Central_He_depleted",
    "H-rich_Core_C_burning",
    "H-rich_Central_C_depletion",
    "H-rich_non_burning"]

LIST_ACCEPTABLE_STATES_FOR_HeStar = [
    'stripped_He_Core_He_burning',
    'stripped_He_Shell_He_burning',     # includes stars burning C in core
    'stripped_He_Central_He_depleted',  # includes stars burning C in core
    'stripped_He_Central_C_depletion',
    'stripped_He_non_burning'           # includes stars burning C in core
    ]

STAR_STATES_H_RICH = [
    'H-rich_Core_H_burning',
    'H-rich_Core_He_burning',
    'H-rich_Shell_H_burning',
    'H-rich_Central_He_depleted',
    'H-rich_Shell_He_burning',
    'H-rich_Core_C_burning',
    'H-rich_Central_C_depletion',
    'H-rich_non_burning'
]

'''
STAR_STATES_CO = ['BH',
                  'NS',
                  'WD',
                  ]
'''

DEFAULT_TRANSLATION = {
    "time": "time",
    "orbital_period": "porb",
    "eccentricity": "ecc",
    "separation": "sep",
    "state": None,
    "event": None,
    "rl_relative_overflow_1": "rl_relative_overflow_1",
    "rl_relative_overflow_2": "rl_relative_overflow_2",
    "lg_mtransfer_rate": "lg_mtransfer_rate",
    "V_sys": None,
    "mass": "mass",
    "log_R": "log_R",
    "R": "R",
    "lg_mdot": "mdot",
    "log_L": "log_L",
    "lg_wind_mdot": "mdot",
    "lg_system_mdot": "lg_mdot",
    "he_core_mass": "he_core_mass",
    "he_core_radius": "he_core_radius",
    "c_core_mass": "c_core_mass",
    "c_core_radius": "c_core_radius",
    "o_core_mass": "o_core_mass",
    "o_core_radius": "o_core_radius",
    "center_h1": "center_h1",
    "center_he4": "center_he4",
    "center_c12": "center_c12",
    "center_o16": "center_o16",
    "center_n14": "center_n14",
    "surface_h1": "surface_h1",
    "surface_he4": "surface_he4",
    "surface_c12": "surface_c12",
    "surface_n14": "surface_n14",
    "surface_o16": "surface_o16",
    "center_gamma": "center_gamma",
    "log_LH": "log_LH",
    "log_LHe": "log_LHe",
    "log_LZ": "log_LZ",
    "log_Lnuc": "log_Lnuc",
    "c12_c12": "c12_c12",
    "avg_c_in_c_core": "avg_c_in_c_core",
    "surf_avg_omega_div_omega_crit": "surf_avg_omega_div_omega_crit",
    "surf_avg_omega": "omega",
    "total_moment_of_inertia": "inertia",
    "log_total_angular_momentum": "log_total_angular_momentum",
    "profile": None,
    "metallicity": None,
    "spin": "spin_parameter",
    "conv_env_top_mass": "conv_env_top_mass",
    "conv_env_bot_mass": "conv_env_bot_mass",
    "conv_env_top_radius": "conv_env_top_radius",
    "conv_env_bot_radius": "conv_env_bot_radius",
    "conv_env_turnover_time_g": "conv_env_turnover_time_g",
    "conv_env_turnover_time_l_b": "conv_env_turnover_time_l_b",
    "conv_env_turnover_time_l_t": "conv_env_turnover_time_l_t",
    "envelope_binding_energy": "envelope_binding_energy",
    "mass_conv_reg_fortides": "mass_conv_reg_fortides",
    "thickness_conv_reg_fortides": "thickness_conv_reg_fortides",
    "radius_conv_reg_fortides": "radius_conv_reg_fortides",
    "lambda_CE_1cent": "lambda_CE_1cent",
    "lambda_CE_10cent": "lambda_CE_10cent",
    "lambda_CE_30cent": "lambda_CE_30cent",
    "co_core_mass": "co_core_mass",
    "co_core_radius": "co_core_radius",
    "lambda_CE_pure_He_star_10cent": "lambda_CE_pure_He_star_10cent",
    "trap_radius": "trap_radius",
    "acc_radius": "acc_radius",
    "t_sync_rad_1": "t_sync_rad_1",
    "t_sync_conv_1": "t_sync_conv_1",
    "t_sync_rad_2": "t_sync_rad_2",
    "t_sync_conv_2": "t_sync_conv_2",
    "mass_transfer_case": None,
    "nearest_neighbour_distance": None,
}


DEFAULT_TRANSLATED_KEYS = (
    'age',
    'mass',
    'mdot',
    'inertia',
    'conv_mx1_top_r',
    'conv_mx1_bot_r',
    'surface_h1',
    'center_h1',
    'mass_conv_reg_fortides',
    'thickness_conv_reg_fortides',
    'radius_conv_reg_fortides',
    'log_Teff',
    'surface_he3',
    'surface_he4',
    'center_he4',
    'avg_c_in_c_core',
    'log_LH',
    'log_LHe',
    'log_LZ',
    'log_Lnuc',
    'c12_c12',
    'center_c12',
    'he_core_mass',
    'log_L',
    'log_R',
    'c_core_mass',
    'o_core_mass',
    'co_core_mass',
    'c_core_radius',
    'o_core_radius',
    'co_core_radius',
    'spin_parameter',
    'log_total_angular_momentum',
    'center_n14',
    'center_o16',
    'surface_n14',
    'surface_o16',
    'conv_env_top_mass',
    'conv_env_bot_mass',
    'conv_env_top_radius',
    'conv_env_bot_radius',
    'conv_env_turnover_time_g',
    'conv_env_turnover_time_l_b',
    'conv_env_turnover_time_l_t',
    'envelope_binding_energy',
    'lambda_CE_1cent',
    'lambda_CE_10cent',
    'lambda_CE_30cent',
    'lambda_CE_pure_He_star_10cent',
    'center_gamma'
)


DEFAULT_PROFILE_KEYS = (
    'radius',
    'mass',
    'logRho',
    'energy',
    'x_mass_fraction_H',
    'y_mass_fraction_He',
    'z_mass_fraction_metals',
    'neutral_fraction_H',
    'neutral_fraction_He',
    'avg_charge_He'
)

MATCHING_WITH_RELATIVE_DIFFERENCE = ["center_he4"]




class detached_step:
    """Evolve a detached binary.

    The binary will be evolved until Roche-lobe overflow, core-collapse or
    maximum simulation time, using the standard equations that govern the
    orbital evolution.

    Parameters
    ----------
    path : str
        Path to the directory that contains a HDF5 grid.
    dt : float
        The timestep size, in years, to be appended to the history of the
        binary. None means only the final step.
        Note: do not select very small timesteps cause it may mess with the
        solving of the ODE.
    n_o_steps_history: int
        Alternatively, we can define the number of timesteps to be appended to
        the history of the binary. None means only the final step. If both `dt`
        and `n_o_steps_history` are different than None, `dt` has priority.
    matching_method: str
        Method to find the best match between a star from a previous step and a
        point in a single MIST-like stellar track. Options "root" (which tries
        to find a root of two matching quantities, and it is possible to not
        achieve it) or "minimize" (minimizes the sum of squares of differences
        of various quantities between the previous step and the track).
    verbose : Boolean
        True if we want to print stuff.
    do_wind_loss: Boolean
        If True, take into account change of separation due to mass loss from
        the star.
    do_tides: Booleans
        If True, take into account change of separation, eccentricity and star
        spin due to tidal forces.
    do_gravitational_radiation: Boolean
        If True, take into account change of separation and eccentricity due to
        gravitational wave radiation.
    do_magnetic_braking: Boolean
        If True, take into account change of star spin due to magnetic braking.
    magnetic_braking_mode: String
        A string corresponding to the desired magnetic braking prescription.
            -- RVJ83: Rappaport, Verbunt, & Joss 1983
            -- M15: Matt et al. 2015
            -- G18: Garraffo et al. 2018
            -- CARB: Van & Ivanova 2019
    do_stellar_evolution_and_spin_from_winds: Boolean
        If True, take into account change of star spin due to change of its
        moment of inertia during its evolution and due to spin angular momentum
        loss due to winds.

    Attributes
    ----------
    KEYS : list of str
           Contains valid keywords which is used
           to extract quantities from the grid.
    grid : GRIDInterpolator
           Object to interpolate between the time-series in
           the h5 grid.
    initial_mass : list of float
            Contains the initial masses of the stars in the grid.

    Note
    ----
    A matching between the properties of the star, and the h5 tracks are
    required. In the "root" solver matching_method, if the root solver fails
    then the evolution will immediately end, and the binary state will be
    tagged with "Root solver failed". In the "minimize" matching_method, we
    minimize the sum of squares of differences of various quantities between
    the previous step and the h5 track.

    Warns
    -----
    UserWarning
        If the call cannot determine the primary or secondary in the binary.

    Raises
    ------
    Exception
        If the ode-solver fails to solve the differential equation
        that governs the orbital evolution.
    """

    def __init__(
            self,
            grid_name_Hrich=None,
            grid_name_strippedHe=None,
            metallicity=None,
            path=PATH_TO_POSYDON_DATA,
            dt=None,
            n_o_steps_history=None,
            matching_method="minimize",
            initial_mass=None,
            rootm=None,
            verbose=False,
            do_wind_loss=True,
            do_tides=True,
            do_gravitational_radiation=True,
            do_magnetic_braking=True,
            magnetic_braking_mode="RVJ83",
            do_stellar_evolution_and_spin_from_winds=True,
            RLO_orbit_at_orbit_with_same_am=False,
            list_for_matching_HMS=None,
            list_for_matching_postMS=None,
            list_for_matching_HeStar=None,
            rotating_grids=False,**kwargs
    ):
        """Initialize the step. See class documentation for details."""
        self.metallicity = convert_metallicity_to_string(metallicity)
        self.dt = dt
        self.n_o_steps_history = n_o_steps_history
        self.matching_method = matching_method
        self.do_wind_loss = do_wind_loss
        self.do_tides = do_tides
        self.do_gravitational_radiation = do_gravitational_radiation
        self.do_magnetic_braking = do_magnetic_braking
        self.magnetic_braking_mode = magnetic_braking_mode
        self.do_stellar_evolution_and_spin_from_winds = (
            do_stellar_evolution_and_spin_from_winds
        )
        self.RLO_orbit_at_orbit_with_same_am = RLO_orbit_at_orbit_with_same_am
        self.initial_mass = initial_mass
        self.rootm = rootm
        self.verbose = verbose
        self.list_for_matching_HMS = list_for_matching_HMS
        self.list_for_matching_postMS = list_for_matching_postMS
        self.list_for_matching_HeStar = list_for_matching_HeStar
        self.rotating_grids = rotating_grids

        # mapping a combination of (key, htrack, method) to a pre-trained
        # DataScaler instance, created the first time it is requested
        self.stored_scalers = {}

        if verbose:
            print(
                dt,
                n_o_steps_history,
                matching_method,
                do_wind_loss,
                do_tides,
                do_gravitational_radiation,
                do_magnetic_braking,
                magnetic_braking_mode,
                do_stellar_evolution_and_spin_from_winds,
                grid_name_Hrich,
                grid_name_strippedHe)

        self.translate = DEFAULT_TRANSLATION

        # these are the KEYS read from POSYDON h5 grid files (after translating
        # them to the appropriate columns)
        self.KEYS = DEFAULT_TRANSLATED_KEYS
        self.KEYS_POSITIVE = (
            'mass_conv_reg_fortides',
            'thickness_conv_reg_fortides',
            'radius_conv_reg_fortides'
        )

        self.root_keys = np.array(  # for the matching
            [
                "age",
                "mass",
                "he_core_mass",
                "center_h1",
                "center_he4",
                "surface_he4",
                "surface_h1",
                "log_R",
                "center_c12"
            ]
        )

        # keys for the final value interpolation
        self.final_keys = (
            'avg_c_in_c_core_at_He_depletion',
            'co_core_mass_at_He_depletion',
            'm_core_CE_1cent',
            'm_core_CE_10cent',
            'm_core_CE_30cent',
            'm_core_CE_pure_He_star_10cent',
            'r_core_CE_1cent',
            'r_core_CE_10cent',
            'r_core_CE_30cent',
            'r_core_CE_pure_He_star_10cent'
        )

        # keys for the star profile interpolation
        self.profile_keys = DEFAULT_PROFILE_KEYS
        #Getting the available rotations
        self.default_rotations = kwargs.get('default_rotations',[0.9,0.7,0.4])
        #TODO have the option for rotation for the He stars
        if grid_name_strippedHe is None:
            grid_name_strippedHe = os.path.join(
                'single_HeMS', self.metallicity+'_Zsun.h5')
        self.grid_strippedHe = GRIDInterpolator(
            os.path.join(path, grid_name_strippedHe))

        if self.rotating_grids == False:
            if grid_name_Hrich is None:
                grid_name_Hrich = os.path.join(
                    'single_HMS', self.metallicity+'_Zsun.h5')
            grid_Hrich[0.] = GRIDInterpolator(os.path.join(path, grid_name_Hrich))
            self.grid_Hrich = grid_Hrich

            # Initialize the matching lists:
            m_min_H = np.min(self.grid_Hrich.grid_mass)
            m_max_H = np.max(self.grid_Hrich.grid_mass)
            m_min_He = np.min(self.grid_strippedHe.grid_mass)
            m_max_He = np.max(self.grid_strippedHe.grid_mass)
        else: #now grid_Hrich and grid_strippedHe will be an array
            grid_Hrich = {}
            if grid_name_Hrich is None and type(grid_name_Hrich) != dict:
                for rotation in self.default_rotations:
                    #for rot_grid_name_Hrich in glob.glob(os.path.join('single_HMS', self.metallicity+'_Zsun_omega_crit_{rotation}.h5')):
                    rot_grid_name_Hrich = os.path.join('single_HMS', self.metallicity+f'_Zsun_omega_crit_{rotation}.h5')
                    grid_Hrich[rotation] = GRIDInterpolator(os.path.join(path, rot_grid_name_Hrich))

<<<<<<< HEAD
                    grid_Hrich[0.] = GRIDInterpolator(os.path.join(path, os.path.join('single_HMS', self.metallicity+'_Zsun.h5')))
                    self.default_rotations.append(0.)
=======
                grid_Hrich[0.] = GRIDInterpolator(os.path.join(path, os.path.join('single_HMS', self.metallicity+'_Zsun.h5')))
>>>>>>> 2a1c27d4
            self.grid_Hrich = grid_Hrich

            #grid_strippedHe = []
            #if grid_name_strippedHe is None:
            #    for rot_grid_name_strippedHe in glob.glob(os.path.join('single_HeMS', self.metallicity+'_Zsun_omegacrit??.h5')):
            #        grid_strippedHe.append(GRIDInterpolator(os.path.join(path, rot_grid_name_strippedHe)))
            #self.grid_strippedHe = grid_strippedHe


            # Initialize the matching lists:
        m_min_H = []
        m_max_H = []
        m_min_He = []
        m_max_He = []
        for grid in self.grid_Hrich:
            print(type(grid),grid)
            m_min_H.append(np.min(self.grid_Hrich[grid].grid_mass))
            m_max_H.append(np.max(self.grid_Hrich[grid].grid_mass))
            #for grid in self.grid_strippedHe:
            #    m_min_He.append(np.min(self.grid_Hrich[grid].grid_mass))
            #    m_max_He.append(np.max(self.grid_Hrich[grid].grid_mass))

        if self.dict_for_matching_HMS is None:
            self.dict_for_matching_HMS = {
                "mass": [20.0, "log_min_max", [m_min_H, m_max_H]],
                "center_h1": [1.0, "min_max", [0, None]],
                "log_R": [2.0, "min_max", [0, None]],
                "he_core_mass": [10.0, "min_max", [0, None]]
            }

        if self.dict_for_matching_postMS is None:
            self.dict_for_matching_postMS = {
                "mass": [20.0, "log_min_max", [m_min_H, m_max_H]],
                "center_he4": [1.0, "min_max", [0, None]],
                "log_R": [2.0, "min_max", [0, None]],
                "he_core_mass": [10.0, "min_max", [0, None]]
            }
        if self.dict_for_matching_HeStar is None:
            self.dict_for_matching_HeStar = {
                "he_core_mass": [10.0, "min_max", [m_min_He, m_max_He]],
                "center_he4": [1.0, "min_max", [0, None]],
                "log_R": [2.0, "min_max", [0, None]]
            }
        # lists of alternative matching

        # e.g., stars after mass transfer could swell up so that log_R
        # is not appropriate for matching

        self.dict_for_matching_HMS_alternative = {
            "mass": [20.0, "log_min_max", [m_min_H, m_max_H]],
            "center_h1": [1.0, "min_max", [0, None]],
            "he_core_mass": [10.0, "min_max", [0, None]]
        }
        self.dict_for_matching_postMS_alternative = {
            "mass": [20.0, "log_min_max", [m_min_H, m_max_H]],
            "center_h1": [1.0, "min_max", [0, None]],
            "he_core_mass": [10.0, "min_max", [0, None]]
        }
        self.dict_for_matching_HeStar_alternative = {
            "he_core_mass": [10.0, "min_max", [m_min_He, m_max_He]],
            "center_he4": [1.0, "min_max", [0, None]],
            "log_R": [2.0, "min_max", [0, None]]
        }

    def square_difference(self, x, htrack,
                          mesa_labels, posydon_attributes, colscalers, scales):
        """Compute the square distance used for scaling."""
        result = 0.0
        for mesa_label, posy_attr, colscaler, scale_of_mesa_label in zip(
                 mesa_labels, posydon_attributes, colscalers, scales):
            single_track_value = scale_of_mesa_label.transform(
                self.get_track_val(mesa_label, htrack, *x))
            posydon_value = scale_of_mesa_label.transform(posy_attr)
            if mesa_label in MATCHING_WITH_RELATIVE_DIFFERENCE:
                result += ((single_track_value - posydon_value)
                           / posydon_value) ** 2
            else:
                result += (single_track_value - posydon_value) ** 2
        return result

    def get_track_val(self, key, htrack, m0, t):
        """Return a single value from the interpolated time-series.

        Parameters
        ----------
        key : str
            Keyword of the required quantity.
        m0 : float
            The associated initial mass of the required quantity.
        t  : float
            The required time in the time-series.

        Returns
        -------
        float
            The value of the quantity `key` from a MIST-like track of
            initial mass `m0` at the time `t0`.

        """
        # htrack as a boolean determines whether H or He grid is used
        grid = self.grid
        try:
            x = grid.get("age", m0)
            y = grid.get(key, m0)
        except ValueError:
            return np.array(t) * np.nan
        try:
            val = np.interp(t, x, y, left=1e99, right=1e99)
        except ValueError:
            i_bad = [None]
            while len(i_bad):
                i_bad = np.where(np.diff(x) <= 0)[0]
                x = np.delete(x, i_bad)
                y = np.delete(y, i_bad)
            val = np.interp(t, x, y)
        return val

    def scale(self, key, htrack, method):
        """Nomarlize quantities in the single star grids to (0,1).

        Parameters
        ----------
        key : str
            Keyword of the required quantity.
        method : str
            Scalling method in the data normalization class

        Returns
        -------
        class
            Data normalization class

        """
        # TODO: why this self.grid? Why not local variable. Should this affect
        # the whole detached_step instance?

        # collect all options for the scaler
        scaler_options = (key, htrack, method)

        # find if the scaler has already been fitted and return it if so...
        scaler = self.stored_scalers.get(scaler_options, None)
        if scaler is not None:
            return scaler

        # ... if not, fit a new scaler, and store it for later use
        grid = self.grid
        self.initial_mass = grid.grid_mass
        all_attributes = []
        for mass in self.initial_mass:
            for i in grid.get(key, mass):
                all_attributes.append(i)
        all_attributes = np.array(all_attributes)
        scaler = DataScaler()
        scaler.fit(all_attributes, method=method, lower=0.0, upper=1.0)
        self.stored_scalers[scaler_options] = scaler
        return scaler

    def get_root0(self, keys, x, htrack, rs=None):
        """Get the track in the grid with values closest to the requested ones.

        Parameters
        ----------
        keys : list of str
            Contains the keys of the required specific quantities that will be
            matched in the MIST-like track.
        x : list of floats, of same length as "keys"
            Contains the latest values (from a previous POSYDON step) of the
            quantities of "keys" in the POSYDON SingleStar object.
        rs : list of floats, same length as "keys"
            Contains normalization factors to be divided for rescaling
            x values.

        Returns
        -------
        list of 2 float values
            Contains the associated initial mass (in solar units) and the time
            (in years) such that the time-series of the `keys` at that time has
            the closest values to `x`. These will become m0, t0 for the later
            integration during the detached binary evolution.
            If there is no match then NaNs will be returned instead.

        """
        grid = self.grid
        self.initial_mass = grid.grid_mass
        n = 0
        for mass in grid.grid_mass:
            n = max(n, len(grid.get("age", mass)))
        self.rootm = np.inf * np.ones((len(grid.grid_mass),
                                       n, len(self.root_keys)))
        for i, mass in enumerate(grid.grid_mass):
            for j, key in enumerate(self.root_keys):
                track = grid.get(key, mass)
                self.rootm[i, : len(track), j] = track
        if rs is None:
            rs = np.ones_like(keys)
        else:
            rs = np.asanyarray(rs)
        x = np.asanyarray(x)
        idx = np.argmax(np.asanyarray(keys)[:, None] == self.root_keys, axis=1)
        X = self.rootm[:, :, idx]
        d = np.linalg.norm((X - x[None, None, :]) / rs[None, None, :], axis=-1)
        idx = np.unravel_index(d.argmin(), X.shape[:-1])
        t = self.rootm[idx][np.argmax("age" == self.root_keys)]
        m0 = grid.grid_mass[idx[0]]
        return m0, t

    def find_rotation(self,star):
        omega_div_omega_crit_pre_star = star.surf_avg_omega_div_omega_crit
        idx = (np.abs( self.default_rotations- omega_div_omega_crit_pre_star)).argmin()
        omega_div_omega_crit = self.default_rotations[idx]
        print(omega_div_omega_crit_pre_star,omega_div_omega_crit)
        if self.verbose:
            print('The rotation that was matched is:',omega_div_omega_crit_pre_star,omega_div_omega_crit)
        return omega_div_omega_crit

    def match_to_single_star(self, star, htrack):
        """Get the track in the grid that matches the time and mass of a star.

        For "root" matching_method, the properties that are matched is always
        the mass of the secondary star.
        If the secondary has the state `MS` then
        the center hydrogen abundance will also be matched
        otherwise the mass of helium-core will be matched.

        Parameters
        ----------
        star : SingleStar
            The star which properties are required
            to be matched with the single MIST-like grid.

        Returns
        -------
        list of 2 float values
            Contains the associated (in solar units) and the time (in years)
            such that the time-series in the grid matches
            the properties of the secondary.

        """

        get_root0 = self.get_root0
        get_track_val = self.get_track_val
        matching_method = self.matching_method
        scale = self.scale

        initials = None
        # tolerance 1e-8
        tolerance_matching_integration = 1e-2
        tolerance_matching_integration_hard = 1e-1
        if self.verbose:
            print(matching_method)
        if matching_method == "root":
            if star.state in LIST_ACCEPTABLE_STATES_FOR_HMS:
                x0 = get_root0(["center_h1", "mass"],
                               [star.center_h1, star.mass],
                               htrack, rs=[0.7, 300])
                sol = root(
                    lambda x: [
                        get_track_val("center_h1", htrack, *x)
                        - star.center_h1,
                        get_track_val("mass", htrack, *x) - star.mass,
                    ],
                    x0,
                    method="hybr",
                )
            else:
                x0 = get_root0(
                    ["he_core_mass", "mass"],
                    [star.he_core_mass, star.mass],
                    htrack,
                    rs=[11, 300],
                )
                sol = root(
                    lambda x: [
                        get_track_val("he_core_mass", htrack, *x)
                        - star.he_core_mass,
                        get_track_val("mass", htrack, *x) - star.mass,
                    ],
                    x0,
                    method="hybr",
                )
            if not sol.success or sol.x[1] < 0:
                initials = (np.nan, np.nan)
            else:
                initials = sol.x
        elif matching_method == "minimize":

            def posydon_attribute(list_for_matching, star):
                list_of_attributes = []
                for attr in list_for_matching:
                    list_of_attributes.append(getattr(star, attr))
                return list_of_attributes

            if star.state in LIST_ACCEPTABLE_STATES_FOR_HMS:
                list_for_matching = self.dict_for_matching_HMS
            elif star.state in LIST_ACCEPTABLE_STATES_FOR_postMS:
                list_for_matching = self.dict_for_matching_postMS

            elif star.state in LIST_ACCEPTABLE_STATES_FOR_HeStar:
                list_for_matching = self.dict_for_matching_HeStar

            MESA_labels = list_for_matching[0]
            posydon_attributes = posydon_attribute(MESA_labels, star)
            rs = list_for_matching[1]
            colscalers = list_for_matching[2]
            bnds = []
            for i in range(3, len(list_for_matching)):
                bnds.append(list_for_matching[i])

            if self.verbose or self.verbose == 1:
                print("Matching attributes and their normalizations :",
                      MESA_labels, rs)
            for i in MESA_labels:
                if i not in self.root_keys:
                    raise AttributeError("Expected matching parameter not "
                                    "added in the single star grid options.")

            scales = []
            for MESA_label, colscaler in zip(MESA_labels, colscalers):
                scale_of_attribute = scale(MESA_label, htrack, colscaler)
                scales.append(scale_of_attribute)

            x0 = get_root0(MESA_labels, posydon_attributes, htrack, rs=rs)

            def sq_diff_function(x):
                return self.square_difference(
                    x, htrack=htrack, mesa_labels=MESA_labels,
                    posydon_attributes=posydon_attributes,
                    colscalers=colscalers, scales=scales)

            sol = minimize(sq_diff_function, x0, method="TNC", bounds=bnds)

            # alternative matching
            # 1st, different minimization method
            if (np.abs(sol.fun) > tolerance_matching_integration
                    or not sol.success):
                if self.verbose or self.verbose == 1:
                    print("Alternative matching in detached step, 1st step "
                          "because either", np.abs(sol.fun), ">",
                          tolerance_matching_integration,
                          "or sol.success = ", sol.success)
                sol = minimize(sq_diff_function, x0, method="Powell")

            # 2nd, alternative matching parameters
            if (np.abs(sol.fun) > tolerance_matching_integration
                    or not sol.success):
                if star.state in LIST_ACCEPTABLE_STATES_FOR_HMS:
                    list_for_matching = self.list_for_matching_HMS_alternative
                elif star.state in LIST_ACCEPTABLE_STATES_FOR_postMS:
                    list_for_matching = (
                        self.list_for_matching_postMS_alternative)
                elif star.state in LIST_ACCEPTABLE_STATES_FOR_HeStar:
                    list_for_matching = (
                        self.list_for_matching_HeStar_alternative)

                MESA_labels = list_for_matching[0]
                posydon_attributes = posydon_attribute(MESA_labels, star)
                rs = list_for_matching[1]
                colscalers = list_for_matching[2]
                bnds = []
                for i in range(3, len(list_for_matching)):
                    bnds.append(list_for_matching[i])

                if self.verbose or self.verbose == 1:
                    print("Alternative matching in detached step, 2nd step "
                          "because", np.abs(sol.fun), ">",
                          tolerance_matching_integration,
                          "or sol.success = ", sol.success)
                    print("Matching alternative attributes and their "
                          "normalizations :", MESA_labels, rs)

                scales = []
                for MESA_label, colscaler in zip(MESA_labels, colscalers):
                    scale_of_attribute = scale(MESA_label, htrack, colscaler)
                    scales.append(scale_of_attribute)

                def sq_diff_function(x):
                    return self.square_difference(
                        x, htrack=htrack, mesa_labels=MESA_labels,
                        posydon_attributes=posydon_attributes,
                        colscalers=colscalers, scales=scales)

                x0 = get_root0(MESA_labels, posydon_attributes, htrack, rs=rs)

                sol = minimize(sq_diff_function, x0, method="TNC", bounds=bnds)

            # 3rd Alternative matching with a H-rich grid for He-star and vice verse (not for HMS stars)
            if (np.abs(sol.fun) > tolerance_matching_integration
                    or not sol.success):
                if (star.state in LIST_ACCEPTABLE_STATES_FOR_HeStar
                    or star.state in LIST_ACCEPTABLE_STATES_FOR_postMS):

                    if self.verbose:
                        print("Alternative matching in detached step, 3rd step because ",
                                np.abs(sol.fun), ">", tolerance_matching_integration  ,
                                " or sol.success = ", sol.success)

                    if star.state in LIST_ACCEPTABLE_STATES_FOR_HeStar:
                        htrack = True
                        list_for_matching = self.list_for_matching_HeStar
                    elif star.state in LIST_ACCEPTABLE_STATES_FOR_postMS:
                        htrack = False
                        list_for_matching = self.list_for_matching_postMS

                    MESA_labels = list_for_matching[0]
                    posydon_attributes = posydon_attribute(MESA_labels, star)
                    rs = list_for_matching[1]
                    colscalers = list_for_matching[2]
                    bnds = []
                    for i in range(3, len(list_for_matching)):
                        bnds.append(list_for_matching[i])

                    if self.verbose or self.verbose == 1:
                        print("Matching attributes and their normalizations :",
                              MESA_labels, rs)
                    for i in MESA_labels:
                        if i not in self.root_keys:
                            raise AttributeError("Expected matching parameter not "
                                            "added in the single star grid options.")

                    scales = []
                    for MESA_label, colscaler in zip(MESA_labels, colscalers):
                        scale_of_attribute = scale(MESA_label, htrack, colscaler)
                        scales.append(scale_of_attribute)

                    def sq_diff_function(x):
                        return self.square_difference(
                            x, htrack=htrack, mesa_labels=MESA_labels,
                            posydon_attributes=posydon_attributes,
                            colscalers=colscalers, scales=scales)

                    x0 = get_root0(
                        MESA_labels, posydon_attributes, htrack, rs=rs)

                    # bnds = ([m_min_H, m_max_H], [0, None])
                    try:
                        sol = minimize(sq_diff_function, x0,
                                   method="TNC", bounds=bnds)
                    except:
                        raise NumericalError("SciPy numerical differentiation occured outside boundary "
                                             "while matching to single star track")

            # if still not acceptable matching, we fail the system:
            if (np.abs(sol.fun) > tolerance_matching_integration_hard
                    or not sol.success):
                '''
                if ((self.get_track_val("mass", star.htrack, *sol.x)
                        - self.get_track_val(
                            "he_core_mass", star.htrack, *sol.x))
                        / self.get_track_val(
                            "mass", star.htrack, *sol.x) >= 0.05):
                '''
                if self.verbose or self.verbose == 1:
                    print("minimization in matching not successful, with",
                          np.abs(sol.fun), ">", tolerance_matching_integration,
                          "tolerance")
                initials = (np.nan, np.nan)
                '''
                star.fun = np.nan
                star.stiching_rel_mass_difference = np.nan
                star.stiching_rel_radius_difference = np.nan
                star.stiching_rel_inertia_difference = np.nan
                '''
            elif np.abs(sol.fun) < tolerance_matching_integration_hard:
                if self.verbose or self.verbose == 1:
                    print("minimization in matching considered acceptable,"
                          " with", f'{np.abs(sol.fun):.8f}', "<",
                          tolerance_matching_integration, "tolerance")
                initials = sol.x
                '''
                star.fun = sol.fun
                star.stiching_rel_mass_difference = (
                    self.get_track_val("mass", htrack, *sol.x) - star.mass
                ) / star.mass
                if star.log_R in MESA_label:
                    star.stiching_rel_logRadius_difference = (
                        self.get_track_val("log_R", htrack, *sol.x)
                        - star.log_R) / star.log_R
                else:
                    star.stiching_rel_logRadius_difference = np.nan
                if (star.total_moment_of_inertia is not None
                        and not np.isnan(star.total_moment_of_inertia)):
                    star.stiching_rel_inertia_difference = (
                        self.get_track_val("inertia", htrack, *sol.x)
                        - star.total_moment_of_inertia
                    ) / star.total_moment_of_inertia
                '''


        if self.verbose or self.verbose == 1:
            print(
                "matching ", star.state,
                " star with track of intial mass m0, at time t0:",
                f'{initials[0]:.3f}  [Msun],',
                f'{initials[1]/1e6:.3f} [Myrs]', "\n",
                "with m(t0), log10(R(t0), center_he(t0), surface_he4(t0), "
                "surface_h1(t0), he_core_mass(t0), center_c12(t0) = \n",
                f'{self.get_track_val("mass", htrack, *sol.x):.3f}',
                f'{self.get_track_val("log_R", htrack, *sol.x):.3f}',
                f'{self.get_track_val("center_he4", htrack, *sol.x):.4f}',
                f'{self.get_track_val("surface_he4", htrack, *sol.x):.4f}',
                f'{self.get_track_val("surface_h1", htrack, *sol.x):.4f}',
                f'{self.get_track_val("he_core_mass", htrack, *sol.x):.3f}',
                f'{self.get_track_val("center_c12", htrack, *sol.x):.4f}\n',
                "The same values of the secondary at the end of the previous "
                "step was = \n",
                f'{star.mass:.3f}',
                f'{star.log_R:.3f}',
                f'{star.center_he4:.4f}',
                f'{star.surface_he4:.4f}',
                f'{star.surface_h1:.4f}',
                f'{star.he_core_mass:.3f}',
                f'{star.center_c12:.4f}'
            )
        return initials[0], initials[1], htrack

    def __repr__(self):
        """Return the type of evolution type."""
        return "Detached Step."

    def __call__(self, binary):
        """Evolve the binary until RLO or compact object formation."""
        KEYS = self.KEYS
        KEYS_POSITIVE = self.KEYS_POSITIVE

        companion_1_exists = (binary.star_1 is not None
                              and binary.star_1.state != "massless_remnant")
        companion_2_exists = (binary.star_2 is not None
                              and binary.star_2.state != "massless_remnant")

        if companion_1_exists:
            if companion_2_exists:                  # to evolve a binary star
                self.non_existent_companion = 0
            else:                                   # star1 is a single star
                self.non_existent_companion = 2
        else:
            if companion_2_exists:                  # star2 is a single star
                self.non_existent_companion = 1
            else:                                   # no star in the system
                raise POSYDONError("There is no star to evolve. Who summoned me?")

        if self.non_existent_companion == 0: #no isolated evolution, detached step of an actual binary
            # the primary in a real binary is potential compact object, or the more evolved star
            if (binary.star_1.state in STAR_STATES_CO
                    and binary.star_2.state in STAR_STATES_H_RICH):
                primary = binary.star_1
                secondary = binary.star_2
                secondary.htrack = True
                secondary.omegacrit_for_grid_sel = secondary.surf_avg_omega_div_omega_crit
                primary.htrack = secondary.htrack
                primary.co = True
                secondary.omegacrit_for_grid_sel = secondary.surf_avg_omega_div_omega_crit

            elif (binary.star_1.state in STAR_STATES_CO
                    and binary.star_2.state in LIST_ACCEPTABLE_STATES_FOR_HeStar):
                primary = binary.star_1
                secondary = binary.star_2
                secondary.htrack = False
                primary.htrack = secondary.htrack
                primary.co = True

            elif (binary.star_2.state in STAR_STATES_CO
                    and binary.star_1.state in STAR_STATES_H_RICH):
                primary = binary.star_2
                secondary = binary.star_1
                secondary.htrack = True
                primary.htrack = secondary.htrack
                primary.co = True

            elif (binary.star_2.state in STAR_STATES_CO
                    and binary.star_1.state in LIST_ACCEPTABLE_STATES_FOR_HeStar):
                primary = binary.star_2
                secondary = binary.star_1
                secondary.htrack = False
                primary.htrack = secondary.htrack
                primary.co = True
            elif (binary.star_1.state in STAR_STATES_H_RICH
                    and binary.star_2.state in STAR_STATES_H_RICH):
                primary = binary.star_1
                secondary = binary.star_2
                secondary.htrack = True
                primary.htrack = True
                primary.co = False
            elif (binary.star_1.state in LIST_ACCEPTABLE_STATES_FOR_HeStar
                    and binary.star_2.state in STAR_STATES_H_RICH):
                primary = binary.star_1
                secondary = binary.star_2
                secondary.htrack = True
                primary.htrack = False
                primary.co = False
            elif (binary.star_2.state in LIST_ACCEPTABLE_STATES_FOR_HeStar
                    and binary.star_1.state in STAR_STATES_H_RICH):
                primary = binary.star_2
                secondary = binary.star_1
                secondary.htrack = True
                primary.htrack = False
                primary.co = False
            elif (binary.star_1.state in LIST_ACCEPTABLE_STATES_FOR_HeStar
                    and binary.star_2.state
                    in LIST_ACCEPTABLE_STATES_FOR_HeStar):
                primary = binary.star_1
                secondary = binary.star_2
                secondary.htrack = False
                primary.htrack = False
                primary.co = False
            else:
                raise ValueError("States not recognized!")

        # star 1 is a massless remnant, only star 2 exists
        elif self.non_existent_companion == 1:
            # we force primary.co=True for all isolated evolution,
            # where the secondary is the one evolving one
            primary = binary.star_1
            primary.co = True
            primary.htrack = False
            secondary = binary.star_2
            if (binary.star_2.state in STAR_STATES_H_RICH):
                secondary.htrack = True
            elif (binary.star_2.state in LIST_ACCEPTABLE_STATES_FOR_HeStar):
                secondary.htrack = False
            elif (binary.star_2.state in STAR_STATES_CO):
                # only a compact object left
                return
            else:
                raise ValueError("State not recognized!")

        # star 2 is a massless remnant, only star 1 exists
        elif self.non_existent_companion == 2:
            primary = binary.star_2
            primary.co = True
            primary.htrack = False
            secondary = binary.star_1
            if (binary.star_1.state in STAR_STATES_H_RICH):
                secondary.htrack = True
            elif (binary.star_1.state in LIST_ACCEPTABLE_STATES_FOR_HeStar):
                secondary.htrack = False
            elif (binary.star_1.state in STAR_STATES_CO):
                return
            else:
                raise ValueError("State not recognized!")
        else:
            raise POSYDONError("Non existent companion has not a recognized value!")

        def get_star_data(binary, star1, star2, htrack,
                          co, copy_prev_m0=None, copy_prev_t0=None):
            """Get and interpolate the properties of stars.

            The data of a compact object can be stored as a copy of its
            companion for convenience except its mass, radius, mdot, and Idot
            are set to be zero.

            Parameters
            ----------
            htrack : bool
                htrack of star1
            co: bool
                co of star2
            Return
            -------
            interp1d
                Contains the properties of star1 if co is false,
                if co is true, star2 is a compact object,
                return the properties of star2

            """

            if self.rotating_grids == False:
                if htrack:
                    self.grid = self.grid_Hrich
                else:
                    self.grid = self.grid_strippedHe
            #Finding the appropriate rotation grid based on the star's spin
            else:
                omega_div_omega_crit = self.find_rotation(star1)
                if htrack:
                    self.grid = self.grid_Hrich[float(omega_div_omega_crit)]
                else:
                    self.grid = self.grid_strippedHe
                    #self.grid = self.grid_strippedHe[omega]

            with np.errstate(all="ignore"):
                # get the initial m0, t0 track
                if binary.event == 'ZAMS' or binary.event == 'redirect_from_ZAMS':
                    # ZAMS stars in wide (non-mass exchaging binaries) that are
                    # directed to detached step at birth
                    m0, t0 = star1.mass, 0
                elif co:
                    m0, t0 = copy_prev_m0, copy_prev_t0
                else:
                    t_before_matching = time.time()
                    m0, t0, htrack = self.match_to_single_star(star1, htrack)
                    t_after_matching = time.time()
                    if self.verbose or self.verbose == 1:
                        print("Matching duration: "
                              f"{t_after_matching-t_before_matching:.6g}")

            if pd.isna(m0) or pd.isna(t0):
                return None, None, None



            # check if m0 is in the grid
            if m0 < self.grid.grid_mass.min() or m0 > self.grid.grid_mass.max():
                set_binary_to_failed(binary)
                raise MatchingError(f"The mass {m0} is out of the single star grid range and cannot be matched to a track.")

            get_track = self.grid.get

            max_time = binary.properties.max_simulation_time
            assert max_time > 0.0, "max_time is non-positive"

            age = get_track("age", m0)
            t_max = age.max()  # max timelength of the track
            interp1d = dict()
            kvalue = dict()
            for key in KEYS[1:]:
                kvalue[key] = get_track(key, m0)
            try:
                for key in KEYS[1:]:
                    if key in KEYS_POSITIVE:
                        positive = True
                        interp1d[key] = PchipInterpolator2(age, kvalue[key],
                                                           positive=positive)
                    else:
                        interp1d[key] = PchipInterpolator2(age, kvalue[key])
            except ValueError:
                i_bad = [None]
                while len(i_bad) != 0:
                    i_bad = np.where(np.diff(age) <= 0)[0]
                    age = np.delete(age, i_bad)
                    for key in KEYS[1:]:
                        kvalue[key] = np.delete(kvalue[key], i_bad)
                for key in KEYS[1:]:
                    if key in KEYS_POSITIVE:
                        positive = True
                        interp1d[key] = PchipInterpolator2(age, kvalue[key],
                                                           positive=positive)
                    else:
                        interp1d[key] = PchipInterpolator2(age, kvalue[key])
            interp1d["inertia"] = PchipInterpolator(
                age, kvalue["inertia"] / (const.msol * const.rsol**2))
            interp1d["Idot"] = interp1d["inertia"].derivative()

            interp1d["conv_env_turnover_time_l_b"] = PchipInterpolator2(
                age, kvalue['conv_env_turnover_time_l_b'] / const.secyer)

            interp1d["L"] = PchipInterpolator(age, 10 ** kvalue["log_L"])
            interp1d["R"] = PchipInterpolator(age, 10 ** kvalue["log_R"])
            interp1d["t_max"] = t_max
            interp1d["max_time"] = max_time
            interp1d["t0"] = t0
            interp1d["m0"] = m0
            if co:
                kvalue["mass"] = np.zeros_like(kvalue["mass"]) + star2.mass
                kvalue["R"] = np.zeros_like(kvalue["log_R"])
                kvalue["mdot"] = np.zeros_like(kvalue["mdot"])
                interp1d["mass"] = PchipInterpolator(age, kvalue["mass"])
                interp1d["R"] = PchipInterpolator(age, kvalue["R"])
                interp1d["mdot"] = PchipInterpolator(age, kvalue["mdot"])
                interp1d["Idot"] = PchipInterpolator(age, kvalue["mdot"])
            return interp1d, m0, t0

        # get the matched data of two stars, respectively
        interp1d_sec, m0, t0 = get_star_data(
            binary, secondary, primary, secondary.htrack, co=False)

        primary_not_normal = (primary.co) or (self.non_existent_companion in [1,2])
        primary_normal = (not primary.co) and self.non_existent_companion == 0

        if primary_not_normal:
            # copy the secondary star except mass which is of the primary,
            # and radius, mdot, Idot = 0
            interp1d_pri = get_star_data(
                binary, secondary, primary, secondary.htrack, co=True,
                copy_prev_m0=m0, copy_prev_t0=t0)[0]
        elif primary_normal:
            interp1d_pri = get_star_data(
                binary, primary, secondary, primary.htrack, False)[0]
        else:
            raise MatchingError("During matching primary is either should be either normal or not normal. `non_existent_companion` should be zero.")


        if interp1d_sec is None or interp1d_pri is None:
            # binary.event = "END"
            binary.state += " (GridMatchingFailed)"
            if self.verbose or self.verbose == 1:
                print("Failed matching")
            return
        t0_sec = interp1d_sec["t0"]
        t0_pri = interp1d_pri["t0"]
        m01 = interp1d_sec["m0"]
        m02 = interp1d_pri["m0"]
        t_max_sec = interp1d_sec["t_max"]
        t_max_pri = interp1d_pri["t_max"]
        t_offset_sec = binary.time - t0_sec
        t_offset_pri = binary.time - t0_pri
        max_time = interp1d_sec["max_time"]

        @event(True, 1)
        def ev_rlo1(t, y):
            """Difference between radius and Roche lobe at a given time.

            Used to check if there is RLOF mass transfer during the detached
            binary evolution interpolation.

            Parameters
            ----------
            t : float
                Time of the evolution, in years.
            y : tuple of floats
                [separation, eccentricity] at that time. Separation should be
                in solar radii.

            Returns
            -------
            float
                Difference between stellar radius and Roche lobe radius in
                solar radii.

            """
            sep = y[0]
            ecc = y[1]
            RL = roche_lobe_radius(interp1d_sec["mass"](t - t_offset_sec)
                                   / interp1d_pri["mass"](t - t_offset_pri),
                                   (1 - ecc) * sep)
            # 95% filling of the RL is enough to assume beginning of RLO,
            # as we do in CO-HMS_RLO grid
            return interp1d_sec["R"](t - t_offset_sec) - 0.95*RL

        @event(True, 1)
        def ev_rlo2(t, y):
            """Difference between radius and Roche lobe at a given time.

            Used to check if there is RLOF mass transfer during the detached
            binary evolution interpolation.

            Parameters
            ----------
            t : float
                Time of the evolution, in years
            y : tuple of floats
                [separation, eccentricity] at that time. Separation should be
                in solar radii.

            Returns
            -------
            float
                Difference between stellar radius and Roche lobe radius in
                solar radii.

            """
            sep = y[0]
            ecc = y[1]
            RL = roche_lobe_radius(interp1d_pri["mass"](t - t_offset_pri)
                                   / interp1d_sec["mass"](t - t_offset_sec),
                                   (1 - ecc) * sep)
            return interp1d_pri["R"](t - t_offset_pri) - 0.95*RL

        @event(True, 1)
        def ev_rel_rlo1(t, y):
            """Relative difference between radius and Roche lobe.

            Used to check if there is RLOF mass transfer during the detached
            binary evolution interpolation.

            Parameters
            ----------
            t : float
                Time of the evolution, in years.
            y : tuple of floats
                [separation, eccentricity] at that time. Separation should be
                in solar radii.

            Returns
            -------
            float
                Relative difference between stellar radius and Roche lobe
                radius.

            """
            sep = y[0]
            ecc = y[1]
            RL = roche_lobe_radius(interp1d_sec["mass"](t - t_offset_sec)
                                   / interp1d_pri["mass"](t - t_offset_pri),
                                   (1 - ecc) * sep)
            return (interp1d_sec["R"](t - t_offset_sec) - RL) / RL

        @event(True, 1)
        def ev_rel_rlo2(t, y):
            """Relative difference between radius and Roche lobe.

            Used to check if there is RLOF mass transfer during the detached
            binary evolution interpolation.

            Parameters
            ----------
            t : float
                Time of the evolution, in years.
            y : tuple of floats
                [separation, eccentricity] at that time. Separation should be
                in solar radii.

            Returns
            -------
            float
                Relative difference between stellar radius and Roche lobe
                radius.

            """
            sep = y[0]
            ecc = y[1]
            RL = roche_lobe_radius(interp1d_pri["mass"](t - t_offset_pri)
                                   / interp1d_sec["mass"](t - t_offset_sec),
                                   (1 - ecc) * sep)
            return (interp1d_pri["R"](t - t_offset_pri) - RL) / RL

        @event(True, -1)
        def ev_max_time1(t, y):
            return t_max_sec + t_offset_sec - t

        @event(True, -1)
        def ev_max_time2(t, y):
            return t_max_pri + t_offset_pri - t

        # make a function to get the spin of two stars
        def get_omega(star, is_secondary = True):
            if (star.log_total_angular_momentum is not None
                    and star.total_moment_of_inertia is not None
                    and not np.isnan(star.log_total_angular_momentum)
                    and not np.isnan(star.total_moment_of_inertia)):
                omega_in_rad_per_year = (
                        10.0 ** star.log_total_angular_momentum
                        / star.total_moment_of_inertia * const.secyer
                )  # the last factor transforms it from rad/s to rad/yr
                if self.verbose and self.verbose != 1:
                    print("calculating initial omega from angular momentum and"
                          " moment of inertia", omega_in_rad_per_year)
            # except TypeError:
            else:
                # we equate secondary's initial omega to surf_avg_omega
                # (although the critical rotation should be improved to
                # take into accoun radiation pressure)
                if (star.surf_avg_omega is not None
                        and not np.isnan(star.surf_avg_omega)):
                    omega_in_rad_per_year = star.surf_avg_omega * const.secyer
                    # the last factor transforms it from rad/s to rad/yr.
                    if self.verbose and self.verbose != 1:
                        print("calculating initial omega from surf_avg_omega",
                              omega_in_rad_per_year)
                elif (star.surf_avg_omega_div_omega_crit is not None
                        and not np.isnan(star.surf_avg_omega_div_omega_crit)):
                    if (star.log_R is not None
                            and not np.isnan(star.log_R)):
                        omega_in_rad_per_year = (
                            star.surf_avg_omega_div_omega_crit * np.sqrt(
                                const.standard_cgrav * star.mass * const.msol
                                / ((10.0 ** (star.log_R) * const.rsol) ** 3))
                            * const.secyer)
                        # the last factor transforms it from rad/s to rad/yr
                        # EDIT: We assume POSYDON surf_avg_omega is provided in
                        # rad/yr already.
                    else:
                        if is_secondary:
                            radius_to_be_used = interp1d_sec["R"](interp1d_sec["t0"])
                            mass_to_be_used = interp1d_sec["mass"](interp1d_sec["t0"])
                        else:
                            radius_to_be_used = interp1d_pri["R"](interp1d_pri["t0"])
                            mass_to_be_used = interp1d_pri["mass"](interp1d_pri["t0"])
                        omega_in_rad_per_year = (
                            star.surf_avg_omega_div_omega_crit * np.sqrt(
                                const.standard_cgrav * mass_to_be_used * const.msol
                                / ((radius_to_be_used * const.rsol) ** 3))
                            * const.secyer)

                    if self.verbose and self.verbose != 1:
                        print("calculating initial omega from "
                              "surf_avg_omega_div_omega_crit",
                              omega_in_rad_per_year)
                else:
                    omega_in_rad_per_year = 0.0
                    if self.verbose and self.verbose != 1:
                        print("could calculate initial omega",
                              omega_in_rad_per_year)
            if self.verbose and self.verbose != 1:
                print("initial omega_in_rad_per_year", omega_in_rad_per_year)
            return omega_in_rad_per_year

        if (ev_rlo1(binary.time, [binary.separation, binary.eccentricity]) >= 0
                or ev_rlo2(binary.time,
                           [binary.separation, binary.eccentricity])
                >= 0):
            binary.state = "initial_RLOF"
            return
            # binary.event = "END"
            # TODO: put it out of its misery here!
        else:
            if not (max_time - binary.time > 0.0):
                raise ValueError("max_time is lower than the current time. "
                                "Evolution of the detached binary will go to "
                                "lower times.")
            with np.errstate(all="ignore"):
                omega_in_rad_per_year_sec = get_omega(secondary)
                if primary_not_normal:
                    # omega of compact objects or masslessremnant won't be used for intergration
                    omega_in_rad_per_year_pri = omega_in_rad_per_year_sec
                elif not primary.co:
                    omega_in_rad_per_year_pri = get_omega(primary,is_secondary = False)

                t_before_ODEsolution = time.time()
                try:
                    s = solve_ivp(
                        lambda t, y: diffeq(
                            t,
                            y,
                            interp1d_sec["R"](t - t_offset_sec),
                            interp1d_sec["L"](t - t_offset_sec),
                            *[
                                interp1d_sec[key](t - t_offset_sec)
                                for key in KEYS[1:11]
                            ],
                            interp1d_sec["Idot"](t - t_offset_sec),
                            interp1d_sec["conv_env_turnover_time_l_b"](
                                t - t_offset_sec),
                            interp1d_pri["R"](t - t_offset_pri),
                            interp1d_pri["L"](t - t_offset_pri),
                            *[
                                interp1d_pri[key](t - t_offset_pri)
                                for key in KEYS[1:11]
                            ],
                            interp1d_pri["Idot"](t - t_offset_pri),
                            interp1d_pri["conv_env_turnover_time_l_b"](
                                t - t_offset_pri),
                            self.do_wind_loss,
                            self.do_tides,
                            self.do_gravitational_radiation,
                            self.do_magnetic_braking,
                            self.magnetic_braking_mode,
                            self.do_stellar_evolution_and_spin_from_winds
                            # ,self.verbose
                        ),
                        events=[ev_rlo1, ev_rlo2, ev_max_time1, ev_max_time2],
                        method="Radau",
                        t_span=(binary.time, max_time),
                        y0=[
                            binary.separation,
                            binary.eccentricity,
                            omega_in_rad_per_year_sec,
                            omega_in_rad_per_year_pri,
                        ],
                        dense_output=True,
                        # vectorized=True
                    )
                except Exception:
                    s = solve_ivp(
                        lambda t, y: diffeq(
                            t,
                            y,
                            interp1d_sec["R"](t - t_offset_sec),
                            interp1d_sec["L"](t - t_offset_sec),
                            *[
                                interp1d_sec[key](t - t_offset_sec)
                                for key in KEYS[1:11]
                            ],
                            interp1d_sec["Idot"](t - t_offset_sec),
                            interp1d_sec["conv_env_turnover_time_l_b"](
                                t - t_offset_sec),
                            interp1d_pri["R"](t - t_offset_pri),
                            interp1d_pri["L"](t - t_offset_pri),
                            *[
                                interp1d_pri[key](t - t_offset_pri)
                                for key in KEYS[1:11]
                            ],
                            interp1d_pri["Idot"](t - t_offset_pri),
                            interp1d_pri["conv_env_turnover_time_l_b"](
                                t - t_offset_pri),
                            self.do_wind_loss,
                            self.do_tides,
                            self.do_gravitational_radiation,
                            self.do_magnetic_braking,
                            self.magnetic_braking_mode,
                            self.do_stellar_evolution_and_spin_from_winds
                            # ,self.verbose
                        ),
                        events=[ev_rlo1, ev_rlo2, ev_max_time1, ev_max_time2],
                        method="RK45",
                        t_span=(binary.time, max_time),
                        y0=[
                            binary.separation,
                            binary.eccentricity,
                            omega_in_rad_per_year_sec,
                            omega_in_rad_per_year_pri,
                        ],
                        dense_output=True,
                        # vectorized=True
                    )

            t_after_ODEsolution = time.time()

            if self.verbose and self.verbose != 1:
                print("ODE solver duration: "
                      f"{t_after_ODEsolution-t_before_ODEsolution:.6g}")
                print("solution of ODE", s)
            if s.status == -1:
                print("Integration failed", s.message)
                binary.state += ' (Integration failure)'
                # binary.event = "END"
                return
                # raise RuntimeError("Integration failed", s.message)

            if self.dt is not None and self.dt > 0:
                t = np.arange(binary.time, s.t[-1] + self.dt/2.0, self.dt)[1:]
                if t[-1] < s.t[-1]:
                    t = np.hstack([t, s.t[-1]])
            elif (self.n_o_steps_history is not None
                    and self.n_o_steps_history > 0):
                t_step = (s.t[-1] - binary.time) / self.n_o_steps_history
                t = np.arange(binary.time, s.t[-1] + t_step / 2.0, t_step)[1:]
                if t[-1] < s.t[-1]:
                    t = np.hstack([t, s.t[-1]])
            else:  # self.dt is None and self.n_o_steps_history is None
                t = np.array([s.t[-1]])

            # TODO: this variable is not used. What is happening?
            orb_params = s.sol(t)

            sep_interp, ecc_interp, omega_interp_sec, omega_interp_pri = s.sol(
                t)
            mass_interp_sec = interp1d_sec[self.translate["mass"]]
            mass_interp_pri = interp1d_pri[self.translate["mass"]]

            # s.sol(t)[0]
            # interp1d = dict()
            interp1d_sec["sep"] = s.sol(t)[0]
            # lambda x: orb_params[0][np.argmax(x == t[:, None], 0)]
            interp1d_sec["ecc"] = s.sol(t)[1]
            # lambda x: orb_params[1][np.argmax(x == t[:, None], 0)]
            interp1d_sec["omega"] = s.sol(t)[2]
            # lambda x: orb_params[2][np.argmax(x == t[:, None], 0)]
            interp1d_pri["omega"] = s.sol(t)[3]

            interp1d_sec["porb"] = orbital_period_from_separation(
                sep_interp, mass_interp_sec(t - t_offset_sec),
                mass_interp_pri(t - t_offset_pri))
            interp1d_pri["porb"] = orbital_period_from_separation(
                sep_interp, mass_interp_pri(t - t_offset_pri),
                mass_interp_sec(t - t_offset_sec))

            interp1d_sec["time"] = t  # binary.time + x - t0
            # time_interp = binary.time + t - t0

            for obj, prop in zip(
                    [secondary, primary, binary],
                    [STARPROPERTIES, STARPROPERTIES, BINARYPROPERTIES],
            ):
                for key in prop:
                    if key in ["event",
                               "mass_transfer_case",
                               "nearest_neighbour_distance",
                               "state", "metallicity", "V_sys"]:
                        current = getattr(obj, key)
                        # For star objects, the state is calculated
                        # further below
                        history = [current] * len(t[:-1])
                    # elif key in ("state") and obj == secondary:
                    #    current = check_state_of_star(obj, star_CO=False)
                    #    history = [current] * len(t[:-1])
                    elif (key in ["surf_avg_omega_div_omega_crit"]
                            and obj == secondary):
                        # In fact I replace the actual surf_avg_w with the ef-
                        # fective omega which takes into account the whole star
                        # key  = 'effective_omega' # in rad/sec
                        # current = s.y[2][-1] / 3.1558149984e7
                        # history_of_attribute = s.y[2][:-1] / 3.1558149984e7
                        omega_crit_current_sec = np.sqrt(
                            const.standard_cgrav
                            * interp1d_sec[self.translate["mass"]](
                                t[-1] - t_offset_sec).item() * const.msol
                            / (interp1d_sec[self.translate["R"]](
                                t[-1] - t_offset_sec).item() * const.rsol) ** 3
                        )
                        omega_crit_hist_sec = np.sqrt(
                            const.standard_cgrav
                            * interp1d_sec[self.translate["mass"]](
                                t[:-1] - t_offset_sec) * const.msol
                            / (interp1d_sec[self.translate["R"]](
                                t[:-1] - t_offset_sec) * const.rsol) ** 3
                        )

                        current = (interp1d_sec["omega"][-1] / const.secyer
                                   / omega_crit_current_sec)
                        history = (interp1d_sec["omega"][:-1] / const.secyer
                                   / omega_crit_hist_sec)
                    elif (key in ["surf_avg_omega_div_omega_crit"]
                            and obj == primary):
                        if primary.co:
                            current = None
                            history = [current] * len(t[:-1])
                        elif not primary.co:
                            # TODO: change `item()` to 0
                            omega_crit_current_pri = np.sqrt(
                                const.standard_cgrav
                                * interp1d_pri[self.translate["mass"]](
                                    t[-1] - t_offset_pri).item() * const.msol
                                / (interp1d_pri[self.translate["R"]](
                                    t[-1] - t_offset_pri).item() * const.rsol)
                                ** 3)

                            omega_crit_hist_pri = np.sqrt(
                                const.standard_cgrav
                                * interp1d_pri[self.translate["mass"]](
                                    t[:-1] - t_offset_pri) * const.msol
                                / (interp1d_pri[self.translate["R"]](
                                    t[:-1] - t_offset_pri) * const.rsol) ** 3)

                            current = (interp1d_pri["omega"][-1]
                                       / const.secyer / omega_crit_current_pri)
                            history = (interp1d_pri["omega"][:-1]
                                       / const.secyer / omega_crit_hist_pri)
                    elif key in ["surf_avg_omega"] and obj == secondary:
                        # current = interp1d["omega"](t[-1]) / const.secyer
                        current = interp1d_sec["omega"][-1] / const.secyer
                        history = interp1d_sec["omega"][:-1] / const.secyer
                    elif key in ["surf_avg_omega"] and obj == primary:
                        if primary.co:
                            current = None
                            history = [current] * len(t[:-1])
                        else:
                            current = interp1d_pri["omega"][-1] / const.secyer
                            history = interp1d_pri["omega"][:-1] / const.secyer
                    elif key in ["rl_relative_overflow_1"] and obj == binary:
                        if binary.star_1.state in ("BH", "NS", "WD","massless_remnant"):
                            current = None
                            history = [current] * len(t[:-1])
                        elif secondary == binary.star_1:
                            current = ev_rel_rlo1(t[-1],
                                                  [interp1d_sec["sep"][-1],
                                                   interp1d_sec["ecc"][-1]])
                            history = ev_rel_rlo1(t[:-1],
                                                  [interp1d_sec["sep"][:-1],
                                                   interp1d_sec["ecc"][:-1]])
                        elif secondary == binary.star_2:
                            current = ev_rel_rlo2(t[-1],
                                                  [interp1d_sec["sep"][-1],
                                                   interp1d_sec["ecc"][-1]])
                            history = ev_rel_rlo2(t[:-1],
                                                  [interp1d_sec["sep"][:-1],
                                                   interp1d_sec["ecc"][:-1]])
                    elif key in ["rl_relative_overflow_2"] and obj == binary:
                        if binary.star_2.state in ("BH", "NS", "WD","massless_remnant"):
                            current = None
                            history = [current] * len(t[:-1])
                        elif secondary == binary.star_2:
                            current = ev_rel_rlo1(t[-1],
                                                  [interp1d_sec["sep"][-1],
                                                   interp1d_sec["ecc"][-1]])
                            history = ev_rel_rlo1(t[:-1],
                                                  [interp1d_sec["sep"][:-1],
                                                   interp1d_sec["ecc"][:-1]])
                        elif secondary == binary.star_1:
                            current = ev_rel_rlo2(t[-1],
                                                  [interp1d_sec["sep"][-1],
                                                   interp1d_sec["ecc"][-1]])
                            history = ev_rel_rlo2(t[:-1],
                                                  [interp1d_sec["sep"][:-1],
                                                   interp1d_sec["ecc"][:-1]])
                    elif key in ["separation", "orbital_period",
                                 "eccentricity", "time"]:
                        current = interp1d_sec[self.translate[key]][-1].item()
                        history = interp1d_sec[self.translate[key]][:-1]
                    elif (key in ["total_moment_of_inertia"]
                            and obj == secondary):
                        current = interp1d_sec[self.translate[key]](
                            t[-1] - t_offset_sec).item() * (
                                const.msol * const.rsol ** 2)
                        history = interp1d_sec[self.translate[key]](
                            t[:-1] - t_offset_sec) * (
                                const.msol * const.rsol ** 2)
                    elif key in ["total_moment_of_inertia"] and obj == primary:
                        if primary.co:
                            current = getattr(obj, key)
                            history = [current] * len(t[:-1])
                        else:
                            current = interp1d_pri[self.translate[key]](
                                t[-1] - t_offset_pri).item() * (
                                    const.msol * const.rsol ** 2)
                            history = interp1d_pri[self.translate[key]](
                                t[:-1] - t_offset_pri) * (
                                    const.msol * const.rsol ** 2)
                    elif (key in ["log_total_angular_momentum"]
                            and obj == secondary):
                        current = np.log10(
                            (interp1d_sec["omega"][-1] / const.secyer)
                            * (interp1d_sec[
                                self.translate["total_moment_of_inertia"]](
                                    t[-1] - t_offset_sec).item() * (
                                        const.msol * const.rsol ** 2)))
                        history = np.log10(
                            (interp1d_sec["omega"][:-1] / const.secyer)
                            * (interp1d_sec[
                                self.translate["total_moment_of_inertia"]](
                                    t[:-1] - t_offset_sec) * (
                                        const.msol * const.rsol ** 2)))
                    elif (key in ["log_total_angular_momentum"]
                            and obj == primary):
                        if primary.co:
                            current = getattr(obj, key)
                            history = [current] * len(t[:-1])
                        else:
                            current = np.log10(
                                (interp1d_pri["omega"][-1] / const.secyer)
                                * (interp1d_pri[
                                    self.translate["total_moment_of_inertia"]](
                                        t[-1] - t_offset_pri).item() * (
                                            const.msol * const.rsol ** 2)))
                            history = np.log10(
                                (interp1d_pri["omega"][:-1] / const.secyer)
                                * (interp1d_pri[
                                    self.translate["total_moment_of_inertia"]](
                                        t[:-1] - t_offset_pri) * (
                                            const.msol * const.rsol ** 2)))
                    elif key in ["spin"] and obj == secondary:
                        current = (
                            const.clight
                            * (interp1d_sec["omega"][-1] / const.secyer)
                            * interp1d_sec[
                                self.translate["total_moment_of_inertia"]](
                                    t[-1] - t_offset_sec).item()
                            * (const.msol * const.rsol ** 2)
                            / (const.standard_cgrav * (
                                interp1d_sec[self.translate["mass"]](
                                    t[-1] - t_offset_sec).item()
                                * const.msol) ** 2))
                        history = (
                            const.clight
                            * (interp1d_sec["omega"][:-1] / const.secyer)
                            * interp1d_sec[
                                self.translate["total_moment_of_inertia"]](
                                    t[:-1] - t_offset_sec)
                            * (const.msol * const.rsol ** 2)
                            / (const.standard_cgrav * (
                                interp1d_sec[self.translate["mass"]](
                                    t[:-1] - t_offset_sec) * const.msol)**2))
                    elif key in ["spin"] and obj == primary:
                        if primary.co:
                            current = getattr(obj, key)
                            history = [current] * len(t[:-1])
                        else:
                            current = (
                                const.clight
                                * (interp1d_pri["omega"][-1] / const.secyer)
                                * interp1d_pri[
                                    self.translate["total_moment_of_inertia"]](
                                        t[-1] - t_offset_pri).item()
                                * (const.msol * const.rsol ** 2)
                                / (const.standard_cgrav * (
                                    interp1d_pri[self.translate["mass"]](
                                        t[-1] - t_offset_pri).item()
                                    * const.msol)**2))
                            history = (
                                const.clight * (interp1d_pri["omega"][:-1]
                                                / const.secyer)
                                * interp1d_pri[
                                    self.translate["total_moment_of_inertia"]](
                                        t[:-1] - t_offset_pri)
                                * (const.msol * const.rsol ** 2)
                                / (const.standard_cgrav * (interp1d_pri[
                                    self.translate["mass"]](
                                        t[:-1] - t_offset_pri)
                                    * const.msol)**2))
                    elif (key in ["lg_mdot", "lg_wind_mdot"]
                            and obj == secondary):
                        # in detached step, lg_mdot = lg_wind_mdot
                        if interp1d_sec[self.translate[key]](
                                t[-1] - t_offset_sec) == 0:
                            current = -98.99
                        else:
                            current = np.log10(
                                np.abs(interp1d_sec[self.translate[key]](
                                    t[-1] - t_offset_sec))).item()
                        history = np.ones_like(t[:-1])
                        for i in range(len(t)-1):
                            if interp1d_sec[self.translate[key]](
                                    t[i] - t_offset_sec) == 0:
                                history[i] = -98.99
                            else:
                                history[i] = np.log10(
                                    np.abs(interp1d_sec[self.translate[key]](
                                        t[i] - t_offset_sec)))

                    elif key in ["lg_mdot", "lg_wind_mdot"] and obj == primary:
                        if primary.co:
                            current = None
                            history = [current] * len(t[:-1])
                        else:
                            if interp1d_sec[self.translate[key]](
                                    t[-1] - t_offset_sec) == 0:
                                current = -98.99
                            else:
                                current = np.log10(np.abs(
                                    interp1d_sec[self.translate[key]](
                                        t[-1] - t_offset_sec))).item()
                            history = np.ones_like(t[:-1])
                            for i in range(len(t)-1):
                                if (interp1d_sec[self.translate[key]](
                                        t[i] - t_offset_sec) == 0):
                                    history[i] = -98.99
                                else:
                                    history[i] = np.log10(np.abs(
                                        interp1d_sec[self.translate[key]](
                                            t[i] - t_offset_sec)))
                    elif (self.translate[key] in interp1d_sec
                            and obj == secondary):
                        current = interp1d_sec[self.translate[key]](
                            t[-1] - t_offset_sec).item()
                        history = interp1d_sec[self.translate[key]](
                            t[:-1] - t_offset_sec)
                    elif (self.translate[key] in interp1d_pri
                            and obj == primary):
                        if primary.co:
                            current = getattr(obj, key)
                            history = [current] * len(t[:-1])
                        else:
                            current = interp1d_pri[self.translate[key]](
                                t[-1] - t_offset_pri).item()
                            history = interp1d_pri[self.translate[key]](
                                t[:-1] - t_offset_pri)
                    elif key in ["profile"]:
                        current = None
                        history = [current] * len(t[:-1])
                    else:
                        current = np.nan
                        history = np.ones_like(t[:-1]) * current

                    setattr(obj, key, current)
                    getattr(obj, key + "_history").extend(history)

            secondary.state = check_state_of_star(secondary, star_CO=False)

            for timestep in range(-len(t[:-1]), 0):
                secondary.state_history[timestep] = check_state_of_star(
                    secondary, i=timestep, star_CO=False)


            if primary.state == "massless_remnant":
                pass

            elif primary.co:
                mdot_acc = np.atleast_1d(bondi_hoyle(
                    binary, primary, secondary, slice(-len(t), None),
                    wind_disk_criteria=True, scheme='Kudritzki+2000'))
                primary.lg_mdot = np.log10(mdot_acc.item(-1))
                primary.lg_mdot_history[len(primary.lg_mdot_history) - len(t)
                                        + 1:] = np.log10(mdot_acc[:-1])
            else:
                primary.state = check_state_of_star(primary, star_CO=False)
                for timestep in range(-len(t[:-1]), 0):

                    primary.state_history[timestep] = check_state_of_star(
                        primary, i=timestep, star_CO=False)

            def get_star_final_values(star, htrack, m0):
                grid = self.grid_Hrich if htrack else self.grid_strippedHe
                get_final_values = grid.get_final_values
                # TODO: this variable is never used!
                get_final_state = grid.get_final_state
                for key in self.final_keys:
                    setattr(star, key, get_final_values('S1_%s' % (key), m0))

            def get_star_profile(star, htrack, m0):
                grid = self.grid_Hrich if htrack else self.grid_strippedHe
                get_profile = grid.get_profile
                profile_new = np.array(get_profile('mass', m0)[1])
                for i in self.profile_keys:
                    profile_new[i] = get_profile(i, m0)[0]
                profile_new['omega'] = star.surf_avg_omega

                star.profile = profile_new

            if s.t_events[0] or s.t_events[1]:  # reached RLOF
                if self.RLO_orbit_at_orbit_with_same_am:
                    # final circular orbit conserves angular momentum
                    # compared to the eccentric orbit
                    binary.separation *= (1 - s.y[1][-1]**2)
                    binary.orbital_period *= (1 - s.y[1][-1]**2) ** 1.5
                else:
                    # final circular orbit is at periastron of the ecc. orbit
                    binary.separation *= (1 - s.y[1][-1])
                    binary.orbital_period *= (1 - s.y[1][-1]) ** 1.5

                assert np.abs(
                    binary.orbital_period
                    - orbital_period_from_separation(
                        binary.separation, secondary.mass, primary.mass
                    )
                ) / binary.orbital_period < 10 ** (-2)
                binary.eccentricity = 0
                if s.t_events[0]:
                    if secondary == binary.star_1:
                        binary.state = "RLO1"
                        binary.event = "oRLO1"
                    else:
                        binary.state = "RLO2"
                        binary.event = "oRLO2"
                elif s.t_events[1]:
                    if secondary == binary.star_1:
                        binary.state = "RLO2"
                        binary.event = "oRLO2"
                    else:
                        binary.state = "RLO1"
                        binary.event = "oRLO1"

            elif s.t_events[2]:
                # reached t_max of track. End of life (possible collapse) of
                # secondary
                if secondary == binary.star_1:
                    binary.event = "CC1"
                else:
                    binary.event = "CC2"
                get_star_final_values(secondary, secondary.htrack, m01)
                get_star_profile(secondary, secondary.htrack, m01)
                if not primary.co and primary.state in STAR_STATES_CC:
                    # simultaneous core-collapse of the other star as well
                    primary_time = t_max_pri + t_offset_pri - t[-1]
                    secondary_time = t_max_sec + t_offset_sec - t[-1]
                    if primary_time == secondary_time:
                        # we manually check if s.t_events[3] should also
                        # be happening simultaneously
                        get_star_final_values(primary, primary.htrack, m02)
                        get_star_profile(primary, primary.htrack, m02)
                    if primary.mass != secondary.mass:
                        raise POSYDONError(
                            "Both stars are found to be ready for collapse "
                            "(i.e. end of their life) during the detached "
                            "step, but do not have the same mass")
            elif s.t_events[3]:
                # reached t_max of track. End of life (possible collapse) of
                # primary
                if secondary == binary.star_1:
                    binary.event = "CC2"
                else:
                    binary.event = "CC1"
                get_star_final_values(primary, primary.htrack, m02)
                get_star_profile(primary, primary.htrack, m02)
            else:  # Reached max_time asked.
                if binary.properties.max_simulation_time - binary.time < 0.0:
                    binary.event = "MaxTime_exceeded"
                else:
                    binary.event = "maxtime"
                # binary.event = "MaxTime_exceeded"


def event(terminal, direction=0):
    """Return a helper function to set attributes for solve_ivp events."""
    def dec(f):
        f.terminal = True
        f.direction = direction
        return f
    return dec


def diffeq(
        t,
        y,
        R_sec,
        L_sec,
        M_sec,
        Mdot_sec,
        I_sec,
        # he_core_mass,
        # mass_conv_core,
        # conv_mx1_top,
        # conv_mx1_bot,
        conv_mx1_top_r_sec,
        conv_mx1_bot_r_sec,
        surface_h1_sec,
        center_h1_sec,
        M_env_sec,
        DR_env_sec,
        Renv_middle_sec,
        Idot_sec,
        tau_conv_sec,
        R_pri,
        L_pri,
        M_pri,
        Mdot_pri,
        I_pri,
        # he_core_mass,
        # mass_conv_core,
        # conv_mx1_top,
        # conv_mx1_bot,
        conv_mx1_top_r_pri,
        conv_mx1_bot_r_pri,
        surface_h1_pri,
        center_h1_pri,
        M_env_pri,
        DR_env_pri,
        Renv_middle_pri,
        Idot_pri,
        tau_conv_pri,
        do_wind_loss=True,
        do_tides=True,
        do_gravitational_radiation=True,
        do_magnetic_braking=True,
        magnetic_braking_mode="RVJ83",
        do_stellar_evolution_and_spin_from_winds=True,
        verbose=False,
):
    """Diff. equation describing the orbital evolution of a detached binary.

    The equation handles wind mass-loss [1]_, tidal [2]_, gravational [3]_
    effects and magnetic braking [4]_, [5]_, [6]_, [7]_, [8]_. It also handles
    the change of the secondary's stellar spin due to its change of moment of
    intertia and due to mass-loss from its spinning surface. It is assumed that
    the mass loss is fully non-conservative. Magnetic braking is fully applied
    to secondary stars with mass less than 1.3 Msun and fully off for stars
    with mass larger then 1.5 Msun. The effect of magnetic braking falls
    linearly for stars with mass between 1.3 Msun and 1.5 Msun.

    TODO: exaplin new features (e.g., double COs)

    Parameters
    ----------
    t : float
        The age of the system in years
    y : list of float
        Contains the separation, eccentricity and angular velocity, in Rsolar,
        dimensionless and rad/year units, respectively.
    M_pri : float
        Mass of the primary in Msolar units.
    M_sec : float
        Mass of the secondary in Msolar units.
    Mdot : float
        Rate of change of mass of the star in Msolar/year units.
        (Negative for wind mass loss.)
    R : float
        Radius of the star in Rsolar units.
    I : float
        Moment of inertia of the star in Msolar*Rsolar^2.
    tau_conv: float
        Convective turnover time of the star, calculated @
        0.5*pressure_scale_height above the bottom of the outer convection
        zone in yr.
    L : float
        Luminosity of the star in solar units.
    #mass_conv_core : float
    #    Convective core mass of the secondary in Msolar units.
    conv_mx1_top_r : float
        Coordinate of top convective mixing zone coordinate in Rsolar.
    conv_mx1_bot_r : float
        Coordinate of bottom convective mixing zone coordinate in Rsolar.
    surface_h1 : float
        surface mass Hydrogen abundance
    center_h1 : float
        center mass Hydrogen abundance
    M_env : float
        mass of the dominant convective region for tides above the core,
        in Msolar.
    DR_env : float
        thickness of the dominant convective region for tides above the core,
        in Rsolar.
    Renv_middle : float
        position of the dominant convective region for tides above the core,
        in Rsolar.
    Idot : float
        Rate of change of the moment of inertia of the star in
        Msolar*Rsolar^2 per year.
    do_wind_loss: Boolean
        If True, take into account change of separation due to mass loss from
        the secondary. Default: True.
    do_tides: Booleans
       If True, take into account change of separation, eccentricity and
       secondary spin due to tidal forces. Default: True.
    do_gravitational_radiation: Boolean
       If True, take into account change of separation and eccentricity due to
       gravitational wave radiation. Default: True
    do_magnetic_braking: Boolean
        If True, take into account change of star spin due to magnetic braking.
        Default: True.
    magnetic_braking_mode: String
        A string corresponding to the desired magnetic braking prescription.
            - RVJ83 : Rappaport, Verbunt, & Joss 1983 [4]_
            - M15 : Matt et al. 2015 [5]_
            - G18 : Garraffo et al. 2018 [6]_
            - CARB : Van & Ivanova 2019 [7]_
    do_stellar_evolution_and_spin_from_winds: Boolean
        If True, take into account change of star spin due to change of its
        moment of inertia during its evolution and due to spin angular momentum
        loss due to winds. Default: True.
    verbose : Boolean
        If we want to print stuff. Default: False.

    Returns
    -------
    list of float
        Contains the change of
        the separation, eccentricity and angular velocity, in Rsolar,
        dimensionless and rad/year units, respectively.

    References
    ----------
    .. [1] Tauris, T. M., & van den Heuvel, E. 2006,
           Compact stellar X-ray sources, 1, 623
    .. [2] Hut, P. 1981, A&A, 99, 126
    .. [3] Junker, W., & Schafer, G. 1992, MNRAS, 254, 146
    .. [4] Rappaport, S., Joss, P. C., & Verbunt, F. 1983, ApJ, 275, 713
    .. [5] Matt et al. 2015, ApJ, 799, L23
    .. [6] Garraffo et al. 2018, ApJ, 862, 90
    .. [7] Van & Ivanova 2019, ApJ, 886, L31
    .. [8] Gossage et al. 2021, ApJ, 912, 65

    """
    y[0] = np.max([y[0], 0])  # We limit separation to non-negative values
    a = y[0]
    y[1] = np.max([y[1], 0])  # We limit eccentricity to non-negative values
    e = y[1]
    if e > 0 and e < 10.0 ** (-3):
        # we force a negligible eccentricity to become 0
        # for computational stability
        e = 0.0
        if verbose and verbose != 1:
            print("negligible eccentricity became 0 for "
                  "computational stability")
    y[2] = np.max([y[2], 0])  # We limit omega spin to non-negative values
    Omega_sec = y[2]  # in rad/yr
    y[3] = np.max([y[3], 0])
    Omega_pri = y[3]

    da = 0.0
    de = 0.0
    dOmega_sec = 0.0
    dOmega_pri = 0.0
    #  Mass Loss
    if do_wind_loss:
        q1 = M_sec / M_pri
        k11 = (1 / (1 + q1)) * (Mdot_sec / M_sec)
        k21 = Mdot_sec / M_sec
        k31 = Mdot_sec / (M_pri + M_sec)
        # This is simplified to da_mt = -a * Mdot/(M+Macc), for only (negative)
        # wind Mdot from star M.
        da_mt_sec = a * (2 * k11 - 2 * k21 + k31)

        q2 = M_pri / M_sec
        k12 = (1 / (1 + q2)) * (Mdot_pri / M_pri)
        k22 = Mdot_pri / M_pri
        k32 = Mdot_pri / (M_pri + M_sec)
        da_mt_pri = a * (
                2 * k12 - 2 * k22 + k32
        )
        if verbose and verbose != 1:
            print("da_mt = ", da_mt_sec, da_mt_pri)

        da = da + da_mt_sec + da_mt_pri

    #  Tidal forces
    if do_tides:
        q1 = M_pri / M_sec
        q2 = M_sec / M_pri
        # P_orb in years. From 3rd Kepler's law, transforming separation from
        # Rsolar to AU, to avoid using constants
        # TODO: we aleady have this function!
        P_orb = np.sqrt((a / const.aursun) ** 3 / (M_pri + M_sec))
        n = 2.0 * const.pi / P_orb  # mean orbital ang. vel. in rad/year
        f1 = (
                1
                + (31 / 2) * e ** 2
                + (255 / 8) * e ** 4
                + (185 / 16) * e ** 6
                + (25 / 64) * e ** 8
        )
        f2 = 1 + (15 / 2) * e ** 2 + (45 / 8) * e ** 4 + (5 / 16) * e ** 6
        f3 = 1 + (15 / 4) * e ** 2 + (15 / 8) * e ** 4 + (5 / 64) * e ** 6
        f4 = 1 + (3 / 2) * e ** 2 + (1 / 8) * e ** 4
        f5 = 1 + 3 * e ** 2 + (3 / 8) * e ** 4

        # equilibrium timecale
        if ((M_env_sec != 0.0 and not np.isnan(M_env_sec))
                and (DR_env_sec != 0.0 and not np.isnan(DR_env_sec)) and (
                    Renv_middle_sec != 0.0 and not np.isnan(Renv_middle_sec))):
            # eq. (31) of Hurley et al. 2002, generalized for convective layers
            # not on surface too
            tau_conv_sec = 0.431 * ((M_env_sec * DR_env_sec * Renv_middle_sec
                                     / (3 * L_sec)) ** (1.0 / 3.0))
        else:
            if verbose and verbose != 1:
                print("something wrong with M_env/DR_env/Renv_middle",
                      M_env_sec, DR_env_sec, Renv_middle_sec)
            tau_conv_sec = 1.0e99
        if ((M_env_pri != 0.0 and not np.isnan(M_env_pri))
                and (DR_env_pri != 0.0 and not np.isnan(DR_env_pri)) and (
                    Renv_middle_pri != 0.0 and not np.isnan(Renv_middle_pri))):
            # eq. (31) of Hurley et al. 2002, generalized for convective layers
            # not on surface too
            tau_conv_pri = 0.431 * ((M_env_pri * DR_env_pri * Renv_middle_pri
                                     / (3 * L_pri)) ** (1.0/3.0))
        else:
            if verbose and verbose != 1:
                print("something wrong with M_env/DR_env/Renv_middle",
                      M_env_pri, DR_env_pri, Renv_middle_pri)
            tau_conv_pri = 1.0e99
        P_spin_sec = 2 * np.pi / Omega_sec
        P_spin_pri = 2 * np.pi / Omega_pri
        P_tid_sec = np.abs(1 / (1 / P_orb - 1 / P_spin_sec))
        P_tid_pri = np.abs(1 / (1 / P_orb - 1 / P_spin_pri))
        f_conv_sec = np.min([1, (P_tid_sec / (2 * tau_conv_sec)) ** 2])
        f_conv_pri = np.min([1, (P_tid_pri / (2 * tau_conv_pri)) ** 2])
        F_tid = 1.  # not 50 as before
        kT_conv_sec = (
                (2. / 21) * (f_conv_sec / tau_conv_sec) * (M_env_sec / M_sec)
        )  # eq. (30) of Hurley et al. 2002
        kT_conv_pri = (
                (2. / 21) * (f_conv_pri / tau_conv_pri) * (M_env_pri / M_pri)
        )
        if kT_conv_sec is None or not np.isfinite(kT_conv_sec):
            kT_conv_sec = 0.0
        if kT_conv_pri is None or not np.isfinite(kT_conv_pri):
            kT_conv_pri = 0.0

            if verbose:
                print("kT_conv_sec is", kT_conv_sec, ", set to 0.")
                print("kT_conv_pri is", kT_conv_pri, ", set to 0.")
        # this is the 1/timescale of all d/dt calculted below in yr^-1
        if verbose and verbose != 1:
            print(
                "Equilibrium tides in deep convective envelope",
                M_env_sec,
                DR_env_sec,
                Renv_middle_sec,
                R_sec,
                M_sec,
                M_env_pri,
                DR_env_pri,
                Renv_middle_pri,
                R_pri,
                M_pri
            )
            print("convective tiimescales and efficiencies",
                  tau_conv_sec, P_orb, P_spin_sec, P_tid_sec,
                  f_conv_sec,
                  F_tid,
                  tau_conv_pri, P_orb, P_spin_pri, P_tid_pri,
                  f_conv_pri,
                  F_tid,
                  )

        # dynamical timecale
        F_tid = 1
        # E2 = 1.592e-9*M**(2.84) # eq. (43) of Hurley et al. 2002. Deprecated
        R_conv_sec = conv_mx1_top_r_sec - conv_mx1_bot_r_sec
        R_conv_pri = conv_mx1_top_r_pri - conv_mx1_bot_r_pri  # convective core
        # R_conv = conv_mx1_top_r  # convective core
        if (R_conv_sec > R_sec or R_conv_sec <= 0.0
                or conv_mx1_bot_r_sec / R_sec > 0.1):
            # R_conv = 0.5*R
            # if verbose:
            #     print(
            #         "R_conv of the convective core is not behaving well or "
            #         "we are not calculating the convective core, we make it "
            #         "equal to half of Rstar",
            #         R_conv,
            #         R,
            #         conv_mx1_top_r,
            #         conv_mx1_bot_r,
            #     )
            # we switch to Zahn+1975 calculation of E2
            E21 = 1.592e-9 * M_sec ** (2.84)
        else:
            if R_sec <= 0:
                E21 = 0
            elif surface_h1_sec > 0.4:
                E21 = 10.0 ** (-0.42) * (R_conv_sec / R_sec) ** (
                    7.5
                )  # eq. (9) of Qin et al. 2018, 616, A28
            elif surface_h1_sec <= 0.4:  # "HeStar":
                E21 = 10.0 ** (-0.93) * (R_conv_sec / R_sec) ** (
                    6.7
                )  # eq. (9) of Qin et al. 2018, 616, A28
            else:  # in principle we should not go here
                E21 = 1.592e-9 * M_sec ** (
                    2.84
                )  # eq. (43) of Hurley et al. 2002 from Zahn+1975 Depreciated
        # kT = 1.9782e4 * np.sqrt(M * R**2 / a**5) * (1 + q)**(5. / 6) * E2
        # eq. (42) of Hurley et al. 2002. Depreciated

        if (R_conv_pri > R_pri or R_conv_pri <= 0.0
                or conv_mx1_bot_r_pri / R_pri > 0.1):
            E22 = 1.592e-9 * M_pri ** (2.84)
            if verbose and verbose != 1:
                print(
                    "R_conv of the convective core is not behaving well or we "
                    "are not calculating the convective core, we switch to "
                    "Zahn+1975 calculation of E2",
                    R_conv_sec,
                    R_sec,
                    conv_mx1_top_r_sec,
                    conv_mx1_bot_r_sec,
                    E21,
                    R_conv_pri,
                    R_pri,
                    conv_mx1_top_r_pri,
                    conv_mx1_bot_r_pri,
                    E22
                )
        else:
            if R_pri <= 0:
                E22 = 0
            elif surface_h1_pri > 0.4:
                E22 = 10.0 ** (-0.42) * (R_conv_pri / R_pri) ** (
                    7.5
                )  # eq. (9) of Qin et al. 2018, 616, A28
            elif surface_h1_pri <= 0.4:  # "HeStar":
                E22 = 10.0 ** (-0.93) * (R_conv_pri / R_pri) ** (
                    6.7
                )  # eq. (9) of Qin et al. 2018, 616, A28
            else:  # in principle we should not go here
                E22 = 1.592e-9 * M_pri ** (
                    2.84
                )
        kT_rad_sec = (
            np.sqrt(const.standard_cgrav * (M_sec * const.msol)
                    * (R_sec * const.rsol)**2 / (a * const.rsol)**5)
            * (1 + q1) ** (5.0 / 6)
            * E21
            * const.secyer)
        kT_rad_pri = (
            np.sqrt(const.standard_cgrav * (M_pri * const.msol)
                    * (R_pri * const.rsol)**2 / (a * const.rsol)**5)
            * (1 + q2) ** (5.0 / 6)
            * E22
            * const.secyer)
        # this is the 1/timescale of all d/dt calculted below in yr^-1
        if verbose and verbose != 1:
            print(
                "Dynamical tides in radiative envelope",
                conv_mx1_top_r_sec,
                conv_mx1_bot_r_sec,
                R_conv_sec,
                E21,
                conv_mx1_top_r_pri,
                conv_mx1_bot_r_pri,
                R_conv_pri,
                E22,
                F_tid
            )
        kT_sec = max(kT_conv_sec, kT_rad_sec)
        kT_pri = max(kT_conv_pri, kT_rad_pri)
        if verbose and verbose != 1:
            print("kT_conv/rad of tides is ", kT_conv_sec, kT_rad_sec,
                  kT_conv_pri, kT_rad_pri, "in 1/yr, and we picked the ",
                  kT_sec, kT_pri)

        da_tides_sec = (
                -6
                * F_tid
                * kT_sec
                * q1
                * (1 + q1)
                * (R_sec / a) ** 8
                * (a / (1 - e ** 2) ** (15 / 2))
                * (f1 - (1 - e ** 2) ** (3 / 2) * f2 * Omega_sec / n)
        )  # eq. (9) of Hut 1981, 99, 126

        da_tides_pri = (
                -6
                * F_tid
                * kT_pri
                * q2
                * (1 + q2)
                * (R_pri / a) ** 8
                * (a / (1 - e ** 2) ** (15 / 2))
                * (f1 - (1 - e ** 2) ** (3 / 2) * f2 * Omega_pri / n)
        )
        de_tides_sec = (
                -27
                * F_tid
                * kT_sec
                * q1
                * (1 + q1)
                * (R_sec / a) ** 8
                * (e / (1 - e ** 2) ** (13 / 2))
                * (f3 - (11 / 18) * (1 - e ** 2) ** (3 / 2) * f4 * Omega_sec/n)
        )  # eq. (10) of Hut 1981, 99, 126

        de_tides_pri = (
                -27
                * F_tid
                * kT_pri
                * q2
                * (1 + q2)
                * (R_pri / a) ** 8
                * (e / (1 - e ** 2) ** (13 / 2))
                * (f3 - (11 / 18) * (1 - e ** 2) ** (3 / 2) * f4 * Omega_pri/n)
        )

        dOmega_tides_sec = (
                (3 * F_tid * kT_sec * q1 ** 2 * M_sec * R_sec ** 2 / I_sec)
                * (R_sec / a) ** 6
                * n
                / (1 - e ** 2) ** 6
                * (f2 - (1 - e ** 2) ** (3 / 2) * f5 * Omega_sec / n)
        )  # eq. (11) of Hut 1981, 99, 126
        dOmega_tides_pri = (
                (3 * F_tid * kT_pri * q2 ** 2 * M_pri * R_pri ** 2 / I_pri)
                * (R_pri / a) ** 6
                * n
                / (1 - e ** 2) ** 6
                * (f2 - (1 - e ** 2) ** (3 / 2) * f5 * Omega_pri / n)
        )
        if verbose:
            print("da,de,dOmega_tides = ",
                  da_tides_sec, de_tides_sec, dOmega_tides_sec,
                  da_tides_pri, de_tides_pri, dOmega_tides_pri)
        da = da + da_tides_sec + da_tides_pri
        de = de + de_tides_sec + de_tides_pri
        dOmega_sec = dOmega_sec + dOmega_tides_sec
        dOmega_pri = dOmega_pri + dOmega_tides_pri

    #  Gravitional radiation
    if do_gravitational_radiation:
        v = (M_pri * M_sec / (M_pri + M_sec) ** 2)
        da_gr = (
            (-2 * const.clight / 15) * (v / ((1 - e ** 2) ** (9 / 2)))
            * (const.standard_cgrav * (M_pri + M_sec) * const.msol
               / (a * const.rsol * const.clight ** 2)) ** 3
            * ((96 + 292 * e ** 2 + 37 * e ** 4) * (1 - e ** 2)
               - (1 / 28 * const.standard_cgrav * (M_pri + M_sec) * const.msol
               / (a * const.rsol * const.clight ** 2))
               * ((14008 + 4707 * v)+(80124 + 21560 * v) * e ** 2
               + (17325 + 10458) * e ** 4 - 0.5 * (5501 - 1036 * v) * e ** 6))
            ) * const.secyer / const.rsol
        # eq. (35) of Junker et al. 1992, 254, 146
        de_gr = (
            (-1 / 15) * ((v * const.clight ** 3) / (
                const.standard_cgrav * (M_pri + M_sec) * const.msol))
            * (const.standard_cgrav * (M_pri + M_sec) * const.msol / (
                a * const.rsol * const.clight ** 2)) ** 4
            * (e / (1 - e ** 2) ** (7 / 2))
            * ((304 + 121 * e ** 2) * (1 - e ** 2)
               - (1 / 56 * const.standard_cgrav * (M_pri + M_sec) * const.msol
               / (a * const.rsol * const.clight ** 2))
               * (8 * (16705 + 4676 * v) + 12 * (9082 + 2807 * v) * e ** 2
               - (25211 - 3388 * v) * e ** 4))
            ) * const.secyer
        # eq. (36) of Junker et al. 1992, 254, 146
        if verbose:
            print("da,de_gr = ", da_gr, de_gr)
        da = da + da_gr
        de = de + de_gr

    #  Magnetic braking
    if do_magnetic_braking:
        # domega_mb / dt = torque_mb / I is calculated below.
        # All results are in units of [yr^-2], i.e., the amount of change
        # in Omega over 1 year.

        if magnetic_braking_mode == "RVJ83":
            # Torque from Rappaport, Verbunt, and Joss 1983, ApJ, 275, 713
            # The torque is eq.36 of Rapport+1983, with γ = 4. Torque units
            # converted from cgs units to [Msol], [Rsol], [yr] as all stellar
            # parameters are given in units of [Msol], [Rsol], [yr] and so that
            # dOmega_mb/dt is in units of [yr^-2].
            dOmega_mb_sec = (
                -3.8e-30 * (const.rsol**2 / const.secyer)
                * M_sec
                * R_sec**4
                * Omega_sec**3
                / I_sec
                * np.clip((1.5 - M_sec) / (1.5 - 1.3), 0, 1)
            )
            dOmega_mb_pri = (
                -3.8e-30 * (const.rsol**2 / const.secyer)
                * M_pri
                * R_pri**4
                * Omega_pri**3
                / I_pri
                * np.clip((1.5 - M_pri) / (1.5 - 1.3), 0, 1)
            )
            # Converting units:
            # The constant 3.8e-30 from Rappaport+1983 has units of [cm^-2 s]
            # which need to be converted...
            #
            # -3.8e-30 [cm^-2 s] * (const.rsol**2/const.secyer) -> [Rsol^-2 yr]
            # * M [Msol]
            # * R ** 4 [Rsol^4]
            # * Omega ** 3 [yr^-3]
            # / I [Msol Rsol^2 ]
            #
            # Thus, dOmega/dt comes out to [yr^-2]

        elif magnetic_braking_mode == "M15":

            # Torque prescription from Matt et al. 2015, ApJ, 799, L23
            # Constants:
            # [erg] or [g cm^2 s^-2] -> [Msol Rsol^2 yr^-2]
            K = 1.4e30 * const.secyer**2 / (const.msol * const.rsol**2)
            # m = 0.22
            # p = 2.6
            # Above constants were calibrated as in
            # Gossage et al. 2021, ApJ, 912, 65

            # TODO: I am not sure which constants are used from each reference

            # Below, constants are otherwise as assumed as in
            # Matt et al. 2015, ApJ, 799, L23
            omega_sol = 2.6e-6 * const.secyer   # [s^-1] -> [yr^-1]
            # solar rossby = 2
            # solar convective turnover time = 12.9 days
            # Rossby number saturation threshold = 0.14
            chi = 2.0 / 0.14
            tau_conv_sol = 12.9 / 365.25        # 12.9 [days] -> [yr]

            Prot_pri = 2 * np.pi / Omega_pri    # [yr]
            Rossby_number_pri = Prot_pri / tau_conv_pri
            Prot_sec = 2 * np.pi / Omega_sec    # [yr]
            Rossby_number_sec = Prot_sec / tau_conv_sec

            # critical rotation rate in rad/yr
            Omega_crit_pri = np.sqrt(
                const.standard_cgrav * M_pri * const.msol
                / ((R_pri * const.rsol) ** 3)) * const.secyer
            Omega_crit_sec = np.sqrt(
                const.standard_cgrav * M_sec * const.msol
                / ((R_sec * const.rsol) ** 3)) * const.secyer

            # omega/omega_c
            wdivwc_pri = Omega_pri / Omega_crit_pri
            wdivwc_sec = Omega_sec / Omega_crit_sec

            gamma_pri = (1 + (wdivwc_pri / 0.072)**2)**0.5
            T0_pri = K * R_pri**3.1 * M_pri**0.5 * gamma_pri**(-2 * 0.22)
            gamma_sec = (1 + (wdivwc_sec / 0.072)**2)**0.5
            T0_sec = K * R_sec**3.1 * M_sec**0.5 * gamma_sec**(-2 * 0.22)

            if (Rossby_number_sec < 0.14):
                dOmega_mb_sec = (
                    T0_sec * (chi**2.6) * (Omega_sec / omega_sol) / I_sec
                    * np.clip((1.5 - M_sec) / (1.5 - 1.3), 0, 1)
                )
            else:
                dOmega_mb_sec = (
                    T0_sec * ((tau_conv_sec/tau_conv_sol)**2.6)
                           * ((Omega_sec/omega_sol)**(2.6 + 1)) / I_sec
                    * np.clip((1.5 - M_sec) / (1.5 - 1.3), 0, 1)
                )

            if (Rossby_number_pri < 0.14):
                dOmega_mb_pri = (
                    T0_pri * (chi**2.6) * (Omega_pri / 2.6e-6) / I_pri
                    * np.clip((1.5 - M_pri) / (1.5 - 1.3), 0, 1)
                )
            else:
                dOmega_mb_pri = (
                    T0_pri * ((tau_conv_pri/tau_conv_sol)**2.6)
                           * ((Omega_pri/omega_sol)**(2.6 + 1)) / I_pri
                    * np.clip((1.5 - M_pri) / (1.5 - 1.3), 0, 1)
                )

        elif magnetic_braking_mode == "G18":

            # Torque prescription from Garraffo et al. 2018, ApJ, 862, 90
            # a = 0.03
            # b = 0.5
            # [g cm^2] -> [Msol Rsol^2]
            c = 3e41 / (const.msol * const.rsol**2)
            # Above are as calibrated in Gossage et al. 2021, ApJ, 912, 65

            Prot_pri = 2 * np.pi / Omega_pri            # [yr]
            Rossby_number_pri = Prot_pri / tau_conv_pri
            Prot_sec = 2 * np.pi / Omega_sec            # [yr]
            Rossby_number_sec = Prot_sec / tau_conv_sec

            n_pri = (0.03 / Rossby_number_pri) + 0.5 * Rossby_number_pri + 1.0
            n_sec = (0.03 / Rossby_number_sec) + 0.5 * Rossby_number_sec + 1.0

            Qn_pri = 4.05 * np.exp(-1.4 * n_pri)
            Qn_sec = 4.05 * np.exp(-1.4 * n_sec)

            dOmega_mb_sec = (
                    c * Omega_sec**3 * tau_conv_sec * Qn_sec / I_sec
                    * np.clip((1.5 - M_sec) / (1.5 - 1.3), 0, 1)
            )

            dOmega_mb_pri = (
                    c * Omega_pri**3 * tau_conv_pri * Qn_pri / I_pri
                    * np.clip((1.5 - M_sec) / (1.5 - 1.3), 0, 1)
            )

        elif magnetic_braking_mode == "CARB":

            # Torque prescription from Van & Ivanova 2019, ApJ, 886, L31
            # Based on files hosted on Zenodo:
            #         https://zenodo.org/record/3647683#.Y_TfedLMKUk,
            # with units converted from [cm], [g], [s] to [Rsol], [Msol], [yr]

            # Constants as assumed in Van & Ivanova 2019, ApJ, 886, L31
            omega_sol = 3e-6 * const.secyer         # [s^-1] -> [yr^-1]
            tau_conv_sol = 2.8e6 / const.secyer     # [s] -> yr
            K2 = 0.07**2

            tau_ratio_sec = tau_conv_sec / tau_conv_sol
            tau_ratio_pri = tau_conv_pri / tau_conv_sol
            rot_ratio_sec = Omega_sec / omega_sol
            rot_ratio_pri = Omega_pri / omega_sol

            # below in units of [Rsol yr^-1]^2
            v_esc2_sec = ((2 * const.standard_cgrav * M_sec / R_sec)
                          * (const.msol * const.secyer**2 / const.rsol**3))
            v_esc2_pri = ((2 * const.standard_cgrav * M_pri / R_pri)
                          * (const.msol * const.secyer**2 / const.rsol**3))
            v_mod2_sec = v_esc2_sec + (2 * Omega_sec**2 * R_sec**2) / K2
            v_mod2_pri = v_esc2_pri + (2 * Omega_pri**2 * R_pri**2) / K2

            # Van & Ivanova 2019, MNRAS 483, 5595 replace the magnetic field
            # with Omega * tau_conv phenomenology. Thus, the ratios
            # (rot_ratio_* and tau_ratio_*) inherently have units of Gauss
            # [cm^-0.5 g^0.5 s^-1] that needs to be converted to [Rsol],
            # [Msol], [yr]. VI2019 assume the solar magnetic field strength is
            # on average 1 Gauss.
            if (abs(Mdot_sec) > 0):
                R_alfven_div_R3_sec = (
                    R_sec**4 * rot_ratio_sec**4 * tau_ratio_sec**4
                    / (Mdot_sec**2 * v_mod2_sec)
                    * (const.rsol**2 * const.secyer / const.msol**2))
            else:
                R_alfven_div_R3_sec = 0.0

            if (abs(Mdot_pri) > 0):
                R_alfven_div_R3_pri = (
                    R_pri**4 * rot_ratio_pri**4 * tau_ratio_pri**4
                    / (Mdot_pri**2 * v_mod2_pri)
                    * (const.rsol**2 * const.secyer / const.msol**2))
            else:
                R_alfven_div_R3_pri = 0.0

            # Alfven radius in [Rsol]
            R_alfven_sec = R_sec * R_alfven_div_R3_sec**(1./3.)
            R_alfven_pri = R_pri * R_alfven_div_R3_pri**(1./3.)

            dOmega_mb_sec = (
                  (2./3.) * Omega_sec * Mdot_sec * R_alfven_sec**2 / I_sec
                  * np.clip((1.5 - M_sec) / (1.5 - 1.3), 0, 1)
            )

            dOmega_mb_pri = (
                  (2./3.) * Omega_pri * Mdot_pri * R_alfven_pri**2 / I_pri
                  * np.clip((1.5 - M_sec) / (1.5 - 1.3), 0, 1)
            )

        else:
            print("WARNING: Magnetic braking is not being calculated in the "
                  "detached step. The given magnetic_braking_mode string \"",
                  magnetic_braking_mode, "\" does not match the available "
                  "built-in cases. To enable magnetic braking, please set "
                  "magnetc_braking_mode to one of the following strings:")
            print("\"RVJ83\" for Rappaport, Verbunt, & Joss 1983")
            print("\"G18\" for Garraffo et al. 2018")
            print("\"M15\" for Matt et al. 2015")
            print("\"CARB\" for Van & Ivanova 2019")

        if verbose and verbose != 1:
            print("magnetic_braking_mode = ", magnetic_braking_mode)
            print("dOmega_mb = ", dOmega_mb_sec, dOmega_mb_pri)
            dOmega_sec = dOmega_sec + dOmega_mb_sec
            dOmega_pri = dOmega_pri + dOmega_mb_pri

    if do_stellar_evolution_and_spin_from_winds:
        # Due to the secondary's own evolution, we have:
        # domega_spin/dt = d(Jspin/I)/dt = dJspin/dt * 1/I + Jspin*d(1/I)/dt.
        # These are the two terms calculated below.
        dOmega_spin_wind_sec = (
                2.0 / 3.0 * R_sec ** 2 * Omega_sec * Mdot_sec / I_sec
        )
        # jshell*Mdot/I : specific angular momentum of a thin sperical shell
        # * mdot  / moment of inertia
        # Omega is in rad/yr here, and R, M in solar (Mdot solar/yr).
        dOmega_deformation_sec = np.min(
            [-Omega_sec * Idot_sec / I_sec, 100]
        )
        # This is term of Jspin*d(1/I)/dt term of the domega_spin/dt. #
        # We limit its increase due to contraction to 100 [(rad/yr)/yr]
        # increase, otherwise the integrator will fail
        # (usually when we have WD formation).
        dOmega_spin_wind_pri = (
                2.0 / 3.0 * R_pri ** 2 * Omega_pri * Mdot_pri / I_pri
        )
        # jshell*Mdot/I : specific angular momentum of a thin sperical shell
        # * mdot  / moment of inertia
        # Omega is in rad/yr here, and R, M in solar (Mdot solar/yr).
        dOmega_deformation_pri = np.min(
            [-Omega_pri * Idot_pri / I_pri, 100]
        )
        if verbose:
            print(
                "dOmega_spin_wind , dOmega_deformation = ",
                dOmega_spin_wind_sec,
                dOmega_deformation_sec,
                dOmega_spin_wind_pri,
                dOmega_deformation_pri,
            )
        dOmega_sec = dOmega_sec + dOmega_spin_wind_sec
        dOmega_pri = dOmega_pri + dOmega_spin_wind_pri
        dOmega_sec = dOmega_sec + dOmega_deformation_sec
        dOmega_pri = dOmega_pri + dOmega_deformation_pri
    if verbose:
        print("a[Ro],e,Omega[rad/yr] have been =", a, e, Omega_sec, Omega_pri)
        print("da,de,dOmega (all) in 1yr is = ",
              da, de, dOmega_sec, dOmega_pri)

    return [
        da,
        de,
        dOmega_sec,
        dOmega_pri,
    ]<|MERGE_RESOLUTION|>--- conflicted
+++ resolved
@@ -327,9 +327,9 @@
             magnetic_braking_mode="RVJ83",
             do_stellar_evolution_and_spin_from_winds=True,
             RLO_orbit_at_orbit_with_same_am=False,
-            list_for_matching_HMS=None,
-            list_for_matching_postMS=None,
-            list_for_matching_HeStar=None,
+            dict_for_matching_HMS=None,
+            dict_for_matching_postMS=None,
+            dict_for_matching_HeStar=None,
             rotating_grids=False,**kwargs
     ):
         """Initialize the step. See class documentation for details."""
@@ -349,9 +349,9 @@
         self.initial_mass = initial_mass
         self.rootm = rootm
         self.verbose = verbose
-        self.list_for_matching_HMS = list_for_matching_HMS
-        self.list_for_matching_postMS = list_for_matching_postMS
-        self.list_for_matching_HeStar = list_for_matching_HeStar
+        self.dict_for_matching_HMS = dict_for_matching_HMS
+        self.dict_for_matching_postMS = dict_for_matching_postMS
+        self.dict_for_matching_HeStar = dict_for_matching_HeStar
         self.rotating_grids = rotating_grids
 
         # mapping a combination of (key, htrack, method) to a pre-trained
@@ -426,14 +426,11 @@
             if grid_name_Hrich is None:
                 grid_name_Hrich = os.path.join(
                     'single_HMS', self.metallicity+'_Zsun.h5')
-            grid_Hrich[0.] = GRIDInterpolator(os.path.join(path, grid_name_Hrich))
-            self.grid_Hrich = grid_Hrich
+            self.grid_Hrich = GRIDInterpolator(os.path.join(path, grid_name_Hrich))
 
             # Initialize the matching lists:
             m_min_H = np.min(self.grid_Hrich.grid_mass)
             m_max_H = np.max(self.grid_Hrich.grid_mass)
-            m_min_He = np.min(self.grid_strippedHe.grid_mass)
-            m_max_He = np.max(self.grid_strippedHe.grid_mass)
         else: #now grid_Hrich and grid_strippedHe will be an array
             grid_Hrich = {}
             if grid_name_Hrich is None and type(grid_name_Hrich) != dict:
@@ -441,15 +438,11 @@
                     #for rot_grid_name_Hrich in glob.glob(os.path.join('single_HMS', self.metallicity+'_Zsun_omega_crit_{rotation}.h5')):
                     rot_grid_name_Hrich = os.path.join('single_HMS', self.metallicity+f'_Zsun_omega_crit_{rotation}.h5')
                     grid_Hrich[rotation] = GRIDInterpolator(os.path.join(path, rot_grid_name_Hrich))
-
-<<<<<<< HEAD
-                    grid_Hrich[0.] = GRIDInterpolator(os.path.join(path, os.path.join('single_HMS', self.metallicity+'_Zsun.h5')))
-                    self.default_rotations.append(0.)
-=======
                 grid_Hrich[0.] = GRIDInterpolator(os.path.join(path, os.path.join('single_HMS', self.metallicity+'_Zsun.h5')))
->>>>>>> 2a1c27d4
+                self.default_rotations.append(0.)
             self.grid_Hrich = grid_Hrich
 
+        
             #grid_strippedHe = []
             #if grid_name_strippedHe is None:
             #    for rot_grid_name_strippedHe in glob.glob(os.path.join('single_HeMS', self.metallicity+'_Zsun_omegacrit??.h5')):
@@ -458,68 +451,72 @@
 
 
             # Initialize the matching lists:
-        m_min_H = []
-        m_max_H = []
-        m_min_He = []
-        m_max_He = []
-        for grid in self.grid_Hrich:
-            print(type(grid),grid)
-            m_min_H.append(np.min(self.grid_Hrich[grid].grid_mass))
-            m_max_H.append(np.max(self.grid_Hrich[grid].grid_mass))
+            m_min_H = {}
+            m_max_H = {}
+            #m_min_He = {}
+            #m_max_He = {}
+            for rotation in self.grid_Hrich:
+                m_min_H[rotation] = np.min(self.grid_Hrich[rotation].grid_mass)
+                m_max_H[rotation] = np.max(self.grid_Hrich[rotation].grid_mass)
             #for grid in self.grid_strippedHe:
             #    m_min_He.append(np.min(self.grid_Hrich[grid].grid_mass))
             #    m_max_He.append(np.max(self.grid_Hrich[grid].grid_mass))
-
+        m_min_He = np.min(self.grid_strippedHe.grid_mass)
+        m_max_He = np.max(self.grid_strippedHe.grid_mass)
         if self.dict_for_matching_HMS is None:
             self.dict_for_matching_HMS = {
-                "mass": [20.0, "log_min_max", [m_min_H, m_max_H]],
-                "center_h1": [1.0, "min_max", [0, None]],
-                "log_R": [2.0, "min_max", [0, None]],
-                "he_core_mass": [10.0, "min_max", [0, None]]
+                "MESA_labels" : ["mass", "center_h1", "log_R", "he_core_mass"],
+                "normalization_range" : [20.0, 1.0, 2.0, 10.0],
+                "log_scaling" : ["log_min_max", "min_max", "min_max", "min_max"],
+                "bounds" : [[m_min_H, m_max_H], [0, None]]#, [None, None], [0, None]]
             }
-
         if self.dict_for_matching_postMS is None:
             self.dict_for_matching_postMS = {
-                "mass": [20.0, "log_min_max", [m_min_H, m_max_H]],
-                "center_he4": [1.0, "min_max", [0, None]],
-                "log_R": [2.0, "min_max", [0, None]],
-                "he_core_mass": [10.0, "min_max", [0, None]]
+                "MESA_labels": ["mass", "center_he4", "log_R", "he_core_mass"],
+                "normalization_range": [20.0, 1.0, 2.0, 10.0],
+                "log_scaling": ["log_min_max", "min_max", "min_max", "min_max"],
+                "bounds": [[m_min_H, m_max_H], [0, None]]#, [None, None], [0, None]]
             }
         if self.dict_for_matching_HeStar is None:
             self.dict_for_matching_HeStar = {
-                "he_core_mass": [10.0, "min_max", [m_min_He, m_max_He]],
-                "center_he4": [1.0, "min_max", [0, None]],
-                "log_R": [2.0, "min_max", [0, None]]
+                "MESA_labels": ["he_core_mass", "center_he4", "log_R"],
+                "normalization_range": [10.0, 1.0, 2.0],
+                "log_scaling": ["min_max", "min_max", "min_max"],
+                "bounds": [[m_min_He, m_max_He], [0, None]]#, [None, None]]
             }
+
         # lists of alternative matching
 
         # e.g., stars after mass transfer could swell up so that log_R
         # is not appropriate for matching
 
         self.dict_for_matching_HMS_alternative = {
-            "mass": [20.0, "log_min_max", [m_min_H, m_max_H]],
-            "center_h1": [1.0, "min_max", [0, None]],
-            "he_core_mass": [10.0, "min_max", [0, None]]
+            "MESA_labels": ["mass", "center_h1", "he_core_mass"],
+            "normalization_range": [20.0, 1.0, 10.0],
+            "log_scaling": ["log_min_max", "min_max", "min_max"],
+            "bounds": [[m_min_H, m_max_H], [0, None]]#, [0, None]]
         }
         self.dict_for_matching_postMS_alternative = {
-            "mass": [20.0, "log_min_max", [m_min_H, m_max_H]],
-            "center_h1": [1.0, "min_max", [0, None]],
-            "he_core_mass": [10.0, "min_max", [0, None]]
+            "MESA_labels": ["mass", "center_h1", "he_core_mass"],
+            "normalization_range": [20.0, 1.0, 10.0],
+            "log_scaling": ["log_min_max", "min_max", "min_max"],
+            "bounds": [[m_min_H, m_max_H], [0, None]]#, [0, None]]
         }
         self.dict_for_matching_HeStar_alternative = {
-            "he_core_mass": [10.0, "min_max", [m_min_He, m_max_He]],
-            "center_he4": [1.0, "min_max", [0, None]],
-            "log_R": [2.0, "min_max", [0, None]]
+            "MESA_labels": ["he_core_mass", "center_he4", "log_R"],
+            "normalization_range": [10.0, 1.0, 2.0],
+            "log_scaling": ["min_max", "min_max", "min_max"],
+            "bounds": [[m_min_He, m_max_He], [0, None]]#, [None, None]]
         }
 
-    def square_difference(self, x, htrack,
+    def square_difference(self, x,
                           mesa_labels, posydon_attributes, colscalers, scales):
         """Compute the square distance used for scaling."""
         result = 0.0
         for mesa_label, posy_attr, colscaler, scale_of_mesa_label in zip(
                  mesa_labels, posydon_attributes, colscalers, scales):
             single_track_value = scale_of_mesa_label.transform(
-                self.get_track_val(mesa_label, htrack, *x))
+                self.get_track_val(mesa_label, *x))
             posydon_value = scale_of_mesa_label.transform(posy_attr)
             if mesa_label in MATCHING_WITH_RELATIVE_DIFFERENCE:
                 result += ((single_track_value - posydon_value)
@@ -528,7 +525,7 @@
                 result += (single_track_value - posydon_value) ** 2
         return result
 
-    def get_track_val(self, key, htrack, m0, t):
+    def get_track_val(self, key, m0, t):
         """Return a single value from the interpolated time-series.
 
         Parameters
@@ -565,7 +562,7 @@
             val = np.interp(t, x, y)
         return val
 
-    def scale(self, key, htrack, method):
+    def scale(self, key, method):
         """Nomarlize quantities in the single star grids to (0,1).
 
         Parameters
@@ -585,7 +582,7 @@
         # the whole detached_step instance?
 
         # collect all options for the scaler
-        scaler_options = (key, htrack, method)
+        scaler_options = (key, method)
 
         # find if the scaler has already been fitted and return it if so...
         scaler = self.stored_scalers.get(scaler_options, None)
@@ -605,7 +602,7 @@
         self.stored_scalers[scaler_options] = scaler
         return scaler
 
-    def get_root0(self, keys, x, htrack, rs=None):
+    def get_root0(self, keys, x, rs=None):
         """Get the track in the grid with values closest to the requested ones.
 
         Parameters
@@ -656,14 +653,13 @@
 
     def find_rotation(self,star):
         omega_div_omega_crit_pre_star = star.surf_avg_omega_div_omega_crit
-        idx = (np.abs( self.default_rotations- omega_div_omega_crit_pre_star)).argmin()
+        idx = (np.abs( np.array(self.default_rotations)- omega_div_omega_crit_pre_star)).argmin()
         omega_div_omega_crit = self.default_rotations[idx]
-        print(omega_div_omega_crit_pre_star,omega_div_omega_crit)
         if self.verbose:
-            print('The rotation that was matched is:',omega_div_omega_crit_pre_star,omega_div_omega_crit)
+            print('The rotation that was matched is:',omega_div_omega_crit_pre_star,'The star had rotation:',omega_div_omega_crit)
         return omega_div_omega_crit
 
-    def match_to_single_star(self, star, htrack):
+    def match_to_single_star(self, star, rotation_key,htrack):
         """Get the track in the grid that matches the time and mass of a star.
 
         For "root" matching_method, the properties that are matched is always
@@ -702,12 +698,12 @@
             if star.state in LIST_ACCEPTABLE_STATES_FOR_HMS:
                 x0 = get_root0(["center_h1", "mass"],
                                [star.center_h1, star.mass],
-                               htrack, rs=[0.7, 300])
+                                rs=[0.7, 300])
                 sol = root(
                     lambda x: [
-                        get_track_val("center_h1", htrack, *x)
+                        get_track_val("center_h1", *x)
                         - star.center_h1,
-                        get_track_val("mass", htrack, *x) - star.mass,
+                        get_track_val("mass", *x) - star.mass,
                     ],
                     x0,
                     method="hybr",
@@ -716,14 +712,13 @@
                 x0 = get_root0(
                     ["he_core_mass", "mass"],
                     [star.he_core_mass, star.mass],
-                    htrack,
                     rs=[11, 300],
                 )
                 sol = root(
                     lambda x: [
-                        get_track_val("he_core_mass", htrack, *x)
+                        get_track_val("he_core_mass",  *x)
                         - star.he_core_mass,
-                        get_track_val("mass", htrack, *x) - star.mass,
+                        get_track_val("mass",  *x) - star.mass,
                     ],
                     x0,
                     method="hybr",
@@ -741,20 +736,23 @@
                 return list_of_attributes
 
             if star.state in LIST_ACCEPTABLE_STATES_FOR_HMS:
-                list_for_matching = self.dict_for_matching_HMS
+                dict_for_matching = self.dict_for_matching_HMS
             elif star.state in LIST_ACCEPTABLE_STATES_FOR_postMS:
-                list_for_matching = self.dict_for_matching_postMS
-
+                dict_for_matching = self.dict_for_matching_postMS
             elif star.state in LIST_ACCEPTABLE_STATES_FOR_HeStar:
-                list_for_matching = self.dict_for_matching_HeStar
-
-            MESA_labels = list_for_matching[0]
+                dict_for_matching = self.dict_for_matching_HeStar
+
+            MESA_labels = dict_for_matching["MESA_labels"]
             posydon_attributes = posydon_attribute(MESA_labels, star)
-            rs = list_for_matching[1]
-            colscalers = list_for_matching[2]
+            rs = dict_for_matching["normalization_range"]
+            colscalers = dict_for_matching["log_scaling"]
             bnds = []
-            for i in range(3, len(list_for_matching)):
-                bnds.append(list_for_matching[i])
+            for tuple in dict_for_matching["bounds"]:
+                if type(tuple[0]) == dict:
+                    tuple[0]  = tuple[0][rotation_key]
+                    tuple[1]  = tuple[1][rotation_key]
+                bnds.append(tuple)
+            
 
             if self.verbose or self.verbose == 1:
                 print("Matching attributes and their normalizations :",
@@ -766,17 +764,16 @@
 
             scales = []
             for MESA_label, colscaler in zip(MESA_labels, colscalers):
-                scale_of_attribute = scale(MESA_label, htrack, colscaler)
+                scale_of_attribute = scale(MESA_label, colscaler)
                 scales.append(scale_of_attribute)
 
-            x0 = get_root0(MESA_labels, posydon_attributes, htrack, rs=rs)
+            x0 = get_root0(MESA_labels, posydon_attributes,rs=rs)
 
             def sq_diff_function(x):
                 return self.square_difference(
-                    x, htrack=htrack, mesa_labels=MESA_labels,
+                    x, mesa_labels=MESA_labels,
                     posydon_attributes=posydon_attributes,
                     colscalers=colscalers, scales=scales)
-
             sol = minimize(sq_diff_function, x0, method="TNC", bounds=bnds)
 
             # alternative matching
@@ -794,21 +791,24 @@
             if (np.abs(sol.fun) > tolerance_matching_integration
                     or not sol.success):
                 if star.state in LIST_ACCEPTABLE_STATES_FOR_HMS:
-                    list_for_matching = self.list_for_matching_HMS_alternative
+                    dict_for_matching = self.dict_for_matching_HMS_alternative
                 elif star.state in LIST_ACCEPTABLE_STATES_FOR_postMS:
-                    list_for_matching = (
-                        self.list_for_matching_postMS_alternative)
+                    dict_for_matching = (
+                        self.dict_for_matching_postMS_alternative)
                 elif star.state in LIST_ACCEPTABLE_STATES_FOR_HeStar:
-                    list_for_matching = (
-                        self.list_for_matching_HeStar_alternative)
-
-                MESA_labels = list_for_matching[0]
+                    dict_for_matching = (
+                        self.dict_for_matching_HeStar_alternative)
+
+                MESA_labels = dict_for_matching["MESA_labels"]
                 posydon_attributes = posydon_attribute(MESA_labels, star)
-                rs = list_for_matching[1]
-                colscalers = list_for_matching[2]
+                rs = dict_for_matching["normalization_range"]
+                colscalers = dict_for_matching["log_scaling"]
                 bnds = []
-                for i in range(3, len(list_for_matching)):
-                    bnds.append(list_for_matching[i])
+                for tuple in dict_for_matching["bounds"]:
+                    if type(tuple[0]) == dict:
+                        tuple[0]  = tuple[0][rotation_key]
+                        tuple[1]  = tuple[1][rotation_key]
+                    bnds.append(tuple)
 
                 if self.verbose or self.verbose == 1:
                     print("Alternative matching in detached step, 2nd step "
@@ -820,16 +820,16 @@
 
                 scales = []
                 for MESA_label, colscaler in zip(MESA_labels, colscalers):
-                    scale_of_attribute = scale(MESA_label, htrack, colscaler)
+                    scale_of_attribute = scale(MESA_label, colscaler)
                     scales.append(scale_of_attribute)
 
                 def sq_diff_function(x):
                     return self.square_difference(
-                        x, htrack=htrack, mesa_labels=MESA_labels,
+                        x, mesa_labels=MESA_labels,
                         posydon_attributes=posydon_attributes,
                         colscalers=colscalers, scales=scales)
 
-                x0 = get_root0(MESA_labels, posydon_attributes, htrack, rs=rs)
+                x0 = get_root0(MESA_labels, posydon_attributes, rs=rs)
 
                 sol = minimize(sq_diff_function, x0, method="TNC", bounds=bnds)
 
@@ -846,18 +846,21 @@
 
                     if star.state in LIST_ACCEPTABLE_STATES_FOR_HeStar:
                         htrack = True
-                        list_for_matching = self.list_for_matching_HeStar
+                        dict_for_matching = self.dict_for_matching_HeStar
                     elif star.state in LIST_ACCEPTABLE_STATES_FOR_postMS:
                         htrack = False
-                        list_for_matching = self.list_for_matching_postMS
-
-                    MESA_labels = list_for_matching[0]
+                        dict_for_matching = self.dict_for_matching_postMS
+
+                    MESA_labels = dict_for_matching["MESA_labels"]
                     posydon_attributes = posydon_attribute(MESA_labels, star)
-                    rs = list_for_matching[1]
-                    colscalers = list_for_matching[2]
+                    rs = dict_for_matching["normalization_range"]
+                    colscalers = dict_for_matching["log_scaling"]
                     bnds = []
-                    for i in range(3, len(list_for_matching)):
-                        bnds.append(list_for_matching[i])
+                    for tuple in dict_for_matching["bounds"]:
+                        if type(tuple[0]) == dict:
+                            tuple[0]  = tuple[0][rotation_key]
+                            tuple[1]  = tuple[1][rotation_key]
+                        bnds.append(tuple)
 
                     if self.verbose or self.verbose == 1:
                         print("Matching attributes and their normalizations :",
@@ -869,17 +872,17 @@
 
                     scales = []
                     for MESA_label, colscaler in zip(MESA_labels, colscalers):
-                        scale_of_attribute = scale(MESA_label, htrack, colscaler)
+                        scale_of_attribute = scale(MESA_label, colscaler)
                         scales.append(scale_of_attribute)
 
                     def sq_diff_function(x):
                         return self.square_difference(
-                            x, htrack=htrack, mesa_labels=MESA_labels,
+                            x, mesa_labels=MESA_labels,
                             posydon_attributes=posydon_attributes,
                             colscalers=colscalers, scales=scales)
 
                     x0 = get_root0(
-                        MESA_labels, posydon_attributes, htrack, rs=rs)
+                        MESA_labels, posydon_attributes,  rs=rs)
 
                     # bnds = ([m_min_H, m_max_H], [0, None])
                     try:
@@ -944,13 +947,13 @@
                 f'{initials[1]/1e6:.3f} [Myrs]', "\n",
                 "with m(t0), log10(R(t0), center_he(t0), surface_he4(t0), "
                 "surface_h1(t0), he_core_mass(t0), center_c12(t0) = \n",
-                f'{self.get_track_val("mass", htrack, *sol.x):.3f}',
-                f'{self.get_track_val("log_R", htrack, *sol.x):.3f}',
-                f'{self.get_track_val("center_he4", htrack, *sol.x):.4f}',
-                f'{self.get_track_val("surface_he4", htrack, *sol.x):.4f}',
-                f'{self.get_track_val("surface_h1", htrack, *sol.x):.4f}',
-                f'{self.get_track_val("he_core_mass", htrack, *sol.x):.3f}',
-                f'{self.get_track_val("center_c12", htrack, *sol.x):.4f}\n',
+                f'{self.get_track_val("mass", *sol.x):.3f}',
+                f'{self.get_track_val("log_R",  *sol.x):.3f}',
+                f'{self.get_track_val("center_he4", *sol.x):.4f}',
+                f'{self.get_track_val("surface_he4",  *sol.x):.4f}',
+                f'{self.get_track_val("surface_h1", *sol.x):.4f}',
+                f'{self.get_track_val("he_core_mass", *sol.x):.3f}',
+                f'{self.get_track_val("center_c12",  *sol.x):.4f}\n',
                 "The same values of the secondary at the end of the previous "
                 "step was = \n",
                 f'{star.mass:.3f}',
@@ -961,7 +964,7 @@
                 f'{star.he_core_mass:.3f}',
                 f'{star.center_c12:.4f}'
             )
-        return initials[0], initials[1], htrack
+        return initials[0], initials[1],htrack
 
     def __repr__(self):
         """Return the type of evolution type."""
@@ -1112,7 +1115,7 @@
                 return the properties of star2
 
             """
-
+            omega_div_omega_crit = None 
             if self.rotating_grids == False:
                 if htrack:
                     self.grid = self.grid_Hrich
@@ -1137,7 +1140,7 @@
                     m0, t0 = copy_prev_m0, copy_prev_t0
                 else:
                     t_before_matching = time.time()
-                    m0, t0, htrack = self.match_to_single_star(star1, htrack)
+                    m0, t0 ,htrack= self.match_to_single_star(star1, omega_div_omega_crit,htrack)
                     t_after_matching = time.time()
                     if self.verbose or self.verbose == 1:
                         print("Matching duration: "
@@ -1908,7 +1911,7 @@
                         primary, i=timestep, star_CO=False)
 
             def get_star_final_values(star, htrack, m0):
-                grid = self.grid_Hrich if htrack else self.grid_strippedHe
+                grid = self.grid
                 get_final_values = grid.get_final_values
                 # TODO: this variable is never used!
                 get_final_state = grid.get_final_state
@@ -1916,7 +1919,7 @@
                     setattr(star, key, get_final_values('S1_%s' % (key), m0))
 
             def get_star_profile(star, htrack, m0):
-                grid = self.grid_Hrich if htrack else self.grid_strippedHe
+                grid = self.grid
                 get_profile = grid.get_profile
                 profile_new = np.array(get_profile('mass', m0)[1])
                 for i in self.profile_keys:
