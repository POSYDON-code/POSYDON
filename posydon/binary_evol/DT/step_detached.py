"""Detached evolution step."""


__authors__ = [
    "Devina Misra <devina.misra@unige.ch>",
    "Zepei Xing <Zepei.Xing@unige.ch>",
    "Emmanouil Zapartas <ezapartas@gmail.com>",
    "Nam Tran <tranhn03@gmail.com>",
    "Simone Bavera <Simone.Bavera@unige.ch>",
    "Konstantinos Kovlakas <Konstantinos.Kovlakas@unige.ch>",
    "Kyle Akira Rocha <kylerocha2024@u.northwestern.edu>",
    "Jeffrey Andrews <jeffrey.andrews@northwestern.edu>",
    "Camille Liotine <cliotine@u.northwestern.edu>",
    "Seth Gossage <seth.gossage@northwestern.edu>"
]

import numpy as np
import pandas as pd
import time
from scipy.integrate import solve_ivp
from scipy.interpolate import PchipInterpolator
from posydon.utils.interpolators import PchipInterpolator2
from posydon.config import PATH_TO_POSYDON_DATA
from posydon.binary_evol.binarystar import BINARYPROPERTIES
from posydon.binary_evol.singlestar import STARPROPERTIES
#from posydon.interpolation.data_scaling import DataScaler
from posydon.utils.common_functions import (bondi_hoyle,
                                            orbital_period_from_separation,
                                            roche_lobe_radius,
                                            check_state_of_star,
                                            set_binary_to_failed,
                                            zero_negative_values)
from posydon.binary_evol.flow_chart import (STAR_STATES_CC, 
                                            STAR_STATES_H_RICH_EVOLVABLE,
                                            STAR_STATES_HE_RICH_EVOLVABLE,
                                            UNDEFINED_STATES)
import posydon.utils.constants as const
from posydon.utils.posydonerror import (NumericalError, POSYDONError, 
                                        FlowError, ClassificationError)
from posydon.utils.posydonwarning import Pwarn

from posydon.binary_evol.DT.track_match import TrackMatcher
from posydon.binary_evol.DT.key_library import (DEFAULT_TRANSLATION,
                                                DEFAULT_TRANSLATED_KEYS)

from posydon.binary_evol.DT.tides.default_tides import default_tides
from posydon.binary_evol.DT.winds.default_winds import (default_spin_from_winds,
                                                        default_sep_from_winds)
from posydon.binary_evol.DT.gravitational_radiation.default_gravrad import default_gravrad
from posydon.binary_evol.DT.magnetic_braking.prescriptions  import (RVJ83_braking,
                                                                    M15_braking,
                                                                    G18_braking,
                                                                    CARB_braking)

def event(terminal, direction=0):
    """Return a helper function to set attributes for solve_ivp events."""
    def dec(f):
        f.terminal = terminal
        f.direction = direction
        return f
    return dec

class detached_step:
    """
    Evolve a detached binary.

    The binary will be evolved until Roche-lobe overflow, core-collapse or
    maximum simulation time, using the standard equations that govern the
    orbital evolution.

    Parameters
    ----------
    path : str
        Path to the directory that contains POSYDON data HDF5 files. Defaults 
        to the PATH_TO_POSYDON_DATA environment variable. Used for track 
        matching.

    metallicity : float
        The metallicity of the grid. This should be one of the eight 
        supported metallicities:

            [2e+00, 1e+00, 4.5e-01, 2e-01, 1e-01, 1e-02, 1e-03, 1e-04]

        and this will be converted to a corresponding string (e.g.,
        1e+00 --> "1e+00_Zsun"). Used for track matching. 

    matching_method : str
        Method to find the best match between a star from a previous step and a
        point in a single star evolution track. Options: 
        
            "root": Tries to find a root of two matching quantities. It is 
                    possible to not find one, causing the evolution to fail.

            "minimize": Minimizes the sum of squares of differences of 
                        various quantities between the previous evolution step and 
                        a stellar evolution track. 
                        
        Used for track matching.

    grid_name_Hrich : str
        Name of the single star H-rich grid h5 file, 
        including its parent directory. This is set to 
        (for example):

            grid_name_Hrich = 'single_HMS/1e+00_Zsun.h5'  

        by default if not specified. Used for track matching.

    grid_name_strippedHe : str
        Name of the single star He-rich grid h5 file. This is 
        set to (for example):

            grid_name_strippedHe = 'single_HeMS/1e+00_Zsun.h5'
        
        by default if not specified. Used for track matching.

    list_for_matching_HMS : list
        A list of mixed type that specifies properties of the matching 
        process for HMS stars. Used for track matching.

    list_for_matching_postMS : list
        A list of mixed type that specifies properties of the matching 
        process for postMS stars. Used for track matching.

    list_for_matching_HeStar : list
        A list of mixed type that specifies properties of the matching 
        process for He stars. Used for track matching.

    record_matching : bool
        Whether properties of the matched star(s) should be recorded in the 
        binary evolution history. Used for track matching.

    Attributes
    ----------
    KEYS : list[str]
        Contains keywords corresponding to MESA data column names 
        which are used to extract quantities from the single star 
        evolution grids.
        
    dt : float
        The timestep size, in years, to be appended to the history of the
        binary. None means only the final step. Note: do not select very 
        small timesteps because it may mess with the solving of the ODE.

    n_o_steps_history : int
        Alternatively, we can define the number of timesteps to be appended to
        the history of the binary. None means only the final step. If both `dt`
        and `n_o_steps_history` are different than None, `dt` has priority.

    do_wind_loss : bool
        If True, take into account change of separation due to mass loss 
        from the star.

    do_tides : bool
        If True, take into account change of separation, eccentricity and 
        star spin due to tidal forces.

    do_gravitational_radiation : bool
        If True, take into account change of separation and eccentricity 
        due to gravitational wave radiation.

    do_magnetic_braking : bool
        If True, take into account change of star spin due to magnetic 
        braking.

    magnetic_braking_mode : str
        A string corresponding to the desired magnetic braking prescription.
            -- RVJ83: Rappaport, Verbunt, & Joss 1983 (Default)
            -- M15: Matt et al. 2015
            -- G18: Garraffo et al. 2018
            -- CARB: Van & Ivanova 2019

    do_stellar_evolution_and_spin_from_winds : bool
        If True, take into account change of star spin due to change of its
        moment of inertia during its evolution and due to spin angular 
        momentum loss due to winds.

    RLO_orbit_at_orbit_with_same_am : bool
        Binaries are circularized instaneously when RLO occurs and this 
        option dictates how that is handled. If False (default), place 
        the binary in an orbit with separation equal to the binary's 
        separation at periastron. If True, circularize the orbit assuming 
        that angular momentum is conserved w.r.t. the previously (possibly) 
        eccentric orbit. In the latter case, the star may no longer 
        fill its Roche lobe after circularization, and may be further 
        evolved until RLO commences once again, but without changing the 
        orbit.

    translate : dict
        Dictionary containing data column name (key) translations between 
        POSYDON h5 file PSyGrid data names (items) and MESA data names (keys).

    track_matcher : TrackMatcher object
        The TrackMatcher object performs functions related to matching 
        binary stellar evolution components to single star evolution models.

    verbose : bool
        True if we want to print stuff.

    """

    def __init__(
            self,
            dt=None,
            n_o_steps_history=None,
            do_wind_loss=True,
            do_tides=True,
            do_gravitational_radiation=True,
            do_magnetic_braking=True,
            magnetic_braking_mode="RVJ83",
            do_stellar_evolution_and_spin_from_winds=True,
            RLO_orbit_at_orbit_with_same_am=False,
            record_matching=False,
            verbose=False,
            grid_name_Hrich=None,
            grid_name_strippedHe=None,
            metallicity=None,
            path=PATH_TO_POSYDON_DATA,
            matching_method="minimize",
            matching_tolerance=1e-2,
            matching_tolerance_hard=1e-1,
            list_for_matching_HMS=None,
            list_for_matching_postMS=None,
            list_for_matching_HeStar=None
    ):
        """Initialize the step. See class documentation for details."""
        self.dt = dt
        self.n_o_steps_history = n_o_steps_history
        self.do_wind_loss = do_wind_loss
        self.do_tides = do_tides
        self.do_gravitational_radiation = do_gravitational_radiation
        self.do_magnetic_braking = do_magnetic_braking
        self.magnetic_braking_mode = magnetic_braking_mode
        self.do_stellar_evolution_and_spin_from_winds = (
            do_stellar_evolution_and_spin_from_winds
        )
        self.RLO_orbit_at_orbit_with_same_am = RLO_orbit_at_orbit_with_same_am
        self.verbose = verbose

        if self.verbose:
            print(
                dt,
                n_o_steps_history,
                matching_method,
                do_wind_loss,
                do_tides,
                do_gravitational_radiation,
                do_magnetic_braking,
                magnetic_braking_mode,
                do_stellar_evolution_and_spin_from_winds)

        self.translate = DEFAULT_TRANSLATION

        # these are the KEYS read from POSYDON h5 grid files (after translating
        # them to the appropriate columns)
        self.KEYS = DEFAULT_TRANSLATED_KEYS

        # creating a track matching object
        self.track_matcher = TrackMatcher(grid_name_Hrich = grid_name_Hrich,
                                          grid_name_strippedHe = grid_name_strippedHe,
                                          path=path, metallicity = metallicity,
                                          matching_method = matching_method,
                                          matching_tolerance=matching_tolerance,
                                          matching_tolerance_hard=matching_tolerance_hard,
                                          list_for_matching_HMS = list_for_matching_HMS,
                                          list_for_matching_HeStar = list_for_matching_HeStar,
                                          list_for_matching_postMS = list_for_matching_postMS,
                                          record_matching = record_matching,
                                          verbose = self.verbose)

        # create evolution handler object
        self.init_evo_kwargs() 
        self.evo = detached_evolution(**self.evo_kwargs)

        return

    def init_evo_kwargs(self):
        """Store keyword args required to initialize detached evolution, based on step's kwargs."""
        self.evo_kwargs = {
            "primary": None,
            "secondary": None,
            "do_wind_loss": self.do_wind_loss,
            "do_tides": self.do_tides,
            "do_magnetic_braking": self.do_magnetic_braking,
            "magnetic_braking_mode": self.magnetic_braking_mode,
            "do_stellar_evolution_and_spin_from_winds": self.do_stellar_evolution_and_spin_from_winds,
            "do_gravitational_radiation": self.do_gravitational_radiation
        }

    def __repr__(self):
        """Return the name of evolution step."""
        return "Detached Step."

    def __call__(self, binary):
        """
            Evolve the binary through detached evolution until RLO or 
        compact object formation.

        Parameters
        ----------
        binary : BinaryStar object
            A BinaryStar object containing a binary system's properties. 
            This binary will be evolved through detached evolution here.

        Raises
        ------
        ValueError
            If the max time is exceeded by the current time of 
            evolution.

        NumericalError
            If numerical integration fails for the binary during 
            the calculation of its detached evolution. We mark 
            the binary as failed in this case.

        FlowError
            If the evolution of H-rich/He-rich stars in RLO onto 
            H-rich/He-rich stars after HMS-HMS is detected. This 
            evolution pathway is not yet supported by our grids. 
            The binary evolution is marked as failed at this 
            point.
                
        ClassificationError
            If stable RLO between two HMS-HMS stars is determined 
            as a result of detached evolution. We mark these 
            binaries as failed.

        POSYDONError
            If both stars are calculated to be ready for collapse 
            as a result of detached evolution, but the two stars 
            differ in mass.
             
        """

        # Get simulation properties and step names
        binary_sim_prop = getattr(binary, "properties")
        all_step_names = getattr(binary_sim_prop, "all_step_names")

        # get the next step's name to display for match recording in data frame
        # (in the event that the total_state is not in the flow, this will be None,
        #  and the binary will be set to fail in BinaryStar().run_step()).
        next_step_name = binary.get_next_step_name()
        
        # match stars to single star models for detached evolution
        primary, secondary, only_CO = self.track_matcher.do_matching(binary, next_step_name)
        
        if only_CO:
            if self.verbose:
                print("Binary system only contains compact objects."
                      "Exiting step_detached, nothing left to do here.")
            return

        secondary.t_max = secondary.interp1d["t_max"]
        primary.t_max = primary.interp1d["t_max"]
        # set the age offset on the matched track to be the time span 
        # from the start of the track to the current age 
        # (for these interp1d, x = time)
        secondary.t_offset = binary.time - secondary.interp1d["t0"]
        for item in secondary.interp1d.values():
            if type(item) == PchipInterpolator2:
                item.offset = secondary.t_offset

        primary.t_offset = binary.time - primary.interp1d["t0"]
        for item in primary.interp1d.values():
            if type(item) == PchipInterpolator2:
                item.offset = primary.t_offset

        self.max_time = secondary.interp1d["max_time"]

        # store memory references of primary/secondary
        # for detached evolution
        self.evo.set_stars(primary, secondary, t0 = binary.time)

        if (self.evo.ev_rlo1(binary.time, [binary.separation, binary.eccentricity]) >= 0
            or self.evo.ev_rlo2(binary.time, [binary.separation, binary.eccentricity]) >= 0):
            binary.state = "initial_RLOF"
            return
        else:
            if not (self.max_time - binary.time > 0.0):
                raise ValueError("max_time is lower than the current time. "
                                "Evolution of the detached binary will go to "
                                "lower times.")

            with np.errstate(all="ignore"):

                # solve ODEs for detached evolution
                t_before_ODEsolution = time.time()
                self.res = self.solve_ODEs(binary, primary, secondary)
                t_after_ODEsolution = time.time()

            # clear dictionaries that held current properties during ODE solution
            if hasattr(primary, "latest"):
                del primary.latest
            if hasattr(secondary, "latest"):
                del secondary.latest

            if self.verbose:
                ivp_tspan = t_after_ODEsolution - t_before_ODEsolution
                print(f"\nODE solver duration: {ivp_tspan:.6g} sec")
                print("solution of ODE", self.res)

            if self.res.status == -1:
                failed_state = binary.state
                set_binary_to_failed(binary)
                raise NumericalError(f"Integration failed for {failed_state} binary.")
                         
            # update binary/star properties after detached evolution
            t = self.get_time_after_evo(binary)
            self.update_after_evo(t, binary, primary, secondary)
            self.update_co_stars(t, primary, secondary)

            # check primary/secondary star states
            secondary.state = check_state_of_star(secondary, star_CO=False)
            for timestep in range(-len(t[:-1]), 0):
                secondary.state_history[timestep] = check_state_of_star(secondary, i=timestep, star_CO=False)

            if primary.state == "massless_remnant":
                pass
            elif primary.co:
                mdot_acc = np.atleast_1d(bondi_hoyle(
                    binary, primary, secondary, slice(-len(t), None),
                    wind_disk_criteria=True, scheme='Kudritzki+2000'))
                primary.lg_mdot = np.log10(mdot_acc.item(-1))
                primary.lg_mdot_history[len(primary.lg_mdot_history) - len(t) + 1:] = np.log10(mdot_acc[:-1])
            else:
                primary.state = check_state_of_star(primary, star_CO=False)
                for timestep in range(-len(t[:-1]), 0):
                    primary.state_history[timestep] = check_state_of_star(primary, i=timestep, star_CO=False)

            ## CHECK IF THE BINARY IS IN RLO
            if self.res.t_events[0] or self.res.t_events[1]:

                if self.RLO_orbit_at_orbit_with_same_am:
                    # final circular orbit conserves angular momentum
                    # compared to the eccentric orbit
                    binary.separation *= (1 - self.res.y[1][-1]**2)
                    binary.orbital_period *= (1 - self.res.y[1][-1]**2) ** 1.5
                else:
                    # final circular orbit is at periastron of the ecc. orbit
                    binary.separation *= (1 - self.res.y[1][-1])
                    binary.orbital_period *= (1 - self.res.y[1][-1]) ** 1.5

                abs_diff_porb = np.abs(binary.orbital_period - orbital_period_from_separation(
                                binary.separation, secondary.mass, primary.mass)) / binary.orbital_period

                
                abs_diff_porb_str = f"\nabs_diff_porb = {abs_diff_porb:.4f}" + \
                    f"\nbinary.orbital_period = {binary.orbital_period:.4f}" +\
                    "\norbital_period_from_separation(binary.separation, secondary.mass, primary.mass) = " + \
                    f"{orbital_period_from_separation(binary.separation, secondary.mass, primary.mass):.4f}"

                if self.verbose:
                    print(abs_diff_porb_str)

                assert abs_diff_porb < 1e-2, \
                        "detached_step: abs_diff_porb >= 1e-2\n" + \
                         abs_diff_porb_str

                # instantly circularize at RLO
                binary.eccentricity = 0

                if self.res.t_events[0]:
                    if secondary == binary.star_1:
                        binary.state = "RLO1"
                        binary.event = "oRLO1"
                    else:
                        binary.state = "RLO2"
                        binary.event = "oRLO2"

                elif self.res.t_events[1]:
                    if secondary == binary.star_1:
                        binary.state = "RLO2"
                        binary.event = "oRLO2"
                    else:
                        binary.state = "RLO1"
                        binary.event = "oRLO1"

                if ('step_HMS_HMS_RLO' not in all_step_names):
                    if ((binary.star_1.state in STAR_STATES_HE_RICH_EVOLVABLE 
                         and binary.star_2.state in STAR_STATES_H_RICH_EVOLVABLE)
                    or (binary.star_1.state in STAR_STATES_H_RICH_EVOLVABLE
                         and binary.star_2.state in STAR_STATES_HE_RICH_EVOLVABLE)):
                        set_binary_to_failed(binary)
                        raise FlowError("Evolution of H-rich/He-rich stars in RLO onto H-rich/He-rich stars after " 
                                    "HMS-HMS not yet supported.") 

                    elif (binary.star_1.state in STAR_STATES_H_RICH_EVOLVABLE
                         and binary.star_2.state in STAR_STATES_H_RICH_EVOLVABLE):
                        set_binary_to_failed(binary)
                        raise ClassificationError("Binary is in the detached step but has stable RLO with two HMS stars - "
                                              "should it have undergone CE (was its HMS-HMS interpolation class unstable MT?)") 


            ## CHECK IF STARS WILL UNDERGO CC
            elif self.res.t_events[2]:
                # reached t_max of track. End of life (possible collapse) of secondary
                if secondary == binary.star_1:
                    binary.event = "CC1"
                else:
                    binary.event = "CC2"

                self.track_matcher.get_star_final_values(secondary)
                self.track_matcher.get_star_profile(secondary)

                if not primary.co and primary.state in STAR_STATES_CC:
                    # simultaneous core-collapse of the other star as well
                    primary_time = primary.t_max + primary.t_offset - t[-1]
                    secondary_time = secondary.t_max + secondary.t_offset - t[-1]

                    if primary_time == secondary_time:
                        # we manually check if s.t_events[3] should also be happening simultaneously
                        self.track_matcher.get_star_final_values(primary)
                        self.track_matcher.get_star_profile(primary)

                    if primary.mass != secondary.mass:
                        raise POSYDONError(
                            "Both stars are found to be ready for collapse "
                            "(i.e. end of their life) during the detached "
                            "step, but do not have the same mass")

            elif self.res.t_events[3]:
                # reached t_max of track. End of life (possible collapse) of primary
                if secondary == binary.star_1:
                    binary.event = "CC2"
                else:
                    binary.event = "CC1"

                self.track_matcher.get_star_final_values(primary)
                self.track_matcher.get_star_profile(primary)

            else:  # Reached max_time asked.
                if binary.properties.max_simulation_time - binary.time < 0.0:
                    binary.event = "MaxTime_exceeded"
                else:
                    binary.event = "maxtime"

    def solve_ODEs(self, binary, primary, secondary):
        """
            Utilizes SciPy's solve_ivp() method to solve a set of 
        differential equations that describe the orbital evolution 
        (separation and eccentricity) and stellar rotation rate 
        evolution during step_detached.

        Parameters
        ----------
        binary : BinaryStar object
            A binary star object, containing the binary system's properties.

        primary : SingleStar object
            A single star object, representing the primary (more evolved) star 
            in the binary and containing its properties.
        
        secondary : SingleStar object
            A single star object, representing the secondary (less evolved) star 
            in the binary and containing its properties.

        Returns
        -------
        res : ODESolver object
            This is the ODESolver object produced by SciPy's 
            solve_ivp function that contains calculated values 
            of the stars evolution through the detached step.
        
        """

        try:
            res = solve_ivp(self.evo, 
                            events=[self.evo.ev_rlo1, self.evo.ev_rlo2, 
                                    self.evo.ev_max_time1, self.evo.ev_max_time2],
                            method="Radau", 
                            t_span=(binary.time, self.max_time),
                            y0=[binary.separation, binary.eccentricity,
                                secondary.omega0, primary.omega0],
                            dense_output=True)
        except Exception:
            res = solve_ivp(self.evo,
                            events=[self.evo.ev_rlo1, self.evo.ev_rlo2, 
                                    self.evo.ev_max_time1, self.evo.ev_max_time2],
                            method="RK45",
                            t_span=(binary.time, self.max_time),
                            y0=[binary.separation, binary.eccentricity,
                                secondary.omega0, primary.omega0],
                            dense_output=True)
        return res
    
    def get_time_after_evo(self, binary):
        """
            After detached evolution, this uses the ODESolver result 
        to determine what the current time is.

        Parameters
        ----------
        res : ODESolver object
            This is the ODESolver object produced by SciPy's 
            solve_ivp function that contains calculated values 
            of the stars evolution through the detached step.

        binary: BinaryStar object
            A binary star object, containing the binary system's properties.
        
        Returns
        -------
        t : float or array[float]
            This is the time elapsed as a result of detached 
            evolution in years. This is a float unless the 
            user specifies a timestep (see `n_o_steps_history` 
            or `dt`) to use via the simulation properties ini 
            file, in which case it is an array.
        
        """
        
        if self.dt is not None and self.dt > 0:
            t = np.arange(binary.time, self.res.t[-1] + self.dt/2.0, self.dt)[1:]
            if t[-1] < self.res.t[-1]:
                t = np.hstack([t, self.res.t[-1]])
        elif (self.n_o_steps_history is not None
                and self.n_o_steps_history > 0):
            t_step = (self.res.t[-1] - binary.time) / self.n_o_steps_history
            t = np.arange(binary.time, self.res.t[-1] + t_step / 2.0, t_step)[1:]
            if t[-1] < self.res.t[-1]:
                t = np.hstack([t, self.res.t[-1]])
        else:  # self.dt is None and self.n_o_steps_history is None
            t = np.array([self.res.t[-1]])

        return t

    def update_after_evo(self, t, binary, primary, secondary):

        """
            Update star and binary properties and interpolators with 
        ODESolver result from detached evolution. This update gives 
        the binary/stars their appropriate values, according to the 
        interpolation after detached evolution.

        Parameters
        ----------
        t : float or array[float]
            This is the time elapsed as a result of detached 
            evolution in years. This is a float unless the 
            user specifies a timestep to use via the simulation 
            properties ini file, in which case it is an array.

        binary : BinaryStar object
            A binary star object, containing the binary system's properties.

        primary : SingleStar object
            A single star object, representing the primary (more evolved) star 
            in the binary and containing its properties.
        
        secondary : SingleStar object
            A single star object, representing the secondary (less evolved) star 
            in the binary and containing its properties.

        Warns
        -----
        InappropriateValueWarning
            If trying to compute log angular momentum for object with no spin.

        """

        sep_interp, ecc_interp, omega_interp_sec, omega_interp_pri = self.res.sol(t)
        mass_interp_sec = secondary.interp1d[self.translate["mass"]]
        mass_interp_pri = primary.interp1d[self.translate["mass"]]

        secondary.interp1d["sep"] = sep_interp
        secondary.interp1d["ecc"] = ecc_interp
        secondary.interp1d["time"] = t    
        secondary.interp1d["omega"] = omega_interp_sec

        primary.interp1d["sep"] = sep_interp
        primary.interp1d["ecc"] = ecc_interp
        primary.interp1d["time"] = t            
        primary.interp1d["omega"] = omega_interp_pri

        secondary.interp1d["porb"] = orbital_period_from_separation(
            sep_interp, mass_interp_sec(t),
            mass_interp_pri(t))
        primary.interp1d["porb"] = orbital_period_from_separation(
            sep_interp, mass_interp_pri(t),
            mass_interp_sec(t))

        for obj, prop in zip([secondary, primary, binary], 
                                [STARPROPERTIES, STARPROPERTIES, BINARYPROPERTIES]):

            # just update orbit and normal stars, COs later
            if obj != binary:
                if obj.co: continue
                                    
            interp1d = primary.interp1d if obj == primary else secondary.interp1d

            for key in prop:
                if key in ["event",
                            "mass_transfer_case",
                            "nearest_neighbour_distance",
                            "state", "metallicity", "V_sys"]:
                    current = getattr(obj, key)
                    # For star objects, the state is calculated further below
                    history = [current] * len(t[:-1])

                # replace the actual surf_avg_w with the effective omega,
                # which takes into account the whole star
                # key  = 'effective_omega' # in rad/sec
                # current = s.y[2][-1] / 3.1558149984e7
                # history_of_attribute = s.y[2][:-1] / 3.1558149984e7
                elif (key in ["surf_avg_omega_div_omega_crit"] and obj != binary):
<<<<<<< HEAD
                    if obj.co:
                        current = getattr(obj, key)
                        history = [current] * len(t[:-1])

                    else:
                        # TODO: change `item()` to 0
                        omega_crit_current = np.sqrt(const.standard_cgrav
                            * interp1d[self.translate["mass"]](t[-1]).item() * const.msol
                            / (interp1d[self.translate["R"]](t[-1]).item() * const.rsol)**3)
=======
                    # TODO: change `item()` to 0
                    omega_crit_current = np.sqrt(const.standard_cgrav
                        * interp1d[self.translate["mass"]](t[-1]).item() * const.msol
                        / (interp1d[self.translate["R"]](t[-1]).item() * const.rsol)**3)
>>>>>>> ad19ad88

                    omega_crit_hist = np.sqrt(const.standard_cgrav
                        * interp1d[self.translate["mass"]](t[:-1]) * const.msol
                        / (interp1d[self.translate["R"]](t[:-1]) * const.rsol)**3)

                    current = (interp1d["omega"][-1] / const.secyer / omega_crit_current)
                    history = (interp1d["omega"][:-1] / const.secyer / omega_crit_hist)

                    # ensure positive rotation values
                    current = zero_negative_values([current], key)[0]
                    history = zero_negative_values(history, key)

                elif (key in ["surf_avg_omega"] and obj != binary):
<<<<<<< HEAD
                    if obj.co:
                        current = getattr(obj, key)
                        history = [current] * len(t[:-1])
                    else:
                        current = interp1d["omega"][-1] / const.secyer
                        history = interp1d["omega"][:-1] / const.secyer
=======
                    current = interp1d["omega"][-1] / const.secyer
                    history = interp1d["omega"][:-1] / const.secyer
>>>>>>> ad19ad88

                    current = zero_negative_values([current], key)[0]
                    history = zero_negative_values(history, key)
                        
                elif ("rl_relative_overflow_" in key and obj == binary):
                    s = binary.star_1 if "_1" in key[-2:] else binary.star_2
                    s_alt = binary.star_2 if "_1" in key[-2:] else binary.star_1
<<<<<<< HEAD
                    if s.state in ("BH", "NS", "WD","massless_remnant"):
                        current = getattr(obj, key)
                        history = [current] * len(t[:-1])

                    elif secondary == s:
                        current = self.evo.ev_rel_rlo1(t[-1], [interp1d["sep"][-1], interp1d["ecc"][-1]], primary, secondary)
                        history = self.evo.ev_rel_rlo1(t[:-1], [interp1d["sep"][:-1], interp1d["ecc"][:-1]], primary, secondary)
=======
                    if secondary == s:
                        current = self.evo.ev_rel_rlo1(t[-1], [interp1d["sep"][-1], interp1d["ecc"][-1]])
                        history = self.evo.ev_rel_rlo1(t[:-1], [interp1d["sep"][:-1], interp1d["ecc"][:-1]])
>>>>>>> ad19ad88

                    elif secondary == s_alt:
                        current = self.evo.ev_rel_rlo2(t[-1], [interp1d["sep"][-1], interp1d["ecc"][-1]])
                        history = self.evo.ev_rel_rlo2(t[:-1], [interp1d["sep"][:-1], interp1d["ecc"][:-1]])
                        
                elif key in ["separation", "orbital_period", "eccentricity", "time"]:
                    current = interp1d[self.translate[key]][-1].item()
                    history = interp1d[self.translate[key]][:-1]

                    current = zero_negative_values([current], key)[0]
                    history = zero_negative_values(history, key)
                    
                elif (key in ["total_moment_of_inertia"] and obj != binary):
                    current = interp1d[self.translate[key]](t[-1]).item() * (const.msol * const.rsol**2)
                    history = interp1d[self.translate[key]](t[:-1]) * (const.msol * const.rsol**2)

                    current = zero_negative_values([current], key)[0]
                    history = zero_negative_values(history, key)
                    
                elif (key in ["log_total_angular_momentum"] and obj != binary):
                    tot_j = (interp1d["omega"][-1] / const.secyer) \
                              * (interp1d[self.translate["total_moment_of_inertia"]](t[-1]).item() \
                              * (const.msol * const.rsol**2))
                    current = np.log10(tot_j) if tot_j > 0.0 else -99
                
                    tot_j_hist = (interp1d["omega"][:-1] / const.secyer) \
                                   * (interp1d[self.translate["total_moment_of_inertia"]](t[:-1]) \
                                   * (const.msol * const.rsol**2))
                    history = np.where(tot_j_hist > 0, np.log10(tot_j_hist), -99)

                    current = zero_negative_values([current], key)[0]
                    history = zero_negative_values(history, key)
                    
                elif (key in ["spin"] and obj != binary):
                    current = (const.clight
                        * (interp1d["omega"][-1] / const.secyer)
                        * interp1d[self.translate["total_moment_of_inertia"]](t[-1]).item() \
                        * (const.msol * const.rsol**2)
                        / (const.standard_cgrav * (interp1d[self.translate["mass"]](t[-1]).item() \
                        * const.msol)**2))
                    
                    history = (const.clight 
                        * (interp1d["omega"][:-1] / const.secyer) \
                        * interp1d[self.translate["total_moment_of_inertia"]](t[:-1]) \
                        * (const.msol * const.rsol**2) \
                        / (const.standard_cgrav * (interp1d[self.translate["mass"]](t[:-1]) \
                        * const.msol)**2))

                    current = zero_negative_values([current], key)[0]
                    history = zero_negative_values(history, key)

                elif (key in ["lg_mdot", "lg_wind_mdot"] and obj != binary):
<<<<<<< HEAD
                    if obj.co:
                        current = getattr(obj, key)
                        history = [current] * len(t[:-1])
=======
                    if interp1d[self.translate[key]](t[-1]) == 0:
                        current = -99.0
>>>>>>> ad19ad88
                    else:
                        current = np.log10(np.abs(interp1d[self.translate[key]](
                                t[-1]))).item()
                        
                    history = np.ones_like(t[:-1])
                    for i in range(len(t)-1):
                        if (interp1d[self.translate[key]](t[i]) == 0):
                            history[i] = -99.0
                        else:
                            history[i] = np.log10(np.abs(interp1d[self.translate[key]](t[i])))
                    
                elif (self.translate[key] in interp1d and obj != binary):
                    current = interp1d[self.translate[key]](t[-1]).item()
                    history = interp1d[self.translate[key]](t[:-1])
                        
                elif key in ["profile"]:
                    current = None
                    history = [current] * len(t[:-1])

                else:
                    current = np.nan
                    history = np.ones_like(t[:-1]) * current

                setattr(obj, key, current)
                getattr(obj, key + "_history").extend(history)
                
    def update_co_stars(self, t, primary, secondary):

        """
            Update compact object properties after detached 
        evolution. The properties are updated here using the 
        CO star properties from the last step. Often, these 
        values are null.

        Parameters
        ----------
        t : float or array[float]
            This is the time elapsed as a result of detached 
            evolution in years. This is a float unless the 
            user specifies a timestep to use via the simulation 
            properties ini file, in which case it is an array.

        primary : SingleStar object
            A single star object, representing the primary (more evolved) star 
            in the binary and containing its properties.
        
        secondary : SingleStar object
            A single star object, representing the secondary (less evolved) star 
            in the binary and containing its properties.
        """
        
        for obj, prop in zip([secondary, primary], 
                             [STARPROPERTIES, STARPROPERTIES]):
            
            # only update compact objects here
            if ~obj.co: 
                continue
                
            for key in prop:

                # simply get the current attribute value and update
                # this step's props with it. Detached evolution does not
                # modify these properties for a CO by default, so they 
                # typically remain unchanged from the previous step.
                current = getattr(obj, key)
                history = [current] * len(t[:-1])
                setattr(obj, key, current)
                getattr(obj, key + "_history").extend(history)

class detached_evolution:

    def __init__(self, primary=None, secondary=None, 
                    do_wind_loss=True,
                    do_tides=True,
                    do_magnetic_braking=True,
                    magnetic_braking_mode="RVJ83",
                    do_stellar_evolution_and_spin_from_winds=True,
                    do_gravitational_radiation=True,
                    verbose=False):

        self.verbose = verbose
        
        # initially these are typically NoneType
        # and set by set_stars()
        self.primary = primary
        self.secondary = secondary
        # physical properties tracked by interpolators
        self.phys_keys = []

        # also separation and eccentricity
        self.a = np.nan
        self.e = np.nan

        # detached evolution options
        self.do_wind_loss = do_wind_loss
        self.do_tides = do_tides
        self.do_gravitational_radiation = do_gravitational_radiation
        self.do_magnetic_braking = do_magnetic_braking
        self.magnetic_braking_mode = magnetic_braking_mode
        self.do_stellar_evolution_and_spin_from_winds = do_stellar_evolution_and_spin_from_winds

    # timing events for solve_ivp...
    # detects secondary RLO
    @event(True, 1)
    def ev_rlo1(self, t, y):
        """
            Difference between radius and Roche lobe at a given time. Used 
        to check if there is RLOF mass transfer during the detached binary 
        evolution interpolation. Calculated for the secondary.

        Parameters
        ----------
        t : float
            Time of the evolution, in years.

        y : tuple(float)
            [separation, eccentricity] at that time. Separation should be
            in solar radii.

        primary : SingleStar object
            A single star object, representing the primary (more evolved) star 
            in the binary and containing its properties.
        
        secondary : SingleStar object
            A single star object, representing the secondary (less evolved) star 
            in the binary and containing its properties.

        Returns
        -------
        RL_diff : float
            Difference between stellar radius and 95% of the Roche lobe 
            radius in solar radii.

        """
        pri_mass = self.primary.interp1d["mass"](t)
        sec_mass = self.secondary.interp1d["mass"](t)

        sep = y[0]
        ecc = y[1]
        
        RL = roche_lobe_radius(sec_mass, pri_mass, (1 - ecc) * sep)
        
        # 95% filling of the RL is enough to assume beginning of RLO,
        # as we do in CO-HMS_RLO grid
        RL_diff = self.secondary.interp1d["R"](t) - 0.95*RL
        return RL_diff

    # detects primary RLO
    @event(True, 1)
    def ev_rlo2(self, t, y):
        """
            Difference between radius and Roche lobe at a given time. Used 
        to check if there is RLOF mass transfer during the detached binary 
        evolution interpolation. Calculated for the primary.

        Parameters
        ----------
        t : float
            Time of the evolution, in years

        y : tuple(float)
            [separation, eccentricity] at that time. Separation should be
            in solar radii.

        primary : SingleStar object
            A single star object, representing the primary (more evolved) star 
            in the binary and containing its properties.
        
        secondary : SingleStar object
            A single star object, representing the secondary (less evolved) star 
            in the binary and containing its properties.

        Returns
        -------
        RL_diff : float
            Difference between stellar radius and 95% of the Roche lobe 
            radius in solar radii.

        """
        pri_mass = self.primary.interp1d["mass"](t)
        sec_mass = self.secondary.interp1d["mass"](t)
        
        sep = y[0]
        ecc = y[1]
        
        RL = roche_lobe_radius(pri_mass, sec_mass, (1 - ecc) * sep)
        RL_diff = self.primary.interp1d["R"](t) - 0.95*RL

        return RL_diff

    # detects secondary RLO via relative difference btwn. R and R_RL
    @event(True, 1)
    def ev_rel_rlo1(self, t, y):
        """
            Relative difference between radius and Roche lobe. Used to 
        check if there is RLOF mass transfer during the detached binary 
        evolution interpolation. Calculated for the secondary.

        Parameters
        ----------
        t : float
            Time of the evolution, in years.

        y : tuple(float)
            [separation, eccentricity] at that time. Separation should be
            in solar radii.

        primary : SingleStar object
            A single star object, representing the primary (more evolved) star 
            in the binary and containing its properties.
        
        secondary : SingleStar object
            A single star object, representing the secondary (less evolved) star 
            in the binary and containing its properties.

        Returns
        -------
        RL_rel_diff : float
            Relative difference between stellar radius and Roche lobe
            radius.

        """
        pri_mass = self.primary.interp1d["mass"](t)
        sec_mass = self.secondary.interp1d["mass"](t)
        
        sep = y[0]
        ecc = y[1]
        
        RL = roche_lobe_radius(sec_mass, pri_mass, (1 - ecc) * sep)
        RL_rel_diff = (self.secondary.interp1d["R"](t) - RL) / RL
        return RL_rel_diff

    # detects primary RLO via relative difference btwn. R and R_RL
    @event(True, 1)
    def ev_rel_rlo2(self, t, y):
        """
            Relative difference between radius and Roche lobe. Used to 
        check if there is RLOF mass transfer during the detached binary 
        evolution interpolation. Calculated for the primary.

        Parameters
        ----------
        t : float
            Time of the evolution, in years.

        y : tuple(float)
            [separation, eccentricity] at that time. Separation should be
            in solar radii.

        primary : SingleStar object
            A single star object, representing the primary (more evolved) star 
            in the binary and containing its properties.
        
        secondary : SingleStar object
            A single star object, representing the secondary (less evolved) star 
            in the binary and containing its properties.

        Returns
        -------
        RL_rel_diff : float
            Relative difference between stellar radius and Roche lobe
            radius.
        """
        pri_mass = self.primary.interp1d["mass"](t)
        sec_mass = self.secondary.interp1d["mass"](t)

        sep = y[0]
        ecc = y[1]
        
        RL = roche_lobe_radius(pri_mass, sec_mass, (1 - ecc) * sep)
        RL_rel_diff = (self.primary.interp1d["R"](t) - RL) / RL
        return RL_rel_diff

    # detects if the max age in track of secondary is reached
    @event(True, -1)
    def ev_max_time1(self, t, y):
        return self.secondary.t_max - t + self.secondary.t_offset

    # detects if the max age in track of primary is reached
    @event(True, -1)
    def ev_max_time2(self, t, y):
        return self.primary.t_max - t + self.primary.t_offset
    
    def set_stars(self, primary, secondary, t0=0.0):
        """Sets memory references for primary and secondary star associated with
        this evolution. It is expected that primary/secondary have interp1d 
        objects already, as required for detached evolution.

        Parameters
        ----------
        primary : SingleStar object
            A single star object, representing the primary (more evolved) star 
            in the binary and containing its properties.
        
        secondary : SingleStar object
            A single star object, representing the secondary (less evolved) star 
            in the binary and containing its properties.

        t0 : float
            The time at the start of detached evolution. Typically should be the 
            binary.time prior to detached evolution.

        """

        self.primary = primary
        self.secondary = secondary
        # update list of tracked physical properties
        self.phys_keys = list(secondary.interp1d.keys())
        # except we don't evolve these:
        for prop in ["t0", "m0", "t_max", "max_time"]:
            self.phys_keys.remove(prop)

        # dictionaries to track current properties during evolution
        self.primary.latest = {}
        self.secondary.latest = {}

        self.t = t0

    def update_props(self, t, y):
        """ 
            Update properties of stars w/ current age during detached evolution.
        This uses the interp1d objects (PchipInterpolator2) of the primary and 
        secondary to interpolate stellar properties using the current time of 
        integration, t, along a stellar track. Compact objects have no stellar 
        track to interpolate along, and simply either have copies of the surviving 
        star, or array-like, zeroed arrays.

            The primary and secondary (SingleStar objects) are each given a new 
        attribute called `latest` that is a dictionary containing the stellar 
        properties of the star at the latest time of integration, t, for access 
        in calculations during step_detached evolution.
        
        Parameters
        ----------
            t : float
                The current time of integration during solve_ivp().

            y : list
                The current set of solutions for orbital separation [Rsol],
            orbital eccentricity, spin of the secondary star [rad/yr], and 
            spin of the primary star [rad/yr].
        """

        # updating star properties with interpolated values at current time
        # TODO: update star current/history progressively here rather than after evo?
        for key in self.phys_keys:
                self.primary.latest[key] = self.primary.interp1d[key](t)
                self.secondary.latest[key] = self.secondary.interp1d[key](t)

        # update omega, a, e, based on current diffeq solution
        y[0] = np.max([y[0], 0])  # We limit separation to non-negative values
        self.a = y[0]
        y[1] = np.max([y[1], 0])  # We limit eccentricity to non-negative values
        self.e = y[1]
        if self.e > 0 and self.e < 10.0 ** (-3):
            # we force a negligible eccentricity to become 0
            # for computational stability
            self.e = 0.0
            if self.verbose and self.verbose != 1:
                print("Negligible eccentricity became 0 for "
                    "computational stability")
        
        # update omega
        y[2] = np.max([y[2], 0])  # We limit omega spin to non-negative values
        self.secondary.latest["omega"] = y[2]  # in rad/yr
        y[3] = np.max([y[3], 0])
        self.primary.latest["omega"] = y[3]

        # store current delta(t)/time
        self.t = t

    def __call__(self, t, y):
        """
            Diff. equation describing the orbital evolution of a detached binary.

        The equation handles wind mass-loss [1]_, tidal [2]_, gravational [3]_
        effects and magnetic braking [4]_, [5]_, [6]_, [7]_, [8]_. It also handles
        the change of the secondary's stellar spin due to its change of moment of
        intertia and due to mass-loss from its spinning surface. It is assumed that
        the mass loss is fully non-conservative. Magnetic braking is fully applied
        to secondary stars with mass less than 1.3 Msun and fully off for stars
        with mass larger then 1.5 Msun. The effect of magnetic braking falls
        linearly for stars with mass between 1.3 Msun and 1.5 Msun.

        TODO: explain new features (e.g., double COs)

        Parameters
        ----------
        t : float
            The age of the system in years

        y : list[float]
            Contains the separation, eccentricity and angular velocity, in Rsolar,
            dimensionless and rad/year units, respectively.

        primary : SingleStar object
            A single star object, representing the primary (more evolved) star 
            in the binary and containing its properties.
        
        secondary : SingleStar object
            A single star object, representing the secondary (less evolved) star 
            in the binary and containing its properties.

        Warns
        -----
        UnsupportedModelWarning
            If an unsupported model or model is unspecified is determined from 
            `magnetic_braking_mode`. In this case, magnetic braking will not 
            be calculated during the detached step.

        Returns
        -------
        result : list[float]
            Contains the change of the separation, eccentricity and angular 
            velocity, in Rsolar, dimensionless and rad/year units, respectively.

        References
        ----------
        .. [1] Tauris, T. M., & van den Heuvel, E. 2006,
            Compact stellar X-ray sources, 1, 623
        .. [2] Hut, P. 1981, A&A, 99, 126
        .. [3] Junker, W., & Schafer, G. 1992, MNRAS, 254, 146
        .. [4] Rappaport, S., Joss, P. C., & Verbunt, F. 1983, ApJ, 275, 713
        .. [5] Matt et al. 2015, ApJ, 799, L23
        .. [6] Garraffo et al. 2018, ApJ, 862, 90
        .. [7] Van & Ivanova 2019, ApJ, 886, L31
        .. [8] Gossage et al. 2021, ApJ, 912, 65

        """
        
        # update star/orbital props w/ current time during integration
        self.update_props(t, y)
                        
        # initialize deltas for this timestep
        self.da = 0.0
        self.de = 0.0
        self.dOmega_sec = 0.0
        self.dOmega_pri = 0.0

        #  Tidal forces affecting orbit and stellar spins
        if self.do_tides:
            self.tides()

        #  Gravitional radiation affecting the orbit
        if self.do_gravitational_radiation:
            self.gravitational_radiation()

        #  Magnetic braking affecting stellar spins
        if self.do_magnetic_braking:
            self.magnetic_braking()

        #  Mass Loss affecting orbital separation
        if self.do_wind_loss:
            self.sep_from_winds()

        # Mass loss affecting stellar spins
        if self.do_stellar_evolution_and_spin_from_winds:
            self.spin_from_winds()

        result = [self.da, self.de, self.dOmega_sec, self.dOmega_pri]

        return result
    
    def spin_from_winds(self):

        dOmega_sec_winds, dOmega_pri_winds = default_spin_from_winds(self.a, 
                                                                        self.e, 
                                                                        self.primary, 
                                                                        self.secondary, 
                                                                        self.verbose)
        # update spins
        self.dOmega_sec += dOmega_sec_winds
        self.dOmega_pri += dOmega_pri_winds

    def sep_from_winds(self):
        
        da_winds = default_sep_from_winds(self.a, self.e, 
                                            self.primary, self.secondary, 
                                            self.verbose)
        # update separation
        self.da += da_winds

    def tides(self):

        da_tides, de_tides, dOmega_sec_tides, dOmega_pri_tides = default_tides(self.a, 
                                                                                self.e, 
                                                                                self.primary, 
                                                                                self.secondary, 
                                                                                self.verbose)
        # update orbital params and spin
        self.da += da_tides
        self.de += de_tides
        self.dOmega_sec += dOmega_sec_tides
        self.dOmega_pri += dOmega_pri_tides

    def gravitational_radiation(self):

        da_gr, de_gr = default_gravrad(self.a, self.e, 
                                        self.primary, self.secondary, 
                                        self.verbose)
        
        # update orbital params
        self.da += da_gr
        self.de += de_gr

    def magnetic_braking(self):
        # domega_mb / dt = torque_mb / I is calculated below.
        # All results are in units of [yr^-2], i.e., the amount of change
        # in Omega over 1 year.

        if self.magnetic_braking_mode == "RVJ83":
            dOmega_mb_sec, dOmega_mb_pri = RVJ83_braking(self.primary, self.secondary, 
                                                            self.verbose)

        elif self.magnetic_braking_mode == "M15":

            dOmega_mb_sec, dOmega_mb_pri = M15_braking(self.primary, self.secondary, 
                                                        self.verbose)        

        elif self.magnetic_braking_mode == "G18":

            dOmega_mb_sec, dOmega_mb_pri = G18_braking(self.primary, self.secondary, 
                                                        self.verbose)

        elif self.magnetic_braking_mode == "CARB":

            dOmega_mb_sec, dOmega_mb_pri = CARB_braking(self.primary, self.secondary, 
                                                        self.verbose)

        else:
            Pwarn("WARNING: Magnetic braking is not being calculated in the "
                "detached step. The given magnetic_braking_mode string ",
                f"'{self.magnetic_braking_mode}' does not match the available "
                "built-in cases. To enable magnetic braking, please set "
                "magnetc_braking_mode to one of the following strings: "
                "'RVJ83' for Rappaport, Verbunt, & Joss 1983"
                "'G18' for Garraffo et al. 2018"
                "'M15' for Matt et al. 2015"
                "'CARB' for Van & Ivanova 2019", "UnsupportedModelWarning")

        if self.verbose:
            print("magnetic_braking_mode = ", self.magnetic_braking_mode)
            print("dOmega_mb = ", dOmega_mb_sec, dOmega_mb_pri)
        
        # update spins
        self.dOmega_sec += dOmega_mb_sec
        self.dOmega_pri += dOmega_mb_pri<|MERGE_RESOLUTION|>--- conflicted
+++ resolved
@@ -703,22 +703,10 @@
                 # current = s.y[2][-1] / 3.1558149984e7
                 # history_of_attribute = s.y[2][:-1] / 3.1558149984e7
                 elif (key in ["surf_avg_omega_div_omega_crit"] and obj != binary):
-<<<<<<< HEAD
-                    if obj.co:
-                        current = getattr(obj, key)
-                        history = [current] * len(t[:-1])
-
-                    else:
-                        # TODO: change `item()` to 0
-                        omega_crit_current = np.sqrt(const.standard_cgrav
-                            * interp1d[self.translate["mass"]](t[-1]).item() * const.msol
-                            / (interp1d[self.translate["R"]](t[-1]).item() * const.rsol)**3)
-=======
                     # TODO: change `item()` to 0
                     omega_crit_current = np.sqrt(const.standard_cgrav
                         * interp1d[self.translate["mass"]](t[-1]).item() * const.msol
                         / (interp1d[self.translate["R"]](t[-1]).item() * const.rsol)**3)
->>>>>>> ad19ad88
 
                     omega_crit_hist = np.sqrt(const.standard_cgrav
                         * interp1d[self.translate["mass"]](t[:-1]) * const.msol
@@ -732,17 +720,9 @@
                     history = zero_negative_values(history, key)
 
                 elif (key in ["surf_avg_omega"] and obj != binary):
-<<<<<<< HEAD
-                    if obj.co:
-                        current = getattr(obj, key)
-                        history = [current] * len(t[:-1])
-                    else:
-                        current = interp1d["omega"][-1] / const.secyer
-                        history = interp1d["omega"][:-1] / const.secyer
-=======
+                  
                     current = interp1d["omega"][-1] / const.secyer
                     history = interp1d["omega"][:-1] / const.secyer
->>>>>>> ad19ad88
 
                     current = zero_negative_values([current], key)[0]
                     history = zero_negative_values(history, key)
@@ -750,19 +730,9 @@
                 elif ("rl_relative_overflow_" in key and obj == binary):
                     s = binary.star_1 if "_1" in key[-2:] else binary.star_2
                     s_alt = binary.star_2 if "_1" in key[-2:] else binary.star_1
-<<<<<<< HEAD
-                    if s.state in ("BH", "NS", "WD","massless_remnant"):
-                        current = getattr(obj, key)
-                        history = [current] * len(t[:-1])
-
-                    elif secondary == s:
-                        current = self.evo.ev_rel_rlo1(t[-1], [interp1d["sep"][-1], interp1d["ecc"][-1]], primary, secondary)
-                        history = self.evo.ev_rel_rlo1(t[:-1], [interp1d["sep"][:-1], interp1d["ecc"][:-1]], primary, secondary)
-=======
                     if secondary == s:
                         current = self.evo.ev_rel_rlo1(t[-1], [interp1d["sep"][-1], interp1d["ecc"][-1]])
                         history = self.evo.ev_rel_rlo1(t[:-1], [interp1d["sep"][:-1], interp1d["ecc"][:-1]])
->>>>>>> ad19ad88
 
                     elif secondary == s_alt:
                         current = self.evo.ev_rel_rlo2(t[-1], [interp1d["sep"][-1], interp1d["ecc"][-1]])
@@ -815,14 +785,9 @@
                     history = zero_negative_values(history, key)
 
                 elif (key in ["lg_mdot", "lg_wind_mdot"] and obj != binary):
-<<<<<<< HEAD
-                    if obj.co:
-                        current = getattr(obj, key)
-                        history = [current] * len(t[:-1])
-=======
+
                     if interp1d[self.translate[key]](t[-1]) == 0:
                         current = -99.0
->>>>>>> ad19ad88
                     else:
                         current = np.log10(np.abs(interp1d[self.translate[key]](
                                 t[-1]))).item()
