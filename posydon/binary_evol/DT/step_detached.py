--- conflicted
+++ resolved
@@ -1212,7 +1212,6 @@
                 solar radii.
 
             """
-<<<<<<< HEAD
             pri_mass = interp1d_pri["mass"](t - t_offset_pri)
             sec_mass = interp1d_sec["mass"](t - t_offset_sec)
 
@@ -1233,14 +1232,6 @@
                 sec_mass = np.nan
            
             RL = roche_lobe_radius(sec_mass/pri_mass, (1 - ecc) * sep)
-=======
-            sep = y[0]
-            ecc = y[1]
-           
-            RL = roche_lobe_radius(interp1d_sec["mass"](t - t_offset_sec)
-                            / interp1d_pri["mass"](t - t_offset_pri),
-                            (1 - ecc) * sep)
->>>>>>> 488b858a
             
             # 95% filling of the RL is enough to assume beginning of RLO,
             # as we do in CO-HMS_RLO grid
@@ -1268,7 +1259,6 @@
                 solar radii.
 
             """
-<<<<<<< HEAD
             pri_mass = interp1d_pri["mass"](t - t_offset_pri)
             sec_mass = interp1d_sec["mass"](t - t_offset_sec)
 
@@ -1290,15 +1280,6 @@
            
             RL = roche_lobe_radius(pri_mass/sec_mass, (1 - ecc) * sep)
             
-=======
-            sep = y[0]
-            ecc = y[1]
-            
-            RL = roche_lobe_radius(interp1d_pri["mass"](t - t_offset_pri)
-                                / interp1d_sec["mass"](t - t_offset_sec),
-                                (1 - ecc) * sep)
-
->>>>>>> 488b858a
             return interp1d_pri["R"](t - t_offset_pri) - 0.95*RL
 
         @event(True, 1)
@@ -1323,7 +1304,6 @@
                 radius.
 
             """
-<<<<<<< HEAD
             pri_mass = interp1d_pri["mass"](t - t_offset_pri)
             sec_mass = interp1d_sec["mass"](t - t_offset_sec)
 
@@ -1344,14 +1324,6 @@
                 sec_mass = np.nan
            
             RL = roche_lobe_radius(sec_mass/pri_mass, (1 - ecc) * sep)
-=======
-            sep = y[0]
-            ecc = y[1]
-        
-            RL = roche_lobe_radius(interp1d_sec["mass"](t - t_offset_sec)
-                                / interp1d_pri["mass"](t - t_offset_pri),
-                                (1 - ecc) * sep)
->>>>>>> 488b858a
 
             return (interp1d_sec["R"](t - t_offset_sec) - RL) / RL
 
@@ -1377,7 +1349,6 @@
                 radius.
 
             """
-<<<<<<< HEAD
             pri_mass = interp1d_pri["mass"](t - t_offset_pri)
             sec_mass = interp1d_sec["mass"](t - t_offset_sec)
 
@@ -1398,14 +1369,6 @@
                 sec_mass = np.nan
            
             RL = roche_lobe_radius(pri_mass/sec_mass, (1 - ecc) * sep)
-=======
-            sep = y[0]
-            ecc = y[1]
-            
-            RL = roche_lobe_radius(interp1d_pri["mass"](t - t_offset_pri)
-                                / interp1d_sec["mass"](t - t_offset_sec),
-                                (1 - ecc) * sep)
->>>>>>> 488b858a
 
             return (interp1d_pri["R"](t - t_offset_pri) - RL) / RL
 
