"""Detached evolution step."""


__authors__ = [
    "Devina Misra <devina.misra@unige.ch>",
    "Zepei Xing <Zepei.Xing@unige.ch>",
    "Emmanouil Zapartas <ezapartas@gmail.com>",
    "Nam Tran <tranhn03@gmail.com>",
    "Simone Bavera <Simone.Bavera@unige.ch>",
    "Konstantinos Kovlakas <Konstantinos.Kovlakas@unige.ch>",
    "Kyle Akira Rocha <kylerocha2024@u.northwestern.edu>",
    "Jeffrey Andrews <jeffrey.andrews@northwestern.edu>",
    "Camille Liotine <cliotine@u.northwestern.edu>",
    "Seth Gossage <seth.gossage@northwestern.edu>"
]

import time

import numpy as np
import pandas as pd
from scipy.integrate import solve_ivp

import posydon.utils.constants as const
from posydon.binary_evol.binarystar import BINARYPROPERTIES
from posydon.binary_evol.DT.gravitational_radiation.default_gravrad import (
    default_gravrad,
)
from posydon.binary_evol.DT.key_library import (
    DEFAULT_TRANSLATED_KEYS,
    DEFAULT_TRANSLATION,
)
from posydon.binary_evol.DT.magnetic_braking.prescriptions import (
    CARB_braking,
    G18_braking,
    M15_braking,
    RVJ83_braking,
)
from posydon.binary_evol.DT.tides.default_tides import default_tides
from posydon.binary_evol.DT.track_match import TrackMatcher
from posydon.binary_evol.DT.winds.default_winds import (
    default_sep_from_winds,
    default_spin_from_winds,
)
from posydon.binary_evol.flow_chart import (
    STAR_STATES_CC,
    STAR_STATES_H_RICH_EVOLVABLE,
    STAR_STATES_HE_RICH_EVOLVABLE,
    UNDEFINED_STATES,
)
from posydon.binary_evol.singlestar import STARPROPERTIES
from posydon.config import PATH_TO_POSYDON_DATA

#from posydon.interpolation.data_scaling import DataScaler
from posydon.utils.common_functions import (
    bondi_hoyle,
    check_state_of_star,
    orbital_period_from_separation,
    roche_lobe_radius,
    set_binary_to_failed,
    zero_negative_values,
)
from posydon.utils.posydonerror import (
    ClassificationError,
    FlowError,
    NumericalError,
    POSYDONError,
)
from posydon.utils.posydonwarning import Pwarn


def event(terminal, direction=0):
    """Return a helper function to set attributes for solve_ivp events."""
    def dec(f):
        f.terminal = terminal
        f.direction = direction
        return f
    return dec

class detached_step:
    """
    Evolve a detached binary.

    The binary will be evolved until Roche-lobe overflow, core-collapse or
    maximum simulation time, using the standard equations that govern the
    orbital evolution.

    Parameters
    ----------
    path : str
        Path to the directory that contains POSYDON data HDF5 files. Defaults
        to the PATH_TO_POSYDON_DATA environment variable. Used for track
        matching.

    metallicity : float
        The metallicity of the grid. This should be one of the eight
        supported metallicities:

            [2e+00, 1e+00, 4.5e-01, 2e-01, 1e-01, 1e-02, 1e-03, 1e-04]

        and this will be converted to a corresponding string (e.g.,
        1e+00 --> "1e+00_Zsun"). Used for track matching.

    matching_method : str
        Method to find the best match between a star from a previous step and a
        point in a single star evolution track. Options:

            "root": Tries to find a root of two matching quantities. It is
                    possible to not find one, causing the evolution to fail.

            "minimize": Minimizes the sum of squares of differences of
                        various quantities between the previous evolution step and
                        a stellar evolution track.

        Used for track matching.

    grid_name_Hrich : str
        Name of the single star H-rich grid h5 file,
        including its parent directory. This is set to
        (for example):

            grid_name_Hrich = 'single_HMS/1e+00_Zsun.h5'

        by default if not specified. Used for track matching.

    grid_name_strippedHe : str
        Name of the single star He-rich grid h5 file. This is
        set to (for example):

            grid_name_strippedHe = 'single_HeMS/1e+00_Zsun.h5'

        by default if not specified. Used for track matching.

    list_for_matching_HMS : list
        A list of mixed type that specifies properties of the matching
        process for HMS stars. Used for track matching.

    list_for_matching_postMS : list
        A list of mixed type that specifies properties of the matching
        process for postMS stars. Used for track matching.

    list_for_matching_HeStar : list
        A list of mixed type that specifies properties of the matching
        process for He stars. Used for track matching.

    record_matching : bool
        Whether properties of the matched star(s) should be recorded in the
        binary evolution history. Used for track matching.

    Attributes
    ----------
    KEYS : list[str]
        Contains keywords corresponding to MESA data column names
        which are used to extract quantities from the single star
        evolution grids.

    dt : float
        The timestep size, in years, to be appended to the history of the
        binary. None means only the final step. Note: do not select very
        small timesteps because it may mess with the solving of the ODE.

    n_o_steps_history : int
        Alternatively, we can define the number of timesteps to be appended to
        the history of the binary. None means only the final step. If both `dt`
        and `n_o_steps_history` are different than None, `dt` has priority.

    do_wind_loss : bool
        If True, take into account change of separation due to mass loss
        from the star.

    do_tides : bool
        If True, take into account change of separation, eccentricity and
        star spin due to tidal forces.

    do_gravitational_radiation : bool
        If True, take into account change of separation and eccentricity
        due to gravitational wave radiation.

    do_magnetic_braking : bool
        If True, take into account change of star spin due to magnetic
        braking.

    magnetic_braking_mode : str
        A string corresponding to the desired magnetic braking prescription.
            -- RVJ83: Rappaport, Verbunt, & Joss 1983 (Default)
            -- M15: Matt et al. 2015
            -- G18: Garraffo et al. 2018
            -- CARB: Van & Ivanova 2019

    do_stellar_evolution_and_spin_from_winds : bool
        If True, take into account change of star spin due to change of its
        moment of inertia during its evolution and due to spin angular
        momentum loss due to winds.

    RLO_orbit_at_orbit_with_same_am : bool
        Binaries are circularized instaneously when RLO occurs and this
        option dictates how that is handled. If False (default), place
        the binary in an orbit with separation equal to the binary's
        separation at periastron. If True, circularize the orbit assuming
        that angular momentum is conserved w.r.t. the previously (possibly)
        eccentric orbit. In the latter case, the star may no longer
        fill its Roche lobe after circularization, and may be further
        evolved until RLO commences once again, but without changing the
        orbit.

    translate : dict
        Dictionary containing data column name (key) translations between
        POSYDON h5 file PSyGrid data names (items) and MESA data names (keys).

    track_matcher : TrackMatcher object
        The TrackMatcher object performs functions related to matching
        binary stellar evolution components to single star evolution models.

    verbose : bool
        True if we want to print stuff.

    """

    def __init__(
            self,
            dt=None,
            n_o_steps_history=None,
            do_wind_loss=True,
            do_tides=True,
            do_gravitational_radiation=True,
            do_magnetic_braking=True,
            magnetic_braking_mode="RVJ83",
            do_stellar_evolution_and_spin_from_winds=True,
            RLO_orbit_at_orbit_with_same_am=False,
            record_matching=False,
            verbose=False,
            grid_name_Hrich=None,
            grid_name_strippedHe=None,
            metallicity=None,
            path=PATH_TO_POSYDON_DATA,
            matching_method="minimize",
            matching_tolerance=1e-2,
            matching_tolerance_hard=1e-1,
            list_for_matching_HMS=None,
            list_for_matching_postMS=None,
            list_for_matching_HeStar=None
    ):
        """Initialize the step. See class documentation for details."""
        self.dt = dt
        self.n_o_steps_history = n_o_steps_history
        self.do_wind_loss = do_wind_loss
        self.do_tides = do_tides
        self.do_gravitational_radiation = do_gravitational_radiation
        self.do_magnetic_braking = do_magnetic_braking
        self.magnetic_braking_mode = magnetic_braking_mode
        self.do_stellar_evolution_and_spin_from_winds = (
            do_stellar_evolution_and_spin_from_winds
        )
        self.RLO_orbit_at_orbit_with_same_am = RLO_orbit_at_orbit_with_same_am
        self.verbose = verbose

        if self.verbose:
            print(
                dt,
                n_o_steps_history,
                matching_method,
                do_wind_loss,
                do_tides,
                do_gravitational_radiation,
                do_magnetic_braking,
                magnetic_braking_mode,
                do_stellar_evolution_and_spin_from_winds)

        self.translate = DEFAULT_TRANSLATION

        # these are the KEYS read from POSYDON h5 grid files (after translating
        # them to the appropriate columns)
        self.KEYS = DEFAULT_TRANSLATED_KEYS

        # creating a track matching object
        self.track_matcher = TrackMatcher(grid_name_Hrich = grid_name_Hrich,
                                          grid_name_strippedHe = grid_name_strippedHe,
                                          path=path, metallicity = metallicity,
                                          matching_method = matching_method,
                                          matching_tolerance=matching_tolerance,
                                          matching_tolerance_hard=matching_tolerance_hard,
                                          list_for_matching_HMS = list_for_matching_HMS,
                                          list_for_matching_HeStar = list_for_matching_HeStar,
                                          list_for_matching_postMS = list_for_matching_postMS,
                                          record_matching = record_matching,
                                          verbose = self.verbose)

        # create evolution handler object
        self.init_evo_kwargs()
        self.evo = detached_evolution(**self.evo_kwargs)

        return

    def init_evo_kwargs(self):
        """Store keyword args required to initialize detached evolution, based on step's kwargs."""
        self.evo_kwargs = {
            "primary": None,
            "secondary": None,
            "do_wind_loss": self.do_wind_loss,
            "do_tides": self.do_tides,
            "do_magnetic_braking": self.do_magnetic_braking,
            "magnetic_braking_mode": self.magnetic_braking_mode,
            "do_stellar_evolution_and_spin_from_winds": self.do_stellar_evolution_and_spin_from_winds,
            "do_gravitational_radiation": self.do_gravitational_radiation,
            "verbose": self.verbose,
        }

    def __repr__(self):
        """Return the name of evolution step."""
        return "Detached Step."

    def __call__(self, binary):
        """
            Evolve the binary through detached evolution until RLO or
        compact object formation.

        Parameters
        ----------
        binary : BinaryStar object
            A BinaryStar object containing a binary system's properties.
            This binary will be evolved through detached evolution here.

        Raises
        ------
        ValueError
            If the max time is exceeded by the current time of
            evolution.

        NumericalError
            If numerical integration fails for the binary during
            the calculation of its detached evolution. We mark
            the binary as failed in this case.

        FlowError
            If the evolution of H-rich/He-rich stars in RLO onto
            H-rich/He-rich stars after HMS-HMS is detected. This
            evolution pathway is not yet supported by our grids.
            The binary evolution is marked as failed at this
            point.

        ClassificationError
            If stable RLO between two HMS-HMS stars is determined
            as a result of detached evolution. We mark these
            binaries as failed.

        POSYDONError
            If both stars are calculated to be ready for collapse
            as a result of detached evolution, but the two stars
            differ in mass.

        """

        # Get simulation properties and step names
        binary_sim_prop = getattr(binary, "properties")
        all_step_names = getattr(binary_sim_prop, "all_step_names")

        # get the next step's name to display for match recording in data frame
        # (in the event that the total_state is not in the flow, this will be None,
        #  and the binary will be set to fail in BinaryStar().run_step()).
        next_step_name = binary.get_next_step_name()

        # match stars to single star models for detached evolution
        primary, secondary, only_CO = self.track_matcher.do_matching(binary, next_step_name)

        #if only_CO:
        #    if self.verbose:
        #        print("Binary system only contains compact objects."
        #              "Exiting step_detached, nothing left to do here.")
        #    return

        secondary.t_max = secondary.interp1d.t_max
        primary.t_max = primary.interp1d.t_max
        # set the age offset on the matched track to be the time span
        # from the start of the track to the current age
        # (for these interp1d, x = time)
        secondary.t_offset = binary.time - secondary.interp1d.t0
        secondary.interp1d.offset = secondary.t_offset

        primary.t_offset = binary.time - primary.interp1d.t0
        primary.interp1d.offset = primary.t_offset

        self.max_time = secondary.interp1d.max_time

        # store memory references of primary/secondary
        # for detached evolution
        self.evo.set_stars(primary, secondary, t0 = binary.time)

        if (self.evo.ev_rlo1(binary.time, [binary.separation, binary.eccentricity]) >= 0
            or self.evo.ev_rlo2(binary.time, [binary.separation, binary.eccentricity]) >= 0) \
            and not only_CO:
            binary.state = "initial_RLOF"
            return
        else:
            if not (self.max_time - binary.time > 0.0):
                raise ValueError("max_time is lower than the current time. "
                                "Evolution of the detached binary will go to "
                                "lower times.")

            with np.errstate(all="ignore"):

                # solve ODEs for detached evolution
                t_before_ODEsolution = time.time()
                self.res = self.solve_ODEs(binary, primary, secondary)
                t_after_ODEsolution = time.time()

            # clear dictionaries that held current properties during ODE solution
            if hasattr(primary, "latest"):
                del primary.latest
            if hasattr(secondary, "latest"):
                del secondary.latest

            if self.verbose:
                ivp_tspan = t_after_ODEsolution - t_before_ODEsolution
                print(f"\nODE solver duration: {ivp_tspan:.6g} sec")
                print("solution of ODE", self.res)

            if self.res.status == -1:
                print(f"Integration failed for {binary.state} "
                      f"({binary.star_1.state}, {binary.star_2.state}): "
                      f"{self.res.message}")
                return

            # update binary/star properties after detached evolution
            t = self.get_time_after_evo(binary)
            self.update_after_evo(t, binary, primary, secondary)
            self.update_co_stars(t, primary, secondary)

            # check primary/secondary star states
            if not secondary.co:
                secondary.state = check_state_of_star(secondary, star_CO=False)
                for timestep in range(-len(t[:-1]), 0):
                    secondary.state_history[timestep] = check_state_of_star(secondary, i=timestep, star_CO=False)

            if (primary.state == "massless_remnant") or (primary.co and secondary.co):
                pass
            elif primary.co:
                mdot_acc = np.atleast_1d(bondi_hoyle(
                    binary, primary, secondary, slice(-len(t), None),
                    wind_disk_criteria=True, scheme='Kudritzki+2000'))
                primary.lg_mdot = np.log10(mdot_acc.item(-1))
                primary.lg_mdot_history[len(primary.lg_mdot_history) - len(t) + 1:] = np.log10(mdot_acc[:-1])
            else:
                primary.state = check_state_of_star(primary, star_CO=False)
                for timestep in range(-len(t[:-1]), 0):
                    primary.state_history[timestep] = check_state_of_star(primary, i=timestep, star_CO=False)

            if not (primary.co and secondary.co):
                ## CHECK IF THE BINARY IS IN RLO
                if self.res.t_events[0] or self.res.t_events[1]:

                    if self.RLO_orbit_at_orbit_with_same_am:
                        # final circular orbit conserves angular momentum
                        # compared to the eccentric orbit
                        binary.separation *= (1 - self.res.y[1][-1]**2)
                        binary.orbital_period *= (1 - self.res.y[1][-1]**2) ** 1.5
                    else:
                        # final circular orbit is at periastron of the ecc. orbit
                        binary.separation *= (1 - self.res.y[1][-1])
                        binary.orbital_period *= (1 - self.res.y[1][-1]) ** 1.5

                    abs_diff_porb = np.abs(binary.orbital_period - orbital_period_from_separation(
                                    binary.separation, secondary.mass, primary.mass)) / binary.orbital_period


                    abs_diff_porb_str = f"\nabs_diff_porb = {abs_diff_porb:.4f}" + \
                        f"\nbinary.orbital_period = {binary.orbital_period:.4f}" +\
                        "\norbital_period_from_separation(binary.separation, secondary.mass, primary.mass) = " + \
                        f"{orbital_period_from_separation(binary.separation, secondary.mass, primary.mass):.4f}"

                    if self.verbose:
                        print(abs_diff_porb_str)

                    assert abs_diff_porb < 1e-2, \
                            "detached_step: abs_diff_porb >= 1e-2\n" + \
                            abs_diff_porb_str

                    # instantly circularize at RLO
                    binary.eccentricity = 0

                    if self.res.t_events[0]:
                        if secondary == binary.star_1:
                            binary.state = "RLO1"
                            binary.event = "oRLO1"
                        else:
                            binary.state = "RLO2"
                            binary.event = "oRLO2"

                    elif self.res.t_events[1]:
                        if secondary == binary.star_1:
                            binary.state = "RLO2"
                            binary.event = "oRLO2"
                        else:
                            binary.state = "RLO1"
                            binary.event = "oRLO1"

                    if ('step_HMS_HMS_RLO' not in all_step_names):
                        if ((binary.star_1.state in STAR_STATES_HE_RICH_EVOLVABLE
                            and binary.star_2.state in STAR_STATES_H_RICH_EVOLVABLE)
                        or (binary.star_1.state in STAR_STATES_H_RICH_EVOLVABLE
                            and binary.star_2.state in STAR_STATES_HE_RICH_EVOLVABLE)):
                            set_binary_to_failed(binary)
                            raise FlowError("Evolution of H-rich/He-rich stars in RLO onto H-rich/He-rich stars after "
                                        "HMS-HMS not yet supported.")

                        elif (binary.star_1.state in STAR_STATES_H_RICH_EVOLVABLE
                            and binary.star_2.state in STAR_STATES_H_RICH_EVOLVABLE):
                            set_binary_to_failed(binary)
                            raise ClassificationError("Binary is in the detached step but has stable RLO with two HMS stars - "
                                                "should it have undergone CE (was its HMS-HMS interpolation class unstable MT?)")


                ## CHECK IF STARS WILL UNDERGO CC
                elif self.res.t_events[2]:
                    # reached t_max of track. End of life (possible collapse) of secondary
                    if secondary == binary.star_1:
                        binary.event = "CC1"
                    else:
                        binary.event = "CC2"

                    self.track_matcher.get_star_final_values(secondary)
                    self.track_matcher.get_star_profile(secondary)

                    if not primary.co and primary.state in STAR_STATES_CC:
                        # simultaneous core-collapse of the other star as well
                        primary_time = primary.t_max + primary.t_offset - t[-1]
                        secondary_time = secondary.t_max + secondary.t_offset - t[-1]

                        if primary_time == secondary_time:
                            # we manually check if s.t_events[3] should also be happening simultaneously
                            self.track_matcher.get_star_final_values(primary)
                            self.track_matcher.get_star_profile(primary)

                        if primary.mass != secondary.mass:
                            raise POSYDONError(
                                "Both stars are found to be ready for collapse "
                                "(i.e. end of their life) during the detached "
                                "step, but do not have the same mass")

                elif self.res.t_events[3]:
                    # reached t_max of track. End of life (possible collapse) of primary
                    if secondary == binary.star_1:
                        binary.event = "CC2"
                    else:
                        binary.event = "CC1"

                    self.track_matcher.get_star_final_values(primary)
                    self.track_matcher.get_star_profile(primary)

                else:  # Reached max_time asked.
                    if binary.properties.max_simulation_time - binary.time < 0.0:
                        binary.event = "MaxTime_exceeded"
                    else:
                        binary.event = "maxtime"

    def solve_ODEs(self, binary, primary, secondary):
        """
            Utilizes SciPy's solve_ivp() method to solve a set of
        differential equations that describe the orbital evolution
        (separation and eccentricity) and stellar rotation rate
        evolution during step_detached.

        Parameters
        ----------
        binary : BinaryStar object
            A binary star object, containing the binary system's properties.

        primary : SingleStar object
            A single star object, representing the primary (more evolved) star
            in the binary and containing its properties.

        secondary : SingleStar object
            A single star object, representing the secondary (less evolved) star
            in the binary and containing its properties.

        Returns
        -------
        res : ODESolver object
            This is the ODESolver object produced by SciPy's
            solve_ivp function that contains calculated values
            of the stars evolution through the detached step.

        """
        try:
            res = solve_ivp(self.evo,
                            events=[self.evo.ev_rlo1, self.evo.ev_rlo2,
                                    self.evo.ev_max_time1, self.evo.ev_max_time2],
                            method="Radau",
                            t_span=(binary.time, self.max_time),
                            y0=[binary.separation, binary.eccentricity,
                                secondary.omega0, primary.omega0],
                            dense_output=True)
        except Exception as e:
            if self.verbose:
                print(f"RK45 failed with error {e}, trying with 'RK45' method.")
            res = solve_ivp(self.evo,
                            events=[self.evo.ev_rlo1, self.evo.ev_rlo2,
                                    self.evo.ev_max_time1, self.evo.ev_max_time2],
                            method="RK45",
                            t_span=(binary.time, self.max_time),
                            y0=[binary.separation, binary.eccentricity,
                                secondary.omega0, primary.omega0],
                            dense_output=True)

        if res.status == -1:
            failed_state = binary.state
            set_binary_to_failed(binary)
            raise NumericalError(f"Integration failed for {failed_state} binary.")

        return res

    def get_time_after_evo(self, binary):
        """
            After detached evolution, this uses the ODESolver result
        to determine what the current time is.

        Parameters
        ----------
        res : ODESolver object
            This is the ODESolver object produced by SciPy's
            solve_ivp function that contains calculated values
            of the stars evolution through the detached step.

        binary: BinaryStar object
            A binary star object, containing the binary system's properties.

        Returns
        -------
        t : float or array[float]
            This is the time elapsed as a result of detached
            evolution in years. This is a float unless the
            user specifies a timestep (see `n_o_steps_history`
            or `dt`) to use via the simulation properties ini
            file, in which case it is an array.

        """

        if self.dt is not None and self.dt > 0:
            t = np.arange(binary.time, self.res.t[-1] + self.dt/2.0, self.dt)[1:]
            if t[-1] < self.res.t[-1]:
                t = np.hstack([t, self.res.t[-1]])
        elif (self.n_o_steps_history is not None
                and self.n_o_steps_history > 0):
            t_step = (self.res.t[-1] - binary.time) / self.n_o_steps_history
            t = np.arange(binary.time, self.res.t[-1] + t_step / 2.0, t_step)[1:]
            if t[-1] < self.res.t[-1]:
                t = np.hstack([t, self.res.t[-1]])
        else:  # self.dt is None and self.n_o_steps_history is None
            t = np.array([self.res.t[-1]])

        return t

    def update_after_evo(self, t, binary, primary, secondary):

        """
            Update star and binary properties and interpolators with
        ODESolver result from detached evolution. This update gives
        the binary/stars their appropriate values, according to the
        interpolation after detached evolution.

        Parameters
        ----------
        t : float or array[float]
            This is the time elapsed as a result of detached
            evolution in years. This is a float unless the
            user specifies a timestep to use via the simulation
            properties ini file, in which case it is an array.

        binary : BinaryStar object
            A binary star object, containing the binary system's properties.

        primary : SingleStar object
            A single star object, representing the primary (more evolved) star
            in the binary and containing its properties.

        secondary : SingleStar object
            A single star object, representing the secondary (less evolved) star
            in the binary and containing its properties.

        Warns
        -----
        InappropriateValueWarning
            If trying to compute log angular momentum for object with no spin.

        """
        t = np.array(t)

        sep_interp, ecc_interp, omega_interp_sec, omega_interp_pri = self.res.sol(t)

        result_interp_primary = primary.interp1d(t)
        result_interp_secondary = secondary.interp1d(t)

        mass_interp_sec = result_interp_secondary[self.translate["mass"]]
        mass_interp_pri = result_interp_primary[self.translate["mass"]]

        result_interp_secondary["sep"] = sep_interp
        result_interp_secondary["ecc"] = ecc_interp
        result_interp_secondary["time"] = t
        result_interp_secondary["omega"] = omega_interp_sec

        result_interp_primary["sep"] = sep_interp
        result_interp_primary["ecc"] = ecc_interp
        result_interp_primary["time"] = t
        result_interp_primary["omega"] = omega_interp_pri

        p_orb_interp = orbital_period_from_separation(
            sep_interp, mass_interp_sec,
            mass_interp_pri)

        result_interp_primary["porb"] = p_orb_interp
        result_interp_secondary["porb"] = p_orb_interp

        for obj, prop in zip([secondary, primary, binary],
                                [STARPROPERTIES, STARPROPERTIES, BINARYPROPERTIES]):

            # just update orbit and normal stars, COs later
            if obj != binary:
                if obj.co: continue

            interp1d = result_interp_primary if obj == primary else result_interp_secondary

            for key in prop:
                if key in ["event",
                            "mass_transfer_case",
                            "nearest_neighbour_distance",
                            "state", "metallicity", "V_sys"]:
                    current = getattr(obj, key)
                    # For star objects, the state is calculated further below
                    history = [current] * len(t[:-1])

                # replace the actual surf_avg_w with the effective omega,
                # which takes into account the whole star
                # key  = 'effective_omega' # in rad/sec
                # current = s.y[2][-1] / 3.1558149984e7
                # history_of_attribute = s.y[2][:-1] / 3.1558149984e7
                elif (key in ["surf_avg_omega_div_omega_crit"] and obj != binary):
                    # TODO: change `item()` to 0
                    omega_crit_current = np.sqrt(const.standard_cgrav
                        * interp1d[self.translate["mass"]][-1].item() * const.msol
                        / (interp1d[self.translate["R"]][-1].item() * const.rsol)**3)

                    omega_crit_hist = np.sqrt(const.standard_cgrav
                        * interp1d[self.translate["mass"]][:-1] * const.msol
                        / (interp1d[self.translate["R"]][:-1] * const.rsol)**3)

                    current = (interp1d["omega"][-1] / const.secyer / omega_crit_current)
                    history = (interp1d["omega"][:-1] / const.secyer / omega_crit_hist)

                    # ensure positive rotation values
                    current = zero_negative_values([current], key)[0]
                    history = zero_negative_values(history, key)

                elif (key in ["surf_avg_omega"] and obj != binary):

                    current = interp1d["omega"][-1] / const.secyer
                    history = interp1d["omega"][:-1] / const.secyer

                    current = zero_negative_values([current], key)[0]
                    history = zero_negative_values(history, key)

                elif ("rl_relative_overflow_" in key and obj == binary):
                    s = binary.star_1 if "_1" in key[-2:] else binary.star_2
                    s_alt = binary.star_2 if "_1" in key[-2:] else binary.star_1
                    if secondary == s:
                        current = self.evo.ev_rel_rlo1(t[-1], [interp1d["sep"][-1], interp1d["ecc"][-1]])
                        history = self.evo.ev_rel_rlo1(t[:-1], [interp1d["sep"][:-1], interp1d["ecc"][:-1]])

                    elif secondary == s_alt:
                        current = self.evo.ev_rel_rlo2(t[-1], [interp1d["sep"][-1], interp1d["ecc"][-1]])
                        history = self.evo.ev_rel_rlo2(t[:-1], [interp1d["sep"][:-1], interp1d["ecc"][:-1]])

                elif key in ["separation", "orbital_period", "eccentricity", "time"]:
                    current = interp1d[self.translate[key]][-1].item()
                    history = interp1d[self.translate[key]][:-1]

                    current = zero_negative_values([current], key)[0]
                    history = zero_negative_values(history, key)

                elif (key in ["total_moment_of_inertia"] and obj != binary):
                    current = interp1d[self.translate[key]][-1].item() * (const.msol * const.rsol**2)
                    history = interp1d[self.translate[key]][:-1] * (const.msol * const.rsol**2)

                    current = zero_negative_values([current], key)[0]
                    history = zero_negative_values(history, key)

                elif (key in ["log_total_angular_momentum"] and obj != binary):
                    tot_j = (interp1d["omega"][-1] / const.secyer) \
                              * (interp1d[self.translate["total_moment_of_inertia"]][-1].item() \
                              * (const.msol * const.rsol**2))
                    current = np.log10(tot_j) if tot_j > 0.0 else -99

                    tot_j_hist = (interp1d["omega"][:-1] / const.secyer) \
                                   * (interp1d[self.translate["total_moment_of_inertia"]][:-1] \
                                   * (const.msol * const.rsol**2))
                    history = np.where(tot_j_hist > 0, np.log10(tot_j_hist), -99)

                    current = zero_negative_values([current], key)[0]
                    history = zero_negative_values(history, key)

                elif (key in ["spin"] and obj != binary):
                    current = (const.clight
                        * (interp1d["omega"][-1] / const.secyer)
                        * interp1d[self.translate["total_moment_of_inertia"]][-1].item() \
                        * (const.msol * const.rsol**2)
                        / (const.standard_cgrav * (interp1d[self.translate["mass"]][-1].item() \
                        * const.msol)**2))

                    history = (const.clight
                        * (interp1d["omega"][:-1] / const.secyer) \
                        * interp1d[self.translate["total_moment_of_inertia"]][:-1] \
                        * (const.msol * const.rsol**2) \
                        / (const.standard_cgrav * (interp1d[self.translate["mass"]][:-1] \
                        * const.msol)**2))

                    current = zero_negative_values([current], key)[0]
                    history = zero_negative_values(history, key)

                elif (key in ["lg_mdot", "lg_wind_mdot"] and obj != binary):

                    if interp1d[self.translate[key]][-1] == 0:
                        current = -99.0
                    else:
                        current = np.log10(np.abs(interp1d[self.translate[key]][-1])).item()

                    history = np.ones_like(t[:-1])
                    for i in range(len(t)-1):
                        if (interp1d[self.translate[key]][i] == 0):
                            history[i] = -99.0
                        else:
                            history[i] = np.log10(np.abs(interp1d[self.translate[key]][i]))

                elif (self.translate[key] in interp1d and obj != binary):
                    current = interp1d[self.translate[key]][-1].item()
                    history = interp1d[self.translate[key]][:-1]

                elif key in ["profile"]:
                    current = None
                    history = [current] * len(t[:-1])

                else:
                    current = np.nan
                    history = np.ones_like(t[:-1]) * current

                setattr(obj, key, current)
                getattr(obj, key + "_history").extend(history)

    def update_co_stars(self, t, primary, secondary):

        """
            Update compact object properties after detached
        evolution. The properties are updated here using the
        CO star properties from the last step. Often, these
        values are null.

        Parameters
        ----------
        t : float or array[float]
            This is the time elapsed as a result of detached
            evolution in years. This is a float unless the
            user specifies a timestep to use via the simulation
            properties ini file, in which case it is an array.

        primary : SingleStar object
            A single star object, representing the primary (more evolved) star
            in the binary and containing its properties.

        secondary : SingleStar object
            A single star object, representing the secondary (less evolved) star
            in the binary and containing its properties.
        """

        for obj, prop in zip([secondary, primary],
                           [STARPROPERTIES, STARPROPERTIES]):

            # only update compact objects here
            if not obj.co:
                continue

            for key in prop:

                # simply get the current attribute value and update
                # this step's props with it. Detached evolution does not
                # modify these properties for a CO by default, so they
                # typically remain unchanged from the previous step.
                current = getattr(obj, key)
                history = [current] * len(t[:-1])
                setattr(obj, key, current)
                getattr(obj, key + "_history").extend(history)

class detached_evolution:

    def __init__(self, primary=None, secondary=None,
                    do_wind_loss=True,
                    do_tides=True,
                    do_magnetic_braking=True,
                    magnetic_braking_mode="RVJ83",
                    do_stellar_evolution_and_spin_from_winds=True,
                    do_gravitational_radiation=True,
                    verbose=False):

        self.verbose = verbose

        # initially these are typically NoneType
        # and set by set_stars()
        self.primary = primary
        self.secondary = secondary
        # physical properties tracked by interpolators
        self.phys_keys = []

        # also separation and eccentricity
        self.a = np.nan
        self.e = np.nan

        # detached evolution options
        self.do_wind_loss = do_wind_loss
        self.do_tides = do_tides
        self.do_gravitational_radiation = do_gravitational_radiation
        self.do_magnetic_braking = do_magnetic_braking
        self.magnetic_braking_mode = magnetic_braking_mode
        self.do_stellar_evolution_and_spin_from_winds = do_stellar_evolution_and_spin_from_winds

    # timing events for solve_ivp...
    # detects secondary RLO
    @event(True, 1)
    def ev_rlo1(self, t, y):
        """
            Difference between radius and Roche lobe at a given time. Used
        to check if there is RLOF mass transfer during the detached binary
        evolution interpolation. Calculated for the secondary.

        Parameters
        ----------
        t : float
            Time of the evolution, in years.

        y : tuple(float)
            [separation, eccentricity] at that time. Separation should be
            in solar radii.

        primary : SingleStar object
            A single star object, representing the primary (more evolved) star
            in the binary and containing its properties.

        secondary : SingleStar object
            A single star object, representing the secondary (less evolved) star
            in the binary and containing its properties.

        Returns
        -------
        RL_diff : float
            Difference between stellar radius and 95% of the Roche lobe
            radius in solar radii.

        """
        result_primary = self.primary.interp1d(t)
        result_secondary = self.secondary.interp1d(t)

        pri_mass = result_primary["mass"]
        sec_mass = result_secondary["mass"]

        sep = y[0]
        ecc = y[1]

        RL = roche_lobe_radius(sec_mass, pri_mass, (1 - ecc) * sep)

        # 95% filling of the RL is enough to assume beginning of RLO,
        # as we do in CO-HMS_RLO grid
        RL_diff = result_secondary["R"] - 0.95*RL
        return RL_diff

    # detects primary RLO
    @event(True, 1)
    def ev_rlo2(self, t, y):
        """
            Difference between radius and Roche lobe at a given time. Used
        to check if there is RLOF mass transfer during the detached binary
        evolution interpolation. Calculated for the primary.

        Parameters
        ----------
        t : float
            Time of the evolution, in years

        y : tuple(float)
            [separation, eccentricity] at that time. Separation should be
            in solar radii.

        primary : SingleStar object
            A single star object, representing the primary (more evolved) star
            in the binary and containing its properties.

        secondary : SingleStar object
            A single star object, representing the secondary (less evolved) star
            in the binary and containing its properties.

        Returns
        -------
        RL_diff : float
            Difference between stellar radius and 95% of the Roche lobe
            radius in solar radii.

        """
        result_primary = self.primary.interp1d(t)
        result_secondary = self.secondary.interp1d(t)

        pri_mass = result_primary["mass"]
        sec_mass = result_secondary["mass"]


        sep = y[0]
        ecc = y[1]

        RL = roche_lobe_radius(pri_mass, sec_mass, (1 - ecc) * sep)
        RL_diff = result_primary["R"] - 0.95*RL
        return RL_diff

    # detects secondary RLO via relative difference btwn. R and R_RL
    @event(True, 1)
    def ev_rel_rlo1(self, t, y):
        """
            Relative difference between radius and Roche lobe. Used to
        check if there is RLOF mass transfer during the detached binary
        evolution interpolation. Calculated for the secondary.

        Parameters
        ----------
        t : float
            Time of the evolution, in years.

        y : tuple(float)
            [separation, eccentricity] at that time. Separation should be
            in solar radii.

        primary : SingleStar object
            A single star object, representing the primary (more evolved) star
            in the binary and containing its properties.

        secondary : SingleStar object
            A single star object, representing the secondary (less evolved) star
            in the binary and containing its properties.

        Returns
        -------
        RL_rel_diff : float
            Relative difference between stellar radius and Roche lobe
            radius.

        """
        result_primary = self.primary.interp1d(t)
        result_secondary = self.secondary.interp1d(t)

        pri_mass = result_primary["mass"]
        sec_mass = result_secondary["mass"]

        sep = y[0]
        ecc = y[1]

        RL = roche_lobe_radius(sec_mass, pri_mass, (1 - ecc) * sep)
        RL_rel_diff = (result_secondary["R"] - RL) / RL
        return RL_rel_diff

    # detects primary RLO via relative difference btwn. R and R_RL
    @event(True, 1)
    def ev_rel_rlo2(self, t, y):
        """
            Relative difference between radius and Roche lobe. Used to
        check if there is RLOF mass transfer during the detached binary
        evolution interpolation. Calculated for the primary.

        Parameters
        ----------
        t : float
            Time of the evolution, in years.

        y : tuple(float)
            [separation, eccentricity] at that time. Separation should be
            in solar radii.

        primary : SingleStar object
            A single star object, representing the primary (more evolved) star
            in the binary and containing its properties.

        secondary : SingleStar object
            A single star object, representing the secondary (less evolved) star
            in the binary and containing its properties.

        Returns
        -------
        RL_rel_diff : float
            Relative difference between stellar radius and Roche lobe
            radius.
        """
        result_primary = self.primary.interp1d(t)
        result_secondary = self.secondary.interp1d(t)

        pri_mass = result_primary["mass"]
        sec_mass = result_secondary["mass"]

        sep = y[0]
        ecc = y[1]

        RL = roche_lobe_radius(pri_mass, sec_mass, (1 - ecc) * sep)
        RL_rel_diff = (result_primary["R"] - RL) / RL
        return RL_rel_diff

    # detects if the max age in track of secondary is reached
    @event(True, -1)
    def ev_max_time1(self, t, y):
        return self.secondary.t_max - t + self.secondary.t_offset

    # detects if the max age in track of primary is reached
    @event(True, -1)
    def ev_max_time2(self, t, y):
        return self.primary.t_max - t + self.primary.t_offset

    def set_stars(self, primary, secondary, t0=0.0):
        """Sets memory references for primary and secondary star associated with
        this evolution. It is expected that primary/secondary have interp1d
        objects already, as required for detached evolution.

        Parameters
        ----------
        primary : SingleStar object
            A single star object, representing the primary (more evolved) star
            in the binary and containing its properties.

        secondary : SingleStar object
            A single star object, representing the secondary (less evolved) star
            in the binary and containing its properties.

        t0 : float
            The time at the start of detached evolution. Typically should be the
            binary.time prior to detached evolution.

        """

        self.primary = primary
        self.secondary = secondary
        # update list of tracked physical properties
        self.phys_keys = list(secondary.interp1d.keys)

        # dictionaries to track current properties during evolution
        self.primary.latest = {}
        self.secondary.latest = {}

        self.t = t0

    def update_props(self, t, y):
        """
            Update properties of stars w/ current age during detached evolution.
        This uses the interp1d objects (PchipInterpolator2) of the primary and
        secondary to interpolate stellar properties using the current time of
        integration, t, along a stellar track. Compact objects have no stellar
        track to interpolate along, and simply either have copies of the surviving
        star, or array-like, zeroed arrays.

            The primary and secondary (SingleStar objects) are each given a new
        attribute called `latest` that is a dictionary containing the stellar
        properties of the star at the latest time of integration, t, for access
        in calculations during step_detached evolution.

        Parameters
        ----------
            t : float
                The current time of integration during solve_ivp().

            y : list
                The current set of solutions for orbital separation [Rsol],
            orbital eccentricity, spin of the secondary star [rad/yr], and
            spin of the primary star [rad/yr].
        """

        # updating star properties with interpolated values at current time
        # TODO: update star current/history progressively here rather than after evo?
        primary_data = self.primary.interp1d(t)
        secondary_data = self.secondary.interp1d(t)
        for key in self.phys_keys:
<<<<<<< HEAD
            self.primary.latest[key] = primary_data[key]
            self.secondary.latest[key] = secondary_data[key]
=======
            self.primary.latest[key] = self.primary.interp1d[key](t)
            self.secondary.latest[key] = self.secondary.interp1d[key](t)
>>>>>>> 7ccd66d8

        # update omega, a, e, based on current diffeq solution
        y[0] = np.max([y[0], 0])  # We limit separation to non-negative values
        self.a = y[0]
        y[1] = np.max([y[1], 0])  # We limit eccentricity to non-negative values
        self.e = y[1]
        if self.e > 0 and self.e < 10.0 ** (-3):
            # we force a negligible eccentricity to become 0
            # for computational stability
            self.e = 0.0
            if self.verbose and self.verbose != 1:
                print("Negligible eccentricity became 0 for "
                    "computational stability")

        # update omega
        y[2] = np.max([y[2], 0])  # We limit omega spin to non-negative values
        self.secondary.latest["omega"] = y[2]  # in rad/yr
        y[3] = np.max([y[3], 0])
        self.primary.latest["omega"] = y[3]

        # store current delta(t)/time
        self.t = t

    def __call__(self, t, y):
        """
            Diff. equation describing the orbital evolution of a detached binary.

        The equation handles wind mass-loss [1]_, tidal [2]_, gravational [3]_
        effects and magnetic braking [4]_, [5]_, [6]_, [7]_, [8]_. It also handles
        the change of the secondary's stellar spin due to its change of moment of
        intertia and due to mass-loss from its spinning surface. It is assumed that
        the mass loss is fully non-conservative. Magnetic braking is fully applied
        to secondary stars with mass less than 1.3 Msun and fully off for stars
        with mass larger then 1.5 Msun. The effect of magnetic braking falls
        linearly for stars with mass between 1.3 Msun and 1.5 Msun.

        TODO: explain new features (e.g., double COs)

        Parameters
        ----------
        t : float
            The age of the system in years

        y : list[float]
            Contains the separation, eccentricity and angular velocity, in Rsolar,
            dimensionless and rad/year units, respectively.

        primary : SingleStar object
            A single star object, representing the primary (more evolved) star
            in the binary and containing its properties.

        secondary : SingleStar object
            A single star object, representing the secondary (less evolved) star
            in the binary and containing its properties.

        Warns
        -----
        UnsupportedModelWarning
            If an unsupported model or model is unspecified is determined from
            `magnetic_braking_mode`. In this case, magnetic braking will not
            be calculated during the detached step.

        Returns
        -------
        result : list[float]
            Contains the change of the separation, eccentricity and angular
            velocity, in Rsolar, dimensionless and rad/year units, respectively.

        References
        ----------
        .. [1] Tauris, T. M., & van den Heuvel, E. 2006,
            Compact stellar X-ray sources, 1, 623
        .. [2] Hut, P. 1981, A&A, 99, 126
        .. [3] Junker, W., & Schafer, G. 1992, MNRAS, 254, 146
        .. [4] Rappaport, S., Joss, P. C., & Verbunt, F. 1983, ApJ, 275, 713
        .. [5] Matt et al. 2015, ApJ, 799, L23
        .. [6] Garraffo et al. 2018, ApJ, 862, 90
        .. [7] Van & Ivanova 2019, ApJ, 886, L31
        .. [8] Gossage et al. 2021, ApJ, 912, 65

        """

        # update star/orbital props w/ current time during integration
        self.update_props(t, y)
        # initialize deltas for this timestep
        self.da = 0.0
        self.de = 0.0
        self.dOmega_sec = 0.0
        self.dOmega_pri = 0.0

        #  Tidal forces affecting orbit and stellar spins
        if self.do_tides:
            self.tides()
            if self.verbose:
                print(f"After tides: da={self.da:.6e}, de={self.de:.6e}, dO_sec={self.dOmega_sec:.6e}, dO_pri={self.dOmega_pri:.6e}")

        #  Gravitional radiation affecting the orbit
        if self.do_gravitational_radiation:
            self.gravitational_radiation()
            if self.verbose:
                print(f"After GR: da={self.da:.6e}, de={self.de:.6e}")


        #  Magnetic braking affecting stellar spins
        if self.do_magnetic_braking:
            self.magnetic_braking()
            if self.verbose:
                print(f"After MB: dO_sec={self.dOmega_sec:.6e}, dO_pri={self.dOmega_pri:.6e}")

        #  Mass Loss affecting orbital separation
        if self.do_wind_loss:
            self.sep_from_winds()
            if self.verbose:
                print(f"After winds: da={self.da:.6e}")

        # Mass loss affecting stellar spins
        if self.do_stellar_evolution_and_spin_from_winds:
            self.spin_from_winds()
            if self.verbose:
                print(f"After spin winds: dO_sec={self.dOmega_sec:.6e}, dO_pri={self.dOmega_pri:.6e}")

        result = [self.da, self.de, self.dOmega_sec, self.dOmega_pri]

        if self.verbose:
            print(f"Final derivatives: {result}")
            # Check for non-finite values
            if not all(np.isfinite(result)):
                print(f"ERROR: Non-finite derivative detected!")

        return result

    def spin_from_winds(self):

        dOmega_sec_winds, dOmega_pri_winds = default_spin_from_winds(self.a,
                                                                        self.e,
                                                                        self.primary,
                                                                        self.secondary,
                                                                        self.verbose)
        # sanitize output
        if not np.isfinite(dOmega_sec_winds):
            dOmega_sec_winds = 0.0
        if not np.isfinite(dOmega_pri_winds):
            dOmega_pri_winds = 0.0

        # update spins
        self.dOmega_sec += dOmega_sec_winds
        self.dOmega_pri += dOmega_pri_winds

    def sep_from_winds(self):

        da_winds = default_sep_from_winds(self.a, self.e,
                                            self.primary, self.secondary,
                                            self.verbose)
        # sanitize output
        if not np.isfinite(da_winds):
            da_winds = 0.0

        # update separation
        self.da += da_winds

    def tides(self):

        da_tides, de_tides, dOmega_sec_tides, dOmega_pri_tides = default_tides(self.a,
                                                                                self.e,
                                                                                self.primary,
                                                                                self.secondary,
                                                                                self.verbose)
        if not np.isfinite(da_tides):
            da_tides = 0.0
        if not np.isfinite(de_tides):
            de_tides = 0.0
        if not np.isfinite(dOmega_sec_tides):
            dOmega_sec_tides = 0.0
        if not np.isfinite(dOmega_pri_tides):
            dOmega_pri_tides = 0.0

        # update orbital params and spin
        self.da += da_tides
        self.de += de_tides
        self.dOmega_sec += dOmega_sec_tides
        self.dOmega_pri += dOmega_pri_tides

    def gravitational_radiation(self):

        da_gr, de_gr = default_gravrad(self.a, self.e,
                                        self.primary, self.secondary,
                                        self.verbose)

        # sanitize output
        if not np.isfinite(da_gr):
            da_gr = 0.0
        if not np.isfinite(de_gr):
            de_gr = 0.0

        # update orbital params
        self.da += da_gr
        self.de += de_gr

    def magnetic_braking(self):
        # domega_mb / dt = torque_mb / I is calculated below.
        # All results are in units of [yr^-2], i.e., the amount of change
        # in Omega over 1 year.

        if self.magnetic_braking_mode == "RVJ83":
            dOmega_mb_sec, dOmega_mb_pri = RVJ83_braking(self.primary, self.secondary,
                                                            self.verbose)

        elif self.magnetic_braking_mode == "M15":

            dOmega_mb_sec, dOmega_mb_pri = M15_braking(self.primary, self.secondary,
                                                        self.verbose)

        elif self.magnetic_braking_mode == "G18":

            dOmega_mb_sec, dOmega_mb_pri = G18_braking(self.primary, self.secondary,
                                                        self.verbose)

        elif self.magnetic_braking_mode == "CARB":

            dOmega_mb_sec, dOmega_mb_pri = CARB_braking(self.primary, self.secondary,
                                                        self.verbose)

        else:
            Pwarn("WARNING: Magnetic braking is not being calculated in the "
                "detached step. The given magnetic_braking_mode string ",
                f"'{self.magnetic_braking_mode}' does not match the available "
                "built-in cases. To enable magnetic braking, please set "
                "magnetc_braking_mode to one of the following strings: "
                "'RVJ83' for Rappaport, Verbunt, & Joss 1983"
                "'G18' for Garraffo et al. 2018"
                "'M15' for Matt et al. 2015"
                "'CARB' for Van & Ivanova 2019", "UnsupportedModelWarning")

        #if self.verbose:
        #    print("magnetic_braking_mode = ", self.magnetic_braking_mode)
        #    print("dOmega_mb = ", dOmega_mb_sec, dOmega_mb_pri)

        # Sanitise output
        if not np.isfinite(dOmega_mb_sec):
            dOmega_mb_sec = 0.0
        if not np.isfinite(dOmega_mb_pri):
            dOmega_mb_pri = 0.0

        # update spins
        self.dOmega_sec += dOmega_mb_sec
        self.dOmega_pri += dOmega_mb_pri<|MERGE_RESOLUTION|>--- conflicted
+++ resolved
@@ -1173,13 +1173,8 @@
         primary_data = self.primary.interp1d(t)
         secondary_data = self.secondary.interp1d(t)
         for key in self.phys_keys:
-<<<<<<< HEAD
             self.primary.latest[key] = primary_data[key]
             self.secondary.latest[key] = secondary_data[key]
-=======
-            self.primary.latest[key] = self.primary.interp1d[key](t)
-            self.secondary.latest[key] = self.secondary.interp1d[key](t)
->>>>>>> 7ccd66d8
 
         # update omega, a, e, based on current diffeq solution
         y[0] = np.max([y[0], 0])  # We limit separation to non-negative values
