"""Detached evolution step."""


__authors__ = [
    "Devina Misra <devina.misra@unige.ch>",
    "Zepei Xing <Zepei.Xing@unige.ch>",
    "Emmanouil Zapartas <ezapartas@gmail.com>",
    "Nam Tran <tranhn03@gmail.com>",
    "Simone Bavera <Simone.Bavera@unige.ch>",
    "Konstantinos Kovlakas <Konstantinos.Kovlakas@unige.ch>",
    "Kyle Akira Rocha <kylerocha2024@u.northwestern.edu>",
    "Jeffrey Andrews <jeffrey.andrews@northwestern.edu>",
    "Camille Liotine <cliotine@u.northwestern.edu>",
    "Seth Gossage <seth.gossage@northwestern.edu>"
]

import numpy as np
import pandas as pd
import time
from scipy.integrate import solve_ivp
<<<<<<< HEAD

=======
from scipy.interpolate import PchipInterpolator
from posydon.utils.interpolators import PchipInterpolator2
>>>>>>> 58aa7a34
from posydon.config import PATH_TO_POSYDON_DATA
from posydon.binary_evol.binarystar import BINARYPROPERTIES
from posydon.binary_evol.singlestar import STARPROPERTIES
#from posydon.interpolation.data_scaling import DataScaler
from posydon.utils.common_functions import (bondi_hoyle,
                                            orbital_period_from_separation,
                                            roche_lobe_radius,
                                            check_state_of_star,
<<<<<<< HEAD
                                            set_binary_to_failed)
=======
                                            set_binary_to_failed,
                                            zero_negative_values)
>>>>>>> 58aa7a34
from posydon.binary_evol.flow_chart import (STAR_STATES_CC, 
                                            STAR_STATES_H_RICH_EVOLVABLE,
                                            STAR_STATES_HE_RICH_EVOLVABLE,
                                            UNDEFINED_STATES)
import posydon.utils.constants as const
from posydon.utils.posydonerror import (NumericalError, POSYDONError, 
                                        FlowError, ClassificationError)
from posydon.utils.posydonwarning import Pwarn

from posydon.binary_evol.DT.track_match import TrackMatcher
from posydon.binary_evol.DT.key_library import (DEFAULT_TRANSLATION,
                                                DEFAULT_TRANSLATED_KEYS)
<<<<<<< HEAD
=======

from posydon.binary_evol.DT.tides.default_tides import default_tides
from posydon.binary_evol.DT.winds.default_winds import (default_spin_from_winds,
                                                        default_sep_from_winds)
from posydon.binary_evol.DT.gravitational_radiation.default_gravrad import default_gravrad
from posydon.binary_evol.DT.magnetic_braking.prescriptions  import (RVJ83_braking,
                                                                    M15_braking,
                                                                    G18_braking,
                                                                    CARB_braking)
>>>>>>> 58aa7a34

def event(terminal, direction=0):
    """Return a helper function to set attributes for solve_ivp events."""
    def dec(f):
<<<<<<< HEAD
        f.terminal = True
=======
        f.terminal = terminal
>>>>>>> 58aa7a34
        f.direction = direction
        return f
    return dec

class detached_step:
    """
    Evolve a detached binary.

    The binary will be evolved until Roche-lobe overflow, core-collapse or
    maximum simulation time, using the standard equations that govern the
    orbital evolution.

    Parameters
    ----------
    path : str
        Path to the directory that contains POSYDON data HDF5 files. Defaults 
        to the PATH_TO_POSYDON_DATA environment variable. Used for track 
        matching.

    metallicity : float
        The metallicity of the grid. This should be one of the eight 
        supported metallicities:

            [2e+00, 1e+00, 4.5e-01, 2e-01, 1e-01, 1e-02, 1e-03, 1e-04]

        and this will be converted to a corresponding string (e.g.,
        1e+00 --> "1e+00_Zsun"). Used for track matching. 

    matching_method : str
        Method to find the best match between a star from a previous step and a
        point in a single star evolution track. Options: 
        
            "root": Tries to find a root of two matching quantities. It is 
                    possible to not find one, causing the evolution to fail.

            "minimize": Minimizes the sum of squares of differences of 
                        various quantities between the previous evolution step and 
                        a stellar evolution track. 
                        
        Used for track matching.

    grid_name_Hrich : str
        Name of the single star H-rich grid h5 file, 
        including its parent directory. This is set to 
        (for example):

            grid_name_Hrich = 'single_HMS/1e+00_Zsun.h5'  

        by default if not specified. Used for track matching.

    grid_name_strippedHe : str
        Name of the single star He-rich grid h5 file. This is 
        set to (for example):

            grid_name_strippedHe = 'single_HeMS/1e+00_Zsun.h5'
        
        by default if not specified. Used for track matching.

    list_for_matching_HMS : list
        A list of mixed type that specifies properties of the matching 
        process for HMS stars. Used for track matching.

    list_for_matching_postMS : list
        A list of mixed type that specifies properties of the matching 
        process for postMS stars. Used for track matching.

    list_for_matching_HeStar : list
        A list of mixed type that specifies properties of the matching 
        process for He stars. Used for track matching.

    record_matching : bool
        Whether properties of the matched star(s) should be recorded in the 
        binary evolution history. Used for track matching.

    Attributes
    ----------
    KEYS : list[str]
        Contains keywords corresponding to MESA data column names 
        which are used to extract quantities from the single star 
        evolution grids.
        
    dt : float
        The timestep size, in years, to be appended to the history of the
        binary. None means only the final step. Note: do not select very 
        small timesteps because it may mess with the solving of the ODE.

    n_o_steps_history : int
        Alternatively, we can define the number of timesteps to be appended to
        the history of the binary. None means only the final step. If both `dt`
        and `n_o_steps_history` are different than None, `dt` has priority.

    do_wind_loss : bool
        If True, take into account change of separation due to mass loss 
        from the star.

    do_tides : bool
        If True, take into account change of separation, eccentricity and 
        star spin due to tidal forces.

    do_gravitational_radiation : bool
        If True, take into account change of separation and eccentricity 
        due to gravitational wave radiation.

    do_magnetic_braking : bool
        If True, take into account change of star spin due to magnetic 
        braking.

    magnetic_braking_mode : str
        A string corresponding to the desired magnetic braking prescription.
            -- RVJ83: Rappaport, Verbunt, & Joss 1983 (Default)
            -- M15: Matt et al. 2015
            -- G18: Garraffo et al. 2018
            -- CARB: Van & Ivanova 2019

    do_stellar_evolution_and_spin_from_winds : bool
        If True, take into account change of star spin due to change of its
        moment of inertia during its evolution and due to spin angular 
        momentum loss due to winds.

    RLO_orbit_at_orbit_with_same_am : bool
        Binaries are circularized instaneously when RLO occurs and this 
        option dictates how that is handled. If False (default), place 
        the binary in an orbit with separation equal to the binary's 
        separation at periastron. If True, circularize the orbit assuming 
        that angular momentum is conserved w.r.t. the previously (possibly) 
        eccentric orbit. In the latter case, the star may no longer 
        fill its Roche lobe after circularization, and may be further 
        evolved until RLO commences once again, but without changing the 
        orbit.

    translate : dict
        Dictionary containing data column name (key) translations between 
        POSYDON h5 file PSyGrid data names (items) and MESA data names (keys).

    track_matcher : TrackMatcher object
        The TrackMatcher object performs functions related to matching 
        binary stellar evolution components to single star evolution models.

    verbose : bool
        True if we want to print stuff.

    """

    def __init__(
            self,
            dt=None,
            n_o_steps_history=None,
            do_wind_loss=True,
            do_tides=True,
            do_gravitational_radiation=True,
            do_magnetic_braking=True,
            magnetic_braking_mode="RVJ83",
            do_stellar_evolution_and_spin_from_winds=True,
            RLO_orbit_at_orbit_with_same_am=False,
            record_matching=False,
            verbose=False,
            grid_name_Hrich=None,
            grid_name_strippedHe=None,
            metallicity=None,
            path=PATH_TO_POSYDON_DATA,
            matching_method="minimize",
            list_for_matching_HMS=None,
            list_for_matching_postMS=None,
            list_for_matching_HeStar=None
    ):
        """Initialize the step. See class documentation for details."""
        self.dt = dt
        self.n_o_steps_history = n_o_steps_history
        self.do_wind_loss = do_wind_loss
        self.do_tides = do_tides
        self.do_gravitational_radiation = do_gravitational_radiation
        self.do_magnetic_braking = do_magnetic_braking
        self.magnetic_braking_mode = magnetic_braking_mode
        self.do_stellar_evolution_and_spin_from_winds = (
            do_stellar_evolution_and_spin_from_winds
        )
        self.RLO_orbit_at_orbit_with_same_am = RLO_orbit_at_orbit_with_same_am
        self.verbose = verbose

        if self.verbose:
            print(
                dt,
                n_o_steps_history,
                matching_method,
                do_wind_loss,
                do_tides,
                do_gravitational_radiation,
                do_magnetic_braking,
                magnetic_braking_mode,
                do_stellar_evolution_and_spin_from_winds)

        self.translate = DEFAULT_TRANSLATION

        # these are the KEYS read from POSYDON h5 grid files (after translating
        # them to the appropriate columns)
        self.KEYS = DEFAULT_TRANSLATED_KEYS
<<<<<<< HEAD

        # creating a track matching object
        self.track_matcher = TrackMatcher(grid_name_Hrich = grid_name_Hrich,
                                          grid_name_strippedHe = grid_name_strippedHe,
                                          path=path, metallicity = metallicity,
                                          matching_method = matching_method,
                                          list_for_matching_HMS = list_for_matching_HMS,
                                          list_for_matching_HeStar = list_for_matching_HeStar,
                                          list_for_matching_postMS = list_for_matching_postMS,
                                          record_matching = record_matching,
                                          verbose = self.verbose,)

        return

=======

        # creating a track matching object
        self.track_matcher = TrackMatcher(grid_name_Hrich = grid_name_Hrich,
                                          grid_name_strippedHe = grid_name_strippedHe,
                                          path=path, metallicity = metallicity,
                                          matching_method = matching_method,
                                          list_for_matching_HMS = list_for_matching_HMS,
                                          list_for_matching_HeStar = list_for_matching_HeStar,
                                          list_for_matching_postMS = list_for_matching_postMS,
                                          record_matching = record_matching,
                                          verbose = self.verbose)

        # create evolution handler object
        self.init_evo_kwargs() 
        self.evo = detached_evolution(**self.evo_kwargs)

        return

    def init_evo_kwargs(self):
        """Store keyword args required to initialize detached evolution, based on step's kwargs."""
        self.evo_kwargs = {
            "primary": None,
            "secondary": None,
            "do_wind_loss": self.do_wind_loss,
            "do_tides": self.do_tides,
            "do_magnetic_braking": self.do_magnetic_braking,
            "magnetic_braking_mode": self.magnetic_braking_mode,
            "do_stellar_evolution_and_spin_from_winds": self.do_stellar_evolution_and_spin_from_winds,
            "do_gravitational_radiation": self.do_gravitational_radiation
        }

>>>>>>> 58aa7a34
    def __repr__(self):
        """Return the name of evolution step."""
        return "Detached Step."

    def __call__(self, binary):
        """
            Evolve the binary through detached evolution until RLO or 
        compact object formation.

        Parameters
        ----------
        binary : BinaryStar object
            A BinaryStar object containing a binary system's properties. 
            This binary will be evolved through detached evolution here.

        Raises
        ------
        ValueError
            If the max time is exceeded by the current time of 
            evolution.

        NumericalError
            If numerical integration fails for the binary during 
            the calculation of its detached evolution. We mark 
            the binary as failed in this case.

        FlowError
            If the evolution of H-rich/He-rich stars in RLO onto 
            H-rich/He-rich stars after HMS-HMS is detected. This 
            evolution pathway is not yet supported by our grids. 
            The binary evolution is marked as failed at this 
            point.
                
        ClassificationError
            If stable RLO between two HMS-HMS stars is determined 
            as a result of detached evolution. We mark these 
            binaries as failed.

        POSYDONError
            If both stars are calculated to be ready for collapse 
            as a result of detached evolution, but the two stars 
            differ in mass.
             
        """

        # Get simulation properties and step names
        binary_sim_prop = getattr(binary, "properties")
        all_step_names = getattr(binary_sim_prop, "all_step_names")

<<<<<<< HEAD
        # match stars to single star models for detached evolution
        primary, secondary, only_CO = self.track_matcher.do_matching(binary, "step_detached")
=======
        # get the next step's name to display for match recording in data frame
        # (in the event that the total_state is not in the flow, this will be None,
        #  and the binary will be set to fail in BinaryStar().run_step()).
        next_step_name = binary.get_next_step_name()
        
        # match stars to single star models for detached evolution
        primary, secondary, only_CO = self.track_matcher.do_matching(binary, next_step_name)
>>>>>>> 58aa7a34
        
        if only_CO:
            if self.verbose:
                print("Binary system only contains compact objects."
                      "Exiting step_detached, nothing left to do here.")
            return
<<<<<<< HEAD

        secondary.t_max = secondary.interp1d["t_max"]
        primary.t_max = primary.interp1d["t_max"]
        secondary.t_offset = binary.time - secondary.interp1d["t0"]
        primary.t_offset = binary.time - primary.interp1d["t0"]
        max_time = secondary.interp1d["max_time"]

        if (self.ev_rlo1(binary.time, [binary.separation, binary.eccentricity], primary, secondary) >= 0
            or self.ev_rlo2(binary.time, [binary.separation, binary.eccentricity], primary, secondary) >= 0):
=======

        secondary.t_max = secondary.interp1d["t_max"]
        primary.t_max = primary.interp1d["t_max"]
        # set the age offset on the matched track to be the time span 
        # from the start of the track to the current age 
        # (for these interp1d, x = time)
        secondary.t_offset = binary.time - secondary.interp1d["t0"]
        for item in secondary.interp1d.values():
            if type(item) == PchipInterpolator2:
                item.offset = secondary.t_offset
        #secondary.interp1d.x_offset = secondary.t_offset
        primary.t_offset = binary.time - primary.interp1d["t0"]
        for item in primary.interp1d.values():
            if type(item) == PchipInterpolator2:
                item.offset = primary.t_offset
        #primary.interp1d.x_offset = primary.t_offset

        max_time = secondary.interp1d["max_time"]

        if (self.evo.ev_rlo1(binary.time, [binary.separation, binary.eccentricity], primary, secondary) >= 0
            or self.evo.ev_rlo2(binary.time, [binary.separation, binary.eccentricity], primary, secondary) >= 0):
>>>>>>> 58aa7a34
            binary.state = "initial_RLOF"
            return
        else:
            if not (max_time - binary.time > 0.0):
                raise ValueError("max_time is lower than the current time. "
                                "Evolution of the detached binary will go to "
                                "lower times.")

            with np.errstate(all="ignore"):

                t_before_ODEsolution = time.time()
                try:
<<<<<<< HEAD
                    res = solve_ivp(self.diffeq, 
                                    events=[self.ev_rlo1, self.ev_rlo2, 
                                            self.ev_max_time1, self.ev_max_time2],
=======
                    res = solve_ivp(self.evo, 
                                    events=[self.evo.ev_rlo1, self.evo.ev_rlo2, 
                                            self.evo.ev_max_time1, self.evo.ev_max_time2],
>>>>>>> 58aa7a34
                                    method="Radau", 
                                    t_span=(binary.time, max_time),
                                    y0=[binary.separation, binary.eccentricity,
                                        secondary.omega0, primary.omega0],
                                    args = (primary, secondary),
                                    dense_output=True)
                except Exception:
<<<<<<< HEAD
                    res = solve_ivp(self.diffeq,
                                    events=[self.ev_rlo1, self.ev_rlo2, 
                                            self.ev_max_time1, self.ev_max_time2],
=======
                    res = solve_ivp(self.evo,
                                    events=[self.evo.ev_rlo1, self.evo.ev_rlo2, 
                                            self.evo.ev_max_time1, self.evo.ev_max_time2],
>>>>>>> 58aa7a34
                                    method="RK45",
                                    t_span=(binary.time, max_time),
                                    y0=[binary.separation, binary.eccentricity,
                                        secondary.omega0, primary.omega0],
                                    args=(primary, secondary),
                                    dense_output=True)

            t_after_ODEsolution = time.time()

            if self.verbose:
                ivp_tspan = t_after_ODEsolution - t_before_ODEsolution
                print(f"\nODE solver duration: {ivp_tspan:.6g} sec")
                print("solution of ODE", res)

            if res.status == -1:
                failed_state = binary.state
                set_binary_to_failed(binary)
                raise NumericalError(f"Integration failed for {failed_state} binary.")
                         
            # update binary/star properties after detached evolution
            t = self.get_time_after_evo(res, binary)
            self.update_after_evo(res, t, binary, primary, secondary)

            # check primary/secondary star states
            secondary.state = check_state_of_star(secondary, star_CO=False)
            for timestep in range(-len(t[:-1]), 0):
                secondary.state_history[timestep] = check_state_of_star(secondary, i=timestep, star_CO=False)

            if primary.state == "massless_remnant":
                pass
            elif primary.co:
                mdot_acc = np.atleast_1d(bondi_hoyle(
                    binary, primary, secondary, slice(-len(t), None),
                    wind_disk_criteria=True, scheme='Kudritzki+2000'))
                primary.lg_mdot = np.log10(mdot_acc.item(-1))
                primary.lg_mdot_history[len(primary.lg_mdot_history) - len(t) + 1:] = np.log10(mdot_acc[:-1])
            else:
                primary.state = check_state_of_star(primary, star_CO=False)
                for timestep in range(-len(t[:-1]), 0):
                    primary.state_history[timestep] = check_state_of_star(primary, i=timestep, star_CO=False)

            ## CHECK IF THE BINARY IS IN RLO
            if res.t_events[0] or res.t_events[1]:
                if self.RLO_orbit_at_orbit_with_same_am:
                    # final circular orbit conserves angular momentum
                    # compared to the eccentric orbit
                    binary.separation *= (1 - res.y[1][-1]**2)
                    binary.orbital_period *= (1 - res.y[1][-1]**2) ** 1.5
                else:
                    # final circular orbit is at periastron of the ecc. orbit
                    binary.separation *= (1 - res.y[1][-1])
                    binary.orbital_period *= (1 - res.y[1][-1]) ** 1.5

                abs_diff_porb = np.abs(binary.orbital_period - orbital_period_from_separation(
                                binary.separation, secondary.mass, primary.mass)) / binary.orbital_period

                assert abs_diff_porb < 10 ** (-2),  \
                f"\nabs_diff_porb = {abs_diff_porb:.4f}" + \
                f"\nbinary.orbital_period = {binary.orbital_period:.4f}" +\
                "\norbital_period_from_separation(binary.separation, secondary.mass, primary.mass) =" + \
                f"{orbital_period_from_separation(binary.separation, secondary.mass, primary.mass):.4f}"

                # instantly circularize at RLO
                binary.eccentricity = 0

                if res.t_events[0]:
                    if secondary == binary.star_1:
                        binary.state = "RLO1"
                        binary.event = "oRLO1"
                    else:
                        binary.state = "RLO2"
                        binary.event = "oRLO2"

                elif res.t_events[1]:
                    if secondary == binary.star_1:
                        binary.state = "RLO2"
                        binary.event = "oRLO2"
                    else:
                        binary.state = "RLO1"
                        binary.event = "oRLO1"

                if ('step_HMS_HMS_RLO' not in all_step_names):
                    if ((binary.star_1.state in STAR_STATES_HE_RICH_EVOLVABLE 
                         and binary.star_2.state in STAR_STATES_H_RICH_EVOLVABLE)
                    or (binary.star_1.state in STAR_STATES_H_RICH_EVOLVABLE
                         and binary.star_2.state in STAR_STATES_HE_RICH_EVOLVABLE)):
                        set_binary_to_failed(binary)
                        raise FlowError("Evolution of H-rich/He-rich stars in RLO onto H-rich/He-rich stars after " 
                                    "HMS-HMS not yet supported.") 

                    elif (binary.star_1.state in STAR_STATES_H_RICH_EVOLVABLE
                         and binary.star_2.state in STAR_STATES_H_RICH_EVOLVABLE):
                        set_binary_to_failed(binary)
                        raise ClassificationError("Binary is in the detached step but has stable RLO with two HMS stars - "
                                              "should it have undergone CE (was its HMS-HMS interpolation class unstable MT?)") 


            ## CHECK IF STARS WILL UNDERGO CC
            elif res.t_events[2]:
                # reached t_max of track. End of life (possible collapse) of secondary
                if secondary == binary.star_1:
                    binary.event = "CC1"
                else:
                    binary.event = "CC2"

                self.track_matcher.get_star_final_values(secondary)
                self.track_matcher.get_star_profile(secondary)

                if not primary.co and primary.state in STAR_STATES_CC:
                    # simultaneous core-collapse of the other star as well
                    primary_time = primary.t_max + primary.t_offset - t[-1]
                    secondary_time = secondary.t_max + secondary.t_offset - t[-1]

                    if primary_time == secondary_time:
                        # we manually check if s.t_events[3] should also be happening simultaneously
                        self.track_matcher.get_star_final_values(primary)
                        self.track_matcher.get_star_profile(primary)

                    if primary.mass != secondary.mass:
                        raise POSYDONError(
                            "Both stars are found to be ready for collapse "
                            "(i.e. end of their life) during the detached "
                            "step, but do not have the same mass")

            elif res.t_events[3]:
                # reached t_max of track. End of life (possible collapse) of primary
                if secondary == binary.star_1:
                    binary.event = "CC2"
                else:
                    binary.event = "CC1"

                self.track_matcher.get_star_final_values(primary)
                self.track_matcher.get_star_profile(primary)

            else:  # Reached max_time asked.
                if binary.properties.max_simulation_time - binary.time < 0.0:
                    binary.event = "MaxTime_exceeded"
                else:
                    binary.event = "maxtime"
    
    def get_time_after_evo(self, res, binary):
        """
            After detached evolution, this uses the ODESolver result 
        to determine what the current time is.

<<<<<<< HEAD
    @event(True, 1)
    def ev_rlo1(self, t, y, primary, secondary):
        """
            Difference between radius and Roche lobe at a given time. Used 
        to check if there is RLOF mass transfer during the detached binary 
        evolution interpolation. Calculated for the secondary.

        Parameters
        ----------
        t : float
            Time of the evolution, in years.

        y : tuple(float)
            [separation, eccentricity] at that time. Separation should be
            in solar radii.

=======
        Parameters
        ----------
        res : ODESolver object
            This is the ODESolver object produced by SciPy's 
            solve_ivp function that contains calculated values 
            of the stars evolution through the detached step.

        binary: BinaryStar object
            A binary star object, containing the binary system's properties.
        
        Returns
        -------
        t : float or array[float]
            This is the time elapsed as a result of detached 
            evolution in years. This is a float unless the 
            user specifies a timestep (see `n_o_steps_history` 
            or `dt`) to use via the simulation properties ini 
            file, in which case it is an array.
        
        """
        
        if self.dt is not None and self.dt > 0:
            t = np.arange(binary.time, res.t[-1] + self.dt/2.0, self.dt)[1:]
            if t[-1] < res.t[-1]:
                t = np.hstack([t, res.t[-1]])
        elif (self.n_o_steps_history is not None
                and self.n_o_steps_history > 0):
            t_step = (res.t[-1] - binary.time) / self.n_o_steps_history
            t = np.arange(binary.time, res.t[-1] + t_step / 2.0, t_step)[1:]
            if t[-1] < res.t[-1]:
                t = np.hstack([t, res.t[-1]])
        else:  # self.dt is None and self.n_o_steps_history is None
            t = np.array([res.t[-1]])

        return t

    def update_after_evo(self, res, t, binary, primary, secondary):

        """
            Update star and binary properties and interpolators with 
        ODESolver result from detached evolution. This update gives 
        the binary/stars their appropriate values, according to the 
        interpolation after detached evolution.

        Parameters
        ----------
        res : ODESolver object
            This is the ODESolver object produced by SciPy's 
            solve_ivp function that contains calculated values 
            of the stars evolution through the detached step.

        t : float or array[float]
            This is the time elapsed as a result of detached 
            evolution in years. This is a float unless the 
            user specifies a timestep to use via the simulation 
            properties ini file, in which case it is an array.

        binary : BinaryStar object
            A binary star object, containing the binary system's properties.

>>>>>>> 58aa7a34
        primary : SingleStar object
            A single star object, representing the primary (more evolved) star 
            in the binary and containing its properties.
        
        secondary : SingleStar object
            A single star object, representing the secondary (less evolved) star 
            in the binary and containing its properties.

<<<<<<< HEAD
        Returns
        -------
        RL_diff : float
            Difference between stellar radius and 95% of the Roche lobe 
            radius in solar radii.

        """
        pri_mass = primary.interp1d["mass"](t - primary.t_offset)
        sec_mass = secondary.interp1d["mass"](t - secondary.t_offset)
=======
        Warns
        -----
        InappropriateValueWarning
            If trying to compute log angular momentum for object with no spin.

        """

        sep_interp, ecc_interp, omega_interp_sec, omega_interp_pri = res.sol(t)
        mass_interp_sec = secondary.interp1d[self.translate["mass"]]
        mass_interp_pri = primary.interp1d[self.translate["mass"]]

        secondary.interp1d["sep"] = sep_interp
        secondary.interp1d["ecc"] = ecc_interp
        secondary.interp1d["time"] = t    
        secondary.interp1d["omega"] = omega_interp_sec

        primary.interp1d["sep"] = sep_interp
        primary.interp1d["ecc"] = ecc_interp
        primary.interp1d["time"] = t            
        primary.interp1d["omega"] = omega_interp_pri

        secondary.interp1d["porb"] = orbital_period_from_separation(
            sep_interp, mass_interp_sec(t),
            mass_interp_pri(t))
        primary.interp1d["porb"] = orbital_period_from_separation(
            sep_interp, mass_interp_pri(t),
            mass_interp_sec(t))

        secondary.interp1d["time"] = t
        primary.interp1d["time"] = t

        for obj, prop in zip([secondary, primary, binary], 
                                [STARPROPERTIES, STARPROPERTIES, BINARYPROPERTIES]):
            
            interp1d = primary.interp1d if obj == primary else secondary.interp1d
            t_offset = primary.t_offset if obj == primary else secondary.t_offset

            for key in prop:
                if key in ["event",
                            "mass_transfer_case",
                            "nearest_neighbour_distance",
                            "state", "metallicity", "V_sys"]:
                    current = getattr(obj, key)
                    # For star objects, the state is calculated further below
                    history = [current] * len(t[:-1])

                # replace the actual surf_avg_w with the effective omega,
                # which takes into account the whole star
                # key  = 'effective_omega' # in rad/sec
                # current = s.y[2][-1] / 3.1558149984e7
                # history_of_attribute = s.y[2][:-1] / 3.1558149984e7
                elif (key in ["surf_avg_omega_div_omega_crit"] and obj != binary):#primary):
                    if obj.co: #primary.co:
                        current = None
                        history = [current] * len(t[:-1])

                    else:
                        # TODO: change `item()` to 0
                        omega_crit_current = np.sqrt(const.standard_cgrav
                            * interp1d[self.translate["mass"]](t[-1]).item() * const.msol
                            / (interp1d[self.translate["R"]](t[-1]).item() * const.rsol)**3)

                        omega_crit_hist = np.sqrt(const.standard_cgrav
                            * interp1d[self.translate["mass"]](t[:-1]) * const.msol
                            / (interp1d[self.translate["R"]](t[:-1]) * const.rsol)**3)

                        current = (interp1d["omega"][-1] / const.secyer / omega_crit_current)
                        history = (interp1d["omega"][:-1] / const.secyer / omega_crit_hist)

                        # ensure positive rotation values
                        current = zero_negative_values([current], key)[0]
                        history = zero_negative_values(history, key)

                elif (key in ["surf_avg_omega"] and obj != binary):
                    if obj.co:
                        current = None
                        history = [current] * len(t[:-1])
                    else:
                        current = interp1d["omega"][-1] / const.secyer
                        history = interp1d["omega"][:-1] / const.secyer

                        current = zero_negative_values([current], key)[0]
                        history = zero_negative_values(history, key)
                        
                elif ("rl_relative_overflow_" in key and obj == binary):
                    s = binary.star_1 if "_1" in key[-2:] else binary.star_2
                    s_alt = binary.star_2 if "_1" in key[-2:] else binary.star_1
                    if s.state in ("BH", "NS", "WD","massless_remnant"):
                        current = None
                        history = [current] * len(t[:-1])

                    elif secondary == s:
                        current = self.evo.ev_rel_rlo1(t[-1], [interp1d["sep"][-1], interp1d["ecc"][-1]], primary, secondary)
                        history = self.evo.ev_rel_rlo1(t[:-1], [interp1d["sep"][:-1], interp1d["ecc"][:-1]], primary, secondary)

                    elif secondary == s_alt:
                        current = self.evo.ev_rel_rlo2(t[-1], [interp1d["sep"][-1], interp1d["ecc"][-1]], primary, secondary)
                        history = self.evo.ev_rel_rlo2(t[:-1], [interp1d["sep"][:-1], interp1d["ecc"][:-1]], primary, secondary)
                        
                elif key in ["separation", "orbital_period", "eccentricity", "time"]:
                    current = interp1d[self.translate[key]][-1].item()
                    history = interp1d[self.translate[key]][:-1]

                    current = zero_negative_values([current], key)[0]
                    history = zero_negative_values(history, key)
                    
                elif (key in ["total_moment_of_inertia"] and obj != binary):
                    if obj.co:
                        current = getattr(obj, key)
                        history = [current] * len(t[:-1])
                    else:

                        current = interp1d[self.translate[key]](t[-1]).item() * (const.msol * const.rsol**2)
                        history = interp1d[self.translate[key]](t[:-1]) * (const.msol * const.rsol**2)
    
                        current = zero_negative_values([current], key)[0]
                        history = zero_negative_values(history, key)
                    
                elif (key in ["log_total_angular_momentum"] and obj != binary):
                    if obj.co:
                        current = getattr(obj, key)
                        history = [current] * len(t[:-1])
                    else:
                        tot_j = (interp1d["omega"][-1] / const.secyer) \
                                  * (interp1d[self.translate["total_moment_of_inertia"]](t[-1]).item() \
                                  * (const.msol * const.rsol**2))
                        current = np.log10(tot_j) if tot_j > 0.0 else -99
                    
                        tot_j_hist = (interp1d["omega"][:-1] / const.secyer) \
                                       * (interp1d[self.translate["total_moment_of_inertia"]](t[:-1]) \
                                       * (const.msol * const.rsol**2))
                        history = np.where(tot_j_hist > 0, np.log10(tot_j_hist), -99)

                        current = zero_negative_values([current], key)[0]
                        history = zero_negative_values(history, key)
                    
                elif (key in ["spin"] and obj != binary):
                    if obj.co:
                        current = getattr(obj, key)
                        history = [current] * len(t[:-1])
                    else:
                        current = (const.clight
                            * (interp1d["omega"][-1] / const.secyer)
                            * interp1d[self.translate["total_moment_of_inertia"]](t[-1]).item() \
                            * (const.msol * const.rsol**2)
                            / (const.standard_cgrav * (interp1d[self.translate["mass"]](t[-1]).item() \
                            * const.msol)**2))
                        
                        history = (const.clight 
                            * (interp1d["omega"][:-1] / const.secyer) \
                            * interp1d[self.translate["total_moment_of_inertia"]](t[:-1]) \
                            * (const.msol * const.rsol**2) \
                            / (const.standard_cgrav * (interp1d[self.translate["mass"]](t[:-1]) \
                            * const.msol)**2))
    
                        current = zero_negative_values([current], key)[0]
                        history = zero_negative_values(history, key)

                elif (key in ["lg_mdot", "lg_wind_mdot"] and obj != binary):
                    if obj.co:
                        current = None
                        history = [current] * len(t[:-1])
                    else:
                        if interp1d[self.translate[key]](t[-1]) == 0:
                            current = -98.99
                        else:
                            current = np.log10(np.abs(interp1d[self.translate[key]](
                                    t[-1]))).item()
                            
                        history = np.ones_like(t[:-1])
                        for i in range(len(t)-1):
                            if (interp1d[self.translate[key]](t[i]) == 0):
                                history[i] = -98.99
                            else:
                                history[i] = np.log10(np.abs(interp1d[self.translate[key]](t[i])))
                    
                elif (self.translate[key] in interp1d and obj != binary):
                    if obj.co:
                        current = getattr(obj, key)
                        history = [current] * len(t[:-1])
                    else:
                        current = interp1d[self.translate[key]](t[-1]).item()
                        history = interp1d[self.translate[key]](t[:-1])
                        
                elif key in ["profile"]:
                    current = None
                    history = [current] * len(t[:-1])

                else:
                    current = np.nan
                    history = np.ones_like(t[:-1]) * current

                setattr(obj, key, current)
                getattr(obj, key + "_history").extend(history)

class detached_evolution:

    def __init__(self, primary=None, secondary=None, 
                    do_wind_loss=True,
                    do_tides=True,
                    do_magnetic_braking=True,
                    magnetic_braking_mode="RVJ83",
                    do_stellar_evolution_and_spin_from_winds=True,
                    do_gravitational_radiation=True,
                    verbose=False):

        self.verbose = verbose
        self.phys_keys = ["R", "L", "mass", "mdot", "inertia", "conv_mx1_top_r",
                            "conv_mx1_bot_r", "surface_h1", "center_h1",
                            "mass_conv_reg_fortides", "thickness_conv_reg_fortides",
                            "radius_conv_reg_fortides", "Idot",
                            "conv_env_turnover_time_l_b"]
        
        # initialize physical properties
        # of stars...
        if primary is not None:
            self.primary = {k:primary.interp1d[k](0) for k in self.phys_keys}
        else:
            self.primary = {k:np.nan for k in self.phys_keys}

        if secondary is not None:
            self.secondary = {k:secondary.interp1d[k](0) for k in self.phys_keys}
        else:
            self.secondary = {k:np.nan for k in self.phys_keys}

        self.primary['omega'] = np.nan
        self.secondary['omega'] = np.nan

        # also separation and eccentricity
        self.a = np.nan
        self.e = np.nan

        # detached evolution options
        self.do_wind_loss = do_wind_loss
        self.do_tides = do_tides
        self.do_gravitational_radiation = do_gravitational_radiation
        self.do_magnetic_braking = do_magnetic_braking
        self.magnetic_braking_mode = magnetic_braking_mode
        self.do_stellar_evolution_and_spin_from_winds = do_stellar_evolution_and_spin_from_winds
        self.verbose = False

    # timing events for solve_ivp...
    # detects secondary RLO
    @event(True, 1)
    def ev_rlo1(self, t, y, primary, secondary):
        """
            Difference between radius and Roche lobe at a given time. Used 
        to check if there is RLOF mass transfer during the detached binary 
        evolution interpolation. Calculated for the secondary.

        Parameters
        ----------
        t : float
            Time of the evolution, in years.

        y : tuple(float)
            [separation, eccentricity] at that time. Separation should be
            in solar radii.

        primary : SingleStar object
            A single star object, representing the primary (more evolved) star 
            in the binary and containing its properties.
        
        secondary : SingleStar object
            A single star object, representing the secondary (less evolved) star 
            in the binary and containing its properties.

        Returns
        -------
        RL_diff : float
            Difference between stellar radius and 95% of the Roche lobe 
            radius in solar radii.

        """
        pri_mass = primary.interp1d["mass"](t)
        sec_mass = secondary.interp1d["mass"](t)
>>>>>>> 58aa7a34

        sep = y[0]
        ecc = y[1]
        
        RL = roche_lobe_radius(sec_mass, pri_mass, (1 - ecc) * sep)
        
        # 95% filling of the RL is enough to assume beginning of RLO,
        # as we do in CO-HMS_RLO grid
<<<<<<< HEAD
        RL_diff = secondary.interp1d["R"](t - secondary.t_offset) - 0.95*RL
        return RL_diff

=======
        RL_diff = secondary.interp1d["R"](t) - 0.95*RL
        return RL_diff

    # detects primary RLO
>>>>>>> 58aa7a34
    @event(True, 1)
    def ev_rlo2(self, t, y, primary, secondary):
        """
            Difference between radius and Roche lobe at a given time. Used 
        to check if there is RLOF mass transfer during the detached binary 
        evolution interpolation. Calculated for the primary.

        Parameters
        ----------
        t : float
            Time of the evolution, in years

        y : tuple(float)
            [separation, eccentricity] at that time. Separation should be
            in solar radii.

        primary : SingleStar object
            A single star object, representing the primary (more evolved) star 
            in the binary and containing its properties.
        
        secondary : SingleStar object
            A single star object, representing the secondary (less evolved) star 
            in the binary and containing its properties.

        Returns
        -------
        RL_diff : float
            Difference between stellar radius and 95% of the Roche lobe 
            radius in solar radii.

        """
<<<<<<< HEAD
        pri_mass = primary.interp1d["mass"](t - primary.t_offset)
        sec_mass = secondary.interp1d["mass"](t - secondary.t_offset)
=======
        pri_mass = primary.interp1d["mass"](t)
        sec_mass = secondary.interp1d["mass"](t)
>>>>>>> 58aa7a34
        
        sep = y[0]
        ecc = y[1]
        
        RL = roche_lobe_radius(pri_mass, sec_mass, (1 - ecc) * sep)
<<<<<<< HEAD
        RL_diff = primary.interp1d["R"](t - primary.t_offset) - 0.95*RL

        return RL_diff

=======
        RL_diff = primary.interp1d["R"](t) - 0.95*RL

        return RL_diff

    # detects secondary RLO via relative difference btwn. R and R_RL
>>>>>>> 58aa7a34
    @event(True, 1)
    def ev_rel_rlo1(self, t, y, primary, secondary):
        """
            Relative difference between radius and Roche lobe. Used to 
        check if there is RLOF mass transfer during the detached binary 
        evolution interpolation. Calculated for the secondary.

        Parameters
        ----------
        t : float
            Time of the evolution, in years.

        y : tuple(float)
            [separation, eccentricity] at that time. Separation should be
            in solar radii.

        primary : SingleStar object
            A single star object, representing the primary (more evolved) star 
            in the binary and containing its properties.
        
        secondary : SingleStar object
            A single star object, representing the secondary (less evolved) star 
            in the binary and containing its properties.

        Returns
        -------
        RL_rel_diff : float
            Relative difference between stellar radius and Roche lobe
            radius.

        """
<<<<<<< HEAD
        pri_mass = primary.interp1d["mass"](t - primary.t_offset)
        sec_mass = secondary.interp1d["mass"](t - secondary.t_offset)
=======
        pri_mass = primary.interp1d["mass"](t)
        sec_mass = secondary.interp1d["mass"](t)
>>>>>>> 58aa7a34
        
        sep = y[0]
        ecc = y[1]
        
        RL = roche_lobe_radius(sec_mass, pri_mass, (1 - ecc) * sep)
<<<<<<< HEAD
        RL_rel_diff = (secondary.interp1d["R"](t - secondary.t_offset) - RL) / RL
        return RL_rel_diff

=======
        RL_rel_diff = (secondary.interp1d["R"](t) - RL) / RL
        return RL_rel_diff

    # detects primary RLO via relative difference btwn. R and R_RL
>>>>>>> 58aa7a34
    @event(True, 1)
    def ev_rel_rlo2(self, t, y, primary, secondary):
        """
            Relative difference between radius and Roche lobe. Used to 
        check if there is RLOF mass transfer during the detached binary 
        evolution interpolation. Calculated for the primary.

        Parameters
        ----------
        t : float
            Time of the evolution, in years.

        y : tuple(float)
            [separation, eccentricity] at that time. Separation should be
            in solar radii.

        primary : SingleStar object
            A single star object, representing the primary (more evolved) star 
            in the binary and containing its properties.
        
        secondary : SingleStar object
            A single star object, representing the secondary (less evolved) star 
            in the binary and containing its properties.

        Returns
        -------
        RL_rel_diff : float
            Relative difference between stellar radius and Roche lobe
            radius.
        """
<<<<<<< HEAD
        pri_mass = primary.interp1d["mass"](t - primary.t_offset)
        sec_mass = secondary.interp1d["mass"](t - secondary.t_offset)
=======
        pri_mass = primary.interp1d["mass"](t)
        sec_mass = secondary.interp1d["mass"](t)
>>>>>>> 58aa7a34

        sep = y[0]
        ecc = y[1]
        
        RL = roche_lobe_radius(pri_mass, sec_mass, (1 - ecc) * sep)
<<<<<<< HEAD
        RL_rel_diff = (primary.interp1d["R"](t - primary.t_offset) - RL) / RL
        return RL_rel_diff

    @event(True, -1)
    def ev_max_time1(self, t, y, primary, secondary):
        return secondary.t_max + secondary.t_offset - t

    @event(True, -1)
    def ev_max_time2(self, t, y, primary, secondary):
        return primary.t_max + primary.t_offset - t
    
    def get_time_after_evo(self, res, binary):
        """
            After detached evolution, this uses the ODESolver result 
        to determine what the current time is.

        Parameters
        ----------
        res : ODESolver object
            This is the ODESolver object produced by SciPy's 
            solve_ivp function that contains calculated values 
            of the stars evolution through the detached step.

        binary: BinaryStar object
            A binary star object, containing the binary system's properties.
        
        Returns
        -------
        t : float or array[float]
            This is the time elapsed as a result of detached 
            evolution in years. This is a float unless the 
            user specifies a timestep (see `n_o_steps_history` 
            or `dt`) to use via the simulation properties ini 
            file, in which case it is an array.
        
        """
        
        if self.dt is not None and self.dt > 0:
            t = np.arange(binary.time, res.t[-1] + self.dt/2.0, self.dt)[1:]
            if t[-1] < res.t[-1]:
                t = np.hstack([t, res.t[-1]])
        elif (self.n_o_steps_history is not None
                and self.n_o_steps_history > 0):
            t_step = (res.t[-1] - binary.time) / self.n_o_steps_history
            t = np.arange(binary.time, res.t[-1] + t_step / 2.0, t_step)[1:]
            if t[-1] < res.t[-1]:
                t = np.hstack([t, res.t[-1]])
        else:  # self.dt is None and self.n_o_steps_history is None
            t = np.array([res.t[-1]])

        return t

    def update_after_evo(self, res, t, binary, primary, secondary):

        """
            Update star and binary properties and interpolators with 
        ODESolver result from detached evolution. This update gives 
        the binary/stars their appropriate values, according to the 
        interpolation after detached evolution.

        Parameters
        ----------
        res : ODESolver object
            This is the ODESolver object produced by SciPy's 
            solve_ivp function that contains calculated values 
            of the stars evolution through the detached step.

        t : float or array[float]
            This is the time elapsed as a result of detached 
            evolution in years. This is a float unless the 
            user specifies a timestep to use via the simulation 
            properties ini file, in which case it is an array.

        binary : BinaryStar object
            A binary star object, containing the binary system's properties.

        primary : SingleStar object
            A single star object, representing the primary (more evolved) star 
            in the binary and containing its properties.
        
        secondary : SingleStar object
            A single star object, representing the secondary (less evolved) star 
            in the binary and containing its properties.

        Warns
        -----
        InappropriateValueWarning
            If trying to compute log angular momentum for object with no spin.

        """

        sep_interp, ecc_interp, omega_interp_sec, omega_interp_pri = res.sol(t)
        mass_interp_sec = secondary.interp1d[self.translate["mass"]]
        mass_interp_pri = primary.interp1d[self.translate["mass"]]

        secondary.interp1d["sep"] = sep_interp
        secondary.interp1d["ecc"] = ecc_interp    
        secondary.interp1d["omega"] = omega_interp_sec
        primary.interp1d["omega"] = omega_interp_pri

        secondary.interp1d["porb"] = orbital_period_from_separation(
            sep_interp, mass_interp_sec(t - secondary.t_offset),
            mass_interp_pri(t - primary.t_offset))
        primary.interp1d["porb"] = orbital_period_from_separation(
            sep_interp, mass_interp_pri(t - primary.t_offset),
            mass_interp_sec(t - secondary.t_offset))

        secondary.interp1d["time"] = t

        for obj, prop in zip([secondary, primary, binary], 
                                [STARPROPERTIES, STARPROPERTIES, BINARYPROPERTIES]):
            
            interp1d = primary.interp1d if obj == primary else secondary.interp1d
            t_offset = primary.t_offset if obj == primary else secondary.t_offset

            for key in prop:
                if key in ["event",
                            "mass_transfer_case",
                            "nearest_neighbour_distance",
                            "state", "metallicity", "V_sys"]:
                    current = getattr(obj, key)
                    # For star objects, the state is calculated further below
                    history = [current] * len(t[:-1])

                # replace the actual surf_avg_w with the effective omega,
                # which takes into account the whole star
                # key  = 'effective_omega' # in rad/sec
                # current = s.y[2][-1] / 3.1558149984e7
                # history_of_attribute = s.y[2][:-1] / 3.1558149984e7
                elif (key in ["surf_avg_omega_div_omega_crit"] and obj != binary):#primary):
                    if obj.co: #primary.co:
                        current = None
                        history = [current] * len(t[:-1])

                    else:
                        # TODO: change `item()` to 0
                        omega_crit_current = np.sqrt(const.standard_cgrav
                            * interp1d[self.translate["mass"]](t[-1] - t_offset).item() * const.msol
                            / (interp1d[self.translate["R"]](t[-1] - t_offset).item() * const.rsol)**3)

                        omega_crit_hist = np.sqrt(const.standard_cgrav
                            * interp1d[self.translate["mass"]](t[:-1] - t_offset) * const.msol
                            / (interp1d[self.translate["R"]](t[:-1] - t_offset) * const.rsol)**3)

                        current = (interp1d["omega"][-1] / const.secyer / omega_crit_current)
                        history = (interp1d["omega"][:-1] / const.secyer / omega_crit_hist)
                        

                elif (key in ["surf_avg_omega"] and obj != binary):
                    if obj.co:
                        current = None
                        history = [current] * len(t[:-1])
                    else:
                        current = interp1d["omega"][-1] / const.secyer
                        history = interp1d["omega"][:-1] / const.secyer
                        
                elif ("rl_relative_overflow_" in key and obj == binary):
                    s = binary.star_1 if "_1" in key[-2:] else binary.star_2
                    s_alt = binary.star_2 if "_1" in key[-2:] else binary.star_1
                    if s.state in ("BH", "NS", "WD","massless_remnant"):
                        current = None
                        history = [current] * len(t[:-1])

                    elif secondary == s:
                        current = self.ev_rel_rlo1(t[-1], [interp1d["sep"][-1], interp1d["ecc"][-1]], primary, secondary)
                        history = self.ev_rel_rlo1(t[:-1], [interp1d["sep"][:-1], interp1d["ecc"][:-1]], primary, secondary)

                    elif secondary == s_alt:
                        current = self.ev_rel_rlo2(t[-1], [interp1d["sep"][-1], interp1d["ecc"][-1]], primary, secondary)
                        history = self.ev_rel_rlo2(t[:-1], [interp1d["sep"][:-1], interp1d["ecc"][:-1]], primary, secondary)
                        
                elif key in ["separation", "orbital_period", "eccentricity", "time"]:
                    current = interp1d[self.translate[key]][-1].item()
                    history = interp1d[self.translate[key]][:-1]
                    
                elif (key in ["total_moment_of_inertia"] and obj != binary):
                    if obj.co:
                        current = getattr(obj, key)
                        history = [current] * len(t[:-1])
                    else:
                        current = interp1d[self.translate[key]](
                            t[-1] - t_offset).item() * (const.msol * const.rsol**2)

                        history = interp1d[self.translate[key]](
                            t[:-1] - t_offset) * (const.msol * const.rsol**2)
                    
                elif (key in ["log_total_angular_momentum"] and obj != binary):
                    if obj.co:
                        current = getattr(obj, key)
                        history = [current] * len(t[:-1])
                    else:
                        tot_j = (interp1d["omega"][-1] / const.secyer) \
                                  * (interp1d[self.translate["total_moment_of_inertia"]]( \
                                    t[-1] - t_offset).item() * (const.msol * const.rsol**2))
                        current = np.log10(tot_j) if tot_j > 0.0 else -99
                    
                        tot_j_hist = (interp1d["omega"][:-1] / const.secyer) \
                                       * (interp1d[self.translate["total_moment_of_inertia"]]( \
                                       t[:-1] - t_offset) * (const.msol * const.rsol**2))
                        history = np.where(tot_j_hist > 0, np.log10(tot_j_hist), -99)
                    
                elif (key in ["spin"] and obj != binary):
                    if obj.co:
                        current = getattr(obj, key)
                        history = [current] * len(t[:-1])
                    else:
                        current = (const.clight
                            * (interp1d["omega"][-1] / const.secyer)
                            * interp1d[self.translate["total_moment_of_inertia"]](
                                    t[-1] - t_offset).item() * (const.msol * const.rsol**2)
                            / (const.standard_cgrav * (interp1d[self.translate["mass"]](
                                    t[-1] - t_offset).item() * const.msol)**2))
                        
                        history = (const.clight 
                            * (interp1d["omega"][:-1] / const.secyer)
                            * interp1d[self.translate["total_moment_of_inertia"]](
                                    t[:-1] - t_offset) * (const.msol * const.rsol**2)
                            / (const.standard_cgrav * (interp1d[self.translate["mass"]](
                                    t[:-1] - t_offset) * const.msol)**2))

                elif (key in ["lg_mdot", "lg_wind_mdot"] and obj != binary):
                    if obj.co:
                        current = None
                        history = [current] * len(t[:-1])
                    else:
                        if interp1d[self.translate[key]](t[-1] - t_offset) == 0:
                            current = -98.99
                        else:
                            current = np.log10(np.abs(interp1d[self.translate[key]](
                                    t[-1] - t_offset))).item()
                            
                        history = np.ones_like(t[:-1])
                        for i in range(len(t)-1):
                            if (interp1d[self.translate[key]](t[i] - t_offset) == 0):
                                history[i] = -98.99
                            else:
                                history[i] = np.log10(np.abs(interp1d[self.translate[key]](
                                            t[i] - t_offset)))
                    
                elif (self.translate[key] in interp1d and obj != binary):
                    if obj.co:
                        current = getattr(obj, key)
                        history = [current] * len(t[:-1])
                    else:
                        current = interp1d[self.translate[key]](t[-1] - t_offset).item()
                        history = interp1d[self.translate[key]](t[:-1] - t_offset)
                        
                elif key in ["profile"]:
                    current = None
                    history = [current] * len(t[:-1])

                else:
                    current = np.nan
                    history = np.ones_like(t[:-1]) * current

                setattr(obj, key, current)
                getattr(obj, key + "_history").extend(history)

    def diffeq(self, t, y, primary, secondary):
=======
        RL_rel_diff = (primary.interp1d["R"](t) - RL) / RL
        return RL_rel_diff

    # detects if the max age in track of secondary is reached
    @event(True, -1)
    def ev_max_time1(self, t, y, primary, secondary):
        return secondary.t_max - t + secondary.t_offset

    # detects if the max age in track of primary is reached
    @event(True, -1)
    def ev_max_time2(self, t, y, primary, secondary):
        return primary.t_max - t + primary.t_offset

    def update_props(self, t, y, primary, secondary):
        """ Update properties of stars w/ current age during detached evolution."""

        for k in self.phys_keys:
            self.primary[k] = primary.interp1d[k](t)
            self.secondary[k] = secondary.interp1d[k](t)

        # update omega, a, e, based on current diffeq solution
        y[0] = np.max([y[0], 0])  # We limit separation to non-negative values
        self.a = y[0]
        y[1] = np.max([y[1], 0])  # We limit eccentricity to non-negative values
        self.e = y[1]
        if self.e > 0 and self.e < 10.0 ** (-3):
            # we force a negligible eccentricity to become 0
            # for computational stability
            self.e = 0.0
            if self.verbose and self.verbose != 1:
                print("Negligible eccentricity became 0 for "
                    "computational stability")
        y[2] = np.max([y[2], 0])  # We limit omega spin to non-negative values
        self.secondary['omega'] = y[2]  # in rad/yr
        y[3] = np.max([y[3], 0])
        self.primary['omega'] = y[3]


    def __call__(self, t, y, primary, secondary):
>>>>>>> 58aa7a34
        """
            Diff. equation describing the orbital evolution of a detached binary.

        The equation handles wind mass-loss [1]_, tidal [2]_, gravational [3]_
        effects and magnetic braking [4]_, [5]_, [6]_, [7]_, [8]_. It also handles
        the change of the secondary's stellar spin due to its change of moment of
        intertia and due to mass-loss from its spinning surface. It is assumed that
        the mass loss is fully non-conservative. Magnetic braking is fully applied
        to secondary stars with mass less than 1.3 Msun and fully off for stars
        with mass larger then 1.5 Msun. The effect of magnetic braking falls
        linearly for stars with mass between 1.3 Msun and 1.5 Msun.

        TODO: explain new features (e.g., double COs)

        Parameters
        ----------
        t : float
            The age of the system in years

        y : list[float]
            Contains the separation, eccentricity and angular velocity, in Rsolar,
            dimensionless and rad/year units, respectively.

        primary : SingleStar object
            A single star object, representing the primary (more evolved) star 
            in the binary and containing its properties.
        
        secondary : SingleStar object
            A single star object, representing the secondary (less evolved) star 
            in the binary and containing its properties.

        Warns
        -----
        UnsupportedModelWarning
            If an unsupported model or model is unspecified is determined from 
            `magnetic_braking_mode`. In this case, magnetic braking will not 
            be calculated during the detached step.

        Returns
        -------
        result : list[float]
            Contains the change of the separation, eccentricity and angular 
            velocity, in Rsolar, dimensionless and rad/year units, respectively.

        References
        ----------
        .. [1] Tauris, T. M., & van den Heuvel, E. 2006,
            Compact stellar X-ray sources, 1, 623
        .. [2] Hut, P. 1981, A&A, 99, 126
        .. [3] Junker, W., & Schafer, G. 1992, MNRAS, 254, 146
        .. [4] Rappaport, S., Joss, P. C., & Verbunt, F. 1983, ApJ, 275, 713
        .. [5] Matt et al. 2015, ApJ, 799, L23
        .. [6] Garraffo et al. 2018, ApJ, 862, 90
        .. [7] Van & Ivanova 2019, ApJ, 886, L31
        .. [8] Gossage et al. 2021, ApJ, 912, 65

        """
<<<<<<< HEAD
        # secondary star properties used in evolution
        R_sec = secondary.interp1d["R"](t - secondary.t_offset) # Rsol
        L_sec = secondary.interp1d["L"](t - secondary.t_offset) # Lsol
        M_sec = secondary.interp1d["mass"](t - secondary.t_offset) # Msol
        Mdot_sec = secondary.interp1d["mdot"](t - secondary.t_offset) # Msol/yr
        I_sec = secondary.interp1d["inertia"](t - secondary.t_offset) # Msol*Rsol^2
        conv_mx1_top_r_sec = secondary.interp1d["conv_mx1_top_r"](t - secondary.t_offset) # Rsol
        conv_mx1_bot_r_sec = secondary.interp1d["conv_mx1_bot_r"](t - secondary.t_offset) # Rsol
        surface_h1_sec = secondary.interp1d["surface_h1"](t - secondary.t_offset) # dex
        center_h1_sec = secondary.interp1d["center_h1"](t - secondary.t_offset) # dex
        M_env_sec = secondary.interp1d["mass_conv_reg_fortides"](t - secondary.t_offset) # Msol
        DR_env_sec = secondary.interp1d["thickness_conv_reg_fortides"](t - secondary.t_offset) # Rsol
        Renv_middle_sec = secondary.interp1d["radius_conv_reg_fortides"](t - secondary.t_offset) # Rsol
        Idot_sec = secondary.interp1d["Idot"](t - secondary.t_offset) # Msol*Rsol^2/yr
        tau_conv_sec = secondary.interp1d["conv_env_turnover_time_l_b"](t - secondary.t_offset) # yr

        # primary star properties used in evolution
        R_pri = primary.interp1d["R"](t - primary.t_offset)
        L_pri = primary.interp1d["L"](t - primary.t_offset)
        M_pri = primary.interp1d["mass"](t - primary.t_offset)
        Mdot_pri = primary.interp1d["mdot"](t - primary.t_offset)
        I_pri = primary.interp1d["inertia"](t - primary.t_offset)
        conv_mx1_top_r_pri = primary.interp1d["conv_mx1_top_r"](t - primary.t_offset)
        conv_mx1_bot_r_pri = primary.interp1d["conv_mx1_bot_r"](t - primary.t_offset)
        surface_h1_pri = primary.interp1d["surface_h1"](t - primary.t_offset)
        center_h1_pri = primary.interp1d["center_h1"](t - primary.t_offset)
        M_env_pri = primary.interp1d["mass_conv_reg_fortides"](t - primary.t_offset)
        DR_env_pri = primary.interp1d["thickness_conv_reg_fortides"](t - primary.t_offset)
        Renv_middle_pri = primary.interp1d["radius_conv_reg_fortides"](t - primary.t_offset)
        Idot_pri = primary.interp1d["Idot"](t - primary.t_offset)
        tau_conv_pri = primary.interp1d["conv_env_turnover_time_l_b"](t - primary.t_offset)
    
        # detached evolution options
        do_wind_loss = self.do_wind_loss
        do_tides = self.do_tides
        do_gravitational_radiation = self.do_gravitational_radiation
        do_magnetic_braking = self.do_magnetic_braking
        magnetic_braking_mode = self.magnetic_braking_mode
        do_stellar_evolution_and_spin_from_winds = self.do_stellar_evolution_and_spin_from_winds
        verbose = False
                        

        y[0] = np.max([y[0], 0])  # We limit separation to non-negative values
        a = y[0]
        y[1] = np.max([y[1], 0])  # We limit eccentricity to non-negative values
        e = y[1]
        if e > 0 and e < 10.0 ** (-3):
            # we force a negligible eccentricity to become 0
            # for computational stability
            e = 0.0
            if verbose and verbose != 1:
                print("Negligible eccentricity became 0 for "
                      "computational stability")
        y[2] = np.max([y[2], 0])  # We limit omega spin to non-negative values
        Omega_sec = y[2]  # in rad/yr
        y[3] = np.max([y[3], 0])
        Omega_pri = y[3]

        da = 0.0
        de = 0.0
        dOmega_sec = 0.0
        dOmega_pri = 0.0
        #  Mass Loss
        if do_wind_loss:
            q1 = M_sec / M_pri
            k11 = (1 / (1 + q1)) * (Mdot_sec / M_sec)
            k21 = Mdot_sec / M_sec
            k31 = Mdot_sec / (M_pri + M_sec)
            # This is simplified to da_mt = -a * Mdot/(M+Macc), for only (negative)
            # wind Mdot from star M.
            da_mt_sec = a * (2 * k11 - 2 * k21 + k31)

            q2 = M_pri / M_sec
            k12 = (1 / (1 + q2)) * (Mdot_pri / M_pri)
            k22 = Mdot_pri / M_pri
            k32 = Mdot_pri / (M_pri + M_sec)
            da_mt_pri = a * (
                    2 * k12 - 2 * k22 + k32
            )
            if verbose and verbose != 1:
                print("da_mt = ", da_mt_sec, da_mt_pri)

            da = da + da_mt_sec + da_mt_pri

        #  Tidal forces
        if do_tides:
            q1 = M_pri / M_sec
            q2 = M_sec / M_pri
            # P_orb in years. From 3rd Kepler's law, transforming separation from
            # Rsolar to AU, to avoid using constants
            # TODO: we aleady have this function!
            P_orb = np.sqrt((a / const.aursun) ** 3 / (M_pri + M_sec))
            n = 2.0 * const.pi / P_orb  # mean orbital ang. vel. in rad/year
            f1 = (
                    1
                    + (31 / 2) * e ** 2
                    + (255 / 8) * e ** 4
                    + (185 / 16) * e ** 6
                    + (25 / 64) * e ** 8
            )
            f2 = 1 + (15 / 2) * e ** 2 + (45 / 8) * e ** 4 + (5 / 16) * e ** 6
            f3 = 1 + (15 / 4) * e ** 2 + (15 / 8) * e ** 4 + (5 / 64) * e ** 6
            f4 = 1 + (3 / 2) * e ** 2 + (1 / 8) * e ** 4
            f5 = 1 + 3 * e ** 2 + (3 / 8) * e ** 4

            # equilibrium timecale
            if ((pd.notna(M_env_sec) and M_env_sec != 0.0)
                    and (pd.notna(DR_env_sec) and DR_env_sec != 0.0)
                    and (pd.notna(Renv_middle_sec) and Renv_middle_sec != 0.0)):
                # eq. (31) of Hurley et al. 2002, generalized for convective layers
                # not on surface too
                tau_conv_sec = 0.431 * ((M_env_sec * DR_env_sec * Renv_middle_sec
                                        / (3 * L_sec)) ** (1.0 / 3.0))
            else:
                if verbose and verbose != 1:
                    print("something wrong with M_env/DR_env/Renv_middle",
                        M_env_sec, DR_env_sec, Renv_middle_sec)
                tau_conv_sec = 1.0e99
            if ((pd.notna(M_env_pri) and M_env_pri != 0.0)
                    and (pd.notna(DR_env_pri) and DR_env_pri != 0.0)
                    and (pd.notna(Renv_middle_pri) and Renv_middle_pri != 0.0)):
                # eq. (31) of Hurley et al. 2002, generalized for convective layers
                # not on surface too
                tau_conv_pri = 0.431 * ((M_env_pri * DR_env_pri * Renv_middle_pri
                                        / (3 * L_pri)) ** (1.0/3.0))
            else:
                if verbose and verbose != 1:
                    print("something wrong with M_env/DR_env/Renv_middle",
                        M_env_pri, DR_env_pri, Renv_middle_pri)
                tau_conv_pri = 1.0e99
            P_spin_sec = 2 * np.pi / Omega_sec
            P_spin_pri = 2 * np.pi / Omega_pri
            P_tid_sec = np.abs(1 / (1 / P_orb - 1 / P_spin_sec))
            P_tid_pri = np.abs(1 / (1 / P_orb - 1 / P_spin_pri))
            f_conv_sec = np.min([1, (P_tid_sec / (2 * tau_conv_sec)) ** 2])
            f_conv_pri = np.min([1, (P_tid_pri / (2 * tau_conv_pri)) ** 2])
            F_tid = 1.  # not 50 as before
            kT_conv_sec = (
                    (2. / 21) * (f_conv_sec / tau_conv_sec) * (M_env_sec / M_sec)
            )  # eq. (30) of Hurley et al. 2002
            kT_conv_pri = (
                    (2. / 21) * (f_conv_pri / tau_conv_pri) * (M_env_pri / M_pri)
            )
            if kT_conv_sec is None or not np.isfinite(kT_conv_sec):
                kT_conv_sec = 0.0
            if kT_conv_pri is None or not np.isfinite(kT_conv_pri):
                kT_conv_pri = 0.0

                if verbose:
                    print("kT_conv_sec is", kT_conv_sec, ", set to 0.")
                    print("kT_conv_pri is", kT_conv_pri, ", set to 0.")
            # this is the 1/timescale of all d/dt calculted below in yr^-1

            if verbose and verbose != 1:
                print(
                    "Equilibrium tides in deep convective envelope",
                    M_env_sec,
                    DR_env_sec,
                    Renv_middle_sec,
                    R_sec,
                    M_sec,
                    M_env_pri,
                    DR_env_pri,
                    Renv_middle_pri,
                    R_pri,
                    M_pri
                )
                print("convective tiimescales and efficiencies",
                    tau_conv_sec, P_orb, P_spin_sec, P_tid_sec,
                    f_conv_sec,
                    F_tid,
                    tau_conv_pri, P_orb, P_spin_pri, P_tid_pri,
                    f_conv_pri,
                    F_tid,
                    )

            # dynamical timecale
            F_tid = 1
            # E2 = 1.592e-9*M**(2.84) # eq. (43) of Hurley et al. 2002. Deprecated
            R_conv_sec = conv_mx1_top_r_sec - conv_mx1_bot_r_sec
            R_conv_pri = conv_mx1_top_r_pri - conv_mx1_bot_r_pri  # convective core
            # R_conv = conv_mx1_top_r  # convective core
            if (R_conv_sec > R_sec or R_conv_sec <= 0.0
                    or conv_mx1_bot_r_sec / R_sec > 0.1):
                # R_conv = 0.5*R
                # if verbose:
                #     print(
                #         "R_conv of the convective core is not behaving well or "
                #         "we are not calculating the convective core, we make it "
                #         "equal to half of Rstar",
                #         R_conv,
                #         R,
                #         conv_mx1_top_r,
                #         conv_mx1_bot_r,
                #     )
                # we switch to Zahn+1975 calculation of E2
                E21 = 1.592e-9 * M_sec ** (2.84)
            else:
                if R_sec <= 0:
                    E21 = 0
                elif surface_h1_sec > 0.4:
                    E21 = 10.0 ** (-0.42) * (R_conv_sec / R_sec) ** (
                        7.5
                    )  # eq. (9) of Qin et al. 2018, 616, A28
                elif surface_h1_sec <= 0.4:  # "HeStar":
                    E21 = 10.0 ** (-0.93) * (R_conv_sec / R_sec) ** (
                        6.7
                    )  # eq. (9) of Qin et al. 2018, 616, A28
                else:  # in principle we should not go here
                    E21 = 1.592e-9 * M_sec ** (
                        2.84
                    )  # eq. (43) of Hurley et al. 2002 from Zahn+1975 Depreciated
            # kT = 1.9782e4 * np.sqrt(M * R**2 / a**5) * (1 + q)**(5. / 6) * E2
            # eq. (42) of Hurley et al. 2002. Depreciated

            if (R_conv_pri > R_pri or R_conv_pri <= 0.0
                    or conv_mx1_bot_r_pri / R_pri > 0.1):
                E22 = 1.592e-9 * M_pri ** (2.84)
                if verbose and verbose != 1:
                    print(
                        "R_conv of the convective core is not behaving well or we "
                        "are not calculating the convective core, we switch to "
                        "Zahn+1975 calculation of E2",
                        R_conv_sec,
                        R_sec,
                        conv_mx1_top_r_sec,
                        conv_mx1_bot_r_sec,
                        E21,
                        R_conv_pri,
                        R_pri,
                        conv_mx1_top_r_pri,
                        conv_mx1_bot_r_pri,
                        E22
                    )
            else:
                if R_pri <= 0:
                    E22 = 0
                elif surface_h1_pri > 0.4:
                    E22 = 10.0 ** (-0.42) * (R_conv_pri / R_pri) ** (
                        7.5
                    )  # eq. (9) of Qin et al. 2018, 616, A28
                elif surface_h1_pri <= 0.4:  # "HeStar":
                    E22 = 10.0 ** (-0.93) * (R_conv_pri / R_pri) ** (
                        6.7
                    )  # eq. (9) of Qin et al. 2018, 616, A28
                else:  # in principle we should not go here
                    E22 = 1.592e-9 * M_pri ** (
                        2.84
                    )
            kT_rad_sec = (
                np.sqrt(const.standard_cgrav * (M_sec * const.msol)
                        * (R_sec * const.rsol)**2 / (a * const.rsol)**5)
                * (1 + q1) ** (5.0 / 6)
                * E21
                * const.secyer)
            kT_rad_pri = (
                np.sqrt(const.standard_cgrav * (M_pri * const.msol)
                        * (R_pri * const.rsol)**2 / (a * const.rsol)**5)
                * (1 + q2) ** (5.0 / 6)
                * E22
                * const.secyer)
            # this is the 1/timescale of all d/dt calculted below in yr^-1
            if verbose and verbose != 1:
                print(
                    "Dynamical tides in radiative envelope",
                    conv_mx1_top_r_sec,
                    conv_mx1_bot_r_sec,
                    R_conv_sec,
                    E21,
                    conv_mx1_top_r_pri,
                    conv_mx1_bot_r_pri,
                    R_conv_pri,
                    E22,
                    F_tid
                )
            kT_sec = max(kT_conv_sec, kT_rad_sec)
            kT_pri = max(kT_conv_pri, kT_rad_pri)
            if verbose and verbose != 1:
                print("kT_conv/rad of tides is ", kT_conv_sec, kT_rad_sec,
                    kT_conv_pri, kT_rad_pri, "in 1/yr, and we picked the ",
                    kT_sec, kT_pri)

            da_tides_sec = (
                    -6
                    * F_tid
                    * kT_sec
                    * q1
                    * (1 + q1)
                    * (R_sec / a) ** 8
                    * (a / (1 - e ** 2) ** (15 / 2))
                    * (f1 - (1 - e ** 2) ** (3 / 2) * f2 * Omega_sec / n)
            )  # eq. (9) of Hut 1981, 99, 126

            da_tides_pri = (
                    -6
                    * F_tid
                    * kT_pri
                    * q2
                    * (1 + q2)
                    * (R_pri / a) ** 8
                    * (a / (1 - e ** 2) ** (15 / 2))
                    * (f1 - (1 - e ** 2) ** (3 / 2) * f2 * Omega_pri / n)
            )
            de_tides_sec = (
                    -27
                    * F_tid
                    * kT_sec
                    * q1
                    * (1 + q1)
                    * (R_sec / a) ** 8
                    * (e / (1 - e ** 2) ** (13 / 2))
                    * (f3 - (11 / 18) * (1 - e ** 2) ** (3 / 2) * f4 * Omega_sec/n)
            )  # eq. (10) of Hut 1981, 99, 126

            de_tides_pri = (
                    -27
                    * F_tid
                    * kT_pri
                    * q2
                    * (1 + q2)
                    * (R_pri / a) ** 8
                    * (e / (1 - e ** 2) ** (13 / 2))
                    * (f3 - (11 / 18) * (1 - e ** 2) ** (3 / 2) * f4 * Omega_pri/n)
            )

            dOmega_tides_sec = (
                    (3 * F_tid * kT_sec * q1 ** 2 * M_sec * R_sec ** 2 / I_sec)
                    * (R_sec / a) ** 6
                    * n
                    / (1 - e ** 2) ** 6
                    * (f2 - (1 - e ** 2) ** (3 / 2) * f5 * Omega_sec / n)
            )  # eq. (11) of Hut 1981, 99, 126
            dOmega_tides_pri = (
                    (3 * F_tid * kT_pri * q2 ** 2 * M_pri * R_pri ** 2 / I_pri)
                    * (R_pri / a) ** 6
                    * n
                    / (1 - e ** 2) ** 6
                    * (f2 - (1 - e ** 2) ** (3 / 2) * f5 * Omega_pri / n)
            )
            if verbose:
                print("da,de,dOmega_tides = ",
                    da_tides_sec, de_tides_sec, dOmega_tides_sec,
                    da_tides_pri, de_tides_pri, dOmega_tides_pri)
            da = da + da_tides_sec + da_tides_pri
            de = de + de_tides_sec + de_tides_pri
            dOmega_sec = dOmega_sec + dOmega_tides_sec
            dOmega_pri = dOmega_pri + dOmega_tides_pri

        #  Gravitional radiation
        if do_gravitational_radiation:
            v = (M_pri * M_sec / (M_pri + M_sec) ** 2)
            da_gr = (
                (-2 * const.clight / 15) * (v / ((1 - e ** 2) ** (9 / 2)))
                * (const.standard_cgrav * (M_pri + M_sec) * const.msol
                / (a * const.rsol * const.clight ** 2)) ** 3
                * ((96 + 292 * e ** 2 + 37 * e ** 4) * (1 - e ** 2)
                - (1 / 28 * const.standard_cgrav * (M_pri + M_sec) * const.msol
                / (a * const.rsol * const.clight ** 2))
                * ((14008 + 4707 * v)+(80124 + 21560 * v) * e ** 2
                + (17325 + 10458) * e ** 4 - 0.5 * (5501 - 1036 * v) * e ** 6))
                ) * const.secyer / const.rsol
            # eq. (35) of Junker et al. 1992, 254, 146
            de_gr = (
                (-1 / 15) * ((v * const.clight ** 3) / (
                    const.standard_cgrav * (M_pri + M_sec) * const.msol))
                * (const.standard_cgrav * (M_pri + M_sec) * const.msol / (
                    a * const.rsol * const.clight ** 2)) ** 4
                * (e / (1 - e ** 2) ** (7 / 2))
                * ((304 + 121 * e ** 2) * (1 - e ** 2)
                - (1 / 56 * const.standard_cgrav * (M_pri + M_sec) * const.msol
                / (a * const.rsol * const.clight ** 2))
                * (8 * (16705 + 4676 * v) + 12 * (9082 + 2807 * v) * e ** 2
                - (25211 - 3388 * v) * e ** 4))
                ) * const.secyer
            # eq. (36) of Junker et al. 1992, 254, 146
            if verbose:
                print("da,de_gr = ", da_gr, de_gr)
            da = da + da_gr
            de = de + de_gr

        #  Magnetic braking
        if do_magnetic_braking:
            # domega_mb / dt = torque_mb / I is calculated below.
            # All results are in units of [yr^-2], i.e., the amount of change
            # in Omega over 1 year.

            if magnetic_braking_mode == "RVJ83":
                # Torque from Rappaport, Verbunt, and Joss 1983, ApJ, 275, 713
                # The torque is eq.36 of Rapport+1983, with γ = 4. Torque units
                # converted from cgs units to [Msol], [Rsol], [yr] as all stellar
                # parameters are given in units of [Msol], [Rsol], [yr] and so that
                # dOmega_mb/dt is in units of [yr^-2].
                dOmega_mb_sec = (
                    -3.8e-30 * (const.rsol**2 / const.secyer)
                    * M_sec
                    * R_sec**4
                    * Omega_sec**3
                    / I_sec
                    * np.clip((1.5 - M_sec) / (1.5 - 1.3), 0, 1)
                )
                dOmega_mb_pri = (
                    -3.8e-30 * (const.rsol**2 / const.secyer)
                    * M_pri
                    * R_pri**4
                    * Omega_pri**3
                    / I_pri
                    * np.clip((1.5 - M_pri) / (1.5 - 1.3), 0, 1)
                )
                # Converting units:
                # The constant 3.8e-30 from Rappaport+1983 has units of [cm^-2 s]
                # which need to be converted...
                #
                # -3.8e-30 [cm^-2 s] * (const.rsol**2/const.secyer) -> [Rsol^-2 yr]
                # * M [Msol]
                # * R ** 4 [Rsol^4]
                # * Omega ** 3 [yr^-3]
                # / I [Msol Rsol^2 ]
                #
                # Thus, dOmega/dt comes out to [yr^-2]

            elif magnetic_braking_mode == "M15":

                # Torque prescription from Matt et al. 2015, ApJ, 799, L23
                # Constants:
                # [erg] or [g cm^2 s^-2] -> [Msol Rsol^2 yr^-2]
                K = 1.4e30 * const.secyer**2 / (const.msol * const.rsol**2)
                # m = 0.22
                # p = 2.6
                # Above constants were calibrated as in
                # Gossage et al. 2021, ApJ, 912, 65

                # TODO: I am not sure which constants are used from each reference

                # Below, constants are otherwise as assumed as in
                # Matt et al. 2015, ApJ, 799, L23
                omega_sol = 2.6e-6 * const.secyer   # [s^-1] -> [yr^-1]
                # solar rossby = 2
                # solar convective turnover time = 12.9 days
                # Rossby number saturation threshold = 0.14
                chi = 2.0 / 0.14
                tau_conv_sol = 12.9 / 365.25        # 12.9 [days] -> [yr]

                Prot_pri = 2 * np.pi / Omega_pri    # [yr]
                Rossby_number_pri = Prot_pri / tau_conv_pri
                Prot_sec = 2 * np.pi / Omega_sec    # [yr]
                Rossby_number_sec = Prot_sec / tau_conv_sec

                # critical rotation rate in rad/yr
                Omega_crit_pri = np.sqrt(
                    const.standard_cgrav * M_pri * const.msol
                    / ((R_pri * const.rsol) ** 3)) * const.secyer
                Omega_crit_sec = np.sqrt(
                    const.standard_cgrav * M_sec * const.msol
                    / ((R_sec * const.rsol) ** 3)) * const.secyer

                # omega/omega_c
                wdivwc_pri = Omega_pri / Omega_crit_pri
                wdivwc_sec = Omega_sec / Omega_crit_sec

                gamma_pri = (1 + (wdivwc_pri / 0.072)**2)**0.5
                T0_pri = K * R_pri**3.1 * M_pri**0.5 * gamma_pri**(-2 * 0.22)
                gamma_sec = (1 + (wdivwc_sec / 0.072)**2)**0.5
                T0_sec = K * R_sec**3.1 * M_sec**0.5 * gamma_sec**(-2 * 0.22)

                if (Rossby_number_sec < 0.14):
                    dOmega_mb_sec = (
                        T0_sec * (chi**2.6) * (Omega_sec / omega_sol) / I_sec
                        * np.clip((1.5 - M_sec) / (1.5 - 1.3), 0, 1)
                    )
                else:
                    dOmega_mb_sec = (
                        T0_sec * ((tau_conv_sec/tau_conv_sol)**2.6)
                            * ((Omega_sec/omega_sol)**(2.6 + 1)) / I_sec
                        * np.clip((1.5 - M_sec) / (1.5 - 1.3), 0, 1)
                    )

                if (Rossby_number_pri < 0.14):
                    dOmega_mb_pri = (
                        T0_pri * (chi**2.6) * (Omega_pri / 2.6e-6) / I_pri
                        * np.clip((1.5 - M_pri) / (1.5 - 1.3), 0, 1)
                    )
                else:
                    dOmega_mb_pri = (
                        T0_pri * ((tau_conv_pri/tau_conv_sol)**2.6)
                            * ((Omega_pri/omega_sol)**(2.6 + 1)) / I_pri
                        * np.clip((1.5 - M_pri) / (1.5 - 1.3), 0, 1)
                    )

            elif magnetic_braking_mode == "G18":

                # Torque prescription from Garraffo et al. 2018, ApJ, 862, 90
                # a = 0.03
                # b = 0.5
                # [g cm^2] -> [Msol Rsol^2]
                c = 3e41 / (const.msol * const.rsol**2)
                # Above are as calibrated in Gossage et al. 2021, ApJ, 912, 65

                Prot_pri = 2 * np.pi / Omega_pri            # [yr]
                Rossby_number_pri = Prot_pri / tau_conv_pri
                Prot_sec = 2 * np.pi / Omega_sec            # [yr]
                Rossby_number_sec = Prot_sec / tau_conv_sec

                n_pri = (0.03 / Rossby_number_pri) + 0.5 * Rossby_number_pri + 1.0
                n_sec = (0.03 / Rossby_number_sec) + 0.5 * Rossby_number_sec + 1.0

                Qn_pri = 4.05 * np.exp(-1.4 * n_pri)
                Qn_sec = 4.05 * np.exp(-1.4 * n_sec)

                dOmega_mb_sec = (
                        c * Omega_sec**3 * tau_conv_sec * Qn_sec / I_sec
                        * np.clip((1.5 - M_sec) / (1.5 - 1.3), 0, 1)
                )

                dOmega_mb_pri = (
                        c * Omega_pri**3 * tau_conv_pri * Qn_pri / I_pri
                        * np.clip((1.5 - M_sec) / (1.5 - 1.3), 0, 1)
                )

            elif magnetic_braking_mode == "CARB":

                # Torque prescription from Van & Ivanova 2019, ApJ, 886, L31
                # Based on files hosted on Zenodo:
                #         https://zenodo.org/record/3647683#.Y_TfedLMKUk,
                # with units converted from [cm], [g], [s] to [Rsol], [Msol], [yr]

                # Constants as assumed in Van & Ivanova 2019, ApJ, 886, L31
                omega_sol = 3e-6 * const.secyer         # [s^-1] -> [yr^-1]
                tau_conv_sol = 2.8e6 / const.secyer     # [s] -> yr
                K2 = 0.07**2

                tau_ratio_sec = tau_conv_sec / tau_conv_sol
                tau_ratio_pri = tau_conv_pri / tau_conv_sol
                rot_ratio_sec = Omega_sec / omega_sol
                rot_ratio_pri = Omega_pri / omega_sol

                # below in units of [Rsol yr^-1]^2
                v_esc2_sec = ((2 * const.standard_cgrav * M_sec / R_sec)
                            * (const.msol * const.secyer**2 / const.rsol**3))
                v_esc2_pri = ((2 * const.standard_cgrav * M_pri / R_pri)
                            * (const.msol * const.secyer**2 / const.rsol**3))
                v_mod2_sec = v_esc2_sec + (2 * Omega_sec**2 * R_sec**2) / K2
                v_mod2_pri = v_esc2_pri + (2 * Omega_pri**2 * R_pri**2) / K2

                # Van & Ivanova 2019, MNRAS 483, 5595 replace the magnetic field
                # with Omega * tau_conv phenomenology. Thus, the ratios
                # (rot_ratio_* and tau_ratio_*) inherently have units of Gauss
                # [cm^-0.5 g^0.5 s^-1] that needs to be converted to [Rsol],
                # [Msol], [yr]. VI2019 assume the solar magnetic field strength is
                # on average 1 Gauss.
                if (abs(Mdot_sec) > 0):
                    R_alfven_div_R3_sec = (
                        R_sec**4 * rot_ratio_sec**4 * tau_ratio_sec**4
                        / (Mdot_sec**2 * v_mod2_sec)
                        * (const.rsol**2 * const.secyer / const.msol**2))
                else:
                    R_alfven_div_R3_sec = 0.0

                if (abs(Mdot_pri) > 0):
                    R_alfven_div_R3_pri = (
                        R_pri**4 * rot_ratio_pri**4 * tau_ratio_pri**4
                        / (Mdot_pri**2 * v_mod2_pri)
                        * (const.rsol**2 * const.secyer / const.msol**2))
                else:
                    R_alfven_div_R3_pri = 0.0

                # Alfven radius in [Rsol]
                R_alfven_sec = R_sec * R_alfven_div_R3_sec**(1./3.)
                R_alfven_pri = R_pri * R_alfven_div_R3_pri**(1./3.)

                dOmega_mb_sec = (
                    (2./3.) * Omega_sec * Mdot_sec * R_alfven_sec**2 / I_sec
                    * np.clip((1.5 - M_sec) / (1.5 - 1.3), 0, 1)
                )

                dOmega_mb_pri = (
                    (2./3.) * Omega_pri * Mdot_pri * R_alfven_pri**2 / I_pri
                    * np.clip((1.5 - M_sec) / (1.5 - 1.3), 0, 1)
                )

            else:
                Pwarn("WARNING: Magnetic braking is not being calculated in the "
                    "detached step. The given magnetic_braking_mode string ",
                    f"'{magnetic_braking_mode}' does not match the available "
                    "built-in cases. To enable magnetic braking, please set "
                    "magnetc_braking_mode to one of the following strings: "
                    "'RVJ83' for Rappaport, Verbunt, & Joss 1983"
                    "'G18' for Garraffo et al. 2018"
                    "'M15' for Matt et al. 2015"
                    "'CARB' for Van & Ivanova 2019", "UnsupportedModelWarning")

            if verbose and verbose != 1:
                print("magnetic_braking_mode = ", magnetic_braking_mode)
                print("dOmega_mb = ", dOmega_mb_sec, dOmega_mb_pri)
                dOmega_sec = dOmega_sec + dOmega_mb_sec
                dOmega_pri = dOmega_pri + dOmega_mb_pri

        if do_stellar_evolution_and_spin_from_winds:
            # Due to the secondary's own evolution, we have:
            # domega_spin/dt = d(Jspin/I)/dt = dJspin/dt * 1/I + Jspin*d(1/I)/dt.
            # These are the two terms calculated below.
            dOmega_spin_wind_sec = (
                    2.0 / 3.0 * R_sec ** 2 * Omega_sec * Mdot_sec / I_sec
            )
            # jshell*Mdot/I : specific angular momentum of a thin sperical shell
            # * mdot  / moment of inertia
            # Omega is in rad/yr here, and R, M in solar (Mdot solar/yr).
            dOmega_deformation_sec = np.min(
                [-Omega_sec * Idot_sec / I_sec, 100]
            )
            # This is term of Jspin*d(1/I)/dt term of the domega_spin/dt. #
            # We limit its increase due to contraction to 100 [(rad/yr)/yr]
            # increase, otherwise the integrator will fail
            # (usually when we have WD formation).
            dOmega_spin_wind_pri = (
                    2.0 / 3.0 * R_pri ** 2 * Omega_pri * Mdot_pri / I_pri
            )
            # jshell*Mdot/I : specific angular momentum of a thin sperical shell
            # * mdot  / moment of inertia
            # Omega is in rad/yr here, and R, M in solar (Mdot solar/yr).
            dOmega_deformation_pri = np.min(
                [-Omega_pri * Idot_pri / I_pri, 100]
            )
            if verbose:
                print(
                    "dOmega_spin_wind , dOmega_deformation = ",
                    dOmega_spin_wind_sec,
                    dOmega_deformation_sec,
                    dOmega_spin_wind_pri,
                    dOmega_deformation_pri,
                )
            dOmega_sec = dOmega_sec + dOmega_spin_wind_sec
            dOmega_pri = dOmega_pri + dOmega_spin_wind_pri
            dOmega_sec = dOmega_sec + dOmega_deformation_sec
            dOmega_pri = dOmega_pri + dOmega_deformation_pri
        if verbose:
            print("a[Ro],e,Omega[rad/yr] have been =", a, e, Omega_sec, Omega_pri)
            print("da,de,dOmega (all) in 1yr is = ",
                da, de, dOmega_sec, dOmega_pri)

        result = [da, de, dOmega_sec, dOmega_pri]

        return result
=======
        
        # update star/orbital props w/ current time during integration
        self.update_props(t, y, primary, secondary)
                        
        # initialize deltas for this timestep
        self.da = 0.0
        self.de = 0.0
        self.dOmega_sec = 0.0
        self.dOmega_pri = 0.0

        #  Tidal forces affecting orbit and stellar spins
        if self.do_tides:
            self.tides()

        #  Gravitional radiation affecting the orbit
        if self.do_gravitational_radiation:
            self.gravitational_radiation()

        #  Magnetic braking affecting stellar spins
        if self.do_magnetic_braking:
            self.magnetic_braking()

        #  Mass Loss affecting orbital separation
        if self.do_wind_loss:
            self.sep_from_winds()

        # Mass loss affecting stellar spins
        if self.do_stellar_evolution_and_spin_from_winds:
            self.spin_from_winds()

        result = [self.da, self.de, self.dOmega_sec, self.dOmega_pri]

        return result
    
    def spin_from_winds(self):

        dOmega_sec_winds, dOmega_pri_winds = default_spin_from_winds(self.a, 
                                                                        self.e, 
                                                                        self.primary, 
                                                                        self.secondary, 
                                                                        self.verbose)
        # update spins
        self.dOmega_sec += dOmega_sec_winds
        self.dOmega_pri += dOmega_pri_winds

    def sep_from_winds(self):
        
        da_winds = default_sep_from_winds(self.a, self.e, 
                                            self.primary, self.secondary, 
                                            self.verbose)
        # update separation
        self.da += da_winds

    def tides(self):

        da_tides, de_tides, dOmega_sec_tides, dOmega_pri_tides = default_tides(self.a, 
                                                                                self.e, 
                                                                                self.primary, 
                                                                                self.secondary, 
                                                                                self.verbose)
        # update orbital params and spin
        self.da += da_tides
        self.de += de_tides
        self.dOmega_sec += dOmega_sec_tides
        self.dOmega_pri += dOmega_pri_tides

    def gravitational_radiation(self):

        da_gr, de_gr = default_gravrad(self.a, self.e, 
                                        self.primary, self.secondary, 
                                        self.verbose)
        
        # update orbital params
        self.da += da_gr
        self.de += de_gr

    def magnetic_braking(self):
        # domega_mb / dt = torque_mb / I is calculated below.
        # All results are in units of [yr^-2], i.e., the amount of change
        # in Omega over 1 year.

        if self.magnetic_braking_mode == "RVJ83":
            dOmega_mb_sec, dOmega_mb_pri = RVJ83_braking(self.primary, self.secondary, 
                                                            self.verbose)

        elif self.magnetic_braking_mode == "M15":

            dOmega_mb_sec, dOmega_mb_pri = M15_braking(self.primary, self.secondary, 
                                                        self.verbose)        

        elif self.magnetic_braking_mode == "G18":

            dOmega_mb_sec, dOmega_mb_pri = G18_braking(self.primary, self.secondary, 
                                                        self.verbose)

        elif self.magnetic_braking_mode == "CARB":

            dOmega_mb_sec, dOmega_mb_pri = CARB_braking(self.primary, self.secondary, 
                                                        self.verbose)

        else:
            Pwarn("WARNING: Magnetic braking is not being calculated in the "
                "detached step. The given magnetic_braking_mode string ",
                f"'{self.magnetic_braking_mode}' does not match the available "
                "built-in cases. To enable magnetic braking, please set "
                "magnetc_braking_mode to one of the following strings: "
                "'RVJ83' for Rappaport, Verbunt, & Joss 1983"
                "'G18' for Garraffo et al. 2018"
                "'M15' for Matt et al. 2015"
                "'CARB' for Van & Ivanova 2019", "UnsupportedModelWarning")

        if self.verbose:
            print("magnetic_braking_mode = ", self.magnetic_braking_mode)
            print("dOmega_mb = ", dOmega_mb_sec, dOmega_mb_pri)
        
        # update spins
        self.dOmega_sec += dOmega_mb_sec
        self.dOmega_pri += dOmega_mb_pri
>>>>>>> 58aa7a34
<|MERGE_RESOLUTION|>--- conflicted
+++ resolved
@@ -18,12 +18,8 @@
 import pandas as pd
 import time
 from scipy.integrate import solve_ivp
-<<<<<<< HEAD
-
-=======
 from scipy.interpolate import PchipInterpolator
 from posydon.utils.interpolators import PchipInterpolator2
->>>>>>> 58aa7a34
 from posydon.config import PATH_TO_POSYDON_DATA
 from posydon.binary_evol.binarystar import BINARYPROPERTIES
 from posydon.binary_evol.singlestar import STARPROPERTIES
@@ -32,12 +28,8 @@
                                             orbital_period_from_separation,
                                             roche_lobe_radius,
                                             check_state_of_star,
-<<<<<<< HEAD
-                                            set_binary_to_failed)
-=======
                                             set_binary_to_failed,
                                             zero_negative_values)
->>>>>>> 58aa7a34
 from posydon.binary_evol.flow_chart import (STAR_STATES_CC, 
                                             STAR_STATES_H_RICH_EVOLVABLE,
                                             STAR_STATES_HE_RICH_EVOLVABLE,
@@ -50,8 +42,6 @@
 from posydon.binary_evol.DT.track_match import TrackMatcher
 from posydon.binary_evol.DT.key_library import (DEFAULT_TRANSLATION,
                                                 DEFAULT_TRANSLATED_KEYS)
-<<<<<<< HEAD
-=======
 
 from posydon.binary_evol.DT.tides.default_tides import default_tides
 from posydon.binary_evol.DT.winds.default_winds import (default_spin_from_winds,
@@ -61,16 +51,11 @@
                                                                     M15_braking,
                                                                     G18_braking,
                                                                     CARB_braking)
->>>>>>> 58aa7a34
 
 def event(terminal, direction=0):
     """Return a helper function to set attributes for solve_ivp events."""
     def dec(f):
-<<<<<<< HEAD
-        f.terminal = True
-=======
         f.terminal = terminal
->>>>>>> 58aa7a34
         f.direction = direction
         return f
     return dec
@@ -267,22 +252,6 @@
         # these are the KEYS read from POSYDON h5 grid files (after translating
         # them to the appropriate columns)
         self.KEYS = DEFAULT_TRANSLATED_KEYS
-<<<<<<< HEAD
-
-        # creating a track matching object
-        self.track_matcher = TrackMatcher(grid_name_Hrich = grid_name_Hrich,
-                                          grid_name_strippedHe = grid_name_strippedHe,
-                                          path=path, metallicity = metallicity,
-                                          matching_method = matching_method,
-                                          list_for_matching_HMS = list_for_matching_HMS,
-                                          list_for_matching_HeStar = list_for_matching_HeStar,
-                                          list_for_matching_postMS = list_for_matching_postMS,
-                                          record_matching = record_matching,
-                                          verbose = self.verbose,)
-
-        return
-
-=======
 
         # creating a track matching object
         self.track_matcher = TrackMatcher(grid_name_Hrich = grid_name_Hrich,
@@ -314,7 +283,6 @@
             "do_gravitational_radiation": self.do_gravitational_radiation
         }
 
->>>>>>> 58aa7a34
     def __repr__(self):
         """Return the name of evolution step."""
         return "Detached Step."
@@ -364,10 +332,6 @@
         binary_sim_prop = getattr(binary, "properties")
         all_step_names = getattr(binary_sim_prop, "all_step_names")
 
-<<<<<<< HEAD
-        # match stars to single star models for detached evolution
-        primary, secondary, only_CO = self.track_matcher.do_matching(binary, "step_detached")
-=======
         # get the next step's name to display for match recording in data frame
         # (in the event that the total_state is not in the flow, this will be None,
         #  and the binary will be set to fail in BinaryStar().run_step()).
@@ -375,24 +339,12 @@
         
         # match stars to single star models for detached evolution
         primary, secondary, only_CO = self.track_matcher.do_matching(binary, next_step_name)
->>>>>>> 58aa7a34
         
         if only_CO:
             if self.verbose:
                 print("Binary system only contains compact objects."
                       "Exiting step_detached, nothing left to do here.")
             return
-<<<<<<< HEAD
-
-        secondary.t_max = secondary.interp1d["t_max"]
-        primary.t_max = primary.interp1d["t_max"]
-        secondary.t_offset = binary.time - secondary.interp1d["t0"]
-        primary.t_offset = binary.time - primary.interp1d["t0"]
-        max_time = secondary.interp1d["max_time"]
-
-        if (self.ev_rlo1(binary.time, [binary.separation, binary.eccentricity], primary, secondary) >= 0
-            or self.ev_rlo2(binary.time, [binary.separation, binary.eccentricity], primary, secondary) >= 0):
-=======
 
         secondary.t_max = secondary.interp1d["t_max"]
         primary.t_max = primary.interp1d["t_max"]
@@ -414,7 +366,6 @@
 
         if (self.evo.ev_rlo1(binary.time, [binary.separation, binary.eccentricity], primary, secondary) >= 0
             or self.evo.ev_rlo2(binary.time, [binary.separation, binary.eccentricity], primary, secondary) >= 0):
->>>>>>> 58aa7a34
             binary.state = "initial_RLOF"
             return
         else:
@@ -427,15 +378,9 @@
 
                 t_before_ODEsolution = time.time()
                 try:
-<<<<<<< HEAD
-                    res = solve_ivp(self.diffeq, 
-                                    events=[self.ev_rlo1, self.ev_rlo2, 
-                                            self.ev_max_time1, self.ev_max_time2],
-=======
                     res = solve_ivp(self.evo, 
                                     events=[self.evo.ev_rlo1, self.evo.ev_rlo2, 
                                             self.evo.ev_max_time1, self.evo.ev_max_time2],
->>>>>>> 58aa7a34
                                     method="Radau", 
                                     t_span=(binary.time, max_time),
                                     y0=[binary.separation, binary.eccentricity,
@@ -443,15 +388,9 @@
                                     args = (primary, secondary),
                                     dense_output=True)
                 except Exception:
-<<<<<<< HEAD
-                    res = solve_ivp(self.diffeq,
-                                    events=[self.ev_rlo1, self.ev_rlo2, 
-                                            self.ev_max_time1, self.ev_max_time2],
-=======
                     res = solve_ivp(self.evo,
                                     events=[self.evo.ev_rlo1, self.evo.ev_rlo2, 
                                             self.evo.ev_max_time1, self.evo.ev_max_time2],
->>>>>>> 58aa7a34
                                     method="RK45",
                                     t_span=(binary.time, max_time),
                                     y0=[binary.separation, binary.eccentricity,
@@ -597,24 +536,6 @@
             After detached evolution, this uses the ODESolver result 
         to determine what the current time is.
 
-<<<<<<< HEAD
-    @event(True, 1)
-    def ev_rlo1(self, t, y, primary, secondary):
-        """
-            Difference between radius and Roche lobe at a given time. Used 
-        to check if there is RLOF mass transfer during the detached binary 
-        evolution interpolation. Calculated for the secondary.
-
-        Parameters
-        ----------
-        t : float
-            Time of the evolution, in years.
-
-        y : tuple(float)
-            [separation, eccentricity] at that time. Separation should be
-            in solar radii.
-
-=======
         Parameters
         ----------
         res : ODESolver object
@@ -675,7 +596,6 @@
         binary : BinaryStar object
             A binary star object, containing the binary system's properties.
 
->>>>>>> 58aa7a34
         primary : SingleStar object
             A single star object, representing the primary (more evolved) star 
             in the binary and containing its properties.
@@ -684,17 +604,6 @@
             A single star object, representing the secondary (less evolved) star 
             in the binary and containing its properties.
 
-<<<<<<< HEAD
-        Returns
-        -------
-        RL_diff : float
-            Difference between stellar radius and 95% of the Roche lobe 
-            radius in solar radii.
-
-        """
-        pri_mass = primary.interp1d["mass"](t - primary.t_offset)
-        sec_mass = secondary.interp1d["mass"](t - secondary.t_offset)
-=======
         Warns
         -----
         InappropriateValueWarning
@@ -971,7 +880,6 @@
         """
         pri_mass = primary.interp1d["mass"](t)
         sec_mass = secondary.interp1d["mass"](t)
->>>>>>> 58aa7a34
 
         sep = y[0]
         ecc = y[1]
@@ -980,16 +888,10 @@
         
         # 95% filling of the RL is enough to assume beginning of RLO,
         # as we do in CO-HMS_RLO grid
-<<<<<<< HEAD
-        RL_diff = secondary.interp1d["R"](t - secondary.t_offset) - 0.95*RL
-        return RL_diff
-
-=======
         RL_diff = secondary.interp1d["R"](t) - 0.95*RL
         return RL_diff
 
     # detects primary RLO
->>>>>>> 58aa7a34
     @event(True, 1)
     def ev_rlo2(self, t, y, primary, secondary):
         """
@@ -1021,30 +923,18 @@
             radius in solar radii.
 
         """
-<<<<<<< HEAD
-        pri_mass = primary.interp1d["mass"](t - primary.t_offset)
-        sec_mass = secondary.interp1d["mass"](t - secondary.t_offset)
-=======
         pri_mass = primary.interp1d["mass"](t)
         sec_mass = secondary.interp1d["mass"](t)
->>>>>>> 58aa7a34
         
         sep = y[0]
         ecc = y[1]
         
         RL = roche_lobe_radius(pri_mass, sec_mass, (1 - ecc) * sep)
-<<<<<<< HEAD
-        RL_diff = primary.interp1d["R"](t - primary.t_offset) - 0.95*RL
+        RL_diff = primary.interp1d["R"](t) - 0.95*RL
 
         return RL_diff
 
-=======
-        RL_diff = primary.interp1d["R"](t) - 0.95*RL
-
-        return RL_diff
-
     # detects secondary RLO via relative difference btwn. R and R_RL
->>>>>>> 58aa7a34
     @event(True, 1)
     def ev_rel_rlo1(self, t, y, primary, secondary):
         """
@@ -1076,28 +966,17 @@
             radius.
 
         """
-<<<<<<< HEAD
-        pri_mass = primary.interp1d["mass"](t - primary.t_offset)
-        sec_mass = secondary.interp1d["mass"](t - secondary.t_offset)
-=======
         pri_mass = primary.interp1d["mass"](t)
         sec_mass = secondary.interp1d["mass"](t)
->>>>>>> 58aa7a34
         
         sep = y[0]
         ecc = y[1]
         
         RL = roche_lobe_radius(sec_mass, pri_mass, (1 - ecc) * sep)
-<<<<<<< HEAD
-        RL_rel_diff = (secondary.interp1d["R"](t - secondary.t_offset) - RL) / RL
-        return RL_rel_diff
-
-=======
         RL_rel_diff = (secondary.interp1d["R"](t) - RL) / RL
         return RL_rel_diff
 
     # detects primary RLO via relative difference btwn. R and R_RL
->>>>>>> 58aa7a34
     @event(True, 1)
     def ev_rel_rlo2(self, t, y, primary, secondary):
         """
@@ -1128,279 +1007,13 @@
             Relative difference between stellar radius and Roche lobe
             radius.
         """
-<<<<<<< HEAD
-        pri_mass = primary.interp1d["mass"](t - primary.t_offset)
-        sec_mass = secondary.interp1d["mass"](t - secondary.t_offset)
-=======
         pri_mass = primary.interp1d["mass"](t)
         sec_mass = secondary.interp1d["mass"](t)
->>>>>>> 58aa7a34
 
         sep = y[0]
         ecc = y[1]
         
         RL = roche_lobe_radius(pri_mass, sec_mass, (1 - ecc) * sep)
-<<<<<<< HEAD
-        RL_rel_diff = (primary.interp1d["R"](t - primary.t_offset) - RL) / RL
-        return RL_rel_diff
-
-    @event(True, -1)
-    def ev_max_time1(self, t, y, primary, secondary):
-        return secondary.t_max + secondary.t_offset - t
-
-    @event(True, -1)
-    def ev_max_time2(self, t, y, primary, secondary):
-        return primary.t_max + primary.t_offset - t
-    
-    def get_time_after_evo(self, res, binary):
-        """
-            After detached evolution, this uses the ODESolver result 
-        to determine what the current time is.
-
-        Parameters
-        ----------
-        res : ODESolver object
-            This is the ODESolver object produced by SciPy's 
-            solve_ivp function that contains calculated values 
-            of the stars evolution through the detached step.
-
-        binary: BinaryStar object
-            A binary star object, containing the binary system's properties.
-        
-        Returns
-        -------
-        t : float or array[float]
-            This is the time elapsed as a result of detached 
-            evolution in years. This is a float unless the 
-            user specifies a timestep (see `n_o_steps_history` 
-            or `dt`) to use via the simulation properties ini 
-            file, in which case it is an array.
-        
-        """
-        
-        if self.dt is not None and self.dt > 0:
-            t = np.arange(binary.time, res.t[-1] + self.dt/2.0, self.dt)[1:]
-            if t[-1] < res.t[-1]:
-                t = np.hstack([t, res.t[-1]])
-        elif (self.n_o_steps_history is not None
-                and self.n_o_steps_history > 0):
-            t_step = (res.t[-1] - binary.time) / self.n_o_steps_history
-            t = np.arange(binary.time, res.t[-1] + t_step / 2.0, t_step)[1:]
-            if t[-1] < res.t[-1]:
-                t = np.hstack([t, res.t[-1]])
-        else:  # self.dt is None and self.n_o_steps_history is None
-            t = np.array([res.t[-1]])
-
-        return t
-
-    def update_after_evo(self, res, t, binary, primary, secondary):
-
-        """
-            Update star and binary properties and interpolators with 
-        ODESolver result from detached evolution. This update gives 
-        the binary/stars their appropriate values, according to the 
-        interpolation after detached evolution.
-
-        Parameters
-        ----------
-        res : ODESolver object
-            This is the ODESolver object produced by SciPy's 
-            solve_ivp function that contains calculated values 
-            of the stars evolution through the detached step.
-
-        t : float or array[float]
-            This is the time elapsed as a result of detached 
-            evolution in years. This is a float unless the 
-            user specifies a timestep to use via the simulation 
-            properties ini file, in which case it is an array.
-
-        binary : BinaryStar object
-            A binary star object, containing the binary system's properties.
-
-        primary : SingleStar object
-            A single star object, representing the primary (more evolved) star 
-            in the binary and containing its properties.
-        
-        secondary : SingleStar object
-            A single star object, representing the secondary (less evolved) star 
-            in the binary and containing its properties.
-
-        Warns
-        -----
-        InappropriateValueWarning
-            If trying to compute log angular momentum for object with no spin.
-
-        """
-
-        sep_interp, ecc_interp, omega_interp_sec, omega_interp_pri = res.sol(t)
-        mass_interp_sec = secondary.interp1d[self.translate["mass"]]
-        mass_interp_pri = primary.interp1d[self.translate["mass"]]
-
-        secondary.interp1d["sep"] = sep_interp
-        secondary.interp1d["ecc"] = ecc_interp    
-        secondary.interp1d["omega"] = omega_interp_sec
-        primary.interp1d["omega"] = omega_interp_pri
-
-        secondary.interp1d["porb"] = orbital_period_from_separation(
-            sep_interp, mass_interp_sec(t - secondary.t_offset),
-            mass_interp_pri(t - primary.t_offset))
-        primary.interp1d["porb"] = orbital_period_from_separation(
-            sep_interp, mass_interp_pri(t - primary.t_offset),
-            mass_interp_sec(t - secondary.t_offset))
-
-        secondary.interp1d["time"] = t
-
-        for obj, prop in zip([secondary, primary, binary], 
-                                [STARPROPERTIES, STARPROPERTIES, BINARYPROPERTIES]):
-            
-            interp1d = primary.interp1d if obj == primary else secondary.interp1d
-            t_offset = primary.t_offset if obj == primary else secondary.t_offset
-
-            for key in prop:
-                if key in ["event",
-                            "mass_transfer_case",
-                            "nearest_neighbour_distance",
-                            "state", "metallicity", "V_sys"]:
-                    current = getattr(obj, key)
-                    # For star objects, the state is calculated further below
-                    history = [current] * len(t[:-1])
-
-                # replace the actual surf_avg_w with the effective omega,
-                # which takes into account the whole star
-                # key  = 'effective_omega' # in rad/sec
-                # current = s.y[2][-1] / 3.1558149984e7
-                # history_of_attribute = s.y[2][:-1] / 3.1558149984e7
-                elif (key in ["surf_avg_omega_div_omega_crit"] and obj != binary):#primary):
-                    if obj.co: #primary.co:
-                        current = None
-                        history = [current] * len(t[:-1])
-
-                    else:
-                        # TODO: change `item()` to 0
-                        omega_crit_current = np.sqrt(const.standard_cgrav
-                            * interp1d[self.translate["mass"]](t[-1] - t_offset).item() * const.msol
-                            / (interp1d[self.translate["R"]](t[-1] - t_offset).item() * const.rsol)**3)
-
-                        omega_crit_hist = np.sqrt(const.standard_cgrav
-                            * interp1d[self.translate["mass"]](t[:-1] - t_offset) * const.msol
-                            / (interp1d[self.translate["R"]](t[:-1] - t_offset) * const.rsol)**3)
-
-                        current = (interp1d["omega"][-1] / const.secyer / omega_crit_current)
-                        history = (interp1d["omega"][:-1] / const.secyer / omega_crit_hist)
-                        
-
-                elif (key in ["surf_avg_omega"] and obj != binary):
-                    if obj.co:
-                        current = None
-                        history = [current] * len(t[:-1])
-                    else:
-                        current = interp1d["omega"][-1] / const.secyer
-                        history = interp1d["omega"][:-1] / const.secyer
-                        
-                elif ("rl_relative_overflow_" in key and obj == binary):
-                    s = binary.star_1 if "_1" in key[-2:] else binary.star_2
-                    s_alt = binary.star_2 if "_1" in key[-2:] else binary.star_1
-                    if s.state in ("BH", "NS", "WD","massless_remnant"):
-                        current = None
-                        history = [current] * len(t[:-1])
-
-                    elif secondary == s:
-                        current = self.ev_rel_rlo1(t[-1], [interp1d["sep"][-1], interp1d["ecc"][-1]], primary, secondary)
-                        history = self.ev_rel_rlo1(t[:-1], [interp1d["sep"][:-1], interp1d["ecc"][:-1]], primary, secondary)
-
-                    elif secondary == s_alt:
-                        current = self.ev_rel_rlo2(t[-1], [interp1d["sep"][-1], interp1d["ecc"][-1]], primary, secondary)
-                        history = self.ev_rel_rlo2(t[:-1], [interp1d["sep"][:-1], interp1d["ecc"][:-1]], primary, secondary)
-                        
-                elif key in ["separation", "orbital_period", "eccentricity", "time"]:
-                    current = interp1d[self.translate[key]][-1].item()
-                    history = interp1d[self.translate[key]][:-1]
-                    
-                elif (key in ["total_moment_of_inertia"] and obj != binary):
-                    if obj.co:
-                        current = getattr(obj, key)
-                        history = [current] * len(t[:-1])
-                    else:
-                        current = interp1d[self.translate[key]](
-                            t[-1] - t_offset).item() * (const.msol * const.rsol**2)
-
-                        history = interp1d[self.translate[key]](
-                            t[:-1] - t_offset) * (const.msol * const.rsol**2)
-                    
-                elif (key in ["log_total_angular_momentum"] and obj != binary):
-                    if obj.co:
-                        current = getattr(obj, key)
-                        history = [current] * len(t[:-1])
-                    else:
-                        tot_j = (interp1d["omega"][-1] / const.secyer) \
-                                  * (interp1d[self.translate["total_moment_of_inertia"]]( \
-                                    t[-1] - t_offset).item() * (const.msol * const.rsol**2))
-                        current = np.log10(tot_j) if tot_j > 0.0 else -99
-                    
-                        tot_j_hist = (interp1d["omega"][:-1] / const.secyer) \
-                                       * (interp1d[self.translate["total_moment_of_inertia"]]( \
-                                       t[:-1] - t_offset) * (const.msol * const.rsol**2))
-                        history = np.where(tot_j_hist > 0, np.log10(tot_j_hist), -99)
-                    
-                elif (key in ["spin"] and obj != binary):
-                    if obj.co:
-                        current = getattr(obj, key)
-                        history = [current] * len(t[:-1])
-                    else:
-                        current = (const.clight
-                            * (interp1d["omega"][-1] / const.secyer)
-                            * interp1d[self.translate["total_moment_of_inertia"]](
-                                    t[-1] - t_offset).item() * (const.msol * const.rsol**2)
-                            / (const.standard_cgrav * (interp1d[self.translate["mass"]](
-                                    t[-1] - t_offset).item() * const.msol)**2))
-                        
-                        history = (const.clight 
-                            * (interp1d["omega"][:-1] / const.secyer)
-                            * interp1d[self.translate["total_moment_of_inertia"]](
-                                    t[:-1] - t_offset) * (const.msol * const.rsol**2)
-                            / (const.standard_cgrav * (interp1d[self.translate["mass"]](
-                                    t[:-1] - t_offset) * const.msol)**2))
-
-                elif (key in ["lg_mdot", "lg_wind_mdot"] and obj != binary):
-                    if obj.co:
-                        current = None
-                        history = [current] * len(t[:-1])
-                    else:
-                        if interp1d[self.translate[key]](t[-1] - t_offset) == 0:
-                            current = -98.99
-                        else:
-                            current = np.log10(np.abs(interp1d[self.translate[key]](
-                                    t[-1] - t_offset))).item()
-                            
-                        history = np.ones_like(t[:-1])
-                        for i in range(len(t)-1):
-                            if (interp1d[self.translate[key]](t[i] - t_offset) == 0):
-                                history[i] = -98.99
-                            else:
-                                history[i] = np.log10(np.abs(interp1d[self.translate[key]](
-                                            t[i] - t_offset)))
-                    
-                elif (self.translate[key] in interp1d and obj != binary):
-                    if obj.co:
-                        current = getattr(obj, key)
-                        history = [current] * len(t[:-1])
-                    else:
-                        current = interp1d[self.translate[key]](t[-1] - t_offset).item()
-                        history = interp1d[self.translate[key]](t[:-1] - t_offset)
-                        
-                elif key in ["profile"]:
-                    current = None
-                    history = [current] * len(t[:-1])
-
-                else:
-                    current = np.nan
-                    history = np.ones_like(t[:-1]) * current
-
-                setattr(obj, key, current)
-                getattr(obj, key + "_history").extend(history)
-
-    def diffeq(self, t, y, primary, secondary):
-=======
         RL_rel_diff = (primary.interp1d["R"](t) - RL) / RL
         return RL_rel_diff
 
@@ -1440,7 +1053,6 @@
 
 
     def __call__(self, t, y, primary, secondary):
->>>>>>> 58aa7a34
         """
             Diff. equation describing the orbital evolution of a detached binary.
 
@@ -1498,650 +1110,6 @@
         .. [8] Gossage et al. 2021, ApJ, 912, 65
 
         """
-<<<<<<< HEAD
-        # secondary star properties used in evolution
-        R_sec = secondary.interp1d["R"](t - secondary.t_offset) # Rsol
-        L_sec = secondary.interp1d["L"](t - secondary.t_offset) # Lsol
-        M_sec = secondary.interp1d["mass"](t - secondary.t_offset) # Msol
-        Mdot_sec = secondary.interp1d["mdot"](t - secondary.t_offset) # Msol/yr
-        I_sec = secondary.interp1d["inertia"](t - secondary.t_offset) # Msol*Rsol^2
-        conv_mx1_top_r_sec = secondary.interp1d["conv_mx1_top_r"](t - secondary.t_offset) # Rsol
-        conv_mx1_bot_r_sec = secondary.interp1d["conv_mx1_bot_r"](t - secondary.t_offset) # Rsol
-        surface_h1_sec = secondary.interp1d["surface_h1"](t - secondary.t_offset) # dex
-        center_h1_sec = secondary.interp1d["center_h1"](t - secondary.t_offset) # dex
-        M_env_sec = secondary.interp1d["mass_conv_reg_fortides"](t - secondary.t_offset) # Msol
-        DR_env_sec = secondary.interp1d["thickness_conv_reg_fortides"](t - secondary.t_offset) # Rsol
-        Renv_middle_sec = secondary.interp1d["radius_conv_reg_fortides"](t - secondary.t_offset) # Rsol
-        Idot_sec = secondary.interp1d["Idot"](t - secondary.t_offset) # Msol*Rsol^2/yr
-        tau_conv_sec = secondary.interp1d["conv_env_turnover_time_l_b"](t - secondary.t_offset) # yr
-
-        # primary star properties used in evolution
-        R_pri = primary.interp1d["R"](t - primary.t_offset)
-        L_pri = primary.interp1d["L"](t - primary.t_offset)
-        M_pri = primary.interp1d["mass"](t - primary.t_offset)
-        Mdot_pri = primary.interp1d["mdot"](t - primary.t_offset)
-        I_pri = primary.interp1d["inertia"](t - primary.t_offset)
-        conv_mx1_top_r_pri = primary.interp1d["conv_mx1_top_r"](t - primary.t_offset)
-        conv_mx1_bot_r_pri = primary.interp1d["conv_mx1_bot_r"](t - primary.t_offset)
-        surface_h1_pri = primary.interp1d["surface_h1"](t - primary.t_offset)
-        center_h1_pri = primary.interp1d["center_h1"](t - primary.t_offset)
-        M_env_pri = primary.interp1d["mass_conv_reg_fortides"](t - primary.t_offset)
-        DR_env_pri = primary.interp1d["thickness_conv_reg_fortides"](t - primary.t_offset)
-        Renv_middle_pri = primary.interp1d["radius_conv_reg_fortides"](t - primary.t_offset)
-        Idot_pri = primary.interp1d["Idot"](t - primary.t_offset)
-        tau_conv_pri = primary.interp1d["conv_env_turnover_time_l_b"](t - primary.t_offset)
-    
-        # detached evolution options
-        do_wind_loss = self.do_wind_loss
-        do_tides = self.do_tides
-        do_gravitational_radiation = self.do_gravitational_radiation
-        do_magnetic_braking = self.do_magnetic_braking
-        magnetic_braking_mode = self.magnetic_braking_mode
-        do_stellar_evolution_and_spin_from_winds = self.do_stellar_evolution_and_spin_from_winds
-        verbose = False
-                        
-
-        y[0] = np.max([y[0], 0])  # We limit separation to non-negative values
-        a = y[0]
-        y[1] = np.max([y[1], 0])  # We limit eccentricity to non-negative values
-        e = y[1]
-        if e > 0 and e < 10.0 ** (-3):
-            # we force a negligible eccentricity to become 0
-            # for computational stability
-            e = 0.0
-            if verbose and verbose != 1:
-                print("Negligible eccentricity became 0 for "
-                      "computational stability")
-        y[2] = np.max([y[2], 0])  # We limit omega spin to non-negative values
-        Omega_sec = y[2]  # in rad/yr
-        y[3] = np.max([y[3], 0])
-        Omega_pri = y[3]
-
-        da = 0.0
-        de = 0.0
-        dOmega_sec = 0.0
-        dOmega_pri = 0.0
-        #  Mass Loss
-        if do_wind_loss:
-            q1 = M_sec / M_pri
-            k11 = (1 / (1 + q1)) * (Mdot_sec / M_sec)
-            k21 = Mdot_sec / M_sec
-            k31 = Mdot_sec / (M_pri + M_sec)
-            # This is simplified to da_mt = -a * Mdot/(M+Macc), for only (negative)
-            # wind Mdot from star M.
-            da_mt_sec = a * (2 * k11 - 2 * k21 + k31)
-
-            q2 = M_pri / M_sec
-            k12 = (1 / (1 + q2)) * (Mdot_pri / M_pri)
-            k22 = Mdot_pri / M_pri
-            k32 = Mdot_pri / (M_pri + M_sec)
-            da_mt_pri = a * (
-                    2 * k12 - 2 * k22 + k32
-            )
-            if verbose and verbose != 1:
-                print("da_mt = ", da_mt_sec, da_mt_pri)
-
-            da = da + da_mt_sec + da_mt_pri
-
-        #  Tidal forces
-        if do_tides:
-            q1 = M_pri / M_sec
-            q2 = M_sec / M_pri
-            # P_orb in years. From 3rd Kepler's law, transforming separation from
-            # Rsolar to AU, to avoid using constants
-            # TODO: we aleady have this function!
-            P_orb = np.sqrt((a / const.aursun) ** 3 / (M_pri + M_sec))
-            n = 2.0 * const.pi / P_orb  # mean orbital ang. vel. in rad/year
-            f1 = (
-                    1
-                    + (31 / 2) * e ** 2
-                    + (255 / 8) * e ** 4
-                    + (185 / 16) * e ** 6
-                    + (25 / 64) * e ** 8
-            )
-            f2 = 1 + (15 / 2) * e ** 2 + (45 / 8) * e ** 4 + (5 / 16) * e ** 6
-            f3 = 1 + (15 / 4) * e ** 2 + (15 / 8) * e ** 4 + (5 / 64) * e ** 6
-            f4 = 1 + (3 / 2) * e ** 2 + (1 / 8) * e ** 4
-            f5 = 1 + 3 * e ** 2 + (3 / 8) * e ** 4
-
-            # equilibrium timecale
-            if ((pd.notna(M_env_sec) and M_env_sec != 0.0)
-                    and (pd.notna(DR_env_sec) and DR_env_sec != 0.0)
-                    and (pd.notna(Renv_middle_sec) and Renv_middle_sec != 0.0)):
-                # eq. (31) of Hurley et al. 2002, generalized for convective layers
-                # not on surface too
-                tau_conv_sec = 0.431 * ((M_env_sec * DR_env_sec * Renv_middle_sec
-                                        / (3 * L_sec)) ** (1.0 / 3.0))
-            else:
-                if verbose and verbose != 1:
-                    print("something wrong with M_env/DR_env/Renv_middle",
-                        M_env_sec, DR_env_sec, Renv_middle_sec)
-                tau_conv_sec = 1.0e99
-            if ((pd.notna(M_env_pri) and M_env_pri != 0.0)
-                    and (pd.notna(DR_env_pri) and DR_env_pri != 0.0)
-                    and (pd.notna(Renv_middle_pri) and Renv_middle_pri != 0.0)):
-                # eq. (31) of Hurley et al. 2002, generalized for convective layers
-                # not on surface too
-                tau_conv_pri = 0.431 * ((M_env_pri * DR_env_pri * Renv_middle_pri
-                                        / (3 * L_pri)) ** (1.0/3.0))
-            else:
-                if verbose and verbose != 1:
-                    print("something wrong with M_env/DR_env/Renv_middle",
-                        M_env_pri, DR_env_pri, Renv_middle_pri)
-                tau_conv_pri = 1.0e99
-            P_spin_sec = 2 * np.pi / Omega_sec
-            P_spin_pri = 2 * np.pi / Omega_pri
-            P_tid_sec = np.abs(1 / (1 / P_orb - 1 / P_spin_sec))
-            P_tid_pri = np.abs(1 / (1 / P_orb - 1 / P_spin_pri))
-            f_conv_sec = np.min([1, (P_tid_sec / (2 * tau_conv_sec)) ** 2])
-            f_conv_pri = np.min([1, (P_tid_pri / (2 * tau_conv_pri)) ** 2])
-            F_tid = 1.  # not 50 as before
-            kT_conv_sec = (
-                    (2. / 21) * (f_conv_sec / tau_conv_sec) * (M_env_sec / M_sec)
-            )  # eq. (30) of Hurley et al. 2002
-            kT_conv_pri = (
-                    (2. / 21) * (f_conv_pri / tau_conv_pri) * (M_env_pri / M_pri)
-            )
-            if kT_conv_sec is None or not np.isfinite(kT_conv_sec):
-                kT_conv_sec = 0.0
-            if kT_conv_pri is None or not np.isfinite(kT_conv_pri):
-                kT_conv_pri = 0.0
-
-                if verbose:
-                    print("kT_conv_sec is", kT_conv_sec, ", set to 0.")
-                    print("kT_conv_pri is", kT_conv_pri, ", set to 0.")
-            # this is the 1/timescale of all d/dt calculted below in yr^-1
-
-            if verbose and verbose != 1:
-                print(
-                    "Equilibrium tides in deep convective envelope",
-                    M_env_sec,
-                    DR_env_sec,
-                    Renv_middle_sec,
-                    R_sec,
-                    M_sec,
-                    M_env_pri,
-                    DR_env_pri,
-                    Renv_middle_pri,
-                    R_pri,
-                    M_pri
-                )
-                print("convective tiimescales and efficiencies",
-                    tau_conv_sec, P_orb, P_spin_sec, P_tid_sec,
-                    f_conv_sec,
-                    F_tid,
-                    tau_conv_pri, P_orb, P_spin_pri, P_tid_pri,
-                    f_conv_pri,
-                    F_tid,
-                    )
-
-            # dynamical timecale
-            F_tid = 1
-            # E2 = 1.592e-9*M**(2.84) # eq. (43) of Hurley et al. 2002. Deprecated
-            R_conv_sec = conv_mx1_top_r_sec - conv_mx1_bot_r_sec
-            R_conv_pri = conv_mx1_top_r_pri - conv_mx1_bot_r_pri  # convective core
-            # R_conv = conv_mx1_top_r  # convective core
-            if (R_conv_sec > R_sec or R_conv_sec <= 0.0
-                    or conv_mx1_bot_r_sec / R_sec > 0.1):
-                # R_conv = 0.5*R
-                # if verbose:
-                #     print(
-                #         "R_conv of the convective core is not behaving well or "
-                #         "we are not calculating the convective core, we make it "
-                #         "equal to half of Rstar",
-                #         R_conv,
-                #         R,
-                #         conv_mx1_top_r,
-                #         conv_mx1_bot_r,
-                #     )
-                # we switch to Zahn+1975 calculation of E2
-                E21 = 1.592e-9 * M_sec ** (2.84)
-            else:
-                if R_sec <= 0:
-                    E21 = 0
-                elif surface_h1_sec > 0.4:
-                    E21 = 10.0 ** (-0.42) * (R_conv_sec / R_sec) ** (
-                        7.5
-                    )  # eq. (9) of Qin et al. 2018, 616, A28
-                elif surface_h1_sec <= 0.4:  # "HeStar":
-                    E21 = 10.0 ** (-0.93) * (R_conv_sec / R_sec) ** (
-                        6.7
-                    )  # eq. (9) of Qin et al. 2018, 616, A28
-                else:  # in principle we should not go here
-                    E21 = 1.592e-9 * M_sec ** (
-                        2.84
-                    )  # eq. (43) of Hurley et al. 2002 from Zahn+1975 Depreciated
-            # kT = 1.9782e4 * np.sqrt(M * R**2 / a**5) * (1 + q)**(5. / 6) * E2
-            # eq. (42) of Hurley et al. 2002. Depreciated
-
-            if (R_conv_pri > R_pri or R_conv_pri <= 0.0
-                    or conv_mx1_bot_r_pri / R_pri > 0.1):
-                E22 = 1.592e-9 * M_pri ** (2.84)
-                if verbose and verbose != 1:
-                    print(
-                        "R_conv of the convective core is not behaving well or we "
-                        "are not calculating the convective core, we switch to "
-                        "Zahn+1975 calculation of E2",
-                        R_conv_sec,
-                        R_sec,
-                        conv_mx1_top_r_sec,
-                        conv_mx1_bot_r_sec,
-                        E21,
-                        R_conv_pri,
-                        R_pri,
-                        conv_mx1_top_r_pri,
-                        conv_mx1_bot_r_pri,
-                        E22
-                    )
-            else:
-                if R_pri <= 0:
-                    E22 = 0
-                elif surface_h1_pri > 0.4:
-                    E22 = 10.0 ** (-0.42) * (R_conv_pri / R_pri) ** (
-                        7.5
-                    )  # eq. (9) of Qin et al. 2018, 616, A28
-                elif surface_h1_pri <= 0.4:  # "HeStar":
-                    E22 = 10.0 ** (-0.93) * (R_conv_pri / R_pri) ** (
-                        6.7
-                    )  # eq. (9) of Qin et al. 2018, 616, A28
-                else:  # in principle we should not go here
-                    E22 = 1.592e-9 * M_pri ** (
-                        2.84
-                    )
-            kT_rad_sec = (
-                np.sqrt(const.standard_cgrav * (M_sec * const.msol)
-                        * (R_sec * const.rsol)**2 / (a * const.rsol)**5)
-                * (1 + q1) ** (5.0 / 6)
-                * E21
-                * const.secyer)
-            kT_rad_pri = (
-                np.sqrt(const.standard_cgrav * (M_pri * const.msol)
-                        * (R_pri * const.rsol)**2 / (a * const.rsol)**5)
-                * (1 + q2) ** (5.0 / 6)
-                * E22
-                * const.secyer)
-            # this is the 1/timescale of all d/dt calculted below in yr^-1
-            if verbose and verbose != 1:
-                print(
-                    "Dynamical tides in radiative envelope",
-                    conv_mx1_top_r_sec,
-                    conv_mx1_bot_r_sec,
-                    R_conv_sec,
-                    E21,
-                    conv_mx1_top_r_pri,
-                    conv_mx1_bot_r_pri,
-                    R_conv_pri,
-                    E22,
-                    F_tid
-                )
-            kT_sec = max(kT_conv_sec, kT_rad_sec)
-            kT_pri = max(kT_conv_pri, kT_rad_pri)
-            if verbose and verbose != 1:
-                print("kT_conv/rad of tides is ", kT_conv_sec, kT_rad_sec,
-                    kT_conv_pri, kT_rad_pri, "in 1/yr, and we picked the ",
-                    kT_sec, kT_pri)
-
-            da_tides_sec = (
-                    -6
-                    * F_tid
-                    * kT_sec
-                    * q1
-                    * (1 + q1)
-                    * (R_sec / a) ** 8
-                    * (a / (1 - e ** 2) ** (15 / 2))
-                    * (f1 - (1 - e ** 2) ** (3 / 2) * f2 * Omega_sec / n)
-            )  # eq. (9) of Hut 1981, 99, 126
-
-            da_tides_pri = (
-                    -6
-                    * F_tid
-                    * kT_pri
-                    * q2
-                    * (1 + q2)
-                    * (R_pri / a) ** 8
-                    * (a / (1 - e ** 2) ** (15 / 2))
-                    * (f1 - (1 - e ** 2) ** (3 / 2) * f2 * Omega_pri / n)
-            )
-            de_tides_sec = (
-                    -27
-                    * F_tid
-                    * kT_sec
-                    * q1
-                    * (1 + q1)
-                    * (R_sec / a) ** 8
-                    * (e / (1 - e ** 2) ** (13 / 2))
-                    * (f3 - (11 / 18) * (1 - e ** 2) ** (3 / 2) * f4 * Omega_sec/n)
-            )  # eq. (10) of Hut 1981, 99, 126
-
-            de_tides_pri = (
-                    -27
-                    * F_tid
-                    * kT_pri
-                    * q2
-                    * (1 + q2)
-                    * (R_pri / a) ** 8
-                    * (e / (1 - e ** 2) ** (13 / 2))
-                    * (f3 - (11 / 18) * (1 - e ** 2) ** (3 / 2) * f4 * Omega_pri/n)
-            )
-
-            dOmega_tides_sec = (
-                    (3 * F_tid * kT_sec * q1 ** 2 * M_sec * R_sec ** 2 / I_sec)
-                    * (R_sec / a) ** 6
-                    * n
-                    / (1 - e ** 2) ** 6
-                    * (f2 - (1 - e ** 2) ** (3 / 2) * f5 * Omega_sec / n)
-            )  # eq. (11) of Hut 1981, 99, 126
-            dOmega_tides_pri = (
-                    (3 * F_tid * kT_pri * q2 ** 2 * M_pri * R_pri ** 2 / I_pri)
-                    * (R_pri / a) ** 6
-                    * n
-                    / (1 - e ** 2) ** 6
-                    * (f2 - (1 - e ** 2) ** (3 / 2) * f5 * Omega_pri / n)
-            )
-            if verbose:
-                print("da,de,dOmega_tides = ",
-                    da_tides_sec, de_tides_sec, dOmega_tides_sec,
-                    da_tides_pri, de_tides_pri, dOmega_tides_pri)
-            da = da + da_tides_sec + da_tides_pri
-            de = de + de_tides_sec + de_tides_pri
-            dOmega_sec = dOmega_sec + dOmega_tides_sec
-            dOmega_pri = dOmega_pri + dOmega_tides_pri
-
-        #  Gravitional radiation
-        if do_gravitational_radiation:
-            v = (M_pri * M_sec / (M_pri + M_sec) ** 2)
-            da_gr = (
-                (-2 * const.clight / 15) * (v / ((1 - e ** 2) ** (9 / 2)))
-                * (const.standard_cgrav * (M_pri + M_sec) * const.msol
-                / (a * const.rsol * const.clight ** 2)) ** 3
-                * ((96 + 292 * e ** 2 + 37 * e ** 4) * (1 - e ** 2)
-                - (1 / 28 * const.standard_cgrav * (M_pri + M_sec) * const.msol
-                / (a * const.rsol * const.clight ** 2))
-                * ((14008 + 4707 * v)+(80124 + 21560 * v) * e ** 2
-                + (17325 + 10458) * e ** 4 - 0.5 * (5501 - 1036 * v) * e ** 6))
-                ) * const.secyer / const.rsol
-            # eq. (35) of Junker et al. 1992, 254, 146
-            de_gr = (
-                (-1 / 15) * ((v * const.clight ** 3) / (
-                    const.standard_cgrav * (M_pri + M_sec) * const.msol))
-                * (const.standard_cgrav * (M_pri + M_sec) * const.msol / (
-                    a * const.rsol * const.clight ** 2)) ** 4
-                * (e / (1 - e ** 2) ** (7 / 2))
-                * ((304 + 121 * e ** 2) * (1 - e ** 2)
-                - (1 / 56 * const.standard_cgrav * (M_pri + M_sec) * const.msol
-                / (a * const.rsol * const.clight ** 2))
-                * (8 * (16705 + 4676 * v) + 12 * (9082 + 2807 * v) * e ** 2
-                - (25211 - 3388 * v) * e ** 4))
-                ) * const.secyer
-            # eq. (36) of Junker et al. 1992, 254, 146
-            if verbose:
-                print("da,de_gr = ", da_gr, de_gr)
-            da = da + da_gr
-            de = de + de_gr
-
-        #  Magnetic braking
-        if do_magnetic_braking:
-            # domega_mb / dt = torque_mb / I is calculated below.
-            # All results are in units of [yr^-2], i.e., the amount of change
-            # in Omega over 1 year.
-
-            if magnetic_braking_mode == "RVJ83":
-                # Torque from Rappaport, Verbunt, and Joss 1983, ApJ, 275, 713
-                # The torque is eq.36 of Rapport+1983, with γ = 4. Torque units
-                # converted from cgs units to [Msol], [Rsol], [yr] as all stellar
-                # parameters are given in units of [Msol], [Rsol], [yr] and so that
-                # dOmega_mb/dt is in units of [yr^-2].
-                dOmega_mb_sec = (
-                    -3.8e-30 * (const.rsol**2 / const.secyer)
-                    * M_sec
-                    * R_sec**4
-                    * Omega_sec**3
-                    / I_sec
-                    * np.clip((1.5 - M_sec) / (1.5 - 1.3), 0, 1)
-                )
-                dOmega_mb_pri = (
-                    -3.8e-30 * (const.rsol**2 / const.secyer)
-                    * M_pri
-                    * R_pri**4
-                    * Omega_pri**3
-                    / I_pri
-                    * np.clip((1.5 - M_pri) / (1.5 - 1.3), 0, 1)
-                )
-                # Converting units:
-                # The constant 3.8e-30 from Rappaport+1983 has units of [cm^-2 s]
-                # which need to be converted...
-                #
-                # -3.8e-30 [cm^-2 s] * (const.rsol**2/const.secyer) -> [Rsol^-2 yr]
-                # * M [Msol]
-                # * R ** 4 [Rsol^4]
-                # * Omega ** 3 [yr^-3]
-                # / I [Msol Rsol^2 ]
-                #
-                # Thus, dOmega/dt comes out to [yr^-2]
-
-            elif magnetic_braking_mode == "M15":
-
-                # Torque prescription from Matt et al. 2015, ApJ, 799, L23
-                # Constants:
-                # [erg] or [g cm^2 s^-2] -> [Msol Rsol^2 yr^-2]
-                K = 1.4e30 * const.secyer**2 / (const.msol * const.rsol**2)
-                # m = 0.22
-                # p = 2.6
-                # Above constants were calibrated as in
-                # Gossage et al. 2021, ApJ, 912, 65
-
-                # TODO: I am not sure which constants are used from each reference
-
-                # Below, constants are otherwise as assumed as in
-                # Matt et al. 2015, ApJ, 799, L23
-                omega_sol = 2.6e-6 * const.secyer   # [s^-1] -> [yr^-1]
-                # solar rossby = 2
-                # solar convective turnover time = 12.9 days
-                # Rossby number saturation threshold = 0.14
-                chi = 2.0 / 0.14
-                tau_conv_sol = 12.9 / 365.25        # 12.9 [days] -> [yr]
-
-                Prot_pri = 2 * np.pi / Omega_pri    # [yr]
-                Rossby_number_pri = Prot_pri / tau_conv_pri
-                Prot_sec = 2 * np.pi / Omega_sec    # [yr]
-                Rossby_number_sec = Prot_sec / tau_conv_sec
-
-                # critical rotation rate in rad/yr
-                Omega_crit_pri = np.sqrt(
-                    const.standard_cgrav * M_pri * const.msol
-                    / ((R_pri * const.rsol) ** 3)) * const.secyer
-                Omega_crit_sec = np.sqrt(
-                    const.standard_cgrav * M_sec * const.msol
-                    / ((R_sec * const.rsol) ** 3)) * const.secyer
-
-                # omega/omega_c
-                wdivwc_pri = Omega_pri / Omega_crit_pri
-                wdivwc_sec = Omega_sec / Omega_crit_sec
-
-                gamma_pri = (1 + (wdivwc_pri / 0.072)**2)**0.5
-                T0_pri = K * R_pri**3.1 * M_pri**0.5 * gamma_pri**(-2 * 0.22)
-                gamma_sec = (1 + (wdivwc_sec / 0.072)**2)**0.5
-                T0_sec = K * R_sec**3.1 * M_sec**0.5 * gamma_sec**(-2 * 0.22)
-
-                if (Rossby_number_sec < 0.14):
-                    dOmega_mb_sec = (
-                        T0_sec * (chi**2.6) * (Omega_sec / omega_sol) / I_sec
-                        * np.clip((1.5 - M_sec) / (1.5 - 1.3), 0, 1)
-                    )
-                else:
-                    dOmega_mb_sec = (
-                        T0_sec * ((tau_conv_sec/tau_conv_sol)**2.6)
-                            * ((Omega_sec/omega_sol)**(2.6 + 1)) / I_sec
-                        * np.clip((1.5 - M_sec) / (1.5 - 1.3), 0, 1)
-                    )
-
-                if (Rossby_number_pri < 0.14):
-                    dOmega_mb_pri = (
-                        T0_pri * (chi**2.6) * (Omega_pri / 2.6e-6) / I_pri
-                        * np.clip((1.5 - M_pri) / (1.5 - 1.3), 0, 1)
-                    )
-                else:
-                    dOmega_mb_pri = (
-                        T0_pri * ((tau_conv_pri/tau_conv_sol)**2.6)
-                            * ((Omega_pri/omega_sol)**(2.6 + 1)) / I_pri
-                        * np.clip((1.5 - M_pri) / (1.5 - 1.3), 0, 1)
-                    )
-
-            elif magnetic_braking_mode == "G18":
-
-                # Torque prescription from Garraffo et al. 2018, ApJ, 862, 90
-                # a = 0.03
-                # b = 0.5
-                # [g cm^2] -> [Msol Rsol^2]
-                c = 3e41 / (const.msol * const.rsol**2)
-                # Above are as calibrated in Gossage et al. 2021, ApJ, 912, 65
-
-                Prot_pri = 2 * np.pi / Omega_pri            # [yr]
-                Rossby_number_pri = Prot_pri / tau_conv_pri
-                Prot_sec = 2 * np.pi / Omega_sec            # [yr]
-                Rossby_number_sec = Prot_sec / tau_conv_sec
-
-                n_pri = (0.03 / Rossby_number_pri) + 0.5 * Rossby_number_pri + 1.0
-                n_sec = (0.03 / Rossby_number_sec) + 0.5 * Rossby_number_sec + 1.0
-
-                Qn_pri = 4.05 * np.exp(-1.4 * n_pri)
-                Qn_sec = 4.05 * np.exp(-1.4 * n_sec)
-
-                dOmega_mb_sec = (
-                        c * Omega_sec**3 * tau_conv_sec * Qn_sec / I_sec
-                        * np.clip((1.5 - M_sec) / (1.5 - 1.3), 0, 1)
-                )
-
-                dOmega_mb_pri = (
-                        c * Omega_pri**3 * tau_conv_pri * Qn_pri / I_pri
-                        * np.clip((1.5 - M_sec) / (1.5 - 1.3), 0, 1)
-                )
-
-            elif magnetic_braking_mode == "CARB":
-
-                # Torque prescription from Van & Ivanova 2019, ApJ, 886, L31
-                # Based on files hosted on Zenodo:
-                #         https://zenodo.org/record/3647683#.Y_TfedLMKUk,
-                # with units converted from [cm], [g], [s] to [Rsol], [Msol], [yr]
-
-                # Constants as assumed in Van & Ivanova 2019, ApJ, 886, L31
-                omega_sol = 3e-6 * const.secyer         # [s^-1] -> [yr^-1]
-                tau_conv_sol = 2.8e6 / const.secyer     # [s] -> yr
-                K2 = 0.07**2
-
-                tau_ratio_sec = tau_conv_sec / tau_conv_sol
-                tau_ratio_pri = tau_conv_pri / tau_conv_sol
-                rot_ratio_sec = Omega_sec / omega_sol
-                rot_ratio_pri = Omega_pri / omega_sol
-
-                # below in units of [Rsol yr^-1]^2
-                v_esc2_sec = ((2 * const.standard_cgrav * M_sec / R_sec)
-                            * (const.msol * const.secyer**2 / const.rsol**3))
-                v_esc2_pri = ((2 * const.standard_cgrav * M_pri / R_pri)
-                            * (const.msol * const.secyer**2 / const.rsol**3))
-                v_mod2_sec = v_esc2_sec + (2 * Omega_sec**2 * R_sec**2) / K2
-                v_mod2_pri = v_esc2_pri + (2 * Omega_pri**2 * R_pri**2) / K2
-
-                # Van & Ivanova 2019, MNRAS 483, 5595 replace the magnetic field
-                # with Omega * tau_conv phenomenology. Thus, the ratios
-                # (rot_ratio_* and tau_ratio_*) inherently have units of Gauss
-                # [cm^-0.5 g^0.5 s^-1] that needs to be converted to [Rsol],
-                # [Msol], [yr]. VI2019 assume the solar magnetic field strength is
-                # on average 1 Gauss.
-                if (abs(Mdot_sec) > 0):
-                    R_alfven_div_R3_sec = (
-                        R_sec**4 * rot_ratio_sec**4 * tau_ratio_sec**4
-                        / (Mdot_sec**2 * v_mod2_sec)
-                        * (const.rsol**2 * const.secyer / const.msol**2))
-                else:
-                    R_alfven_div_R3_sec = 0.0
-
-                if (abs(Mdot_pri) > 0):
-                    R_alfven_div_R3_pri = (
-                        R_pri**4 * rot_ratio_pri**4 * tau_ratio_pri**4
-                        / (Mdot_pri**2 * v_mod2_pri)
-                        * (const.rsol**2 * const.secyer / const.msol**2))
-                else:
-                    R_alfven_div_R3_pri = 0.0
-
-                # Alfven radius in [Rsol]
-                R_alfven_sec = R_sec * R_alfven_div_R3_sec**(1./3.)
-                R_alfven_pri = R_pri * R_alfven_div_R3_pri**(1./3.)
-
-                dOmega_mb_sec = (
-                    (2./3.) * Omega_sec * Mdot_sec * R_alfven_sec**2 / I_sec
-                    * np.clip((1.5 - M_sec) / (1.5 - 1.3), 0, 1)
-                )
-
-                dOmega_mb_pri = (
-                    (2./3.) * Omega_pri * Mdot_pri * R_alfven_pri**2 / I_pri
-                    * np.clip((1.5 - M_sec) / (1.5 - 1.3), 0, 1)
-                )
-
-            else:
-                Pwarn("WARNING: Magnetic braking is not being calculated in the "
-                    "detached step. The given magnetic_braking_mode string ",
-                    f"'{magnetic_braking_mode}' does not match the available "
-                    "built-in cases. To enable magnetic braking, please set "
-                    "magnetc_braking_mode to one of the following strings: "
-                    "'RVJ83' for Rappaport, Verbunt, & Joss 1983"
-                    "'G18' for Garraffo et al. 2018"
-                    "'M15' for Matt et al. 2015"
-                    "'CARB' for Van & Ivanova 2019", "UnsupportedModelWarning")
-
-            if verbose and verbose != 1:
-                print("magnetic_braking_mode = ", magnetic_braking_mode)
-                print("dOmega_mb = ", dOmega_mb_sec, dOmega_mb_pri)
-                dOmega_sec = dOmega_sec + dOmega_mb_sec
-                dOmega_pri = dOmega_pri + dOmega_mb_pri
-
-        if do_stellar_evolution_and_spin_from_winds:
-            # Due to the secondary's own evolution, we have:
-            # domega_spin/dt = d(Jspin/I)/dt = dJspin/dt * 1/I + Jspin*d(1/I)/dt.
-            # These are the two terms calculated below.
-            dOmega_spin_wind_sec = (
-                    2.0 / 3.0 * R_sec ** 2 * Omega_sec * Mdot_sec / I_sec
-            )
-            # jshell*Mdot/I : specific angular momentum of a thin sperical shell
-            # * mdot  / moment of inertia
-            # Omega is in rad/yr here, and R, M in solar (Mdot solar/yr).
-            dOmega_deformation_sec = np.min(
-                [-Omega_sec * Idot_sec / I_sec, 100]
-            )
-            # This is term of Jspin*d(1/I)/dt term of the domega_spin/dt. #
-            # We limit its increase due to contraction to 100 [(rad/yr)/yr]
-            # increase, otherwise the integrator will fail
-            # (usually when we have WD formation).
-            dOmega_spin_wind_pri = (
-                    2.0 / 3.0 * R_pri ** 2 * Omega_pri * Mdot_pri / I_pri
-            )
-            # jshell*Mdot/I : specific angular momentum of a thin sperical shell
-            # * mdot  / moment of inertia
-            # Omega is in rad/yr here, and R, M in solar (Mdot solar/yr).
-            dOmega_deformation_pri = np.min(
-                [-Omega_pri * Idot_pri / I_pri, 100]
-            )
-            if verbose:
-                print(
-                    "dOmega_spin_wind , dOmega_deformation = ",
-                    dOmega_spin_wind_sec,
-                    dOmega_deformation_sec,
-                    dOmega_spin_wind_pri,
-                    dOmega_deformation_pri,
-                )
-            dOmega_sec = dOmega_sec + dOmega_spin_wind_sec
-            dOmega_pri = dOmega_pri + dOmega_spin_wind_pri
-            dOmega_sec = dOmega_sec + dOmega_deformation_sec
-            dOmega_pri = dOmega_pri + dOmega_deformation_pri
-        if verbose:
-            print("a[Ro],e,Omega[rad/yr] have been =", a, e, Omega_sec, Omega_pri)
-            print("da,de,dOmega (all) in 1yr is = ",
-                da, de, dOmega_sec, dOmega_pri)
-
-        result = [da, de, dOmega_sec, dOmega_pri]
-
-        return result
-=======
         
         # update star/orbital props w/ current time during integration
         self.update_props(t, y, primary, secondary)
@@ -2259,5 +1227,4 @@
         
         # update spins
         self.dOmega_sec += dOmega_mb_sec
-        self.dOmega_pri += dOmega_mb_pri
->>>>>>> 58aa7a34
+        self.dOmega_pri += dOmega_mb_pri