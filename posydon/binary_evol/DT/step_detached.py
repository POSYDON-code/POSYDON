--- conflicted
+++ resolved
@@ -162,15 +162,15 @@
             list_for_matching_HMS = [["mass", "center_h1", "log_R", "he_core_mass"],
                                  [20.0, 1.0, 2.0, 10.0],
                                   [[m_min_H, m_max_H], [0, None]],
-                                  ],
+                                  ["log_min_max" , "min_max", "min_max", "min_max"] ],
             list_for_matching_postMS = [["mass", "center_he4", "log_R", "he_core_mass"],
                                  [20.0, 1.0, 2.0, 10.0],
                                   [[m_min_H, m_max_H], [0, None]],
-                                  ],
+                                  ["log_min_max" , "min_max", "min_max", "min_max"] ],
             list_for_matching_HeStar = [["he_core_mass", "center_he4","log_R",
                                  [10.0, 1.0, 2.0],
                                   [[m_min_He, m_max_He], [0, None]],
-                                  ]
+                                  ["min_max" , "min_max", "min_max"]  ]
 
     ):
         """Initialize the step. See class documentation for details."""
@@ -625,35 +625,38 @@
                 if (star.log_R is None) or np.isnan(star.log_R):
                     initials = (star.mass, 0)
                 else:
-                    list_for_matching = [["mass", "center_h1", "log_R", "he_core_mass"],[20.0, 1.0, 2.0, 10.0]]
-                    MESA_label = ["mass", "center_h1", "log_R", "he_core_mass"]
-                    posydon_attribute = [star.mass, star.center_h1,
-                                         star.log_R, star.he_core_mass]
-                    rs = [20.0, 1.0, 2.0, 10.0]
-
+                    list_for_matching = list_for_matching_HMS
+
+                    MESA_labels = list_for_matching[0]
+                    posydon_attributes =  posydon_attribute(MESA_labels)
+                    rs = list_for_matching[1]
+                    bnds = list_for_matching[2]
+                    colscalers = list_for_matching[3]
 
                     if self.verbose:
                         print("Matching attributes and their normalizations :",
-                              MESA_label, rs)
-                    for i in MESA_label:
+                              MESA_labels, rs)
+                    for i in MESA_labels:
                         if i not in self.root_keys:
                             raise Exception("Expected matching parameter not "
-                                            "added in the MIST model options.")
-<<<<<<< HEAD
-                    x0 = get_root0(list_for_matching[0], posydon_attribute[list_for_matching],
-                                   htrack, rs=ist_for_matching[1])
-=======
-                    x0 = get_root0(MESA_label, posydon_attribute,
+                                            "added in the single star grid options.")
+                    def square_difference(x):
+                        result = 0.0
+                        for MESA_label, posydon_attribute, colscaler in zip(MESA_labels, posydon_attributes, colscalers):
+                            single_track_value = scale(MESA_label, htrack, colscaler).transform(get_track_val(MESA_label, htrack, *x))
+                            posydon_value  = scale(MESA_label, htrack, colscaler).transform(posydon_attribute)
+                            result += (single_track_value - posydon_value) ** 2
+                        return result
+
+                    x0 = get_root0(list_for_matching, posydon_attributes,
                                    htrack, rs=rs)
-                    
->>>>>>> 505ad5a0
-                    bnds = ([m_min_H, m_max_H], [0, None])
-                    sol = minimize(square_difference(x,star,list_for_matching=list_for_matching_HMS),
+
+                    sol = minimize(square_difference,
                         x0,
                         method="TNC",
                         bounds=bnds
                     )
-                
+                    '''
                     # stars after mass transfer could swell up so that log_R
                     # is not appropriate for matching
                     if np.abs(sol.fun) > tolerance_matching_integration:
@@ -677,84 +680,74 @@
                                    posydon_attribute[2])) ** 2,
                             x0, method="TNC", bounds=bnds
                         )
-                    
-            
+                    '''
+
+
             elif star.state in LIST_ACCEPTABLE_STATES_FOR_postMS:
-                MESA_label = ["he_core_mass", "mass", "center_he4", "log_R"]
-                posydon_attribute = [star.he_core_mass, star.mass,
-                                     star.center_he4, star.log_R]
-                rs = [10.0, 20.0, 1.0, 2.0]
+                list_for_matching = list_for_matching_postMS
+
+                MESA_labels = list_for_matching[0]
+                posydon_attributes =  posydon_attribute(MESA_labels)
+                rs = list_for_matching[1]
+                bnds = list_for_matching[2]
+                colscalers = list_for_matching[3]
+
                 if self.verbose:
-                    print("Matching attributes and their normalizations : ",
-                          MESA_label, rs)
-                for i in MESA_label:
+                    print("Matching attributes and their normalizations :",
+                          MESA_labels, rs)
+                for i in MESA_labels:
                     if i not in self.root_keys:
-                        raise Exception("Expected matching parameter not added"
-                                        " in the MIST model options.")
-                x0 = get_root0(MESA_label, posydon_attribute, htrack, rs=rs)
-                bnds = ([m_min_H, m_max_H], [0, None])
-                sol = minimize(
-                    lambda x: (
-                        (sc_he_core_mass_H.transform(
-                          get_track_val(MESA_label[0], htrack, *x))
-                         - sc_he_core_mass_H.transform(posydon_attribute[0]))
-                        / sc_he_core_mass_H.transform(posydon_attribute[0]))
-                    ** 2 + ((sc_mass_H.transform(
-                        get_track_val(MESA_label[1], htrack, *x))
-                             - sc_mass_H.transform(posydon_attribute[1]))
-                            / sc_mass_H.transform(posydon_attribute[1])) ** 2
-                    + (sc_center_he4_H.transform(
-                        get_track_val(MESA_label[2], htrack, *x))
-                       - sc_center_he4_H.transform(posydon_attribute[2])) ** 2
-                    + (sc_log_R_H.transform(
-                        get_track_val(MESA_label[3], htrack, *x))
-                        - sc_log_R_H.transform(posydon_attribute[3])) ** 2,
-
-                    x0, method="TNC", bounds=bnds,
-                    )
+                        raise Exception("Expected matching parameter not "
+                                        "added in the single star grid options.")
+                def square_difference(x):
+                    result = 0.0
+                    for MESA_label, posydon_attribute, colscaler in zip(MESA_labels, posydon_attributes, colscalers):
+                        single_track_value = scale(MESA_label, htrack, colscaler).transform(get_track_val(MESA_label, htrack, *x))
+                        posydon_value  = scale(MESA_label, htrack, colscaler).transform(posydon_attribute)
+                        result += (single_track_value - posydon_value) ** 2
+                    return result
+
+                x0 = get_root0(list_for_matching, posydon_attributes,
+                               htrack, rs=rs)
+
+                sol = minimize(square_difference,
+                    x0,
+                    method="TNC",
+                    bounds=bnds
+                )
             elif star.state in LIST_ACCEPTABLE_STATES_FOR_HeStar:
-                MESA_label = [
-                    "he_core_mass",
-                    # "surface_he4",
-                    "center_he4",
-                    # "mass",
-                    # "center_c12",
-                    "log_R"
-                ]
-                posydon_attribute = [
-                    star.he_core_mass,
-                    # star.surface_he4,
-                    star.center_he4,
-                    # star.mass,
-                    # star.center_c12,
-                    star.log_R
-                ]
-                # rs = [10, 2.0, 2.0, 20, 2.0]
-                rs = [10.0, 1.0, 2.0]
+                list_for_matching = list_for_matching_HeStar
+
+                MESA_labels = list_for_matching[0]
+                posydon_attributes =  posydon_attribute(MESA_labels)
+                rs = list_for_matching[1]
+                bnds = list_for_matching[2]
+                colscalers = list_for_matching[3]
+
                 if self.verbose:
-                    print("Matching attributes and their normalizations : ",
-                          MESA_label, rs)
-                for i in MESA_label:
+                    print("Matching attributes and their normalizations :",
+                          MESA_labels, rs)
+                for i in MESA_labels:
                     if i not in self.root_keys:
-                        raise Exception("Expected matching parameter not added"
-                                        " in the MIST model options.")
-                x0 = get_root0(MESA_label, posydon_attribute, False, rs=rs)
-                bnds = ([m_min_He, m_max_He], [0, None])
-                # match he4 abundance using definite value
-                sol = minimize(
-                    lambda x: (
-                        (sc_he_core_mass_He.transform(
-                         get_track_val(MESA_label[0], htrack, *x))
-                         - sc_he_core_mass_He.transform(posydon_attribute[0]))
-                        / sc_he_core_mass_He.transform(posydon_attribute[0]))
-                    ** 2 + (sc_center_he4_He.transform(
-                        get_track_val(MESA_label[1], htrack, *x))
-                            - sc_center_he4_He.transform(posydon_attribute[1]))
-                    ** 2 + (sc_log_R_He.transform(
-                        get_track_val(MESA_label[2], htrack, *x))
-                            - sc_log_R_He.transform(posydon_attribute[2]))**2,
-                    x0, method="TNC", bounds=bnds,
+                        raise Exception("Expected matching parameter not "
+                                        "added in the single star grid options.")
+                def square_difference(x):
+                    result = 0.0
+                    for MESA_label, posydon_attribute, colscaler in zip(MESA_labels, posydon_attributes, colscalers):
+                        single_track_value = scale(MESA_label, htrack, colscaler).transform(get_track_val(MESA_label, htrack, *x))
+                        posydon_value  = scale(MESA_label, htrack, colscaler).transform(posydon_attribute)
+                        result += (single_track_value - posydon_value) ** 2
+                    return result
+
+                x0 = get_root0(list_for_matching, posydon_attributes,
+                               htrack, rs=rs)
+
+                sol = minimize(square_difference,
+                    x0,
+                    method="TNC",
+                    bounds=bnds
                 )
+                '''
                 if (np.abs(sol.fun) > tolerance_matching_integration
                         or not sol.success):
                     sol = minimize(
@@ -805,7 +798,7 @@
                                 / self.get_track_val(
                                     "mass", star.htrack, *sol.x) >= 0.05):
                             initials = (np.nan, np.nan)
-
+                    '''
             if initials is None:
                 if self.verbose:
                     print("sol.fun = ", np.abs(sol.fun))
@@ -866,14 +859,7 @@
                 star.center_c12
             )
         return initials
-    
-    def square_difference(x,star,list_for_matching):
-        sum = 0 
-        for i in range(len(list_for_matching[0])):
-            sum += (sc_mass_H.transform(get_track_val(list_for_matching[0][i], htrack, *x)) - sc_mass_H.transform(getattr(star,list_for_matching[0][i])))** 2
-        return sum               
-        
-    
+
     def __repr__(self):
         """Return the type of evolution type."""
         return "Detached Step."
@@ -1083,7 +1069,7 @@
         elif not primary.co:
             interp1d_pri = get_star_data(
                 binary, primary, secondary, primary.htrack, False)
-                
+
         if interp1d_sec is None or interp1d_pri is None:
             # binary.event = "END"
             binary.state += " (GridMatchingFailed)"
