"""Detached evolution step."""


__authors__ = [
    "Devina Misra <devina.misra@unige.ch>",
    "Zepei Xing <Zepei.Xing@unige.ch>",
    "Emmanouil Zapartas <ezapartas@gmail.com>",
    "Nam Tran <tranhn03@gmail.com>",
    "Simone Bavera <Simone.Bavera@unige.ch>",
    "Konstantinos Kovlakas <Konstantinos.Kovlakas@unige.ch>",
    "Kyle Akira Rocha <kylerocha2024@u.northwestern.edu>",
    "Jeffrey Andrews <jeffrey.andrews@northwestern.edu>",
]


import os
import numpy as np
import time
from scipy.integrate import solve_ivp
from scipy.interpolate import PchipInterpolator
from scipy.optimize import minimize
from scipy.optimize import root

from posydon.utils.data_download import PATH_TO_POSYDON_DATA
from posydon.binary_evol.binarystar import BINARYPROPERTIES
from posydon.binary_evol.singlestar import STARPROPERTIES
from posydon.interpolation import GRIDInterpolator
from posydon.interpolation.data_scaling import DataScaler
from posydon.utils.common_functions import (
    bondi_hoyle,
    orbital_period_from_separation,
    roche_lobe_radius,
    check_state_of_star,
    PchipInterpolator2,
    convert_metallicity_to_string
)
from posydon.binary_evol.flow_chart import (STAR_STATES_CC)
import posydon.utils.constants as const


LIST_ACCEPTABLE_STATES_FOR_HMS = ["H-rich_Core_H_burning"]

LIST_ACCEPTABLE_STATES_FOR_postMS = [
    "H-rich_Shell_H_burning",
    "H-rich_Core_He_burning",
    "H-rich_Central_He_depleted",
    "H-rich_Core_C_burning",
    "H-rich_Central_C_depletion",
    "H-rich_non_burning"]

LIST_ACCEPTABLE_STATES_FOR_HeStar = [
    'stripped_He_Core_He_burning',
    'stripped_He_Shell_He_burning',     # includes stars burning C in core
    'stripped_He_Central_He_depleted',  # includes stars burning C in core
    'stripped_He_Central_C_depletion',
    'stripped_He_non_burning'           # includes stars burning C in core
    ]

STAR_STATES_H_RICH = [
    'H-rich_Core_H_burning',
    'H-rich_Core_He_burning',
    'H-rich_Shell_H_burning',
    'H-rich_Central_He_depleted',
    'H-rich_Shell_He_burning',
    'H-rich_Core_C_burning',
    'H-rich_Central_C_depletion',
    'H-rich_non_burning'
]


DEFAULT_TRANSLATION = {
    "time": "time",
    "orbital_period": "porb",
    "eccentricity": "ecc",
    "separation": "sep",
    "state": None,
    "event": None,
    "rl_relative_overflow_1": "rl_relative_overflow_1",
    "rl_relative_overflow_2": "rl_relative_overflow_2",
    "lg_mtransfer_rate": "lg_mtransfer_rate",
    "V_sys": None,
    "mass": "mass",
    "log_R": "log_R",
    "R": "R",
    "lg_mdot": "mdot",
    "log_L": "log_L",
    "lg_wind_mdot": "mdot",
    "lg_system_mdot": "lg_mdot",
    "he_core_mass": "he_core_mass",
    "he_core_radius": "he_core_radius",
    "c_core_mass": "c_core_mass",
    "c_core_radius": "c_core_radius",
    "o_core_mass": "o_core_mass",
    "o_core_radius": "o_core_radius",
    "center_h1": "center_h1",
    "center_he4": "center_he4",
    "center_c12": "center_c12",
    "center_o16": "center_o16",
    "center_n14": "center_n14",
    "surface_h1": "surface_h1",
    "surface_he4": "surface_he4",
    "surface_c12": "surface_c12",
    "surface_n14": "surface_n14",
    "surface_o16": "surface_o16",
    "center_gamma": "center_gamma",
    "log_LH": "log_LH",
    "log_LHe": "log_LHe",
    "log_LZ": "log_LZ",
    "log_Lnuc": "log_Lnuc",
    "c12_c12": "c12_c12",
    "avg_c_in_c_core": "avg_c_in_c_core",
    "surf_avg_omega_div_omega_crit": "surf_avg_omega_div_omega_crit",
    "surf_avg_omega": "omega",
    "total_moment_of_inertia": "inertia",
    "log_total_angular_momentum": "log_total_angular_momentum",
    "profile": None,
    "metallicity": None,
    "spin": "spin_parameter",
    "log_total_angular_momentum": "log_total_angular_momentum",
    "conv_env_top_mass": "conv_env_top_mass",
    "conv_env_bot_mass": "conv_env_bot_mass",
    "conv_env_top_radius": "conv_env_top_radius",
    "conv_env_bot_radius": "conv_env_bot_radius",
    "conv_env_turnover_time_g": "conv_env_turnover_time_g",
    "conv_env_turnover_time_l_b": "conv_env_turnover_time_l_b",
    "conv_env_turnover_time_l_t": "conv_env_turnover_time_l_t",
    "envelope_binding_energy": "envelope_binding_energy",
    "mass_conv_reg_fortides": "mass_conv_reg_fortides",
    "thickness_conv_reg_fortides": "thickness_conv_reg_fortides",
    "radius_conv_reg_fortides": "radius_conv_reg_fortides",
    "lambda_CE_1cent": "lambda_CE_1cent",
    "lambda_CE_10cent": "lambda_CE_10cent",
    "lambda_CE_30cent": "lambda_CE_30cent",
    "co_core_mass": "co_core_mass",
    "co_core_radius": "co_core_radius",
    "lambda_CE_pure_He_star_10cent": "lambda_CE_pure_He_star_10cent",
    "trap_radius": "trap_radius",
    "acc_radius": "acc_radius",
    "t_sync_rad_1": "t_sync_rad_1",
    "t_sync_conv_1": "t_sync_conv_1",
    "t_sync_rad_2": "t_sync_rad_2",
    "t_sync_conv_2": "t_sync_conv_2",
    "mass_transfer_case": None,
    "nearest_neighbour_distance": None,
}


# TODO: are these supposed to be the same as the keys of the previous
#       dictionary? If yes... then we should use them directrly instead of
#       redefining the strings here.

DEFAULT_TRANSLATED_KEYS = (
    'age',
    'mass',
    'mdot',
    'inertia',
    'conv_mx1_top_r',
    'conv_mx1_bot_r',
    'surface_h1',
    'center_h1',
    'mass_conv_reg_fortides',
    'thickness_conv_reg_fortides',
    'radius_conv_reg_fortides',
    'log_Teff',
    'surface_he3',
    'surface_he4',
    'center_he4',
    'avg_c_in_c_core',
    'log_LH',
    'log_LHe',
    'log_LZ',
    'log_Lnuc',
    'c12_c12',
    'center_c12',
    'he_core_mass',
    'log_L',
    'log_R',
    'c_core_mass',
    'o_core_mass',
    'co_core_mass',
    'c_core_radius',
    'o_core_radius',
    'co_core_radius',
    'spin_parameter',
    'log_total_angular_momentum',
    'center_n14',
    'center_o16',
    'surface_n14',
    'surface_o16',
    'conv_env_top_mass',
    'conv_env_bot_mass',
    'conv_env_top_radius',
    'conv_env_bot_radius',
    'conv_env_turnover_time_g',
    'conv_env_turnover_time_l_b',
    'conv_env_turnover_time_l_t',
    'envelope_binding_energy',
    'lambda_CE_1cent',
    'lambda_CE_10cent',
    'lambda_CE_30cent',
    'lambda_CE_pure_He_star_10cent',
    'center_gamma'
)


DEFAULT_PROFILE_KEYS = (
    'radius',
    'mass',
    'logRho',
    'energy',
    'x_mass_fraction_H',
    'y_mass_fraction_He',
    'z_mass_fraction_metals',
    'neutral_fraction_H',
    'neutral_fraction_He',
    'avg_charge_He'
)

MATCHING_WITH_RELATIVE_DIFFERENCE = ["center_he4"]


class detached_step:
    """Evolve a detached binary.

    The binary will be evolved until Roche-lobe overflow, core-collapse or
    maximum simulation time, using the standard equations that govern the
    orbital evolution.

    Parameters
    ----------
    path : str
        Path to the directory that contains a HDF5 grid.
    dt : float
        The timestep size, in years, to be appended to the history of the
        binary. None means only the final step.
        Note: do not select very small timesteps cause it may mess with the
        solving of the ODE.
    n_o_steps_history: int
        Alternatively, we can define the number of timesteps to be appended to
        the history of the binary. None means only the final step. If both `dt`
        and `n_o_steps_history` are different than None, `dt` has priority.
    matching_method: str
        Method to find the best match between a star from a previous step and a
        point in a single MIST-like stellar track. Options "root" (which tries
        to find a root of two matching quantities, and it is possible to not
        achieve it) or "minimize" (minimizes the sum of squares of differences
        of various quantities between the previous step and the track).
    verbose : Boolean
        True if we want to print stuff.
    do_wind_loss: Boolean
        If True, take into account change of separation due to mass loss from
        the star.
    do_tides: Booleans
        If True, take into account change of separation, eccentricity and star
        spin due to tidal forces.
    do_gravitational_radiation: Boolean
        If True, take into account change of separation and eccentricity due to
        gravitational wave radiation.
    do_magnetic_braking: Boolean
        If True, take into account change of star spin due to magnetic braking.
    magnetic_braking_mode: String
        A string corresponding to the desired magnetic braking prescription.
            -- RVJ83: Rappaport, Verbunt, & Joss 1983
            -- M15: Matt et al. 2015
            -- G18: Garraffo et al. 2018
            -- CARB: Van & Ivanova 2019
    do_stellar_evolution_and_spin_from_winds: Boolean
        If True, take into account change of star spin due to change of its
        moment of inertia during its evolution and due to spin angular momentum
        loss due to winds.

    Attributes
    ----------
    KEYS : list of str
           Contains valid keywords which is used
           to extract quantities from the grid.
    grid : GRIDInterpolator
           Object to interpolate between the time-series in
           the h5 grid.
    initial_mass : list of float
            Contains the initial masses of the stars in the grid.

    Note
    ----
    A matching between the properties of the star, and the h5 tracks are
    required. In the "root" solver matching_method, if the root solver fails
    then the evolution will immediately end, and the binary state will be
    tagged with "Root solver failed". In the "minimize" matching_method, we
    minimize the sum of squares of differences of various quantities between
    the previous step and the h5 track.

    Warns
    -----
    UserWarning
        If the call cannot determine the primary or secondary in the binary.

    Raises
    ------
    Exception
        If the ode-solver fails to solve the differential equation
        that governs the orbital evolution.
    """

    def __init__(
            self,
            grid_name_Hrich=None,
            grid_name_strippedHe=None,
            metallicity=None,
            path=PATH_TO_POSYDON_DATA,
            dt=None,
            n_o_steps_history=None,
            matching_method="minimize",
            initial_mass=None,
            rootm=None,
            verbose=1,
            do_wind_loss=True,
            do_tides=True,
            do_gravitational_radiation=True,
            do_magnetic_braking=True,
            magnetic_braking_mode="RVJ83",
            do_stellar_evolution_and_spin_from_winds=True,
            RLO_orbit_at_orbit_with_same_am=False,
            list_for_matching_HMS=None,
            list_for_matching_postMS=None,
            list_for_matching_HeStar=None
    ):
        """Initialize the step. See class documentation for details."""
        self.metallicity = convert_metallicity_to_string(metallicity)
        self.dt = dt
        self.n_o_steps_history = n_o_steps_history
        self.matching_method = matching_method
        self.do_wind_loss = do_wind_loss
        self.do_tides = do_tides
        self.do_gravitational_radiation = do_gravitational_radiation
        self.do_magnetic_braking = do_magnetic_braking
        self.magnetic_braking_mode = magnetic_braking_mode
        self.do_stellar_evolution_and_spin_from_winds = (
            do_stellar_evolution_and_spin_from_winds
        )
        self.RLO_orbit_at_orbit_with_same_am = RLO_orbit_at_orbit_with_same_am
        self.initial_mass = initial_mass
        self.rootm = rootm
        self.verbose = verbose
        self.list_for_matching_HMS = list_for_matching_HMS
        self.list_for_matching_postMS = list_for_matching_postMS
        self.list_for_matching_HeStar = list_for_matching_HeStar

        # mapping a combination of (key, htrack, method) to a pre-trained
        # DataScaler instance, created the first time it is requested
        self.stored_scalers = {}

        if verbose:
            print(
                dt,
                n_o_steps_history,
                matching_method,
                do_wind_loss,
                do_tides,
                do_gravitational_radiation,
                do_magnetic_braking,
                magnetic_braking_mode,
                do_stellar_evolution_and_spin_from_winds)

        self.translate = DEFAULT_TRANSLATION

        # these are the KEYS read from POSYDON h5 grid files (after translating
        # them to the appropriate columns)
        self.KEYS = DEFAULT_TRANSLATED_KEYS
        self.KEYS_POSITIVE = (
            'mass_conv_reg_fortides',
            'thickness_conv_reg_fortides',
            'radius_conv_reg_fortides'
        )

        self.root_keys = np.array(  # for the matching
            [
                "age",
                "mass",
                "he_core_mass",
                "center_h1",
                "center_he4",
                "surface_he4",
                "surface_h1",
                "log_R",
                "center_c12"
            ]
        )

        # keys for the final value interpolation
        self.final_keys = (
            'avg_c_in_c_core_at_He_depletion',
            'co_core_mass_at_He_depletion',
            'm_core_CE_1cent',
            'm_core_CE_10cent',
            'm_core_CE_30cent',
            'm_core_CE_pure_He_star_10cent',
            'r_core_CE_1cent',
            'r_core_CE_10cent',
            'r_core_CE_30cent',
            'r_core_CE_pure_He_star_10cent'
        )

        # keys for the star profile interpolation
        self.profile_keys = DEFAULT_PROFILE_KEYS

        if grid_name_Hrich is None:
            grid_name_Hrich = os.path.join(
                'single_HMS', self.metallicity+'_Zsun.h5')
        self.grid_Hrich = GRIDInterpolator(os.path.join(path, grid_name_Hrich))

        if grid_name_strippedHe is None:
            grid_name_strippedHe = os.path.join(
                'single_HeMS', self.metallicity+'_Zsun.h5')
        self.grid_strippedHe = GRIDInterpolator(
            os.path.join(path, grid_name_strippedHe))

        # Initialize the matching lists:
        m_min_H = np.min(self.grid_Hrich.grid_mass)
        m_max_H = np.max(self.grid_Hrich.grid_mass)
        m_min_He = np.min(self.grid_strippedHe.grid_mass)
        m_max_He = np.max(self.grid_strippedHe.grid_mass)
        if self.list_for_matching_HMS is None:
            self.list_for_matching_HMS = [
                ["mass", "center_h1", "log_R", "he_core_mass"],
                [20.0, 1.0, 2.0, 10.0],
                ["log_min_max", "min_max", "min_max", "min_max"],
                [m_min_H, m_max_H], [0, None]
            ]
        if self.list_for_matching_postMS is None:
            self.list_for_matching_postMS = [
                ["mass", "center_he4", "log_R", "he_core_mass"],
                [20.0, 1.0, 2.0, 10.0],
                ["log_min_max", "min_max", "min_max", "min_max"],
                [m_min_H, m_max_H], [0, None]
            ]
        if self.list_for_matching_HeStar is None:
            self.list_for_matching_HeStar = [
                ["he_core_mass", "center_he4", "log_R"],
                [10.0, 1.0, 2.0],
                ["min_max", "min_max", "min_max"],
                [m_min_He, m_max_He], [0, None]
            ]

        # lists of alternative matching

        # e.g., stars after mass transfer could swell up so that log_R
        # is not appropriate for matching

        self.list_for_matching_HMS_alternative = [
            ["mass", "center_h1", "he_core_mass"],
            [20.0, 1.0, 10.0],
            ["log_min_max", "min_max", "min_max"],
            [m_min_H, m_max_H], [0, None]
        ]
        self.list_for_matching_postMS_alternative = [
            ["mass", "center_h1", "he_core_mass"],
            [20.0, 1.0, 10.0],
            ["log_min_max", "min_max", "min_max"],
            [m_min_H, m_max_H], [0, None]
        ]
        self.list_for_matching_HeStar_alternative = [
            ["he_core_mass", "center_he4", "log_R"],
            [10.0, 1.0, 2.0],
            ["min_max", "min_max", "min_max"],
            [m_min_He, m_max_He], [0, None]
        ]

    def square_difference(self, x, htrack,
                          mesa_labels, posydon_attributes, colscalers, scales):
        """Compute the square distance used for scaling."""
        result = 0.0
        for mesa_label, posy_attr, colscaler, scale_of_mesa_label in zip(
                 mesa_labels, posydon_attributes, colscalers, scales):
            single_track_value = scale_of_mesa_label.transform(
                self.get_track_val(mesa_label, htrack, *x))
            posydon_value = scale_of_mesa_label.transform(posy_attr)
            if mesa_label in MATCHING_WITH_RELATIVE_DIFFERENCE:
                result += ((single_track_value - posydon_value)
                           / posydon_value) ** 2
            else:
                result += (single_track_value - posydon_value) ** 2
        return result

    def get_track_val(self, key, htrack, m0, t):
        """Return a single value from the interpolated time-series.

        Parameters
        ----------
        key : str
            Keyword of the required quantity.
        m0 : float
            The associated initial mass of the required quantity.
        t  : float
            The required time in the time-series.

        Returns
        -------
        float
            The value of the quantity `key` from a MIST-like track of
            initial mass `m0` at the time `t0`.

        """
        # htrack as a boolean determines whether H or He grid is used
        if htrack:
            grid = self.grid_Hrich
        else:
            grid = self.grid_strippedHe
        try:
            x = grid.get("age", m0)
            y = grid.get(key, m0)
        except ValueError:
            return np.array(t) * np.nan
        try:
            val = np.interp(t, x, y, left=1e99, right=1e99)
        except ValueError:
            i_bad = [None]
            while len(i_bad):
                i_bad = np.where(np.diff(x) <= 0)[0]
                x = np.delete(x, i_bad)
                y = np.delete(y, i_bad)
            val = np.interp(t, x, y)
        return val

    def scale(self, key, htrack, method):
        """Nomarlize quantities in the single star grids to (0,1).

        Parameters
        ----------
        key : str
            Keyword of the required quantity.
        method : str
            Scalling method in the data normalization class

        Returns
        -------
        class
            Data normalization class

        """
        # TODO: why this self.grid? Why not local variable. Should this affect
        # the whole detached_step instance?

        # collect all options for the scaler
        scaler_options = (key, htrack, method)

        # find if the scaler has already been fitted and return it if so...
        scaler = self.stored_scalers.get(scaler_options, None)
        if scaler is not None:
            return scaler

        # ... if not, fit a new scaler, and store it for later use
        grid = self.grid_Hrich if htrack else self.grid_strippedHe
        self.initial_mass = grid.grid_mass
        all_attributes = []
        for mass in self.initial_mass:
            for i in grid.get(key, mass):
                all_attributes.append(i)
        all_attributes = np.array(all_attributes)
        scaler = DataScaler()
        scaler.fit(all_attributes, method=method, lower=0.0, upper=1.0)
        self.stored_scalers[scaler_options] = scaler
        return scaler

    def get_root0(self, keys, x, htrack, rs=None):
        """Get the track in the grid with values closest to the requested ones.

        Parameters
        ----------
        keys : list of str
            Contains the keys of the required specific quantities that will be
            matched in the MIST-like track.
        x : list of floats, of same length as "keys"
            Contains the latest values (from a previous POSYDON step) of the
            quantities of "keys" in the POSYDON SingleStar object.
        rs : list of floats, same length as "keys"
            Contains normalization factors to be divided for rescaling
            x values.

        Returns
        -------
        list of 2 float values
            Contains the associated initial mass (in solar units) and the time
            (in years) such that the time-series of the `keys` at that time has
            the closest values to `x`. These will become m0, t0 for the later
            integration during the detached binary evolution.
            If there is no match then NaNs will be returned instead.

        """
        grid = self.grid_Hrich if htrack else self.grid_strippedHe
        self.initial_mass = grid.grid_mass
        n = 0
        for mass in grid.grid_mass:
            n = max(n, len(grid.get("age", mass)))
        self.rootm = np.inf * np.ones((len(grid.grid_mass),
                                       n, len(self.root_keys)))
        for i, mass in enumerate(grid.grid_mass):
            for j, key in enumerate(self.root_keys):
                track = grid.get(key, mass)
                self.rootm[i, : len(track), j] = track
        if rs is None:
            rs = np.ones_like(keys)
        else:
            rs = np.asanyarray(rs)
        x = np.asanyarray(x)
        idx = np.argmax(np.asanyarray(keys)[:, None] == self.root_keys, axis=1)
        X = self.rootm[:, :, idx]
        d = np.linalg.norm((X - x[None, None, :]) / rs[None, None, :], axis=-1)
        idx = np.unravel_index(d.argmin(), X.shape[:-1])
        t = self.rootm[idx][np.argmax("age" == self.root_keys)]
        m0 = grid.grid_mass[idx[0]]
        return m0, t

    def match_to_single_star(self, star, htrack):
        """Get the track in the grid that matches the time and mass of a star.

        For "root" matching_method, the properties that are matched is always
        the mass of the secondary star.
        If the secondary has the state `MS` then
        the center hydrogen abundance will also be matched
        otherwise the mass of helium-core will be matched.

        Parameters
        ----------
        star : SingleStar
            The star which properties are required
            to be matched with the single MIST-like grid.

        Returns
        -------
        list of 2 float values
            Contains the associated (in solar units) and the time (in years)
            such that the time-series in the grid matches
            the properties of the secondary.

        """
        if htrack:
            self.grid = self.grid_Hrich
        else:
            self.grid = self.grid_strippedHe


        get_root0 = self.get_root0
        get_track_val = self.get_track_val
        matching_method = self.matching_method
        scale = self.scale
        
        startime_match = time.time()

        initials = None
        # tolerance 1e-8
        tolerance_matching_integration = 1e-2
        tolerance_matching_integration_hard = 1e-1
        if self.verbose:
            print(matching_method)
        if matching_method == "root":
            if star.state in LIST_ACCEPTABLE_STATES_FOR_HMS:
                x0 = get_root0(["center_h1", "mass"],
                               [star.center_h1, star.mass],
                               htrack, rs=[0.7, 300])
                sol = root(
                    lambda x: [
                        get_track_val("center_h1", htrack, *x)
                        - star.center_h1,
                        get_track_val("mass", htrack, *x) - star.mass,
                    ],
                    x0,
                    method="hybr",
                )
            else:
                x0 = get_root0(
                    ["he_core_mass", "mass"],
                    [star.he_core_mass, star.mass],
                    htrack,
                    rs=[11, 300],
                )
                sol = root(
                    lambda x: [
                        get_track_val("he_core_mass", htrack, *x)
                        - star.he_core_mass,
                        get_track_val("mass", htrack, *x) - star.mass,
                    ],
                    x0,
                    method="hybr",
                )
            if not sol.success or sol.x[1] < 0:
                initials = (np.nan, np.nan)
            else:
                initials = sol.x
        elif matching_method == "minimize":

            def posydon_attribute(list_for_matching, star):
                list_of_attributes = []
                for attr in list_for_matching:
                    list_of_attributes.append(getattr(star, attr))
                return list_of_attributes

            if star.state in LIST_ACCEPTABLE_STATES_FOR_HMS:
                list_for_matching = self.list_for_matching_HMS
            elif star.state in LIST_ACCEPTABLE_STATES_FOR_postMS:
                list_for_matching = self.list_for_matching_postMS

            elif star.state in LIST_ACCEPTABLE_STATES_FOR_HeStar:
                list_for_matching = self.list_for_matching_HeStar

            MESA_labels = list_for_matching[0]
            posydon_attributes = posydon_attribute(MESA_labels, star)
            rs = list_for_matching[1]
            colscalers = list_for_matching[2]
            bnds = []
            for i in range(3, len(list_for_matching)):
                bnds.append(list_for_matching[i])

            if self.verbose or self.verbose == 1:
                print("Matching attributes and their normalizations :",
                      MESA_labels, rs)
            for i in MESA_labels:
                if i not in self.root_keys:
                    raise Exception("Expected matching parameter not "
                                         "added in the single star grid options.")
            #Comment: checking the scale time
            scaletime = time.time()
            scales = []
            
            
            for MESA_label, colscaler in zip(MESA_labels, colscalers):
                scale_of_attribute = scale(MESA_label, htrack, colscaler)
                scales.append(scale_of_attribute)
<<<<<<< HEAD
            print("Scale time", time.time() - scaletime )   
            
            def square_difference(x):
                result = 0.0
                for (MESA_label, posydon_attr,
                     colscaler, scale_of_that_MESA_label) in zip(
                         MESA_labels, posydon_attributes, colscalers, scales):
                    single_track_value = scale_of_that_MESA_label.transform(
                        get_track_val(MESA_label, htrack, *x))
                    posydon_value = scale_of_that_MESA_label.transform(
                        posydon_attr)
                    if MESA_label == "center_he4":
                        result += ((single_track_value - posydon_value)
                                   / posydon_value) ** 2
                    else:
                        result += (single_track_value - posydon_value) ** 2
                return result

            print("Before get_root and minimize: ", time.time()-startime_match)
            
            starttime=time.time()
            x0 = get_root0(MESA_labels, posydon_attributes,
                                   htrack, rs=rs)
            halftime=time.time()
            sol = minimize(square_difference,
                        x0,
                        method="TNC",
                        bounds=bnds
                    )
            endtime = time.time()
            print("First matching timing","get_root0:",halftime- starttime,"minimize:", endtime - halftime)
=======

            x0 = get_root0(MESA_labels, posydon_attributes, htrack, rs=rs)

            def sq_diff_function(x):
                return self.square_difference(
                    x, htrack=htrack, mesa_labels=MESA_labels,
                    posydon_attributes=posydon_attributes,
                    colscalers=colscalers, scales=scales)

            sol = minimize(sq_diff_function, x0, method="TNC", bounds=bnds)
>>>>>>> 0df70a16

            # alternative matching
            # 1st, different minimization method
            if (np.abs(sol.fun) > tolerance_matching_integration
                    or not sol.success):
                if self.verbose or self.verbose == 1:
                    print("Alternative matching in detached step, 1st step "
                          "because either", np.abs(sol.fun), ">",
                          tolerance_matching_integration,
                          "or sol.success = ", sol.success)
                sol = minimize(sq_diff_function, x0, method="Powell")

            # 2nd, alternative matching parameters
            if (np.abs(sol.fun) > tolerance_matching_integration
                    or not sol.success):
                if star.state in LIST_ACCEPTABLE_STATES_FOR_HMS:
                    list_for_matching = self.list_for_matching_HMS_alternative
                elif star.state in LIST_ACCEPTABLE_STATES_FOR_postMS:
                    list_for_matching = (
                        self.list_for_matching_postMS_alternative)
                elif star.state in LIST_ACCEPTABLE_STATES_FOR_HeStar:
                    list_for_matching = (
                        self.list_for_matching_HeStar_alternative)

                MESA_labels = list_for_matching[0]
                posydon_attributes = posydon_attribute(MESA_labels, star)
                rs = list_for_matching[1]
                colscalers = list_for_matching[2]
                bnds = []
                for i in range(3, len(list_for_matching)):
                    bnds.append(list_for_matching[i])

                if self.verbose or self.verbose == 1:
                    print("Alternative matching in detached step, 2nd step "
                          "because", np.abs(sol.fun), ">",
                          tolerance_matching_integration,
                          "or sol.success = ", sol.success)
                    print("Matching alternative attributes and their "
                          "normalizations :", MESA_labels, rs)

                scales = []
                for MESA_label, colscaler in zip(MESA_labels, colscalers):
                    scale_of_attribute = scale(MESA_label, htrack, colscaler)
                    scales.append(scale_of_attribute)

                def sq_diff_function(x):
                    return self.square_difference(
                        x, htrack=htrack, mesa_labels=MESA_labels,
                        posydon_attributes=posydon_attributes,
                        colscalers=colscalers, scales=scales)

                x0 = get_root0(MESA_labels, posydon_attributes, htrack, rs=rs)

                sol = minimize(sq_diff_function, x0, method="TNC", bounds=bnds)

            # 3rd Alternative matching with a H-rich grid for He-star
            if (np.abs(sol.fun) > tolerance_matching_integration
                    or not sol.success):

                if star.state in LIST_ACCEPTABLE_STATES_FOR_HeStar:
                    if self.verbose or self.verbose == 1:
                        print("Alternative matching in detached step, 3rd step"
                              " because", np.abs(sol.fun), ">",
                              tolerance_matching_integration,
                              "or sol.success = ", sol.success)
                    star.htrack = True
                    x0 = get_root0(
                        MESA_label, posydon_attribute, star.htrack, rs=rs)
                    # bnds = ([m_min_H, m_max_H], [0, None])
                    sol = minimize(sq_diff_function, x0,
                                   method="TNC", bounds=bnds)

            # if still not acceptable matching, we fail the system:
            if (np.abs(sol.fun) > tolerance_matching_integration_hard
                    or not sol.success):
                '''
                if ((self.get_track_val("mass", star.htrack, *sol.x)
                        - self.get_track_val(
                            "he_core_mass", star.htrack, *sol.x))
                        / self.get_track_val(
                            "mass", star.htrack, *sol.x) >= 0.05):
                '''
                if self.verbose or self.verbose == 1:
                    print("minimization in matching not successful, with",
                          np.abs(sol.fun), ">", tolerance_matching_integration,
                          "tolerance")
                initials = (np.nan, np.nan)
                '''
                star.fun = np.nan
                star.stiching_rel_mass_difference = np.nan
                star.stiching_rel_radius_difference = np.nan
                star.stiching_rel_inertia_difference = np.nan
                '''
            elif np.abs(sol.fun) < tolerance_matching_integration_hard:
                if self.verbose or self.verbose == 1:
                    print("minimization in matching considered acceptable,"
                          " with", f'{np.abs(sol.fun):.8f}', "<",
                          tolerance_matching_integration, "tolerance")
                initials = sol.x
                '''
                star.fun = sol.fun
                star.stiching_rel_mass_difference = (
                    self.get_track_val("mass", htrack, *sol.x) - star.mass
                ) / star.mass
                if star.log_R in MESA_label:
                    star.stiching_rel_logRadius_difference = (
                        self.get_track_val("log_R", htrack, *sol.x)
                        - star.log_R) / star.log_R
                else:
                    star.stiching_rel_logRadius_difference = np.nan
                if (star.total_moment_of_inertia is not None
                        and not np.isnan(star.total_moment_of_inertia)):
                    star.stiching_rel_inertia_difference = (
                        self.get_track_val("inertia", htrack, *sol.x)
                        - star.total_moment_of_inertia
                    ) / star.total_moment_of_inertia
                '''



        if self.verbose or self.verbose == 1:
            print(
                "matching ", star.state,
                " star with track of intial mass m0, at time t0:",
                f'{initials[0]:.3f}  [Msun],',
                f'{initials[1]/1e6:.3f} [Myrs]', "\n",
                "with m(t0), log10(R(t0), center_he(t0), surface_he4(t0), "
                "surface_h1(t0), he_core_mass(t0), center_c12(t0) = \n",
                f'{self.get_track_val("mass", htrack, *sol.x):.3f}',
                f'{self.get_track_val("log_R", htrack, *sol.x):.3f}',
                f'{self.get_track_val("center_he4", htrack, *sol.x):.4f}',
                f'{self.get_track_val("surface_he4", htrack, *sol.x):.4f}',
                f'{self.get_track_val("surface_h1", htrack, *sol.x):.4f}',
                f'{self.get_track_val("he_core_mass", htrack, *sol.x):.3f}',
                f'{self.get_track_val("center_c12", htrack, *sol.x):.4f}\n',
                "The same values of the secondary at the end of the previous "
                "step was = \n",
                f'{star.mass:.3f}',
                f'{star.log_R:.3f}',
                f'{star.center_he4:.4f}',
                f'{star.surface_he4:.4f}',
                f'{star.surface_h1:.4f}',
                f'{star.he_core_mass:.3f}',
                f'{star.center_c12:.4f}'
            )
        print("Time after matching: ",time.time()-endtime)
        return initials

    def __repr__(self):
        """Return the type of evolution type."""
        return "Detached Step."

    def __call__(self, binary):
        """Evolve the binary until RLO or compact object formation."""
        KEYS = self.KEYS
        KEYS_POSITIVE = self.KEYS_POSITIVE

        if binary.star_1 is None:
            self.non_existent_companion = 1
        if binary.star_2 is None:
            self.non_existent_companion = 2
        else:
            # detached step of an actual binary
            self.non_existent_companion = 0

        # no isolated evolution, detached step of an actual binary, the primary
        # in a real binary is potential compact object or the more evolved star
        if self.non_existent_companion == 0:

            if (binary.star_1.state in ("BH", "NS", "WD")
                    and binary.star_2.state in STAR_STATES_H_RICH):
                primary = binary.star_1
                secondary = binary.star_2
                secondary.htrack = True
                primary.htrack = secondary.htrack
                primary.co = True
            elif ((binary.star_1.state in ("BH", "NS", "WD")) and (
                    binary.star_2.state in LIST_ACCEPTABLE_STATES_FOR_HeStar)):
                primary = binary.star_1
                secondary = binary.star_2
                secondary.htrack = False
                primary.htrack = secondary.htrack
                primary.co = True
            elif (binary.star_2.state in ("BH", "NS", "WD")
                    and binary.star_1.state in STAR_STATES_H_RICH):
                primary = binary.star_2
                secondary = binary.star_1
                secondary.htrack = True
                primary.htrack = secondary.htrack
                primary.co = True
            elif (binary.star_2.state in ("BH", "NS", "WD")
                  and binary.star_1.state
                  in LIST_ACCEPTABLE_STATES_FOR_HeStar):
                primary = binary.star_2
                secondary = binary.star_1
                secondary.htrack = False
                primary.htrack = secondary.htrack
                primary.co = True
            elif (binary.star_1.state in STAR_STATES_H_RICH
                    and binary.star_2.state in STAR_STATES_H_RICH):
                primary = binary.star_1
                secondary = binary.star_2
                secondary.htrack = True
                primary.htrack = True
                primary.co = False
            elif (binary.star_1.state in LIST_ACCEPTABLE_STATES_FOR_HeStar
                    and binary.star_2.state in STAR_STATES_H_RICH):
                primary = binary.star_1
                secondary = binary.star_2
                secondary.htrack = True
                primary.htrack = False
                primary.co = False
            elif (binary.star_2.state in LIST_ACCEPTABLE_STATES_FOR_HeStar
                    and binary.star_1.state in STAR_STATES_H_RICH):
                primary = binary.star_2
                secondary = binary.star_1
                secondary.htrack = True
                primary.htrack = False
                primary.co = False
            elif (binary.star_1.state in LIST_ACCEPTABLE_STATES_FOR_HeStar
                    and binary.star_2.state
                    in LIST_ACCEPTABLE_STATES_FOR_HeStar):
                primary = binary.star_1
                secondary = binary.star_2
                secondary.htrack = False
                primary.htrack = False
                primary.co = False
            else:
                raise Exception("States not recognized!")

        # non-existent, far away, star
        elif self.non_existent_companion == 1:
            # we force primary.co=True for all isolated evolution,
            # where the secondary is the one evolving one
            primary.co = True
            primary.htrack = False
            secondary = binary.star_2
            if (binary.star_2.state in STAR_STATES_H_RICH):
                secondary.htrack = True
            elif (binary.star_2.state in LIST_ACCEPTABLE_STATES_FOR_HeStar):
                secondary.htrack = False
            else:
                raise Exception("State not recognized!")

        elif self.non_existent_companion == 2:
            primary.co = True
            primary.htrack = False
            secondary = binary.star_1
            if (binary.star_1.state in STAR_STATES_H_RICH):
                secondary.htrack = True
            elif (binary.star_1.state in LIST_ACCEPTABLE_STATES_FOR_HeStar):
                secondary.htrack = False
            else:
                raise Exception("State not recognized!")

        def get_star_data(binary, star1, star2, htrack,
                          co, copy_prev_m0=None, copy_prev_t0=None):
            """Get and interpolate the properties of stars.

            The data of a compact object can be stored as a copy of its
            companion for convenience except its mass, radius, mdot, and Idot
            are set to be zero.

            Parameters
            ----------
            htrack : bool
                htrack of star1
            co: bool
                co of star2
            Return
            -------
            interp1d
                Contains the properties of star1 if co is false,
                if co is true, star2 is a compact object,
                return the properties of star2

            """
            if htrack:
                self.grid = self.grid_Hrich
            elif not htrack:
                self.grid = self.grid_strippedHe

            get_track = self.grid.get
            with np.errstate(all="ignore"):
                # get the initial m0, t0 track
                if binary.event == 'ZAMS':
                    # ZAMS stars in wide (non-mass exchaging binaries) that are
                    # directed to detached step at birth
                    m0, t0 = star1.mass, 0
                elif co:
                    m0, t0 = copy_prev_m0, copy_prev_t0
                else:
                    t_before_matching = time.time()
                    m0, t0 = self.match_to_single_star(star1, htrack)
                    t_after_matching = time.time()
                    if self.verbose or self.verbose == 1:
                        print("Matching duration: "
                              f"{t_after_matching-t_before_matching:.6g}")

            if np.any(np.isnan([m0, t0])):
                #    binary.event = "END"
                #    binary.state += " (GridMatchingFailed)"
                #    if self.verbose:
                #        print("Failed matching")
                return None, None, None

            max_time = binary.properties.max_simulation_time
            assert max_time > 0.0, "max_time is non-positive"

            age = get_track("age", m0)
            t_max = age.max()  # max timelength of the track
            interp1d = dict()
            kvalue = dict()
            for key in KEYS[1:]:
                kvalue[key] = get_track(key, m0)
            try:
                for key in KEYS[1:]:
                    if key in KEYS_POSITIVE:
                        positive = True
                        interp1d[key] = PchipInterpolator2(age, kvalue[key],
                                                           positive=positive)
                    else:
                        interp1d[key] = PchipInterpolator2(age, kvalue[key])
            except ValueError:
                i_bad = [None]
                while len(i_bad) != 0:
                    i_bad = np.where(np.diff(age) <= 0)[0]
                    age = np.delete(age, i_bad)
                    for key in KEYS[1:]:
                        kvalue[key] = np.delete(kvalue[key], i_bad)
                for key in KEYS[1:]:
                    if key in KEYS_POSITIVE:
                        positive = True
                        interp1d[key] = PchipInterpolator2(age, kvalue[key],
                                                           positive=positive)
                    else:
                        interp1d[key] = PchipInterpolator2(age, kvalue[key])
            interp1d["inertia"] = PchipInterpolator(
                age, kvalue["inertia"] / (const.msol * const.rsol**2))
            interp1d["Idot"] = interp1d["inertia"].derivative()

            interp1d["conv_env_turnover_time_l_b"] = PchipInterpolator2(
                age, kvalue['conv_env_turnover_time_l_b'] / const.secyer)

            interp1d["L"] = PchipInterpolator(age, 10 ** kvalue["log_L"])
            interp1d["R"] = PchipInterpolator(age, 10 ** kvalue["log_R"])
            interp1d["t_max"] = t_max
            interp1d["max_time"] = max_time
            interp1d["t0"] = t0
            interp1d["m0"] = m0
            if co:
                kvalue["mass"] = np.zeros_like(kvalue["mass"]) + star2.mass
                kvalue["R"] = np.zeros_like(kvalue["log_R"])
                kvalue["mdot"] = np.zeros_like(kvalue["mdot"])
                interp1d["mass"] = PchipInterpolator(age, kvalue["mass"])
                interp1d["R"] = PchipInterpolator(age, kvalue["R"])
                interp1d["mdot"] = PchipInterpolator(age, kvalue["mdot"])
                interp1d["Idot"] = PchipInterpolator(age, kvalue["mdot"])
            return interp1d, m0, t0

        # get the matched data of two stars, respectively
        interp1d_sec, m0, t0 = get_star_data(
            binary, secondary, primary, secondary.htrack, co=False)
        if (primary.co) or (self.non_existent_companion != 0):
            # copy the secondary star except mass which is of the primary,
            # and radius, mdot, Idot = 0
            interp1d_pri = get_star_data(
                binary, secondary, primary, secondary.htrack, co=True,
                copy_prev_m0=m0, copy_prev_t0=t0)[0]
        elif not primary.co:
            interp1d_pri = get_star_data(
                binary, primary, secondary, primary.htrack, False)[0]
        # TODO: Eirini else
        if interp1d_sec is None or interp1d_pri is None:
            # binary.event = "END"
            binary.state += " (GridMatchingFailed)"
            if self.verbose or self.verbose == 1:
                print("Failed matching")
            return
        t0_sec = interp1d_sec["t0"]
        t0_pri = interp1d_pri["t0"]
        m01 = interp1d_sec["m0"]
        m02 = interp1d_pri["m0"]
        t_max_sec = interp1d_sec["t_max"]
        t_max_pri = interp1d_pri["t_max"]
        t_offset_sec = binary.time - t0_sec
        t_offset_pri = binary.time - t0_pri
        max_time = interp1d_sec["max_time"]

        @event(True, 1)
        def ev_rlo1(t, y):
            """Difference between radius and Roche lobe at a given time.

            Used to check if there is RLOF mass transfer during the detached
            binary evolution interpolation.

            Parameters
            ----------
            t : float
                Time of the evolution, in years.
            y : tuple of floats
                [separation, eccentricity] at that time. Separation should be
                in solar radii.

            Returns
            -------
            float
                Difference between stellar radius and Roche lobe radius in
                solar radii.

            """
            sep = y[0]
            ecc = y[1]
            RL = roche_lobe_radius(interp1d_sec["mass"](t - t_offset_sec)
                                   / interp1d_pri["mass"](t - t_offset_pri),
                                   (1 - ecc) * sep)
            # 95% filling of the RL is enough to assume beginning of RLO,
            # as we do in CO-HMS_RLO grid
            return interp1d_sec["R"](t - t_offset_sec) - 0.95*RL

        @event(True, 1)
        def ev_rlo2(t, y):
            """Difference between radius and Roche lobe at a given time.

            Used to check if there is RLOF mass transfer during the detached
            binary evolution interpolation.

            Parameters
            ----------
            t : float
                Time of the evolution, in years
            y : tuple of floats
                [separation, eccentricity] at that time. Separation should be
                in solar radii.

            Returns
            -------
            float
                Difference between stellar radius and Roche lobe radius in
                solar radii.

            """
            sep = y[0]
            ecc = y[1]
            RL = roche_lobe_radius(interp1d_pri["mass"](t - t_offset_pri)
                                   / interp1d_sec["mass"](t - t_offset_sec),
                                   (1 - ecc) * sep)
            return interp1d_pri["R"](t - t_offset_pri) - 0.95*RL

        @event(True, 1)
        def ev_rel_rlo1(t, y):
            """Relative difference between radius and Roche lobe.

            Used to check if there is RLOF mass transfer during the detached
            binary evolution interpolation.

            Parameters
            ----------
            t : float
                Time of the evolution, in years.
            y : tuple of floats
                [separation, eccentricity] at that time. Separation should be
                in solar radii.

            Returns
            -------
            float
                Relative difference between stellar radius and Roche lobe
                radius.

            """
            sep = y[0]
            ecc = y[1]
            RL = roche_lobe_radius(interp1d_sec["mass"](t - t_offset_sec)
                                   / interp1d_pri["mass"](t - t_offset_pri),
                                   (1 - ecc) * sep)
            return (interp1d_sec["R"](t - t_offset_sec) - RL) / RL

        @event(True, 1)
        def ev_rel_rlo2(t, y):
            """Relative difference between radius and Roche lobe.

            Used to check if there is RLOF mass transfer during the detached
            binary evolution interpolation.

            Parameters
            ----------
            t : float
                Time of the evolution, in years.
            y : tuple of floats
                [separation, eccentricity] at that time. Separation should be
                in solar radii.

            Returns
            -------
            float
                Relative difference between stellar radius and Roche lobe
                radius.

            """
            sep = y[0]
            ecc = y[1]
            RL = roche_lobe_radius(interp1d_pri["mass"](t - t_offset_pri)
                                   / interp1d_sec["mass"](t - t_offset_sec),
                                   (1 - ecc) * sep)
            return (interp1d_pri["R"](t - t_offset_pri) - RL) / RL

        @event(True, -1)
        def ev_max_time1(t, y):
            return t_max_sec + t_offset_sec - t

        @event(True, -1)
        def ev_max_time2(t, y):
            return t_max_pri + t_offset_pri - t

        # make a function to get the spin of two stars
        def get_omega(star):
            if (star.log_total_angular_momentum is not None
                    and star.total_moment_of_inertia is not None
                    and not np.isnan(star.log_total_angular_momentum)
                    and not np.isnan(star.total_moment_of_inertia)):
                omega_in_rad_per_year = (
                        10.0 ** star.log_total_angular_momentum
                        / star.total_moment_of_inertia * const.secyer
                )  # the last factor transforms it from rad/s to rad/yr
                if self.verbose and self.verbose != 1:
                    print("calculating initial omega from angular momentum and"
                          " moment of inertia", omega_in_rad_per_year)
            # except TypeError:
            else:
                # we equate secondary's initial omega to surf_avg_omega
                # (although the critical rotation should be improved to
                # take into accoun radiation pressure)
                if (star.surf_avg_omega is not None
                        and not np.isnan(star.surf_avg_omega)):
                    omega_in_rad_per_year = star.surf_avg_omega * const.secyer
                    # the last factor transforms it from rad/s to rad/yr.
                    if self.verbose and self.verbose != 1:
                        print("calculating initial omega from surf_avg_omega",
                              omega_in_rad_per_year)
                elif (star.surf_avg_omega_div_omega_crit is not None
                        and not np.isnan(star.surf_avg_omega_div_omega_crit)):
                    omega_in_rad_per_year = (
                        star.surf_avg_omega_div_omega_crit * np.sqrt(
                            const.standard_cgrav * star.mass * const.msol
                            / ((10.0 ** (star.log_R) * const.rsol) ** 3))
                        * const.secyer)
                    # the last factor transforms it from rad/s to rad/yr
                    # EDIT: We assume POSYDON surf_avg_omega is provided in
                    # rad/yr already.
                    if self.verbose and self.verbose != 1:
                        print("calculating initial omega from "
                              "surf_avg_omega_div_omega_crit",
                              omega_in_rad_per_year)
                else:
                    omega_in_rad_per_year = 0.0
                    if self.verbose and self.verbose != 1:
                        print("could calculate initial omega",
                              omega_in_rad_per_year)
            if self.verbose and self.verbose != 1:
                print("initial omega_in_rad_per_year", omega_in_rad_per_year)
            return omega_in_rad_per_year

        if (ev_rlo1(binary.time, [binary.separation, binary.eccentricity]) >= 0
                or ev_rlo2(binary.time,
                           [binary.separation, binary.eccentricity])
                >= 0):
            binary.state = "initial_RLOF"
            return
            # binary.event = "END"
            # TODO: put it out of its misery here!
        else:
            if not (max_time - binary.time > 0.0):
                raise Exception("max_time is lower than the current time. "
                                "Evolution of the detached binary will go to "
                                "lower times.")
            with np.errstate(all="ignore"):
                omega_in_rad_per_year_sec = get_omega(secondary)
                if primary.co:
                    # omega of compact objects won't be used for intergration
                    omega_in_rad_per_year_pri = omega_in_rad_per_year_sec
                elif not primary.co:
                    omega_in_rad_per_year_pri = get_omega(primary)

                t_before_ODEsolution = time.time()
                try:
                    s = solve_ivp(
                        lambda t, y: diffeq(
                            t,
                            y,
                            interp1d_sec["R"](t - t_offset_sec),
                            interp1d_sec["L"](t - t_offset_sec),
                            *[
                                interp1d_sec[key](t - t_offset_sec)
                                for key in KEYS[1:11]
                            ],
                            interp1d_sec["Idot"](t - t_offset_sec),
                            interp1d_sec["conv_env_turnover_time_l_b"](
                                t - t_offset_sec),
                            interp1d_pri["R"](t - t_offset_pri),
                            interp1d_pri["L"](t - t_offset_pri),
                            *[
                                interp1d_pri[key](t - t_offset_pri)
                                for key in KEYS[1:11]
                            ],
                            interp1d_pri["Idot"](t - t_offset_pri),
                            interp1d_pri["conv_env_turnover_time_l_b"](
                                t - t_offset_pri),
                            self.do_wind_loss,
                            self.do_tides,
                            self.do_gravitational_radiation,
                            self.do_magnetic_braking,
                            self.magnetic_braking_mode,
                            self.do_stellar_evolution_and_spin_from_winds
                            # ,self.verbose
                        ),
                        events=[ev_rlo1, ev_rlo2, ev_max_time1, ev_max_time2],
                        method="Radau",
                        t_span=(binary.time, max_time),
                        y0=[
                            binary.separation,
                            binary.eccentricity,
                            omega_in_rad_per_year_sec,
                            omega_in_rad_per_year_pri,
                        ],
                        dense_output=True,
                        # vectorized=True
                    )
                except Exception:
                    s = solve_ivp(
                        lambda t, y: diffeq(
                            t,
                            y,
                            interp1d_sec["R"](t - t_offset_sec),
                            interp1d_sec["L"](t - t_offset_sec),
                            *[
                                interp1d_sec[key](t - t_offset_sec)
                                for key in KEYS[1:11]
                            ],
                            interp1d_sec["Idot"](t - t_offset_sec),
                            interp1d_sec["conv_env_turnover_time_l_b"](
                                t - t_offset_sec),
                            interp1d_pri["R"](t - t_offset_pri),
                            interp1d_pri["L"](t - t_offset_pri),
                            *[
                                interp1d_pri[key](t - t_offset_pri)
                                for key in KEYS[1:11]
                            ],
                            interp1d_pri["Idot"](t - t_offset_pri),
                            interp1d_pri["conv_env_turnover_time_l_b"](
                                t - t_offset_pri),
                            self.do_wind_loss,
                            self.do_tides,
                            self.do_gravitational_radiation,
                            self.do_magnetic_braking,
                            self.magnetic_braking_mode,
                            self.do_stellar_evolution_and_spin_from_winds
                            # ,self.verbose
                        ),
                        events=[ev_rlo1, ev_rlo2, ev_max_time1, ev_max_time2],
                        method="RK45",
                        t_span=(binary.time, max_time),
                        y0=[
                            binary.separation,
                            binary.eccentricity,
                            omega_in_rad_per_year_sec,
                            omega_in_rad_per_year_pri,
                        ],
                        dense_output=True,
                        # vectorized=True
                    )

            t_after_ODEsolution = time.time()

            if self.verbose and self.verbose != 1:
                print("ODE solver duration: "
                      f"{t_after_ODEsolution-t_before_ODEsolution:.6g}")
                print("solution of ODE", s)
            if s.status == -1:
                print("Integration failed", s.message)
                binary.state += ' (Integration failure)'
                # binary.event = "END"
                return
                # raise RuntimeError("Integration failed", s.message)

            if self.dt is not None and self.dt > 0:
                t = np.arange(binary.time, s.t[-1] + self.dt/2.0, self.dt)[1:]
                if t[-1] < s.t[-1]:
                    t = np.hstack([t, s.t[-1]])
            elif (self.n_o_steps_history is not None
                    and self.n_o_steps_history > 0):
                t_step = (s.t[-1] - binary.time) / self.n_o_steps_history
                t = np.arange(binary.time, s.t[-1] + t_step / 2.0, t_step)[1:]
                if t[-1] < s.t[-1]:
                    t = np.hstack([t, s.t[-1]])
            else:  # self.dt is None and self.n_o_steps_history is None
                t = np.array([s.t[-1]])

            # TODO: this variable is not used. What is happening?
            orb_params = s.sol(t)

            sep_interp, ecc_interp, omega_interp_sec, omega_interp_pri = s.sol(
                t)
            mass_interp_sec = interp1d_sec[self.translate["mass"]]
            mass_interp_pri = interp1d_pri[self.translate["mass"]]

            # s.sol(t)[0]
            # interp1d = dict()
            interp1d_sec["sep"] = s.sol(t)[0]
            # lambda x: orb_params[0][np.argmax(x == t[:, None], 0)]
            interp1d_sec["ecc"] = s.sol(t)[1]
            # lambda x: orb_params[1][np.argmax(x == t[:, None], 0)]
            interp1d_sec["omega"] = s.sol(t)[2]
            # lambda x: orb_params[2][np.argmax(x == t[:, None], 0)]
            interp1d_pri["omega"] = s.sol(t)[3]

            interp1d_sec["porb"] = orbital_period_from_separation(
                sep_interp, mass_interp_sec(t - t_offset_sec),
                mass_interp_pri(t - t_offset_pri))
            interp1d_pri["porb"] = orbital_period_from_separation(
                sep_interp, mass_interp_pri(t - t_offset_pri),
                mass_interp_sec(t - t_offset_sec))

            interp1d_sec["time"] = t  # binary.time + x - t0
            # time_interp = binary.time + t - t0

            for obj, prop in zip(
                    [secondary, primary, binary],
                    [STARPROPERTIES, STARPROPERTIES, BINARYPROPERTIES],
            ):
                for key in prop:
                    if key in ["event",
                               "mass_transfer_case",
                               "nearest_neighbour_distance",
                               "state", "metallicity", "V_sys"]:
                        current = getattr(obj, key)
                        # For star objects, the state is calculated
                        # further below
                        history = [current] * len(t[:-1])
                    # elif key in ("state") and obj == secondary:
                    #    current = check_state_of_star(obj, star_CO=False)
                    #    history = [current] * len(t[:-1])
                    elif (key in ["surf_avg_omega_div_omega_crit"]
                            and obj == secondary):
                        # In fact I replace the actual surf_avg_w with the ef-
                        # fective omega which takes into account the whole star
                        # key  = 'effective_omega' # in rad/sec
                        # current = s.y[2][-1] / 3.1558149984e7
                        # history_of_attribute = s.y[2][:-1] / 3.1558149984e7
                        omega_crit_current_sec = np.sqrt(
                            const.standard_cgrav
                            * interp1d_sec[self.translate["mass"]](
                                t[-1] - t_offset_sec).item() * const.msol
                            / (interp1d_sec[self.translate["R"]](
                                t[-1] - t_offset_sec).item() * const.rsol) ** 3
                        )
                        omega_crit_hist_sec = np.sqrt(
                            const.standard_cgrav
                            * interp1d_sec[self.translate["mass"]](
                                t[:-1] - t_offset_sec) * const.msol
                            / (interp1d_sec[self.translate["R"]](
                                t[:-1] - t_offset_sec) * const.rsol) ** 3
                        )

                        current = (interp1d_sec["omega"][-1] / const.secyer
                                   / omega_crit_current_sec)
                        history = (interp1d_sec["omega"][:-1] / const.secyer
                                   / omega_crit_hist_sec)
                    elif (key in ["surf_avg_omega_div_omega_crit"]
                            and obj == primary):
                        if primary.co:
                            current = None
                            history = [current] * len(t[:-1])
                        elif not primary.co:
                            # TODO: change `item()` to 0
                            omega_crit_current_pri = np.sqrt(
                                const.standard_cgrav
                                * interp1d_pri[self.translate["mass"]](
                                    t[-1] - t_offset_pri).item() * const.msol
                                / (interp1d_pri[self.translate["R"]](
                                    t[-1] - t_offset_pri).item() * const.rsol)
                                ** 3)

                            omega_crit_hist_pri = np.sqrt(
                                const.standard_cgrav
                                * interp1d_pri[self.translate["mass"]](
                                    t[:-1] - t_offset_pri) * const.msol
                                / (interp1d_pri[self.translate["R"]](
                                    t[:-1] - t_offset_pri) * const.rsol) ** 3)

                            current = (interp1d_pri["omega"][-1]
                                       / const.secyer / omega_crit_current_pri)
                            history = (interp1d_pri["omega"][:-1]
                                       / const.secyer / omega_crit_hist_pri)
                    elif key in ["surf_avg_omega"] and obj == secondary:
                        # current = interp1d["omega"](t[-1]) / const.secyer
                        current = interp1d_sec["omega"][-1] / const.secyer
                        history = interp1d_sec["omega"][:-1] / const.secyer
                    elif key in ["surf_avg_omega"] and obj == primary:
                        if primary.co:
                            current = None
                            history = [current] * len(t[:-1])
                        else:
                            current = interp1d_pri["omega"][-1] / const.secyer
                            history = interp1d_pri["omega"][:-1] / const.secyer
                    elif key in ["rl_relative_overflow_1"] and obj == binary:
                        if binary.star_1.state in ("BH", "NS", "WD"):
                            current = None
                            history = [current] * len(t[:-1])
                        elif secondary == binary.star_1:
                            current = ev_rel_rlo1(t[-1],
                                                  [interp1d_sec["sep"][-1],
                                                   interp1d_sec["ecc"][-1]])
                            history = ev_rel_rlo1(t[:-1],
                                                  [interp1d_sec["sep"][:-1],
                                                   interp1d_sec["ecc"][:-1]])
                        elif secondary == binary.star_2:
                            current = ev_rel_rlo2(t[-1],
                                                  [interp1d_sec["sep"][-1],
                                                   interp1d_sec["ecc"][-1]])
                            history = ev_rel_rlo2(t[:-1],
                                                  [interp1d_sec["sep"][:-1],
                                                   interp1d_sec["ecc"][:-1]])
                    elif key in ["rl_relative_overflow_2"] and obj == binary:
                        if binary.star_2.state in ("BH", "NS", "WD"):
                            current = None
                            history = [current] * len(t[:-1])
                        elif secondary == binary.star_2:
                            current = ev_rel_rlo1(t[-1],
                                                  [interp1d_sec["sep"][-1],
                                                   interp1d_sec["ecc"][-1]])
                            history = ev_rel_rlo1(t[:-1],
                                                  [interp1d_sec["sep"][:-1],
                                                   interp1d_sec["ecc"][:-1]])
                        elif secondary == binary.star_1:
                            current = ev_rel_rlo2(t[-1],
                                                  [interp1d_sec["sep"][-1],
                                                   interp1d_sec["ecc"][-1]])
                            history = ev_rel_rlo2(t[:-1],
                                                  [interp1d_sec["sep"][:-1],
                                                   interp1d_sec["ecc"][:-1]])
                    elif key in ["separation", "orbital_period",
                                 "eccentricity", "time"]:
                        current = interp1d_sec[self.translate[key]][-1].item()
                        history = interp1d_sec[self.translate[key]][:-1]
                    elif (key in ["total_moment_of_inertia"]
                            and obj == secondary):
                        current = interp1d_sec[self.translate[key]](
                            t[-1] - t_offset_sec).item() * (
                                const.msol * const.rsol ** 2)
                        history = interp1d_sec[self.translate[key]](
                            t[:-1] - t_offset_sec) * (
                                const.msol * const.rsol ** 2)
                    elif key in ["total_moment_of_inertia"] and obj == primary:
                        if primary.co:
                            current = getattr(obj, key)
                            history = [current] * len(t[:-1])
                        else:
                            current = interp1d_pri[self.translate[key]](
                                t[-1] - t_offset_pri).item() * (
                                    const.msol * const.rsol ** 2)
                            history = interp1d_pri[self.translate[key]](
                                t[:-1] - t_offset_pri) * (
                                    const.msol * const.rsol ** 2)
                    elif (key in ["log_total_angular_momentum"]
                            and obj == secondary):
                        current = np.log10(
                            (interp1d_sec["omega"][-1] / const.secyer)
                            * (interp1d_sec[
                                self.translate["total_moment_of_inertia"]](
                                    t[-1] - t_offset_sec).item() * (
                                        const.msol * const.rsol ** 2)))
                        history = np.log10(
                            (interp1d_sec["omega"][:-1] / const.secyer)
                            * (interp1d_sec[
                                self.translate["total_moment_of_inertia"]](
                                    t[:-1] - t_offset_sec) * (
                                        const.msol * const.rsol ** 2)))
                    elif (key in ["log_total_angular_momentum"]
                            and obj == primary):
                        if primary.co:
                            current = getattr(obj, key)
                            history = [current] * len(t[:-1])
                        else:
                            current = np.log10(
                                (interp1d_pri["omega"][-1] / const.secyer)
                                * (interp1d_pri[
                                    self.translate["total_moment_of_inertia"]](
                                        t[-1] - t_offset_pri).item() * (
                                            const.msol * const.rsol ** 2)))
                            history = np.log10(
                                (interp1d_pri["omega"][:-1] / const.secyer)
                                * (interp1d_pri[
                                    self.translate["total_moment_of_inertia"]](
                                        t[:-1] - t_offset_pri) * (
                                            const.msol * const.rsol ** 2)))
                    elif key in ["spin"] and obj == secondary:
                        current = (
                            const.clight
                            * (interp1d_sec["omega"][-1] / const.secyer)
                            * interp1d_sec[
                                self.translate["total_moment_of_inertia"]](
                                    t[-1] - t_offset_sec).item()
                            * (const.msol * const.rsol ** 2)
                            / (const.standard_cgrav * (
                                interp1d_sec[self.translate["mass"]](
                                    t[-1] - t_offset_sec).item()
                                * const.msol) ** 2))
                        history = (
                            const.clight
                            * (interp1d_sec["omega"][:-1] / const.secyer)
                            * interp1d_sec[
                                self.translate["total_moment_of_inertia"]](
                                    t[:-1] - t_offset_sec)
                            * (const.msol * const.rsol ** 2)
                            / (const.standard_cgrav * (
                                interp1d_sec[self.translate["mass"]](
                                    t[:-1] - t_offset_sec) * const.msol)**2))
                    elif key in ["spin"] and obj == primary:
                        if primary.co:
                            current = getattr(obj, key)
                            history = [current] * len(t[:-1])
                        else:
                            current = (
                                const.clight
                                * (interp1d_pri["omega"][-1] / const.secyer)
                                * interp1d_pri[
                                    self.translate["total_moment_of_inertia"]](
                                        t[-1] - t_offset_pri).item()
                                * (const.msol * const.rsol ** 2)
                                / (const.standard_cgrav * (
                                    interp1d_pri[self.translate["mass"]](
                                        t[-1] - t_offset_pri).item()
                                    * const.msol)**2))
                            history = (
                                const.clight * (interp1d_pri["omega"][:-1]
                                                / const.secyer)
                                * interp1d_pri[
                                    self.translate["total_moment_of_inertia"]](
                                        t[:-1] - t_offset_pri)
                                * (const.msol * const.rsol ** 2)
                                / (const.standard_cgrav * (interp1d_pri[
                                    self.translate["mass"]](
                                        t[:-1] - t_offset_pri)
                                    * const.msol)**2))
                    elif (key in ["lg_mdot", "lg_wind_mdot"]
                            and obj == secondary):
                        # in detached step, lg_mdot = lg_wind_mdot
                        if interp1d_sec[self.translate[key]](
                                t[-1] - t_offset_sec) == 0:
                            current = -98.99
                        else:
                            current = np.log10(
                                np.abs(interp1d_sec[self.translate[key]](
                                    t[-1] - t_offset_sec))).item()
                        history = np.ones_like(t[:-1])
                        for i in range(len(t)-1):
                            if interp1d_sec[self.translate[key]](
                                    t[i] - t_offset_sec) == 0:
                                history[i] = -98.99
                            else:
                                history[i] = np.log10(
                                    np.abs(interp1d_sec[self.translate[key]](
                                        t[i] - t_offset_sec)))

                    elif key in ["lg_mdot", "lg_wind_mdot"] and obj == primary:
                        if primary.co:
                            current = None
                            history = [current] * len(t[:-1])
                        else:
                            if interp1d_sec[self.translate[key]](
                                    t[-1] - t_offset_sec) == 0:
                                current = -98.99
                            else:
                                current = np.log10(np.abs(
                                    interp1d_sec[self.translate[key]](
                                        t[-1] - t_offset_sec))).item()
                            history = np.ones_like(t[:-1])
                            for i in range(len(t)-1):
                                if (interp1d_sec[self.translate[key]](
                                        t[i] - t_offset_sec) == 0):
                                    history[i] = -98.99
                                else:
                                    history[i] = np.log10(np.abs(
                                        interp1d_sec[self.translate[key]](
                                            t[i] - t_offset_sec)))
                    elif (self.translate[key] in interp1d_sec
                            and obj == secondary):
                        current = interp1d_sec[self.translate[key]](
                            t[-1] - t_offset_sec).item()
                        history = interp1d_sec[self.translate[key]](
                            t[:-1] - t_offset_sec)
                    elif (self.translate[key] in interp1d_pri
                            and obj == primary):
                        if primary.co:
                            current = getattr(obj, key)
                            history = [current] * len(t[:-1])
                        else:
                            current = interp1d_pri[self.translate[key]](
                                t[-1] - t_offset_pri).item()
                            history = interp1d_pri[self.translate[key]](
                                t[:-1] - t_offset_pri)
                    elif key in ["profile"]:
                        current = None
                        history = [current] * len(t[:-1])
                    else:
                        current = np.nan
                        history = np.ones_like(t[:-1]) * current

                    setattr(obj, key, current)
                    getattr(obj, key + "_history").extend(history)

            secondary.state = check_state_of_star(secondary, star_CO=False)

            for timestep in range(-len(t[:-1]), 0):
                secondary.state_history[timestep] = check_state_of_star(
                    secondary, i=timestep, star_CO=False)

            if primary.co:
                mdot_acc = np.atleast_1d(bondi_hoyle(
                    binary, primary, secondary, slice(-len(t), None),
                    wind_disk_criteria=True, scheme='Kudritzki+2000'))
                primary.lg_mdot = np.log10(mdot_acc.item(-1))
                primary.lg_mdot_history[len(primary.lg_mdot_history) - len(t)
                                        + 1:] = np.log10(mdot_acc[:-1])

            elif not primary.co:
                primary.state = check_state_of_star(primary, star_CO=False)
                for timestep in range(-len(t[:-1]), 0):

                    primary.state_history[timestep] = check_state_of_star(
                        primary, i=timestep, star_CO=False)

            def get_star_final_values(star, htrack, m0):
                grid = self.grid_Hrich if htrack else self.grid_strippedHe
                get_final_values = grid.get_final_values
                # TODO: this variable is never used!
                get_final_state = grid.get_final_state
                for key in self.final_keys:
                    setattr(star, key, get_final_values('S1_%s' % (key), m0))

            def get_star_profile(star, htrack, m0):
                grid = self.grid_Hrich if htrack else self.grid_strippedHe
                get_profile = grid.get_profile
                profile_new = np.array(get_profile('mass', m0)[1])
                for i in self.profile_keys:
                    profile_new[i] = get_profile(i, m0)[0]
                profile_new['omega'] = star.surf_avg_omega

                star.profile = profile_new

            if s.t_events[0] or s.t_events[1]:  # reached RLOF
                if self.RLO_orbit_at_orbit_with_same_am:
                    # final circular orbit conserves angular momentum
                    # compared to the eccentric orbit
                    binary.separation *= (1 - s.y[1][-1]**2)
                    binary.orbital_period *= (1 - s.y[1][-1]**2) ** 1.5
                else:
                    # final circular orbit is at periastron of the ecc. orbit
                    binary.separation *= (1 - s.y[1][-1])
                    binary.orbital_period *= (1 - s.y[1][-1]) ** 1.5

                assert np.abs(
                    binary.orbital_period
                    - orbital_period_from_separation(
                        binary.separation, secondary.mass, primary.mass
                    )
                ) / binary.orbital_period < 10 ** (-2)
                binary.eccentricity = 0
                if s.t_events[0]:
                    if secondary == binary.star_1:
                        binary.state = "RLO1"
                        binary.event = "oRLO1"
                    else:
                        binary.state = "RLO2"
                        binary.event = "oRLO2"
                elif s.t_events[1]:
                    if secondary == binary.star_1:
                        binary.state = "RLO2"
                        binary.event = "oRLO2"
                    else:
                        binary.state = "RLO1"
                        binary.event = "oRLO1"

            elif s.t_events[2]:
                # reached t_max of track. End of life (possible collapse) of
                # secondary
                if secondary == binary.star_1:
                    binary.event = "CC1"
                else:
                    binary.event = "CC2"
                get_star_final_values(secondary, secondary.htrack, m01)
                get_star_profile(secondary, secondary.htrack, m01)
                if not primary.co and primary.state in STAR_STATES_CC:
                    # simultaneous core-collapse of the other star as well
                    primary_time = t_max_pri + t_offset_pri - t[-1]
                    secondary_time = t_max_sec + t_offset_sec - t[-1]
                    if primary_time == secondary_time:
                        # we manually check if s.t_events[3] should also
                        # be happening simultaneously
                        get_star_final_values(primary, primary.htrack, m02)
                        get_star_profile(primary, primary.htrack, m02)
                    if primary.mass != secondary.mass:
                        raise ValueError(
                            "Both stars are found to be ready for collapse "
                            "(i.e. end of their life) during the detached "
                            "step, but do not have the same mass")
            elif s.t_events[3]:
                # reached t_max of track. End of life (possible collapse) of
                # primary
                if secondary == binary.star_1:
                    binary.event = "CC2"
                else:
                    binary.event = "CC1"
                get_star_final_values(primary, primary.htrack, m02)
                get_star_profile(primary, primary.htrack, m02)
            else:  # Reached max_time asked.
                if binary.properties.max_simulation_time - binary.time < 0.0:
                    binary.event = "MaxTime_exceeded"
                else:
                    binary.event = "maxtime"
                # binary.event = "MaxTime_exceeded"


def event(terminal, direction=0):
    """Return a helper function to set attributes for solve_ivp events."""
    def dec(f):
        f.terminal = True
        f.direction = direction
        return f
    return dec


def diffeq(
        t,
        y,
        R_sec,
        L_sec,
        M_sec,
        Mdot_sec,
        I_sec,
        # he_core_mass,
        # mass_conv_core,
        # conv_mx1_top,
        # conv_mx1_bot,
        conv_mx1_top_r_sec,
        conv_mx1_bot_r_sec,
        surface_h1_sec,
        center_h1_sec,
        M_env_sec,
        DR_env_sec,
        Renv_middle_sec,
        Idot_sec,
        tau_conv_sec,
        R_pri,
        L_pri,
        M_pri,
        Mdot_pri,
        I_pri,
        # he_core_mass,
        # mass_conv_core,
        # conv_mx1_top,
        # conv_mx1_bot,
        conv_mx1_top_r_pri,
        conv_mx1_bot_r_pri,
        surface_h1_pri,
        center_h1_pri,
        M_env_pri,
        DR_env_pri,
        Renv_middle_pri,
        Idot_pri,
        tau_conv_pri,
        do_wind_loss=True,
        do_tides=True,
        do_gravitational_radiation=True,
        do_magnetic_braking=True,
        magnetic_braking_mode="RVJ83",
        do_stellar_evolution_and_spin_from_winds=True,
        verbose=False,
):
    """Diff. equation describing the orbital evolution of a detached binary.

    The equation handles wind mass-loss [1_], tidal [2_], gravational [3_]
    effects and magnetic braking [4_]. It also handles the change of the
    secondary's stellar spin due to its change of moment of intertia and due to
    mass-loss from its spinning surface. It is assumed that the mass loss is
    fully non-conservative. Magnetic braking is fully applied to secondary
    stars with mass less than 1.3 Msun and fully off for stars with mass larger
    then 1.5 Msun. The effect of magnetic braking falls linearly for stars with
    mass between 1.3 Msun and 1.5 Msun.

    TODO: exaplin new features (e.g., double COs)

    Parameters
    ----------
    t : float
        The age of the system in years
    y : list of float
        Contains the separation, eccentricity and angular velocity, in Rsolar,
        dimensionless and rad/year units, respectively.
    M_pri : float
        Mass of the primary in Msolar units.
    M_sec : float
        Mass of the secondary in Msolar units.
    Mdot : float
        Rate of change of mass of the star in Msolar/year units.
        (Negative for wind mass loss.)
    R : float
        Radius of the star in Rsolar units.
    I : float
        Moment of inertia of the star in Msolar*Rsolar^2.
    tau_conv: float
        Convective turnover time of the star, calculated @
        0.5*pressure_scale_height above the bottom of the outer convection
        zone in yr.
    L : float
        Luminosity of the star in solar units.
    #mass_conv_core : float
    #    Convective core mass of the secondary in Msolar units.
    conv_mx1_top_r : float
        Coordinate of top convective mixing zone coordinate in Rsolar.
    conv_mx1_bot_r : float
        Coordinate of bottom convective mixing zone coordinate in Rsolar.
    surface_h1 : float
        surface mass Hydrogen abundance
    center_h1 : float
        center mass Hydrogen abundance
    M_env : float
        mass of the dominant convective region for tides above the core,
        in Msolar.
    DR_env : float
        thickness of the dominant convective region for tides above the core,
        in Rsolar.
    Renv_middle : float
        position of the dominant convective region for tides above the core,
        in Rsolar.
    Idot : float
        Rate of change of the moment of inertia of the star in
        Msolar*Rsolar^2 per year.
    do_wind_loss: Boolean
        If True, take into account change of separation due to mass loss from
        the secondary. Default: True.
    do_tides: Booleans
       If True, take into account change of separation, eccentricity and
       secondary spin due to tidal forces. Default: True.
    do_gravitational_radiation: Boolean
       If True, take into account change of separation and eccentricity due to
       gravitational wave radiation. Default: True
    do_magnetic_braking: Boolean
        If True, take into account change of star spin due to magnetic braking.
        Default: True.
    magnetic_braking_mode: String
        A string corresponding to the desired magnetic braking prescription.
            -- RVJ83: Rappaport, Verbunt, & Joss 1983
            -- M15: Matt et al. 2015
            -- G18: Garraffo et al. 2018
            -- CARB: Van & Ivanova 2019
    do_stellar_evolution_and_spin_from_winds: Boolean
        If True, take into account change of star spin due to change of its
        moment of inertia during its evolution and due to spin angular momentum
        loss due to winds. Default: True.
    verbose : Boolean
        If we want to print stuff. Default: False.

    Returns
    -------
    list of float
        Contains the change of
        the separation, eccentricity and angular velocity, in Rsolar,
        dimensionless and rad/year units, respectively.

    References
    ----------
    .. [1] Tauris, T. M., & van den Heuvel, E. 2006,
           Compact stellar X-ray sources, 1, 623
    .. [2] Hut, P. 1981, A&A, 99, 126
    .. [3] Junker, W., & Schafer, G. 1992, MNRAS, 254, 146
    .. [4] Rappaport, S., Joss, P. C., & Verbunt, F. 1983, ApJ, 275, 713
    .. [5] Matt et al. 2015, ApJ, 799, L23
    .. [6] Garraffo et al. 2018, ApJ, 862, 90
    .. [7] Van & Ivanova 2019, ApJ, 886, L31
    .. [8] Gossage et al. 2021, ApJ, 912, 65

    """
    y[0] = np.max([y[0], 0])  # We limit separation to non-negative values
    a = y[0]
    y[1] = np.max([y[1], 0])  # We limit eccentricity to non-negative values
    e = y[1]
    if e > 0 and e < 10.0 ** (-3):
        # we force a negligible eccentricity to become 0
        # for computational stability
        e = 0.0
        if verbose and verbose != 1:
            print("negligible eccentricity became 0 for "
                  "computational stability")
    y[2] = np.max([y[2], 0])  # We limit omega spin to non-negative values
    Omega_sec = y[2]  # in rad/yr
    y[3] = np.max([y[3], 0])
    Omega_pri = y[3]

    da = 0.0
    de = 0.0
    dOmega_sec = 0.0
    dOmega_pri = 0.0
    #  Mass Loss
    if do_wind_loss:
        q1 = M_sec / M_pri
        k11 = (1 / (1 + q1)) * (Mdot_sec / M_sec)
        k21 = Mdot_sec / M_sec
        k31 = Mdot_sec / (M_pri + M_sec)
        # This is simplified to da_mt = -a * Mdot/(M+Macc), for only (negative)
        # wind Mdot from star M.
        da_mt_sec = a * (2 * k11 - 2 * k21 + k31)

        q2 = M_pri / M_sec
        k12 = (1 / (1 + q2)) * (Mdot_pri / M_pri)
        k22 = Mdot_pri / M_pri
        k32 = Mdot_pri / (M_pri + M_sec)
        da_mt_pri = a * (
                2 * k12 - 2 * k22 + k32
        )
        if verbose and verbose != 1:
            print("da_mt = ", da_mt_sec, da_mt_pri)

        da = da + da_mt_sec + da_mt_pri

    #  Tidal forces
    if do_tides:
        q1 = M_pri / M_sec
        q2 = M_sec / M_pri
        # P_orb in years. From 3rd Kepler's law, transforming separation from
        # Rsolar to AU, to avoid using constants
        # TODO: we aleady have this function!
        P_orb = np.sqrt((a / const.aursun) ** 3 / (M_pri + M_sec))
        n = 2.0 * const.pi / P_orb  # mean orbital ang. vel. in rad/year
        f1 = (
                1
                + (31 / 2) * e ** 2
                + (255 / 8) * e ** 4
                + (185 / 16) * e ** 6
                + (25 / 64) * e ** 8
        )
        f2 = 1 + (15 / 2) * e ** 2 + (45 / 8) * e ** 4 + (5 / 16) * e ** 6
        f3 = 1 + (15 / 4) * e ** 2 + (15 / 8) * e ** 4 + (5 / 64) * e ** 6
        f4 = 1 + (3 / 2) * e ** 2 + (1 / 8) * e ** 4
        f5 = 1 + 3 * e ** 2 + (3 / 8) * e ** 4

        # equilibrium timecale
        if ((M_env_sec != 0.0 and not np.isnan(M_env_sec))
                and (DR_env_sec != 0.0 and not np.isnan(DR_env_sec)) and (
                    Renv_middle_sec != 0.0 and not np.isnan(Renv_middle_sec))):
            # eq. (31) of Hurley et al. 2002, generalized for convective layers
            # not on surface too
            tau_conv_sec = 0.431 * ((M_env_sec * DR_env_sec * Renv_middle_sec
                                     / (3 * L_sec)) ** (1.0 / 3.0))
        else:
            if verbose and verbose != 1:
                print("something wrong with M_env/DR_env/Renv_middle",
                      M_env_sec, DR_env_sec, Renv_middle_sec)
            tau_conv_sec = 1.0e99
        if ((M_env_pri != 0.0 and not np.isnan(M_env_pri))
                and (DR_env_pri != 0.0 and not np.isnan(DR_env_pri)) and (
                    Renv_middle_pri != 0.0 and not np.isnan(Renv_middle_pri))):
            # eq. (31) of Hurley et al. 2002, generalized for convective layers
            # not on surface too
            tau_conv_pri = 0.431 * ((M_env_pri * DR_env_pri * Renv_middle_pri
                                     / (3 * L_pri)) ** (1.0/3.0))
        else:
            if verbose and verbose != 1:
                print("something wrong with M_env/DR_env/Renv_middle",
                      M_env_pri, DR_env_pri, Renv_middle_pri)
            tau_conv_pri = 1.0e99
        P_spin_sec = 2 * np.pi / Omega_sec
        P_spin_pri = 2 * np.pi / Omega_pri
        P_tid_sec = np.abs(1 / (1 / P_orb - 1 / P_spin_sec))
        P_tid_pri = np.abs(1 / (1 / P_orb - 1 / P_spin_pri))
        f_conv_sec = np.min([1, (P_tid_sec / (2 * tau_conv_sec)) ** 2])
        f_conv_pri = np.min([1, (P_tid_pri / (2 * tau_conv_pri)) ** 2])
        F_tid = 1.  # not 50 as before
        kT_conv_sec = (
                (2. / 21) * (f_conv_sec / tau_conv_sec) * (M_env_sec / M_sec)
        )  # eq. (30) of Hurley et al. 2002
        kT_conv_pri = (
                (2. / 21) * (f_conv_pri / tau_conv_pri) * (M_env_pri / M_pri)
        )
        if kT_conv_sec is None or not np.isfinite(kT_conv_sec):
            kT_conv_sec = 0.0
        if kT_conv_pri is None or not np.isfinite(kT_conv_pri):
            kT_conv_pri = 0.0

            if verbose:
                print("kT_conv_sec is", kT_conv_sec, ", set to 0.")
                print("kT_conv_pri is", kT_conv_pri, ", set to 0.")
        # this is the 1/timescale of all d/dt calculted below in yr^-1
        if verbose and verbose != 1:
            print(
                "Equilibrium tides in deep convective envelope",
                M_env_sec,
                DR_env_sec,
                Renv_middle_sec,
                R_sec,
                M_sec,
                M_env_pri,
                DR_env_pri,
                Renv_middle_pri,
                R_pri,
                M_pri
            )
            print("convective tiimescales and efficiencies",
                  tau_conv_sec, P_orb, P_spin_sec, P_tid_sec,
                  f_conv_sec,
                  F_tid,
                  tau_conv_pri, P_orb, P_spin_pri, P_tid_pri,
                  f_conv_pri,
                  F_tid,
                  )

        # dynamical timecale
        F_tid = 1
        # E2 = 1.592e-9*M**(2.84) # eq. (43) of Hurley et al. 2002. Deprecated
        R_conv_sec = conv_mx1_top_r_sec - conv_mx1_bot_r_sec
        R_conv_pri = conv_mx1_top_r_pri - conv_mx1_bot_r_pri  # convective core
        # R_conv = conv_mx1_top_r  # convective core
        if (R_conv_sec > R_sec or R_conv_sec <= 0.0
                or conv_mx1_bot_r_sec / R_sec > 0.1):
            # R_conv = 0.5*R
            # if verbose:
            #     print(
            #         "R_conv of the convective core is not behaving well or "
            #         "we are not calculating the convective core, we make it "
            #         "equal to half of Rstar",
            #         R_conv,
            #         R,
            #         conv_mx1_top_r,
            #         conv_mx1_bot_r,
            #     )
            # we switch to Zahn+1975 calculation of E2
            E21 = 1.592e-9 * M_sec ** (2.84)
        else:
            if R_sec <= 0:
                E21 = 0
            elif surface_h1_sec > 0.4:
                E21 = 10.0 ** (-0.42) * (R_conv_sec / R_sec) ** (
                    7.5
                )  # eq. (9) of Qin et al. 2018, 616, A28
            elif surface_h1_sec <= 0.4:  # "HeStar":
                E21 = 10.0 ** (-0.93) * (R_conv_sec / R_sec) ** (
                    6.7
                )  # eq. (9) of Qin et al. 2018, 616, A28
            else:  # in principle we should not go here
                E21 = 1.592e-9 * M_sec ** (
                    2.84
                )  # eq. (43) of Hurley et al. 2002 from Zahn+1975 Depreciated
        # kT = 1.9782e4 * np.sqrt(M * R**2 / a**5) * (1 + q)**(5. / 6) * E2
        # eq. (42) of Hurley et al. 2002. Depreciated

        if (R_conv_pri > R_pri or R_conv_pri <= 0.0
                or conv_mx1_bot_r_pri / R_pri > 0.1):
            E22 = 1.592e-9 * M_pri ** (2.84)
            if verbose and verbose != 1:
                print(
                    "R_conv of the convective core is not behaving well or we "
                    "are not calculating the convective core, we switch to "
                    "Zahn+1975 calculation of E2",
                    R_conv_sec,
                    R_sec,
                    conv_mx1_top_r_sec,
                    conv_mx1_bot_r_sec,
                    E21,
                    R_conv_pri,
                    R_pri,
                    conv_mx1_top_r_pri,
                    conv_mx1_bot_r_pri,
                    E22
                )
        else:
            if R_pri <= 0:
                E22 = 0
            elif surface_h1_pri > 0.4:
                E22 = 10.0 ** (-0.42) * (R_conv_pri / R_pri) ** (
                    7.5
                )  # eq. (9) of Qin et al. 2018, 616, A28
            elif surface_h1_pri <= 0.4:  # "HeStar":
                E22 = 10.0 ** (-0.93) * (R_conv_pri / R_pri) ** (
                    6.7
                )  # eq. (9) of Qin et al. 2018, 616, A28
            else:  # in principle we should not go here
                E22 = 1.592e-9 * M_pri ** (
                    2.84
                )
        kT_rad_sec = (
            np.sqrt(const.standard_cgrav * (M_sec * const.msol)
                    * (R_sec * const.rsol)**2 / (a * const.rsol)**5)
            * (1 + q1) ** (5.0 / 6)
            * E21
            * const.secyer)
        kT_rad_pri = (
            np.sqrt(const.standard_cgrav * (M_pri * const.msol)
                    * (R_pri * const.rsol)**2 / (a * const.rsol)**5)
            * (1 + q2) ** (5.0 / 6)
            * E22
            * const.secyer)
        # this is the 1/timescale of all d/dt calculted below in yr^-1
        if verbose and verbose != 1:
            print(
                "Dynamical tides in radiative envelope",
                conv_mx1_top_r_sec,
                conv_mx1_bot_r_sec,
                R_conv_sec,
                E21,
                conv_mx1_top_r_pri,
                conv_mx1_bot_r_pri,
                R_conv_pri,
                E22,
                F_tid
            )
        kT_sec = max(kT_conv_sec, kT_rad_sec)
        kT_pri = max(kT_conv_pri, kT_rad_pri)
        if verbose and verbose != 1:
            print("kT_conv/rad of tides is ", kT_conv_sec, kT_rad_sec,
                  kT_conv_pri, kT_rad_pri, "in 1/yr, and we picked the ",
                  kT_sec, kT_pri)

        da_tides_sec = (
                -6
                * F_tid
                * kT_sec
                * q1
                * (1 + q1)
                * (R_sec / a) ** 8
                * (a / (1 - e ** 2) ** (15 / 2))
                * (f1 - (1 - e ** 2) ** (3 / 2) * f2 * Omega_sec / n)
        )  # eq. (9) of Hut 1981, 99, 126

        da_tides_pri = (
                -6
                * F_tid
                * kT_pri
                * q2
                * (1 + q2)
                * (R_pri / a) ** 8
                * (a / (1 - e ** 2) ** (15 / 2))
                * (f1 - (1 - e ** 2) ** (3 / 2) * f2 * Omega_pri / n)
        )
        de_tides_sec = (
                -27
                * F_tid
                * kT_sec
                * q1
                * (1 + q1)
                * (R_sec / a) ** 8
                * (e / (1 - e ** 2) ** (13 / 2))
                * (f3 - (11 / 18) * (1 - e ** 2) ** (3 / 2) * f4 * Omega_sec/n)
        )  # eq. (10) of Hut 1981, 99, 126

        de_tides_pri = (
                -27
                * F_tid
                * kT_pri
                * q2
                * (1 + q2)
                * (R_pri / a) ** 8
                * (e / (1 - e ** 2) ** (13 / 2))
                * (f3 - (11 / 18) * (1 - e ** 2) ** (3 / 2) * f4 * Omega_pri/n)
        )

        dOmega_tides_sec = (
                (3 * F_tid * kT_sec * q1 ** 2 * M_sec * R_sec ** 2 / I_sec)
                * (R_sec / a) ** 6
                * n
                / (1 - e ** 2) ** 6
                * (f2 - (1 - e ** 2) ** (3 / 2) * f5 * Omega_sec / n)
        )  # eq. (11) of Hut 1981, 99, 126
        dOmega_tides_pri = (
                (3 * F_tid * kT_pri * q2 ** 2 * M_pri * R_pri ** 2 / I_pri)
                * (R_pri / a) ** 6
                * n
                / (1 - e ** 2) ** 6
                * (f2 - (1 - e ** 2) ** (3 / 2) * f5 * Omega_pri / n)
        )
        if verbose:
            print("da,de,dOmega_tides = ",
                  da_tides_sec, de_tides_sec, dOmega_tides_sec,
                  da_tides_pri, de_tides_pri, dOmega_tides_pri)
        da = da + da_tides_sec + da_tides_pri
        de = de + de_tides_sec + de_tides_pri
        dOmega_sec = dOmega_sec + dOmega_tides_sec
        dOmega_pri = dOmega_pri + dOmega_tides_pri

    #  Gravitional radiation
    if do_gravitational_radiation:
        v = (M_pri * M_sec / (M_pri + M_sec) ** 2)
        da_gr = (
            (-2 * const.clight / 15) * (v / ((1 - e ** 2) ** (9 / 2)))
            * (const.standard_cgrav * (M_pri + M_sec) * const.msol
               / (a * const.rsol * const.clight ** 2)) ** 3
            * ((96 + 292 * e ** 2 + 37 * e ** 4) * (1 - e ** 2)
               - (1 / 28 * const.standard_cgrav * (M_pri + M_sec) * const.msol
               / (a * const.rsol * const.clight ** 2))
               * ((14008 + 4707 * v)+(80124 + 21560 * v) * e ** 2
               + (17325 + 10458) * e ** 4 - 0.5 * (5501 - 1036 * v) * e ** 6))
            ) * const.secyer / const.rsol
        # eq. (35) of Junker et al. 1992, 254, 146
        de_gr = (
            (-1 / 15) * ((v * const.clight ** 3) / (
                const.standard_cgrav * (M_pri + M_sec) * const.msol))
            * (const.standard_cgrav * (M_pri + M_sec) * const.msol / (
                a * const.rsol * const.clight ** 2)) ** 4
            * (e / (1 - e ** 2) ** (7 / 2))
            * ((304 + 121 * e ** 2) * (1 - e ** 2)
               - (1 / 56 * const.standard_cgrav * (M_pri + M_sec) * const.msol
               / (a * const.rsol * const.clight ** 2))
               * (8 * (16705 + 4676 * v) + 12 * (9082 + 2807 * v) * e ** 2
               - (25211 - 3388 * v) * e ** 4))
            ) * const.secyer
        # eq. (36) of Junker et al. 1992, 254, 146
        if verbose:
            print("da,de_gr = ", da_gr, de_gr)
        da = da + da_gr
        de = de + de_gr

    #  Magnetic braking
    if do_magnetic_braking:
        # domega_mb / dt = torque_mb / I is calculated below.
        # All results are in units of [yr^-2], i.e., the amount of change
        # in Omega over 1 year.

        if magnetic_braking_mode == "RVJ83":
            # Torque from Rappaport, Verbunt, and Joss 1983, ApJ, 275, 713
            # The torque is eq.36 of Rapport+1983, with γ = 4. Torque units
            # converted from cgs units to [Msol], [Rsol], [yr] as all stellar
            # parameters are given in units of [Msol], [Rsol], [yr] and so that
            # dOmega_mb/dt is in units of [yr^-2].
            dOmega_mb_sec = (
                -3.8e30 * (const.rsol**2 / const.secyer)
                * M_sec
                * R_sec**4
                * Omega_sec**3
                / I_sec
                * np.clip((1.5 - M_sec) / (1.5 - 1.3), 0, 1)
            )
            dOmega_mb_pri = (
                -3.8e30 * (const.rsol**2 / const.secyer)
                * M_pri
                * R_pri**4
                * Omega_pri**3
                / I_pri
                * np.clip((1.5 - M_pri) / (1.5 - 1.3), 0, 1)
            )
            # Converting units:
            # The constant 3.8e-30 from Rappaport+1983 has units of [cm^-2 s]
            # which need to be converted...
            #
            # -3.8e-30 [cm^-2 s] * (const.rsol**2/const.secyer) -> [Rsol^-2 yr]
            # * M [Msol]
            # * R ** 4 [Rsol^4]
            # * Omega ** 3 [yr^-3]
            # / I [Msol Rsol^2 ]
            #
            # Thus, dOmega/dt comes out to [yr^-2]

        elif magnetic_braking_mode == "M15":

            # Torque prescription from Matt et al. 2015, ApJ, 799, L23
            # Constants:
            # [erg] or [g cm^2 s^-2] -> [Msol Rsol^2 yr^-2]
            K = 1.4e30 * const.secyer**2 / (const.msol * const.rsol**2)
            # m = 0.22
            # p = 2.6
            # Above constants were calibrated as in
            # Gossage et al. 2021, ApJ, 912, 65

            # TODO: I am not sure which constants are used from each reference

            # Below, constants are otherwise as assumed as in
            # Matt et al. 2015, ApJ, 799, L23
            omega_sol = 2.6e-6 * const.secyer   # [s^-1] -> [yr^-1]
            # solar rossby = 2
            # solar convective turnover time = 12.9 days
            # Rossby number saturation threshold = 0.14
            chi = 2.0 / 0.14
            tau_conv_sol = 12.9 / 365.25        # 12.9 [days] -> [yr]

            Prot_pri = 2 * np.pi / Omega_pri    # [yr]
            Rossby_number_pri = Prot_pri / tau_conv_pri
            Prot_sec = 2 * np.pi / Omega_sec    # [yr]
            Rossby_number_sec = Prot_sec / tau_conv_sec

            # critical rotation rate in rad/yr
            Omega_crit_pri = np.sqrt(
                const.standard_cgrav * M_pri * const.msol
                / ((R_pri * const.rsol) ** 3)) * const.secyer
            Omega_crit_sec = np.sqrt(
                const.standard_cgrav * M_sec * const.msol
                / ((R_sec * const.rsol) ** 3)) * const.secyer

            # omega/omega_c
            wdivwc_pri = Omega_pri / Omega_crit_pri
            wdivwc_sec = Omega_sec / Omega_crit_sec

            gamma_pri = (1 + (wdivwc_pri / 0.072)**2)**0.5
            T0_pri = K * R_pri**3.1 * M_pri**0.5 * gamma_pri**(-2 * 0.22)
            gamma_sec = (1 + (wdivwc_sec / 0.072)**2)**0.5
            T0_sec = K * R_sec**3.1 * M_sec**0.5 * gamma_sec**(-2 * 0.22)

            if (Rossby_number_sec < 0.14):
                dOmega_mb_sec = (
                    T0_sec * (chi**2.6) * (Omega_sec / omega_sol) / I_sec
                    * np.clip((1.5 - M_sec) / (1.5 - 1.3), 0, 1)
                )
            else:
                dOmega_mb_sec = (
                    T0_sec * ((tau_conv_sec/tau_conv_sol)**2.6)
                           * ((Omega_sec/omega_sol)**(2.6 + 1)) / I_sec
                    * np.clip((1.5 - M_sec) / (1.5 - 1.3), 0, 1)
                )

            if (Rossby_number_pri < 0.14):
                dOmega_mb_pri = (
                    T0_pri * (chi**2.6) * (Omega_pri / 2.6e-6) / I_pri
                    * np.clip((1.5 - M_pri) / (1.5 - 1.3), 0, 1)
                )
            else:
                dOmega_mb_pri = (
                    T0_pri * ((tau_conv_pri/tau_conv_sol)**2.6)
                           * ((Omega_pri/omega_sol)**(2.6 + 1)) / I_pri
                    * np.clip((1.5 - M_pri) / (1.5 - 1.3), 0, 1)
                )

        elif magnetic_braking_mode == "G18":

            # Torque prescription from Garraffo et al. 2018, ApJ, 862, 90
            # a = 0.03
            # b = 0.5
            # [g cm^2] -> [Msol Rsol^2]
            c = 3e41 / (const.msol * const.rsol**2)
            # Above are as calibrated in Gossage et al. 2021, ApJ, 912, 65

            Prot_pri = 2 * np.pi / Omega_pri            # [yr]
            Rossby_number_pri = Prot_pri / tau_conv_pri
            Prot_sec = 2 * np.pi / Omega_sec            # [yr]
            Rossby_number_sec = Prot_sec / tau_conv_sec

            n_pri = (0.03 / Rossby_number_pri) + 0.5 * Rossby_number_pri + 1.0
            n_sec = (0.03 / Rossby_number_sec) + 0.5 * Rossby_number_sec + 1.0

            Qn_pri = 4.05 * np.exp(-1.4 * n_pri)
            Qn_sec = 4.05 * np.exp(-1.4 * n_sec)

            dOmega_mb_sec = (
                    c * Omega_sec**3 * tau_conv_sec * Qn_sec / I_sec
                    * np.clip((1.5 - M_sec) / (1.5 - 1.3), 0, 1)
            )

            dOmega_mb_pri = (
                    c * Omega_pri**3 * tau_conv_pri * Qn_pri / I_pri
                    * np.clip((1.5 - M_sec) / (1.5 - 1.3), 0, 1)
            )

        elif magnetic_braking_mode == "CARB":

            # Torque prescription from Van & Ivanova 2019, ApJ, 886, L31
            # Based on files hosted on Zenodo:
            #         https://zenodo.org/record/3647683#.Y_TfedLMKUk,
            # with units converted from [cm], [g], [s] to [Rsol], [Msol], [yr]

            # Constants as assumed in Van & Ivanova 2019, ApJ, 886, L31
            omega_sol = 3e-6 * const.secyer         # [s^-1] -> [yr^-1]
            tau_conv_sol = 2.8e6 / const.secyer     # [s] -> yr
            K2 = 0.07**2

            tau_ratio_sec = tau_conv_sec / tau_conv_sol
            tau_ratio_pri = tau_conv_pri / tau_conv_sol
            rot_ratio_sec = Omega_sec / omega_sol
            rot_ratio_pri = Omega_pri / omega_sol

            # below in units of [Rsol yr^-1]^2
            v_esc2_sec = ((2 * const.standard_cgrav * M_sec / R_sec)
                          * (const.msol * const.secyer**2 / const.rsol**3))
            v_esc2_pri = ((2 * const.standard_cgrav * M_pri / R_pri)
                          * (const.msol * const.secyer**2 / const.rsol**3))
            v_mod2_sec = v_esc2_sec + (2 * Omega_sec**2 * R_sec**2) / K2
            v_mod2_pri = v_esc2_pri + (2 * Omega_pri**2 * R_pri**2) / K2

            # Van & Ivanova 2019, MNRAS 483, 5595 replace the magnetic field
            # with Omega * tau_conv phenomenology. Thus, the ratios
            # (rot_ratio_* and tau_ratio_*) inherently have units of Gauss
            # [cm^-0.5 g^0.5 s^-1] that needs to be converted to [Rsol],
            # [Msol], [yr]. VI2019 assume the solar magnetic field strength is
            # on average 1 Gauss.
            if (abs(Mdot_sec) > 0):
                R_alfven_div_R3_sec = (
                    R_sec**4 * rot_ratio_sec**4 * tau_ratio_sec**4
                    / (Mdot_sec**2 * v_mod2_sec)
                    * (const.rsol**2 * const.secyer / const.msol**2))
            else:
                R_alfven_div_R3_sec = 0.0

            if (abs(Mdot_pri) > 0):
                R_alfven_div_R3_pri = (
                    R_pri**4 * rot_ratio_pri**4 * tau_ratio_pri**4
                    / (Mdot_pri**2 * v_mod2_pri)
                    * (const.rsol**2 * const.secyer / const.msol**2))
            else:
                R_alfven_div_R3_pri = 0.0

            # Alfven radius in [Rsol]
            R_alfven_sec = R_sec * R_alfven_div_R3_sec**(1./3.)
            R_alfven_pri = R_pri * R_alfven_div_R3_pri**(1./3.)

            dOmega_mb_sec = (
                  (2./3.) * Omega_sec * Mdot_sec * R_alfven_sec**2 / I_sec
                  * np.clip((1.5 - M_sec) / (1.5 - 1.3), 0, 1)
            )

            dOmega_mb_pri = (
                  (2./3.) * Omega_pri * Mdot_pri * R_alfven_pri**2 / I_pri
                  * np.clip((1.5 - M_sec) / (1.5 - 1.3), 0, 1)
            )

        else:
            print("WARNING: Magnetic braking is not being calculated in the "
                  "detached step. The given magnetic_braking_mode string \"",
                  magnetic_braking_mode, "\" does not match the available "
                  "built-in cases. To enable magnetic braking, please set "
                  "magnetc_braking_mode to one of the following strings:")
            print("\"RVJ83\" for Rappaport, Verbunt, & Joss 1983")
            print("\"G18\" for Garraffo et al. 2018")
            print("\"M15\" for Matt et al. 2015")
            print("\"CARB\" for Van & Ivanova 2019")

        if verbose and verbose != 1:
            print("magnetic_braking_mode = ", magnetic_braking_mode)
            print("dOmega_mb = ", dOmega_mb_sec, dOmega_mb_pri)
            dOmega_sec = dOmega_sec + dOmega_mb_sec
            dOmega_pri = dOmega_pri + dOmega_mb_pri

    if do_stellar_evolution_and_spin_from_winds:
        # Due to the secondary's own evolution, we have:
        # domega_spin/dt = d(Jspin/I)/dt = dJspin/dt * 1/I + Jspin*d(1/I)/dt.
        # These are the two terms calculated below.
        dOmega_spin_wind_sec = (
                2.0 / 3.0 * R_sec ** 2 * Omega_sec * Mdot_sec / I_sec
        )
        # jshell*Mdot/I : specific angular momentum of a thin sperical shell
        # * mdot  / moment of inertia
        # Omega is in rad/yr here, and R, M in solar (Mdot solar/yr).
        dOmega_deformation_sec = np.min(
            [-Omega_sec * Idot_sec / I_sec, 100]
        )
        # This is term of Jspin*d(1/I)/dt term of the domega_spin/dt. #
        # We limit its increase due to contraction to 100 [(rad/yr)/yr]
        # increase, otherwise the integrator will fail
        # (usually when we have WD formation).
        dOmega_spin_wind_pri = (
                2.0 / 3.0 * R_pri ** 2 * Omega_pri * Mdot_pri / I_pri
        )
        # jshell*Mdot/I : specific angular momentum of a thin sperical shell
        # * mdot  / moment of inertia
        # Omega is in rad/yr here, and R, M in solar (Mdot solar/yr).
        dOmega_deformation_pri = np.min(
            [-Omega_pri * Idot_pri / I_pri, 100]
        )
        if verbose:
            print(
                "dOmega_spin_wind , dOmega_deformation = ",
                dOmega_spin_wind_sec,
                dOmega_deformation_sec,
                dOmega_spin_wind_pri,
                dOmega_deformation_pri,
            )
        dOmega_sec = dOmega_sec + dOmega_spin_wind_sec
        dOmega_pri = dOmega_pri + dOmega_spin_wind_pri
        dOmega_sec = dOmega_sec + dOmega_deformation_sec
        dOmega_pri = dOmega_pri + dOmega_deformation_pri
    if verbose:
        print("a[Ro],e,Omega[rad/yr] have been =", a, e, Omega_sec, Omega_pri)
        print("da,de,dOmega (all) in 1yr is = ",
              da, de, dOmega_sec, dOmega_pri)

    return [
        da,
        de,
        dOmega_sec,
        dOmega_pri,
    ]<|MERGE_RESOLUTION|>--- conflicted
+++ resolved
@@ -725,39 +725,6 @@
             for MESA_label, colscaler in zip(MESA_labels, colscalers):
                 scale_of_attribute = scale(MESA_label, htrack, colscaler)
                 scales.append(scale_of_attribute)
-<<<<<<< HEAD
-            print("Scale time", time.time() - scaletime )   
-            
-            def square_difference(x):
-                result = 0.0
-                for (MESA_label, posydon_attr,
-                     colscaler, scale_of_that_MESA_label) in zip(
-                         MESA_labels, posydon_attributes, colscalers, scales):
-                    single_track_value = scale_of_that_MESA_label.transform(
-                        get_track_val(MESA_label, htrack, *x))
-                    posydon_value = scale_of_that_MESA_label.transform(
-                        posydon_attr)
-                    if MESA_label == "center_he4":
-                        result += ((single_track_value - posydon_value)
-                                   / posydon_value) ** 2
-                    else:
-                        result += (single_track_value - posydon_value) ** 2
-                return result
-
-            print("Before get_root and minimize: ", time.time()-startime_match)
-            
-            starttime=time.time()
-            x0 = get_root0(MESA_labels, posydon_attributes,
-                                   htrack, rs=rs)
-            halftime=time.time()
-            sol = minimize(square_difference,
-                        x0,
-                        method="TNC",
-                        bounds=bnds
-                    )
-            endtime = time.time()
-            print("First matching timing","get_root0:",halftime- starttime,"minimize:", endtime - halftime)
-=======
 
             x0 = get_root0(MESA_labels, posydon_attributes, htrack, rs=rs)
 
@@ -768,7 +735,7 @@
                     colscalers=colscalers, scales=scales)
 
             sol = minimize(sq_diff_function, x0, method="TNC", bounds=bnds)
->>>>>>> 0df70a16
+
 
             # alternative matching
             # 1st, different minimization method
