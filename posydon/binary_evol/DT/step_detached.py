--- conflicted
+++ resolved
@@ -632,12 +632,9 @@
             sep_interp, mass_interp_pri(t),
             mass_interp_sec(t))
 
-<<<<<<< HEAD
-=======
         secondary.interp1d["time"] = t
         primary.interp1d["time"] = t
 
->>>>>>> 3e470d45
         for obj, prop in zip([secondary, primary, binary], 
                                 [STARPROPERTIES, STARPROPERTIES, BINARYPROPERTIES]):
             
@@ -718,19 +715,12 @@
                         current = getattr(obj, key)
                         history = [current] * len(t[:-1])
                     else:
-<<<<<<< HEAD
-                        current = interp1d[self.translate[key]](
-                            t[-1] - t_offset).item() * (const.msol * const.rsol**2)
-
-                        history = interp1d[self.translate[key]](
-                            t[:-1] - t_offset) * (const.msol * const.rsol**2)
-                        
+
+                        current = interp1d[self.translate[key]](t[-1]).item() * (const.msol * const.rsol**2)
+                        history = interp1d[self.translate[key]](t[:-1]) * (const.msol * const.rsol**2)
+    
                         current = zero_negative_values([current], key)[0]
                         history = zero_negative_values(history, key)
-=======
-                        current = interp1d[self.translate[key]](t[-1]).item() * (const.msol * const.rsol**2)
-                        history = interp1d[self.translate[key]](t[:-1]) * (const.msol * const.rsol**2)
->>>>>>> 3e470d45
                     
                 elif (key in ["log_total_angular_momentum"] and obj != binary):
                     if obj.co:
@@ -763,21 +753,14 @@
                             * const.msol)**2))
                         
                         history = (const.clight 
-                            * (interp1d["omega"][:-1] / const.secyer)
-<<<<<<< HEAD
-                            * interp1d[self.translate["total_moment_of_inertia"]](
-                                    t[:-1] - t_offset) * (const.msol * const.rsol**2)
-                            / (const.standard_cgrav * (interp1d[self.translate["mass"]](
-                                    t[:-1] - t_offset) * const.msol)**2))
-                        
-                        current = zero_negative_values([current], key)[0]
-                        history = zero_negative_values(history, key)
-=======
+                            * (interp1d["omega"][:-1] / const.secyer) \
                             * interp1d[self.translate["total_moment_of_inertia"]](t[:-1]) \
-                            * (const.msol * const.rsol**2)
+                            * (const.msol * const.rsol**2) \
                             / (const.standard_cgrav * (interp1d[self.translate["mass"]](t[:-1]) \
                             * const.msol)**2))
->>>>>>> 3e470d45
+    
+                            current = zero_negative_values([current], key)[0]
+                            history = zero_negative_values(history, key)
 
                 elif (key in ["lg_mdot", "lg_wind_mdot"] and obj != binary):
                     if obj.co:
