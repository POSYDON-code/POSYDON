--- conflicted
+++ resolved
@@ -697,21 +697,12 @@
 
         # collect all options for the scaler
         scaler_options = (key, htrack, method)
-<<<<<<< HEAD
 
         # find if the scaler has already been fitted and return it if so...
         scaler = self.stored_scalers.get(scaler_options, None)
         if scaler is not None:
             return scaler
 
-=======
-
-        # find if the scaler has already been fitted and return it if so...
-        scaler = self.stored_scalers.get(scaler_options, None)
-        if scaler is not None:
-            return scaler
-
->>>>>>> 871c40de
         # ... if not, fit a new scaler, and store it for later use
         grid = self.grid_Hrich if htrack else self.grid_strippedHe
         self.initial_mass = grid.grid_mass
@@ -802,10 +793,6 @@
         else:
             self.grid = self.grid_strippedHe
 
-<<<<<<< HEAD
-
-=======
->>>>>>> 871c40de
         get_root0 = self.get_root0
         get_track_val = self.get_track_val
         matching_method = self.matching_method
@@ -863,10 +850,7 @@
                 list_for_matching = self.list_for_matching_HMS
             elif star.state in LIST_ACCEPTABLE_STATES_FOR_postMS:
                 list_for_matching = self.list_for_matching_postMS
-<<<<<<< HEAD
-
-=======
->>>>>>> 871c40de
+
             elif star.state in LIST_ACCEPTABLE_STATES_FOR_HeStar:
                 list_for_matching = self.list_for_matching_HeStar
 
@@ -884,16 +868,12 @@
             for i in MESA_labels:
                 if i not in self.root_keys:
                     raise Exception("Expected matching parameter not "
-<<<<<<< HEAD
-                                         "added in the single star grid options.")
+                                    "added in the single star grid options.")
 
             scales = []
-            
-            
             for MESA_label, colscaler in zip(MESA_labels, colscalers):
                 scale_of_attribute = scale(MESA_label, htrack, colscaler)
                 scales.append(scale_of_attribute)
-
 
             x0 = get_root0(MESA_labels, posydon_attributes, htrack, rs=rs)
 
@@ -905,7 +885,6 @@
 
             sol = minimize(sq_diff_function, x0, method="TNC", bounds=bnds)
 
-            
             # alternative matching
             # 1st, different minimization method
             if (np.abs(sol.fun) > tolerance_matching_integration
@@ -960,91 +939,6 @@
 
                 sol = minimize(sq_diff_function, x0, method="TNC", bounds=bnds)
 
-            # 3rd Alternative matching with a H-rich grid for He-star
-            if (np.abs(sol.fun) > tolerance_matching_integration
-                    or not sol.success):
-
-                if star.state in LIST_ACCEPTABLE_STATES_FOR_HeStar:
-                    if self.verbose or self.verbose == 1:
-                        print("Alternative matching in detached step, 3rd step"
-                              " because", np.abs(sol.fun), ">",
-                              tolerance_matching_integration,
-                              "or sol.success = ", sol.success)
-                    star.htrack = True
-                    x0 = get_root0(
-                        MESA_label, posydon_attribute, star.htrack, rs=rs)
-=======
-                                    "added in the single star grid options.")
-
-            scales = []
-            for MESA_label, colscaler in zip(MESA_labels, colscalers):
-                scale_of_attribute = scale(MESA_label, htrack, colscaler)
-                scales.append(scale_of_attribute)
-
-            x0 = get_root0(MESA_labels, posydon_attributes, htrack, rs=rs)
-
-            def sq_diff_function(x):
-                return self.square_difference(
-                    x, htrack=htrack, mesa_labels=MESA_labels,
-                    posydon_attributes=posydon_attributes,
-                    colscalers=colscalers, scales=scales)
-
-            sol = minimize(sq_diff_function, x0, method="TNC", bounds=bnds)
-
-            # alternative matching
-            # 1st, different minimization method
-            if (np.abs(sol.fun) > tolerance_matching_integration
-                    or not sol.success):
-                if self.verbose or self.verbose == 1:
-                    print("Alternative matching in detached step, 1st step "
-                          "because either", np.abs(sol.fun), ">",
-                          tolerance_matching_integration,
-                          "or sol.success = ", sol.success)
-                sol = minimize(sq_diff_function, x0, method="Powell")
-
-            # 2nd, alternative matching parameters
-            if (np.abs(sol.fun) > tolerance_matching_integration
-                    or not sol.success):
-                if star.state in LIST_ACCEPTABLE_STATES_FOR_HMS:
-                    list_for_matching = self.list_for_matching_HMS_alternative
-                elif star.state in LIST_ACCEPTABLE_STATES_FOR_postMS:
-                    list_for_matching = (
-                        self.list_for_matching_postMS_alternative)
-                elif star.state in LIST_ACCEPTABLE_STATES_FOR_HeStar:
-                    list_for_matching = (
-                        self.list_for_matching_HeStar_alternative)
-
-                MESA_labels = list_for_matching[0]
-                posydon_attributes = posydon_attribute(MESA_labels, star)
-                rs = list_for_matching[1]
-                colscalers = list_for_matching[2]
-                bnds = []
-                for i in range(3, len(list_for_matching)):
-                    bnds.append(list_for_matching[i])
-
-                if self.verbose or self.verbose == 1:
-                    print("Alternative matching in detached step, 2nd step "
-                          "because", np.abs(sol.fun), ">",
-                          tolerance_matching_integration,
-                          "or sol.success = ", sol.success)
-                    print("Matching alternative attributes and their "
-                          "normalizations :", MESA_labels, rs)
-
-                scales = []
-                for MESA_label, colscaler in zip(MESA_labels, colscalers):
-                    scale_of_attribute = scale(MESA_label, htrack, colscaler)
-                    scales.append(scale_of_attribute)
-
-                def sq_diff_function(x):
-                    return self.square_difference(
-                        x, htrack=htrack, mesa_labels=MESA_labels,
-                        posydon_attributes=posydon_attributes,
-                        colscalers=colscalers, scales=scales)
-
-                x0 = get_root0(MESA_labels, posydon_attributes, htrack, rs=rs)
-
-                sol = minimize(sq_diff_function, x0, method="TNC", bounds=bnds)
-
             # 3rd Alternative matching with a H-rich grid for He-star and vice verse (not for HMS stars)
             if (np.abs(sol.fun) > tolerance_matching_integration
                     or not sol.success):
@@ -1092,7 +986,7 @@
 
                     x0 = get_root0(
                         MESA_label, posydon_attribute, htrack, rs=rs)
->>>>>>> 871c40de
+
                     # bnds = ([m_min_H, m_max_H], [0, None])
                     sol = minimize(sq_diff_function, x0,
                                    method="TNC", bounds=bnds)
@@ -1143,11 +1037,7 @@
                     ) / star.total_moment_of_inertia
                 '''
 
-<<<<<<< HEAD
-
-
-=======
->>>>>>> 871c40de
+
         if self.verbose or self.verbose == 1:
             print(
                 "matching ", star.state,
@@ -1184,74 +1074,43 @@
         KEYS = self.KEYS
         KEYS_POSITIVE = self.KEYS_POSITIVE
 
-<<<<<<< HEAD
         if binary.star_1 is None or binary.star_1.state == "massless_remnant":
             self.non_existent_companion = 1
         if binary.star_2 is None or binary.star_2.state == "massless_remnant":
-=======
-        if binary.star_1 is None:
-            self.non_existent_companion = 1
-        if binary.star_2 is None:
->>>>>>> 871c40de
             self.non_existent_companion = 2
         else:
             # detached step of an actual binary
             self.non_existent_companion = 0
 
-<<<<<<< HEAD
         if self.non_existent_companion == 0: #no isolated evolution, detached step of an actual binary
             # the primary in a real binary is potential compact object, or the more evolved star
             #Eirini's comment make a list in STAR_STATES_CO
             if (binary.star_1.state in STAR_STATES_CO
-
-=======
-        # no isolated evolution, detached step of an actual binary, the primary
-        # in a real binary is potential compact object or the more evolved star
-        if self.non_existent_companion == 0:
-
-            if (binary.star_1.state in ("BH", "NS", "WD")
->>>>>>> 871c40de
                     and binary.star_2.state in STAR_STATES_H_RICH):
                 primary = binary.star_1
                 secondary = binary.star_2
                 secondary.htrack = True
                 primary.htrack = secondary.htrack
                 primary.co = True
-<<<<<<< HEAD
 
             elif (binary.star_1.state in STAR_STATES_CO 
                     and binary.star_2.state in LIST_ACCEPTABLE_STATES_FOR_HeStar):
-
-=======
-            elif ((binary.star_1.state in ("BH", "NS", "WD")) and (
-                    binary.star_2.state in LIST_ACCEPTABLE_STATES_FOR_HeStar)):
->>>>>>> 871c40de
                 primary = binary.star_1
                 secondary = binary.star_2
                 secondary.htrack = False
                 primary.htrack = secondary.htrack
                 primary.co = True
-<<<<<<< HEAD
+
             elif (binary.star_2.state in STAR_STATES_CO
-=======
-            elif (binary.star_2.state in ("BH", "NS", "WD")
->>>>>>> 871c40de
                     and binary.star_1.state in STAR_STATES_H_RICH):
                 primary = binary.star_2
                 secondary = binary.star_1
                 secondary.htrack = True
                 primary.htrack = secondary.htrack
                 primary.co = True
-<<<<<<< HEAD
 
             elif (binary.star_2.state in STAR_STATES_CO
                     and binary.star_1.state in LIST_ACCEPTABLE_STATES_FOR_HeStar):
-
-=======
-            elif (binary.star_2.state in ("BH", "NS", "WD")
-                  and binary.star_1.state
-                  in LIST_ACCEPTABLE_STATES_FOR_HeStar):
->>>>>>> 871c40de
                 primary = binary.star_2
                 secondary = binary.star_1
                 secondary.htrack = False
@@ -1293,10 +1152,6 @@
         elif self.non_existent_companion == 1:
             # we force primary.co=True for all isolated evolution,
             # where the secondary is the one evolving one
-<<<<<<< HEAD
-            #Eirini's comment: Error the primary is not referenced before assigning the co. 
-=======
->>>>>>> 871c40de
             primary = binary.star_1
             primary.co = True
             primary.htrack = False
@@ -1365,27 +1220,7 @@
                 self.grid = self.grid_strippedHe
 
             get_track = self.grid.get
-<<<<<<< HEAD
-            with np.errstate(all="ignore"):
-                # get the initial m0, t0 track
-                if binary.event == 'ZAMS':
-                    # ZAMS stars in wide (non-mass exchaging binaries) that are
-                    # directed to detached step at birth
-                    m0, t0 = star1.mass, 0
-                elif co:
-                    m0, t0 = copy_prev_m0, copy_prev_t0
-                else:
-                    t_before_matching = time.time()
-                    m0, t0 = self.match_to_single_star(star1, htrack)
-                    t_after_matching = time.time()
-                    if self.verbose or self.verbose == 1:
-                        print("Matching duration: "
-                              f"{t_after_matching-t_before_matching:.6g}")
-            #Eirini's change:
-            print(m0,t0)
-=======
-
->>>>>>> 871c40de
+
             if np.any(np.isnan([m0, t0])):
                 #    binary.event = "END"
                 #    binary.state += " (GridMatchingFailed)"
