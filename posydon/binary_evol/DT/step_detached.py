--- conflicted
+++ resolved
@@ -11,6 +11,7 @@
     "Kyle Akira Rocha <kylerocha2024@u.northwestern.edu>",
     "Jeffrey Andrews <jeffrey.andrews@northwestern.edu>",
     "Camille Liotine <cliotine@u.northwestern.edu>",
+    "Seth Gossage <seth.gossage@northwestern.edu>"
     "Seth Gossage <seth.gossage@northwestern.edu>"
 ]
 
@@ -1472,7 +1473,6 @@
 
                 Qn_pri = 4.05 * np.exp(-1.4 * n_pri)
                 Qn_sec = 4.05 * np.exp(-1.4 * n_sec)
-<<<<<<< HEAD
 
                 dOmega_mb_sec = (
                         c * Omega_sec**3 * tau_conv_sec * Qn_sec / I_sec
@@ -1556,102 +1556,12 @@
                     "'M15' for Matt et al. 2015"
                     "'CARB' for Van & Ivanova 2019", "UnsupportedModelWarning")
 
-            if verbose and verbose != 1:
-                print("magnetic_braking_mode = ", magnetic_braking_mode)
-                print("dOmega_mb = ", dOmega_mb_sec, dOmega_mb_pri)
-                dOmega_sec = dOmega_sec + dOmega_mb_sec
-                dOmega_pri = dOmega_pri + dOmega_mb_pri
-=======
-
-                dOmega_mb_sec = (
-                        c * Omega_sec**3 * tau_conv_sec * Qn_sec / I_sec
-                        * np.clip((1.5 - M_sec) / (1.5 - 1.3), 0, 1)
-                )
-
-                dOmega_mb_pri = (
-                        c * Omega_pri**3 * tau_conv_pri * Qn_pri / I_pri
-                        * np.clip((1.5 - M_sec) / (1.5 - 1.3), 0, 1)
-                )
-
-            elif magnetic_braking_mode == "CARB":
-
-                # Torque prescription from Van & Ivanova 2019, ApJ, 886, L31
-                # Based on files hosted on Zenodo:
-                #         https://zenodo.org/record/3647683#.Y_TfedLMKUk,
-                # with units converted from [cm], [g], [s] to [Rsol], [Msol], [yr]
-
-                # Constants as assumed in Van & Ivanova 2019, ApJ, 886, L31
-                omega_sol = 3e-6 * const.secyer         # [s^-1] -> [yr^-1]
-                tau_conv_sol = 2.8e6 / const.secyer     # [s] -> yr
-                K2 = 0.07**2
-
-                tau_ratio_sec = tau_conv_sec / tau_conv_sol
-                tau_ratio_pri = tau_conv_pri / tau_conv_sol
-                rot_ratio_sec = Omega_sec / omega_sol
-                rot_ratio_pri = Omega_pri / omega_sol
-
-                # below in units of [Rsol yr^-1]^2
-                v_esc2_sec = ((2 * const.standard_cgrav * M_sec / R_sec)
-                            * (const.msol * const.secyer**2 / const.rsol**3))
-                v_esc2_pri = ((2 * const.standard_cgrav * M_pri / R_pri)
-                            * (const.msol * const.secyer**2 / const.rsol**3))
-                v_mod2_sec = v_esc2_sec + (2 * Omega_sec**2 * R_sec**2) / K2
-                v_mod2_pri = v_esc2_pri + (2 * Omega_pri**2 * R_pri**2) / K2
-
-                # Van & Ivanova 2019, MNRAS 483, 5595 replace the magnetic field
-                # with Omega * tau_conv phenomenology. Thus, the ratios
-                # (rot_ratio_* and tau_ratio_*) inherently have units of Gauss
-                # [cm^-0.5 g^0.5 s^-1] that needs to be converted to [Rsol],
-                # [Msol], [yr]. VI2019 assume the solar magnetic field strength is
-                # on average 1 Gauss.
-                if (abs(Mdot_sec) > 0):
-                    R_alfven_div_R3_sec = (
-                        R_sec**4 * rot_ratio_sec**4 * tau_ratio_sec**4
-                        / (Mdot_sec**2 * v_mod2_sec)
-                        * (const.rsol**2 * const.secyer / const.msol**2))
-                else:
-                    R_alfven_div_R3_sec = 0.0
-
-                if (abs(Mdot_pri) > 0):
-                    R_alfven_div_R3_pri = (
-                        R_pri**4 * rot_ratio_pri**4 * tau_ratio_pri**4
-                        / (Mdot_pri**2 * v_mod2_pri)
-                        * (const.rsol**2 * const.secyer / const.msol**2))
-                else:
-                    R_alfven_div_R3_pri = 0.0
-
-                # Alfven radius in [Rsol]
-                R_alfven_sec = R_sec * R_alfven_div_R3_sec**(1./3.)
-                R_alfven_pri = R_pri * R_alfven_div_R3_pri**(1./3.)
-
-                dOmega_mb_sec = (
-                    (2./3.) * Omega_sec * Mdot_sec * R_alfven_sec**2 / I_sec
-                    * np.clip((1.5 - M_sec) / (1.5 - 1.3), 0, 1)
-                )
-
-                dOmega_mb_pri = (
-                    (2./3.) * Omega_pri * Mdot_pri * R_alfven_pri**2 / I_pri
-                    * np.clip((1.5 - M_sec) / (1.5 - 1.3), 0, 1)
-                )
-
-            else:
-                Pwarn("WARNING: Magnetic braking is not being calculated in the "
-                    "detached step. The given magnetic_braking_mode string ",
-                    f"'{magnetic_braking_mode}' does not match the available "
-                    "built-in cases. To enable magnetic braking, please set "
-                    "magnetc_braking_mode to one of the following strings: "
-                    "'RVJ83' for Rappaport, Verbunt, & Joss 1983"
-                    "'G18' for Garraffo et al. 2018"
-                    "'M15' for Matt et al. 2015"
-                    "'CARB' for Van & Ivanova 2019", "UnsupportedModelWarning")
-
         if verbose and verbose != 1:
             print("magnetic_braking_mode = ", magnetic_braking_mode)
             print("dOmega_mb = ", dOmega_mb_sec, dOmega_mb_pri)
             
         dOmega_sec = dOmega_sec + dOmega_mb_sec
         dOmega_pri = dOmega_pri + dOmega_mb_pri
->>>>>>> 6f96c801
 
         if do_stellar_evolution_and_spin_from_winds:
             # Due to the secondary's own evolution, we have:
@@ -1665,7 +1575,6 @@
             # Omega is in rad/yr here, and R, M in solar (Mdot solar/yr).
             dOmega_deformation_sec = np.min(
                 [-Omega_sec * Idot_sec / I_sec, 100]
-<<<<<<< HEAD
             )
             # This is term of Jspin*d(1/I)/dt term of the domega_spin/dt. #
             # We limit its increase due to contraction to 100 [(rad/yr)/yr]
@@ -1680,22 +1589,6 @@
             dOmega_deformation_pri = np.min(
                 [-Omega_pri * Idot_pri / I_pri, 100]
             )
-=======
-            )
-            # This is term of Jspin*d(1/I)/dt term of the domega_spin/dt. #
-            # We limit its increase due to contraction to 100 [(rad/yr)/yr]
-            # increase, otherwise the integrator will fail
-            # (usually when we have WD formation).
-            dOmega_spin_wind_pri = (
-                    2.0 / 3.0 * R_pri ** 2 * Omega_pri * Mdot_pri / I_pri
-            )
-            # jshell*Mdot/I : specific angular momentum of a thin sperical shell
-            # * mdot  / moment of inertia
-            # Omega is in rad/yr here, and R, M in solar (Mdot solar/yr).
-            dOmega_deformation_pri = np.min(
-                [-Omega_pri * Idot_pri / I_pri, 100]
-            )
->>>>>>> 6f96c801
             if verbose:
                 print(
                     "dOmega_spin_wind , dOmega_deformation = ",
