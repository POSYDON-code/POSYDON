"""Detached evolution step."""


__authors__ = [
    "Devina Misra <devina.misra@unige.ch>",
    "Zepei Xing <Zepei.Xing@unige.ch>",
    "Emmanouil Zapartas <ezapartas@gmail.com>",
    "Nam Tran <tranhn03@gmail.com>",
    "Simone Bavera <Simone.Bavera@unige.ch>",
    "Konstantinos Kovlakas <Konstantinos.Kovlakas@unige.ch>",
    "Kyle Akira Rocha <kylerocha2024@u.northwestern.edu>",
    "Jeffrey Andrews <jeffrey.andrews@northwestern.edu>",
]


import os
import numpy as np
from scipy.integrate import solve_ivp
from scipy.interpolate import PchipInterpolator
from scipy.optimize import minimize
from scipy.optimize import root

from posydon.utils.data_download import PATH_TO_POSYDON_DATA
from posydon.binary_evol.binarystar import BINARYPROPERTIES
from posydon.binary_evol.singlestar import STARPROPERTIES
from posydon.interpolation import GRIDInterpolator
from posydon.interpolation.data_scaling import DataScaler
from posydon.utils.common_functions import (
    bondi_hoyle,
    orbital_period_from_separation,
    roche_lobe_radius,
    check_state_of_star,
    PchipInterpolator2
)
from posydon.binary_evol.flow_chart import (STAR_STATES_CC)
import posydon.utils.constants as const


LIST_ACCEPTABLE_STATES_FOR_HMS = ["H-rich_Core_H_burning"]

LIST_ACCEPTABLE_STATES_FOR_postMS = [
    "H-rich_Shell_H_burning",
    "H-rich_Core_He_burning",
    "H-rich_Central_He_depleted",
    "H-rich_Core_C_burning",
    "H-rich_Central_C_depletion",
    "H-rich_non_burning"]

LIST_ACCEPTABLE_STATES_FOR_HeStar = [
    'stripped_He_Core_He_burning',
    'stripped_He_Shell_He_burning',     # includes stars burning C in core
    'stripped_He_Central_He_depleted',  # includes stars burning C in core
    'stripped_He_Central_C_depletion',
    'stripped_He_non_burning'           # includes stars burning C in core
    ]

STAR_STATES_H_RICH = [
    'H-rich_Core_H_burning',
    'H-rich_Core_He_burning',
    'H-rich_Shell_H_burning',
    'H-rich_Central_He_depleted',
    'H-rich_Shell_He_burning',
    'H-rich_Core_C_burning',
    'H-rich_Central_C_depletion',
    'H-rich_non_burning'
]


class detached_step:
    """Evolve a detached binary.

    The binary will be evolved until Roche-lobe overflow, core-collapse or
    maximum simulation time, using the standard equations that govern the
    orbital evolution.

    Parameters
    ----------
    path : str
        Path to the directory that contains a HDF5 grid.
    dt : float
        The timestep size, in years, to be appended to the history of the
        binary. None means only the final step.
        Note: do not select very small timesteps cause it may mess with the
        solving of the ODE.
    n_o_steps_history: int
        Alternatively, we can define the number of timesteps to be appended to
        the history of the binary. None means only the final step. If both `dt`
        and `n_o_steps_history` are different than None, `dt` has priority.
    matching_method: str
        Method to find the best match between a star from a previous step and a
        point in a single MIST-like stellar track. Options "root" (which tries
        to find a root of two matching quantities, and it is possible to not
        achieve it) or "minimize" (minimizes the sum of squares of differences
        of various quantities between the previous step and the track).
    verbose : Boolean
        True if we want to print stuff.
    do_wind_loss: Boolean
        If True, take into account change of separation due to mass loss from
        the star.
    do_tides: Booleans
        If True, take into account change of separation, eccentricity and star
        spin due to tidal forces.
    do_gravitational_radiation: Boolean
        If True, take into account change of separation and eccentricity due to
        gravitational wave radiation.
    do_magnetic_braking: Boolean
        If True, take into account change of star spin due to magnetic braking.
    do_stellar_evolution_and_spin_from_winds: Boolean
        If True, take into account change of star spin due to change of its
        moment of inertia during its evolution and due to spin angular momentum
        loss due to winds.

    Attributes
    ----------
    KEYS : list of str
           Contains valid keywords which is used
           to extract quantities from the grid.
    grid : GRIDInterpolator
           Object to interpolate between the time-series in
           the h5 grid.
    initial_mass : list of float
            Contains the initial masses of the stars in the grid.

    Note
    ----
    A matching between the properties of the star, and the h5 tracks are
    required. In the "root" solver matching_method, if the root solver fails
    then the evolution will immediately end, and the binary state will be
    tagged with "Root solver failed". In the "minimize" matching_method, we
    minimize the sum of squares of differences of various quantities between
    the previous step and the h5 track.

    Warns
    -----
    UserWarning
        If the call cannot determine the primary or secondary in the binary.

    Raises
    ------
    Exception
        If the ode-solver fails to solve the differential equation
        that governs the orbital evolution.
    """

    def __init__(
            self,
            grid_name_Hrich=None,
            grid_name_strippedHe=None,
            path=PATH_TO_POSYDON_DATA,
            dt=None,
            n_o_steps_history=None,
            matching_method="minimize",
            initial_mass=None,
            rootm=None,
            verbose=False,
            do_wind_loss=True,
            do_tides=True,
            do_gravitational_radiation=True,
            do_magnetic_braking=True,
            do_stellar_evolution_and_spin_from_winds=True,
            RLO_orbit_at_orbit_with_same_am=False,
            list_for_matching_HMS = None,
            list_for_matching_postMS = None,
            list_for_matching_HeStar = None
    ):

        """Initialize the step. See class documentation for details."""
        self.dt = dt
        self.n_o_steps_history = n_o_steps_history
        self.matching_method = matching_method
        self.do_wind_loss = do_wind_loss
        self.do_tides = do_tides
        self.do_gravitational_radiation = do_gravitational_radiation
        self.do_magnetic_braking = do_magnetic_braking
        self.do_stellar_evolution_and_spin_from_winds = (
            do_stellar_evolution_and_spin_from_winds
        )
        self.RLO_orbit_at_orbit_with_same_am = RLO_orbit_at_orbit_with_same_am
        self.initial_mass = initial_mass
        self.rootm = rootm
        self.verbose = verbose
        self.list_for_matching_HMS = list_for_matching_HMS
        self.list_for_matching_postMS = list_for_matching_postMS
        self.list_for_matching_HeStar = list_for_matching_HeStar

        if verbose:
            print(
                dt,
                n_o_steps_history,
                matching_method,
                do_wind_loss,
                do_tides,
                do_gravitational_radiation,
                do_magnetic_braking,
                do_stellar_evolution_and_spin_from_winds)
        self.translate = {
            "time": "time",
            "orbital_period": "porb",
            "eccentricity": "ecc",
            "separation": "sep",
            "state": None,
            "event": None,
            "rl_relative_overflow_1": "rl_relative_overflow_1",
            "rl_relative_overflow_2": "rl_relative_overflow_2",
            "lg_mtransfer_rate": "lg_mtransfer_rate",
            "V_sys": None,
            "mass": "mass",
            "log_R": "log_R",
            "R": "R",
            "lg_mdot": "mdot",
            "log_L": "log_L",
            "lg_wind_mdot": "mdot",
            "lg_system_mdot": "lg_mdot",
            "he_core_mass": "he_core_mass",
            "he_core_radius": "he_core_radius",
            "c_core_mass": "c_core_mass",
            "c_core_radius": "c_core_radius",
            "o_core_mass": "o_core_mass",
            "o_core_radius": "o_core_radius",
            "center_h1": "center_h1",
            "center_he4": "center_he4",
            "center_c12": "center_c12",
            "center_o16": "center_o16",
            "center_n14": "center_n14",
            "surface_h1": "surface_h1",
            "surface_he4": "surface_he4",
            "surface_c12": "surface_c12",
            "surface_n14": "surface_n14",
            "surface_o16": "surface_o16",
            "center_gamma": "center_gamma",
            "log_LH": "log_LH",
            "log_LHe": "log_LHe",
            "log_LZ": "log_LZ",
            "log_Lnuc": "log_Lnuc",
            "c12_c12": "c12_c12",
            "avg_c_in_c_core": "avg_c_in_c_core",
            "surf_avg_omega_div_omega_crit": "surf_avg_omega_div_omega_crit",
            "surf_avg_omega": "omega",
            "total_moment_of_inertia": "inertia",
            "log_total_angular_momentum": "log_total_angular_momentum",
            "profile": None,
            "metallicity": None,
            "spin": "spin_parameter",
            "log_total_angular_momentum": "log_total_angular_momentum",
            "conv_env_top_mass": "conv_env_top_mass",
            "conv_env_bot_mass": "conv_env_bot_mass",
            "conv_env_top_radius": "conv_env_top_radius",
            "conv_env_bot_radius": "conv_env_bot_radius",
            "conv_env_turnover_time_g": "conv_env_turnover_time_g",
            "conv_env_turnover_time_l_b": "conv_env_turnover_time_l_b",
            "conv_env_turnover_time_l_t": "conv_env_turnover_time_l_t",
            "envelope_binding_energy": "envelope_binding_energy",
            "mass_conv_reg_fortides": "mass_conv_reg_fortides",
            "thickness_conv_reg_fortides": "thickness_conv_reg_fortides",
            "radius_conv_reg_fortides": "radius_conv_reg_fortides",
            "lambda_CE_1cent": "lambda_CE_1cent",
            "lambda_CE_10cent": "lambda_CE_10cent",
            "lambda_CE_30cent": "lambda_CE_30cent",
            "co_core_mass": "co_core_mass",
            "co_core_radius": "co_core_radius",
            "lambda_CE_pure_He_star_10cent": "lambda_CE_pure_He_star_10cent",
            "trap_radius": "trap_radius",
            "acc_radius": "acc_radius",
            "t_sync_rad_1": "t_sync_rad_1",
            "t_sync_conv_1": "t_sync_conv_1",
            "t_sync_rad_2": "t_sync_rad_2",
            "t_sync_conv_2": "t_sync_conv_2",
            "mass_transfer_case": None,
            "nearest_neighbour_distance": None,
        }

        # these are the KEYS read from POSYDON h5 grid files (after translating
        # them to the appropriate columns)
        self.KEYS = (
            'age',
            'mass',
            'mdot',
            'inertia',
            'conv_mx1_top_r',
            'conv_mx1_bot_r',
            'surface_h1',
            'center_h1',
            'mass_conv_reg_fortides',
            'thickness_conv_reg_fortides',
            'radius_conv_reg_fortides',
            'log_Teff',
            'surface_he3',
            'surface_he4',
            'center_he4',
            'avg_c_in_c_core',
            'log_LH',
            'log_LHe',
            'log_LZ',
            'log_Lnuc',
            'c12_c12',
            'center_c12',
            'he_core_mass',
            'log_L',
            'log_R',
            'c_core_mass',
            'o_core_mass',
            'co_core_mass',
            'c_core_radius',
            'o_core_radius',
            'co_core_radius',
            'spin_parameter',
            'log_total_angular_momentum',
            'center_n14',
            'center_o16',
            'surface_n14',
            'surface_o16',
            'conv_env_top_mass',
            'conv_env_bot_mass',
            'conv_env_top_radius',
            'conv_env_bot_radius',
            'conv_env_turnover_time_g',
            'conv_env_turnover_time_l_b',
            'conv_env_turnover_time_l_t',
            'envelope_binding_energy',
            'lambda_CE_1cent',
            'lambda_CE_10cent',
            'lambda_CE_30cent',
            'lambda_CE_pure_He_star_10cent',
            'center_gamma'
        )

        self.KEYS_POSITIVE = (
            'mass_conv_reg_fortides',
            'thickness_conv_reg_fortides',
            'radius_conv_reg_fortides'
        )

        self.root_keys = np.array(  # for the matching
            [
                "age",
                "mass",
                "he_core_mass",
                "center_h1",
                "center_he4",
                "surface_he4",
                "surface_h1",
                "log_R",
                "center_c12"
            ]
        )

        # keys for the final value interpolation
        self.final_keys = (
            'avg_c_in_c_core_at_He_depletion',
            'co_core_mass_at_He_depletion',
            'm_core_CE_1cent',
            'm_core_CE_10cent',
            'm_core_CE_30cent',
            'm_core_CE_pure_He_star_10cent',
            'r_core_CE_1cent',
            'r_core_CE_10cent',
            'r_core_CE_30cent',
            'r_core_CE_pure_He_star_10cent'
        )

        # keys for the star profile interpolation
        self.profile_keys = (
            'radius',
            'mass',
            'logRho',
            'energy',
            'x_mass_fraction_H',
            'y_mass_fraction_He',
            'z_mass_fraction_metals',
            'neutral_fraction_H',
            'neutral_fraction_He',
            'avg_charge_He'
        )

        if grid_name_Hrich == None:
            grid_name_Hrich = os.path.join('single_HMS', 'grid_0.0142.h5')
        self.grid_Hrich = GRIDInterpolator(os.path.join(path, grid_name_Hrich))
        if grid_name_strippedHe == None:
                grid_name_strippedHe = os.path.join('single_HeMS', 'grid_0.0142.h5')
        self.grid_strippedHe = GRIDInterpolator(os.path.join(path, grid_name_strippedHe))

        #Initialize the matching lists:
        m_min_H = np.min(self.grid_Hrich.grid_mass)
        m_max_H = np.max(self.grid_Hrich.grid_mass)
        m_min_He = np.min(self.grid_strippedHe.grid_mass)
        m_max_He = np.max(self.grid_strippedHe.grid_mass)
        if self.list_for_matching_HMS == None:
            self.list_for_matching_HMS = [["mass", "center_h1", "log_R", "he_core_mass"],
                                          [20.0, 1.0, 2.0, 10.0],
                                          ["log_min_max" , "min_max", "min_max", "min_max"],
                                          [m_min_H, m_max_H], [0, None]]

        if self.list_for_matching_postMS == None:
            self.list_for_matching_postMS = [["mass", "center_he4", "log_R", "he_core_mass"],
                                            [20.0, 1.0, 2.0, 10.0],
                                            ["log_min_max" , "min_max", "min_max", "min_max"],
                                            [m_min_H, m_max_H], [0, None]]

        if self.list_for_matching_HeStar == None:
            self.list_for_matching_HeStar = [["he_core_mass", "center_he4", "log_R"],
                                            [10.0, 1.0, 2.0],
                                            ["min_max" , "min_max","min_max"],
                                            [m_min_He, m_max_He], [0, None]]

        # lists of alternative matching

        # e.g., stars after mass transfer could swell up so that log_R
        # is not appropriate for matching

        self.list_for_matching_HMS_alternative = [["mass", "center_h1", "he_core_mass"],
                                      [20.0, 1.0, 10.0],
                                      ["log_min_max" , "min_max", "min_max"],
                                      [m_min_H, m_max_H], [0, None]]
        self.list_for_matching_postMS_alternative = [["mass", "center_h1", "he_core_mass"],
                                      [20.0, 1.0, 10.0],
                                      ["log_min_max" , "min_max",  "min_max"],
                                      [m_min_H, m_max_H], [0, None]]
        self.list_for_matching_HeStar_alternative = [["he_core_mass", "center_he4","log_R"],
                                        [10.0, 1.0, 2.0],
                                        ["min_max" , "min_max", "min_max"],
                                        [m_min_He, m_max_He], [0, None]]

    def get_track_val(self, key, htrack, m0, t):
        """Return a single value from the interpolated time-series.

        Parameters
        ----------
        key : str
            Keyword of the required quantity.
        m0 : float
            The associated initial mass of the required quantity.
        t  : float
            The required time in the time-series.

        Returns
        -------
        float
            The value of the quantity `key` from a MIST-like track of
            initial mass `m0` at the time `t0`.

        """
        # htrack as a boolean determines whether H or He grid is used
        if htrack:
            self.grid = self.grid_Hrich
        else:
            self.grid = self.grid_strippedHe
        try:
            x = self.grid.get("age", m0)
            y = self.grid.get(key, m0)
        except ValueError:
            return np.array(t) * np.nan
        try:
            val = np.interp(t, x, y, left=1e99, right=1e99)
        except ValueError:
            i_bad = [None]
            while len(i_bad):
                i_bad = np.where(np.diff(x) <= 0)[0]
                x = np.delete(x, i_bad)
                y = np.delete(y, i_bad)
            val = np.interp(t, x, y)
        return val

    def scale(self, key, htrack, method):
        """Nomarlize quantities in the single star grids to (0,1).

        Parameters
        ----------
        key : str
            Keyword of the required quantity.
        method : str
            Scalling method in the data normalization class

        Returns
        -------
        class
            Data normalization class

        """
        if htrack:
            self.grid = self.grid_Hrich
        else:
            self.grid = self.grid_strippedHe
        self.initial_mass = self.grid.grid_mass

        all_attribute = []
        for mass in self.initial_mass:
            for i in self.grid.get(key, mass):
                all_attribute.append(i)
        all_value = np.array(all_attribute)
        sc = DataScaler()
        xt = sc.fit_and_transform(
            all_value, method=method, lower=0.0, upper=1.0)
        # xtnew = sc.transform(x)
        return sc

    def transform(self):
        """Apply needed quantities to the normalization class."""
        scale = self.scale
        sc_mass_H = scale("mass", True, "log_min_max")
        sc_mass_He = scale("mass", False, "log_min_max")
        sc_log_R_H = scale("log_R", True, "min_max")
        sc_log_R_He = scale("log_R", False, "min_max")
        sc_he_core_mass_H = scale("he_core_mass", True, "min_max")
        sc_he_core_mass_He = scale("he_core_mass", False, "min_max")
        sc_center_h1 = scale("center_h1", True, "min_max")
        sc_center_he4_H = scale("center_he4", True, "min_max")
        sc_center_he4_He = scale("center_he4", False, "min_max")
        sc_center_c12 = scale("center_c12", False, "min_max")
        return (sc_mass_H, sc_mass_He, sc_log_R_H, sc_log_R_He,
                sc_he_core_mass_H, sc_he_core_mass_He, sc_center_h1,
                sc_center_he4_H, sc_center_he4_He, sc_center_c12)

    def get_root0(self, keys, x, htrack, rs=None):
        """Determine the closest associated initial mass and time in the grid
        which has a specific value as tentative solutions for matching.

        Parameters
        ----------
        keys : list of str
            Contains the keys of the required specific quantities that will be
            matched in the MIST-like track.
        x : list of floats, of same length as "keys"
            Contains the latest values (from a previous POSYDON step) of the
            quantities of "keys" in the POSYDON SingleStar object.
        rs : list of floats, same length as "keys"
            Contains normalization factors to be divided for rescaling
            x values.

        Returns
        -------
        list of 2 float values
            Contains the associated initial mass (in solar units) and the time
            (in years) such that the time-series of the `keys` at that time has
            the closest values to `x`. These will become m0, t0 for the later
            integration during the detached binary evolution.
            If there is no match then NaNs will be returned instead.

        """
        if htrack:
            self.grid = self.grid_Hrich
        else:
            self.grid = self.grid_strippedHe
        self.initial_mass = self.grid.grid_mass
        n = 0
        for mass in self.grid.grid_mass:
            n = max(n, len(self.grid.get("age", mass)))
        self.rootm = np.inf * np.ones((len(self.grid.grid_mass),
                                       n, len(self.root_keys)))
        for i, mass in enumerate(self.grid.grid_mass):
            for j, key in enumerate(self.root_keys):
                track = self.grid.get(key, mass)
                self.rootm[i, : len(track), j] = track
        if rs is None:
            rs = np.ones_like(keys)
        else:
            rs = np.asanyarray(rs)
        x = np.asanyarray(x)
        idx = np.argmax(np.asanyarray(keys)[:, None] == self.root_keys, axis=1)
        X = self.rootm[:, :, idx]
        d = np.linalg.norm((X - x[None, None, :]) / rs[None, None, :], axis=-1)
        idx = np.unravel_index(d.argmin(), X.shape[:-1])
        t = self.rootm[idx][np.argmax("age" == self.root_keys)]
        m0 = self.grid.grid_mass[idx[0]]
        return m0, t


    def match_to_single_star(self, star, htrack):
        """Determine the associated initial mass and time in the grid that
        matches the properties of the binary.

        For "root" matching_method, the properties that are matched is always
        the mass of the secondary star.
        If the secondary has the state `MS` then
        the center hydrogen abundance will also be matched
        otherwise the mass of helium-core will be matched.

        Parameters
        ----------
        star : SingleStar
            The star which properties are required
            to be matched with the single MIST-like grid.
        Returns
        -------
        list of 2 float values
            Contains the associated (in solar units) and the time (in years)
            such that the time-series in the grid matches
            the properties of the secondary.

        """
        if htrack:
            self.grid = self.grid_Hrich
        else:
            self.grid = self.grid_strippedHe


        get_root0 = self.get_root0
        get_track_val = self.get_track_val
        matching_method = self.matching_method
        scale = self.scale


        initials = None
        # tolerance 1e-8
        tolerance_matching_integration = 1e-2
        tolerance_matching_integration_hard = 1e-1
        if self.verbose:
            print(matching_method)
        if matching_method == "root":
            if star.state in LIST_ACCEPTABLE_STATES_FOR_HMS:
                x0 = get_root0(["center_h1", "mass"],
                               [star.center_h1, star.mass],
                               htrack, rs=[0.7, 300])
                sol = root(
                    lambda x: [
                        get_track_val("center_h1", htrack, *x)
                        - star.center_h1,
                        get_track_val("mass", htrack, *x) - star.mass,
                    ],
                    x0,
                    method="hybr",
                )
            else:
                x0 = get_root0(
                    ["he_core_mass", "mass"],
                    [star.he_core_mass, star.mass],
                    htrack,
                    rs=[11, 300],
                )
                sol = root(
                    lambda x: [
                        get_track_val("he_core_mass", htrack, *x)
                        - star.he_core_mass,
                        get_track_val("mass", htrack, *x) - star.mass,
                    ],
                    x0,
                    method="hybr",
                )
            if not sol.success or sol.x[1] < 0:
                initials = (np.nan, np.nan)
            else:
                initials = sol.x
        elif matching_method == "minimize":

            def posydon_attribute(list_for_matching, star):
                list_of_attributes = []
                for attr in list_for_matching:
                    list_of_attributes.append(getattr(star, attr))
                return list_of_attributes

            if star.state in LIST_ACCEPTABLE_STATES_FOR_HMS:
                # Initialezed ZAMS systems have no information of radius
                if (star.log_R is None) or np.isnan(star.log_R): #TODO: This is no a good check for ZAMS!!
                    initials = (star.mass, 0)
                else:
                    list_for_matching = self.list_for_matching_HMS
            elif star.state in LIST_ACCEPTABLE_STATES_FOR_postMS:
                list_for_matching = self.list_for_matching_postMS

            elif star.state in LIST_ACCEPTABLE_STATES_FOR_HeStar:
                list_for_matching = self.list_for_matching_HeStar

            MESA_labels = list_for_matching[0]
            posydon_attributes =  posydon_attribute(MESA_labels, star)
            rs = list_for_matching[1]
            colscalers = list_for_matching[2]
            bnds = []
            for i in range(3,len(list_for_matching)):
                bnds.append(list_for_matching[i])

            if self.verbose:
                print("Matching attributes and their normalizations :",
                              MESA_labels, rs)
            for i in MESA_labels:
                if i not in self.root_keys:
                    raise Exception("Expected matching parameter not "
                                            "added in the single star grid options.")

            scales = []
            for MESA_label, colscaler in zip(MESA_labels, colscalers):
                scale_of_attribute = scale(MESA_label, htrack, colscaler)
                scales.append(scale_of_attribute)

            def square_difference(x):
                result = 0.0
                for MESA_label, posydon_attr, colscaler, scale_of_that_MESA_label  in zip(MESA_labels, posydon_attributes, colscalers, scales):
                    single_track_value = scale_of_that_MESA_label.transform(get_track_val(MESA_label, htrack, *x))
                    posydon_value  = scale_of_that_MESA_label.transform(posydon_attr)
                    if MESA_label is "center_he4":
                        result += ((single_track_value - posydon_value)/posydon_value) ** 2
                    else:
                        result += (single_track_value - posydon_value) ** 2
                return result

            x0 = get_root0(MESA_labels, posydon_attributes,
                                   htrack, rs=rs)

            sol = minimize(square_difference,
                        x0,
                        method="TNC",
                        bounds=bnds
                    )

            # alternative matching
            # 1st, different minimization method
            if (np.abs(sol.fun) > tolerance_matching_integration
                    or not sol.success):
                if self.verbose:
                    print("Alternative matching in detached step, 1st step because either",
                            np.abs(sol.fun), ">", tolerance_matching_integration ,
                            " or sol.success = ", sol.success)
                sol = minimize(square_difference,
                    x0, method="Powell",
                )

            # 2nd, alternative matching parameters
            if (np.abs(sol.fun) > tolerance_matching_integration
                or not sol.success):
                if star.state in LIST_ACCEPTABLE_STATES_FOR_HMS:
                    list_for_matching = self.list_for_matching_HMS_alternative
                elif star.state in LIST_ACCEPTABLE_STATES_FOR_postMS:
                    list_for_matching = self.list_for_matching_postMS_alternative
                elif star.state in LIST_ACCEPTABLE_STATES_FOR_HeStar:
                    list_for_matching = self.list_for_matching_HeStar_alternative

                MESA_labels = list_for_matching[0]
                posydon_attributes =  posydon_attribute(MESA_labels, star)
                rs = list_for_matching[1]
                colscalers = list_for_matching[2]
                bnds = []
                for i in range(3,len(list_for_matching)):
                    bnds.append(list_for_matching[i])

                if self.verbose:
                    print("Alternative matching in detached step, 2nd step because ",
                            np.abs(sol.fun), ">", tolerance_matching_integration  ,
                            " or sol.success = ", sol.success)
                    print("Matching alternative attributes and their normalizations :",
                                  MESA_labels, rs)

                scales = []
                for MESA_label, colscaler in zip(MESA_labels, colscalers):
                    scale_of_attribute = scale(MESA_label, htrack, colscaler)
                    scales.append(scale_of_attribute)

                def square_difference(x):
                    result = 0.0
                    for MESA_label, posydon_attr, colscaler, scale_of_that_MESA_label  in zip(MESA_labels, posydon_attributes, colscalers, scales):
                        single_track_value = scale_of_that_MESA_label.transform(get_track_val(MESA_label, htrack, *x))
                        posydon_value  = scale_of_that_MESA_label.transform(posydon_attr)
                        if MESA_label is "center_he4":
                            result += ((single_track_value - posydon_value)/posydon_value) ** 2
                        else:
                            result += (single_track_value - posydon_value) ** 2
                    return result

                x0 = get_root0(MESA_labels, posydon_attributes,
                                       htrack, rs=rs)

                sol = minimize(square_difference,
                            x0,
                            method="TNC",
                            bounds=bnds
                        )

            # 3rd Alternative matching with a H-rich grid for He-star
            if (np.abs(sol.fun) > tolerance_matching_integration
                    or not sol.success):

                if star.state in LIST_ACCEPTABLE_STATES_FOR_HeStar:
                    if self.verbose:
                        print("Alternative matching in detached step, 3rd step because ",
                                np.abs(sol.fun), ">", tolerance_matching_integration  ,
                                " or sol.success = ", sol.success)
                    star.htrack = True
                    x0 = get_root0(
                        MESA_label, posydon_attribute, star.htrack, rs=rs)
                    #bnds = ([m_min_H, m_max_H], [0, None])
                    sol = minimize(square_difference,
                        x0, method="TNC", bounds=bnds,
                    )

            # if still not acceptable matching, we fail the system:
            if (np.abs(sol.fun) > tolerance_matching_integration_hard
                    or not sol.success):
                '''
                if ((self.get_track_val("mass", star.htrack, *sol.x)
                        - self.get_track_val(
                            "he_core_mass", star.htrack, *sol.x))
                        / self.get_track_val(
                            "mass", star.htrack, *sol.x) >= 0.05):
                '''
                if self.verbose:
                    print("minimization in matching not successful, with",
                          np.abs(sol.fun), ">", tolerance_matching_integration,
                          "tolerance")
                initials = (np.nan, np.nan)
                '''
                star.fun = np.nan
                star.stiching_rel_mass_difference = np.nan
                star.stiching_rel_radius_difference = np.nan
                star.stiching_rel_inertia_difference = np.nan
                '''
            elif np.abs(sol.fun) < tolerance_matching_integration_hard:
                if self.verbose:
                    print("minimization in matching considered acceptable,"
                          " with", f'{np.abs(sol.fun):.8f}', "<",
                          tolerance_matching_integration, "tolerance")
                initials = sol.x
                '''
                star.fun = sol.fun
                star.stiching_rel_mass_difference = (
                    self.get_track_val("mass", htrack, *sol.x) - star.mass
                ) / star.mass
                if star.log_R in MESA_label:
                    star.stiching_rel_logRadius_difference = (
                        self.get_track_val("log_R", htrack, *sol.x)
                        - star.log_R) / star.log_R
                else:
                    star.stiching_rel_logRadius_difference = np.nan
                if (star.total_moment_of_inertia is not None
                        and not np.isnan(star.total_moment_of_inertia)):
                    star.stiching_rel_inertia_difference = (
                        self.get_track_val("inertia", htrack, *sol.x)
                        - star.total_moment_of_inertia
                    ) / star.total_moment_of_inertia
                '''


        if self.verbose:
            print(
                "matching ", star.state, " star with track of intial mass m0, at time t0:",
                f'{initials[0]:.3f}  [Msun],',
                f'{initials[1]/1e6:.3f} [Myrs]', "\n",
                "with m(t0), log10(R(t0), center_he(t0), surface_he4(t0), "
                "surface_h1(t0), he_core_mass(t0), center_c12(t0) = \n",
                f'{self.get_track_val("mass", htrack, *sol.x):.3f}',
                f'{self.get_track_val("log_R", htrack, *sol.x):.3f}',
                f'{self.get_track_val("center_he4", htrack, *sol.x):.4f}',
                f'{self.get_track_val("surface_he4", htrack, *sol.x):.4f}',
                f'{self.get_track_val("surface_h1", htrack, *sol.x):.4f}',
                f'{self.get_track_val("he_core_mass", htrack, *sol.x):.3f}',
                f'{self.get_track_val("center_c12", htrack, *sol.x):.4f}', "\n",
                "The same values of the secondary at the end of the previous "
                "step was = \n",
                f'{star.mass:.3f}',
                f'{star.log_R:.3f}',
                f'{star.center_he4:.4f}',
                f'{star.surface_he4:.4f}',
                f'{star.surface_h1:.4f}',
                f'{star.he_core_mass:.3f}',
                f'{star.center_c12:.4f}'
            )
        return initials

    def __repr__(self):
        """Return the type of evolution type."""
        return "Detached Step."

    def __call__(self, binary):
        """Evolve the binary until RLO or compact object formation."""
        match_to_single_star = self.match_to_single_star
        KEYS = self.KEYS
        KEYS_POSITIVE = self.KEYS_POSITIVE

        if binary.star_1 is None: #
            self.non_existent_companion = 1
        if binary.star_2 is None:
            self.non_existent_companion = 2
        else:
            self.non_existent_companion = 0 # detached step of an actual binary

        if self.non_existent_companion == 0: #no isolated evolution, detached step of an actual binary
            # the primary in a real binary is potential compact object, or the more evolved star

            if (binary.star_1.state in ("BH", "NS", "WD")
                    and binary.star_2.state in STAR_STATES_H_RICH):
                primary = binary.star_1
                secondary = binary.star_2
                secondary.htrack = True
                primary.htrack = secondary.htrack
                primary.co = True
            elif (binary.star_1.state in ("BH", "NS", "WD")
                    and binary.star_2.state in LIST_ACCEPTABLE_STATES_FOR_HeStar):
                primary = binary.star_1
                secondary = binary.star_2
                secondary.htrack = False
                primary.htrack = secondary.htrack
                primary.co = True
            elif (binary.star_2.state in ("BH", "NS", "WD")
                    and binary.star_1.state in STAR_STATES_H_RICH):
                primary = binary.star_2
                secondary = binary.star_1
                secondary.htrack = True
                primary.htrack = secondary.htrack
                primary.co = True
            elif (binary.star_2.state in ("BH", "NS", "WD")
                    and binary.star_1.state in LIST_ACCEPTABLE_STATES_FOR_HeStar):
                primary = binary.star_2
                secondary = binary.star_1
                secondary.htrack = False
                primary.htrack = secondary.htrack
                primary.co = True
            elif (binary.star_1.state in STAR_STATES_H_RICH
                    and binary.star_2.state in STAR_STATES_H_RICH):
                primary = binary.star_1
                secondary = binary.star_2
                secondary.htrack = True
                primary.htrack = True
                primary.co = False
            elif (binary.star_1.state in LIST_ACCEPTABLE_STATES_FOR_HeStar
                    and binary.star_2.state in STAR_STATES_H_RICH):
                primary = binary.star_1
                secondary = binary.star_2
                secondary.htrack = True
                primary.htrack = False
                primary.co = False
            elif (binary.star_2.state in LIST_ACCEPTABLE_STATES_FOR_HeStar
                    and binary.star_1.state in STAR_STATES_H_RICH):
                primary = binary.star_2
                secondary = binary.star_1
                secondary.htrack = True
                primary.htrack = False
                primary.co = False
            elif (binary.star_1.state in LIST_ACCEPTABLE_STATES_FOR_HeStar
                    and binary.star_2.state in LIST_ACCEPTABLE_STATES_FOR_HeStar):
                primary = binary.star_1
                secondary = binary.star_2
                secondary.htrack = False
                primary.htrack = False
                primary.co = False
            else:
                raise Exception("States not recognized!")

        # non-existent, far away, star
        elif self.non_existent_companion == 1:
            primary.co = True # we force primary.co=True for all isolated evolution, where the secondary is the one evolving one
            primary.htrack = False
            secondary = binary.star_2
            if (binary.star_2.state in STAR_STATES_H_RICH):
                secondary.htrack = True
            elif (binary.star_2.state in LIST_ACCEPTABLE_STATES_FOR_HeStar):
                secondary.htrack = False
            else:
                raise Exception("State not recognized!")

        elif self.non_existent_companion == 2:
            primary.co = True
            primary.htrack = False
            secondary = binary.star_1
            if (binary.star_1.state in STAR_STATES_H_RICH):
                secondary.htrack = True
            elif (binary.star_1.state in LIST_ACCEPTABLE_STATES_FOR_HeStar):
                secondary.htrack = False
            else:
                raise Exception("State not recognized!")

<<<<<<< HEAD
        #if (self.non_existent_companion  == 0): # actual binary
        if (not primary.co):

            m1, t1 = match_to_single_star(primary, primary.htrack)
        m2, t2 = match_to_single_star(secondary, secondary.htrack)
        #elif (self.non_existent_companion  == 1) or (self.non_existent_companion  == 2):
        #    #TODO: We do not have the logR for the matching
        #    m2, t2 = match_to_single_star(secondary, secondary.htrack,)
=======
>>>>>>> 7431daad

        def get_star_data(binary, star1, star2, htrack, co):
            """Get and interpolate the properties of stars.

            The data of a compact object can be stored as a copy of its
            companion for convenience except its mass, radius, mdot, and Idot
            are set to be zero.

            Parameters
            ----------
            htrack : bool
                htrack of star1
            co: bool
                co of star2
            Return
            -------
            interp1d
                Contains the properties of star1 if co is false,
                if co is true, star2 is a compact object,
                return the properties of star2

            """
            if htrack:
                self.grid = self.grid_Hrich
            elif not htrack:
                self.grid = self.grid_strippedHe

            get_track = self.grid.get
            with np.errstate(all="ignore"):
                # get the initial m0, t0 track
                if binary.event = 'ZAMS':
                    # ZAMS stars in wide (non-mass exchaging binaries) that are directed to detached step at birth
                    m0, t0 = star.mass, 0
                else:
                    m0, t0 = match_to_single_star(star1, htrack)
            if np.any(np.isnan([m0, t0])):
                #    binary.event = "END"
                #    binary.state += " (GridMatchingFailed)"
                #    if self.verbose:
                #        print("Failed matching")
                return None

            max_time = binary.properties.max_simulation_time
            assert max_time > 0.0, "max_time is non-positive"

            age = get_track("age", m0)
            t_max = age.max()  # max timelength of the track
            interp1d = dict()
            kvalue = dict()
            for key in KEYS[1:]:
                kvalue[key] = get_track(key, m0)
            try:
                for key in KEYS[1:]:
                    if key in KEYS_POSITIVE:
                        positive = True
                        interp1d[key] = PchipInterpolator2(age, kvalue[key],
                                                           positive=positive)
                    else:
                        interp1d[key] = PchipInterpolator2(age, kvalue[key])
            except ValueError:
                i_bad = [None]
                while len(i_bad) != 0:
                    i_bad = np.where(np.diff(age) <= 0)[0]
                    age = np.delete(age, i_bad)
                    for key in KEYS[1:]:
                        kvalue[key] = np.delete(kvalue[key], i_bad)
                for key in KEYS[1:]:
                    if key in KEYS_POSITIVE:
                        positive = True
                        interp1d[key] = PchipInterpolator2(age, kvalue[key],
                                                           positive=positive)
                    else:
                        interp1d[key] = PchipInterpolator2(age, kvalue[key])
            interp1d["inertia"] = PchipInterpolator(
                age, kvalue["inertia"] / (const.msol * const.rsol**2))
            interp1d["Idot"] = interp1d["inertia"].derivative()

            interp1d["L"] = PchipInterpolator(age, 10 ** kvalue["log_L"])
            interp1d["R"] = PchipInterpolator(age, 10 ** kvalue["log_R"])
            interp1d["t_max"] = t_max
            interp1d["max_time"] = max_time
            interp1d["t0"] = t0
            interp1d["m0"] = m0
            if co:
                kvalue["mass"] = np.zeros_like(kvalue["mass"]) + star2.mass
                kvalue["R"] = np.zeros_like(kvalue["log_R"])
                kvalue["mdot"] = np.zeros_like(kvalue["mdot"])
                interp1d["mass"] = PchipInterpolator(age, kvalue["mass"])
                interp1d["R"] = PchipInterpolator(age, kvalue["R"])
                interp1d["mdot"] = PchipInterpolator(age, kvalue["mdot"])
                interp1d["Idot"] = PchipInterpolator(age, kvalue["mdot"])
            return interp1d

        # get the matched data of two stars, respectively
        interp1d_sec = get_star_data(
            binary, secondary, primary, secondary.htrack, False)
        if (primary.co) or (self.non_existent_companion != 0):
            # copy the secondary star except mass which is of the primary, and radius, mdot, Idot = 0
            interp1d_pri = get_star_data(
                binary, secondary, primary, secondary.htrack, True)
        elif not primary.co:
            interp1d_pri = get_star_data(
                binary, primary, secondary, primary.htrack, False)
        ##Eirini else
        if interp1d_sec is None or interp1d_pri is None:
            # binary.event = "END"
            binary.state += " (GridMatchingFailed)"
            if self.verbose:
                print("Failed matching")
            return
        t0_sec = interp1d_sec["t0"]
        t0_pri = interp1d_pri["t0"]
        m01 = interp1d_sec["m0"]
        m02 = interp1d_pri["m0"]
        t_max_sec = interp1d_sec["t_max"]
        t_max_pri = interp1d_pri["t_max"]
        t_offset_sec = binary.time - t0_sec
        t_offset_pri = binary.time - t0_pri
        max_time = interp1d_sec["max_time"]

        @event(True, 1)
        def ev_rlo1(t, y):
            """Difference between radius and Roche lobe at a given time.

            Used to check if there is RLOF mass transfer during the detached
            binary evolution interpolation.

            Parameters
            ----------
            t : float
                Time of the evolution, in years.
            y : tuple of floats
                [separation, eccentricity] at that time. Separation should be
                in solar radii.

            Returns
            -------
            float
                Difference between stellar radius and Roche lobe radius in
                solar radii.

            """
            sep = y[0]
            ecc = y[1]
            RL = roche_lobe_radius(interp1d_sec["mass"](t - t_offset_sec)
                                   / interp1d_pri["mass"](t - t_offset_pri),
                                   (1 - ecc) * sep)
            # 95% filling of the RL is enough to assume beginning of RLO,
            # as we do in CO-HMS_RLO grid
            return interp1d_sec["R"](t - t_offset_sec) - 0.95*RL

        @event(True, 1)
        def ev_rlo2(t, y):
            """Difference between radius and Roche lobe at a given time.

            Used to check if there is RLOF mass transfer during the detached
            binary evolution interpolation.

            Parameters
            ----------
            t : float
                Time of the evolution, in years
            y : tuple of floats
                [separation, eccentricity] at that time. Separation should be
                in solar radii.

            Returns
            -------
            float
                Difference between stellar radius and Roche lobe radius in
                solar radii.

            """
            sep = y[0]
            ecc = y[1]
            RL = roche_lobe_radius(interp1d_pri["mass"](t - t_offset_pri)
                                   / interp1d_sec["mass"](t - t_offset_sec),
                                   (1 - ecc) * sep)
            return interp1d_pri["R"](t - t_offset_pri) - 0.95*RL

        @event(True, 1)
        def ev_rel_rlo1(t, y):
            """Relative difference between radius and Roche lobe.

            Used to check if there is RLOF mass transfer during the detached
            binary evolution interpolation.

            Parameters
            ----------
            t : float
                Time of the evolution, in years.
            y : tuple of floats
                [separation, eccentricity] at that time. Separation should be
                in solar radii.
            Returns
            -------
            float
                Relative difference between stellar radius and Roche lobe
                radius.

            """
            sep = y[0]
            ecc = y[1]
            RL = roche_lobe_radius(interp1d_sec["mass"](t - t_offset_sec)
                                   / interp1d_pri["mass"](t - t_offset_pri),
                                   (1 - ecc) * sep)
            return (interp1d_sec["R"](t - t_offset_sec) - RL) / RL

        @event(True, 1)
        def ev_rel_rlo2(t, y):
            """Relative difference between radius and Roche lobe.

            Used to check if there is RLOF mass transfer during the detached
            binary evolution interpolation.

            Parameters
            ----------
            t : float
                Time of the evolution, in years.
            y : tuple of floats
                [separation, eccentricity] at that time. Separation should be
                in solar radii.
            Returns
            -------
            float
                Relative difference between stellar radius and Roche lobe
                radius.

            """
            sep = y[0]
            ecc = y[1]
            RL = roche_lobe_radius(interp1d_pri["mass"](t - t_offset_pri)
                                   / interp1d_sec["mass"](t - t_offset_sec),
                                   (1 - ecc) * sep)
            return (interp1d_pri["R"](t - t_offset_pri) - RL) / RL

        @event(True, -1)
        def ev_max_time1(t, y):
            return t_max_sec + t_offset_sec - t

        @event(True, -1)
        def ev_max_time2(t, y):
            return t_max_pri + t_offset_pri - t

        # make a function to get the spin of two stars
        def get_omega(star):
            if (star.log_total_angular_momentum is not None
                    and star.total_moment_of_inertia is not None
                    and not np.isnan(star.log_total_angular_momentum)
                    and not np.isnan(star.total_moment_of_inertia)):
                omega_in_rad_per_year = (
                        10.0 ** star.log_total_angular_momentum
                        / star.total_moment_of_inertia * const.secyer
                )  # the last factor transforms it from rad/s to rad/yr
                if self.verbose:
                    print("calculating initial omega from angular momentum and"
                          " moment of inertia", omega_in_rad_per_year)
            # except TypeError:
            else:
                # we equate secondary's initial omega to surf_avg_omega
                # (although the critical rotation should be improved to
                # take into accoun radiation pressure)
                if (star.surf_avg_omega is not None
                        and not np.isnan(star.surf_avg_omega)):
                    omega_in_rad_per_year = star.surf_avg_omega * const.secyer
                    # the last factor transforms it from rad/s to rad/yr.
                    if self.verbose:
                        print("calculating initial omega from surf_avg_omega",
                              omega_in_rad_per_year)
                elif (star.surf_avg_omega_div_omega_crit is not None
                        and not np.isnan(star.surf_avg_omega_div_omega_crit)):
                    omega_in_rad_per_year = (
                        star.surf_avg_omega_div_omega_crit * np.sqrt(
                            const.standard_cgrav * star.mass * const.msol
                            / ((10.0 ** (star.log_R) * const.rsol) ** 3))
                        * const.secyer)
                    # the last factor transforms it from rad/s to rad/yr
                    # EDIT: We assume POSYDON surf_avg_omega is provided in
                    # rad/yr already.
                    if self.verbose:
                        print("calculating initial omega from "
                              "surf_avg_omega_div_omega_crit",
                              omega_in_rad_per_year)
                else:
                    omega_in_rad_per_year = 0.0
                    if self.verbose:
                        print("could calculate initial omega",
                              omega_in_rad_per_year)
            if self.verbose:
                print("initial omega_in_rad_per_year", omega_in_rad_per_year)
            return omega_in_rad_per_year

        if (ev_rlo1(binary.time, [binary.separation, binary.eccentricity]) >= 0
                or ev_rlo2(binary.time,
                           [binary.separation, binary.eccentricity])
                >= 0):
            binary.state = "initial_RLOF"
            return
            # binary.event = "END"
            # TODO: put it out of its misery here!
        else:
            if not (max_time - binary.time > 0.0):
                raise Exception("max_time is lower than the current time. "
                                "Evolution of the detached binary will go to "
                                "lower times.")
            with np.errstate(all="ignore"):
                omega_in_rad_per_year_sec = get_omega(secondary)
                if primary.co:
                    # omega of compact objects won't be used for intergration
                    omega_in_rad_per_year_pri = omega_in_rad_per_year_sec
                elif not primary.co:
                    omega_in_rad_per_year_pri = get_omega(primary)

                try:
                    s = solve_ivp(
                        lambda t, y: diffeq(
                            t,
                            y,
                            interp1d_sec["R"](t - t_offset_sec),
                            interp1d_sec["L"](t - t_offset_sec),
                            *[
                                interp1d_sec[key](t - t_offset_sec)
                                for key in KEYS[1:11]
                            ],
                            interp1d_sec["Idot"](t - t_offset_sec),
                            interp1d_pri["R"](t - t_offset_pri),
                            interp1d_pri["L"](t - t_offset_pri),
                            *[
                                interp1d_pri[key](t - t_offset_pri)
                                for key in KEYS[1:11]
                            ],
                            interp1d_pri["Idot"](t - t_offset_pri),
                            self.do_wind_loss,
                            self.do_tides,
                            self.do_gravitational_radiation,
                            self.do_magnetic_braking,
                            self.do_stellar_evolution_and_spin_from_winds
                            # ,self.verbose
                        ),
                        events=[ev_rlo1, ev_rlo2, ev_max_time1, ev_max_time2],
                        method="Radau",
                        t_span=(binary.time, max_time),
                        y0=[
                            binary.separation,
                            binary.eccentricity,
                            omega_in_rad_per_year_sec,
                            omega_in_rad_per_year_pri,
                        ],
                        dense_output=True,
                        # vectorized=True
                    )
                except Exception:
                    s = solve_ivp(
                        lambda t, y: diffeq(
                            t,
                            y,
                            interp1d_sec["R"](t - t_offset_sec),
                            interp1d_sec["L"](t - t_offset_sec),
                            *[
                                interp1d_sec[key](t - t_offset_sec)
                                for key in KEYS[1:11]
                            ],
                            interp1d_sec["Idot"](t - t_offset_sec),
                            interp1d_pri["R"](t - t_offset_pri),
                            interp1d_pri["L"](t - t_offset_pri),
                            *[
                                interp1d_pri[key](t - t_offset_pri)
                                for key in KEYS[1:11]
                            ],
                            interp1d_pri["Idot"](t - t_offset_pri),
                            self.do_wind_loss,
                            self.do_tides,
                            self.do_gravitational_radiation,
                            self.do_magnetic_braking,
                            self.do_stellar_evolution_and_spin_from_winds
                            # ,self.verbose
                        ),
                        events=[ev_rlo1, ev_rlo2, ev_max_time1, ev_max_time2],
                        method="RK45",
                        t_span=(binary.time, max_time),
                        y0=[
                            binary.separation,
                            binary.eccentricity,
                            omega_in_rad_per_year_sec,
                            omega_in_rad_per_year_pri,
                        ],
                        dense_output=True,
                        # vectorized=True
                    )

            if self.verbose:
                print("solution of ODE", s)
            if s.status == -1:
                print("Integration failed", s.message)
                binary.state += ' (Integration failure)'
                # binary.event = "END"
                return
                # raise RuntimeError("Integration failed", s.message)

            if self.dt is not None and self.dt > 0:
                t = np.arange(binary.time, s.t[-1] + self.dt/2.0, self.dt)[1:]
                if t[-1] < s.t[-1]:
                    t = np.hstack([t, s.t[-1]])
            elif (self.n_o_steps_history is not None
                    and self.n_o_steps_history > 0):
                t_step = (s.t[-1] - binary.time) / self.n_o_steps_history
                t = np.arange(binary.time, s.t[-1] + t_step / 2.0, t_step)[1:]
                if t[-1] < s.t[-1]:
                    t = np.hstack([t, s.t[-1]])
            else:  # self.dt is None and self.n_o_steps_history is None
                t = np.array([s.t[-1]])
            orb_params = s.sol(t)

            sep_interp, ecc_interp, omega_interp_sec, omega_interp_pri = s.sol(
                t)
            mass_interp_sec = interp1d_sec[self.translate["mass"]]
            mass_interp_pri = interp1d_pri[self.translate["mass"]]

            # s.sol(t)[0]
            # interp1d = dict()
            interp1d_sec["sep"] = s.sol(t)[0]
            # lambda x: orb_params[0][np.argmax(x == t[:, None], 0)]
            interp1d_sec["ecc"] = s.sol(t)[1]
            # lambda x: orb_params[1][np.argmax(x == t[:, None], 0)]
            interp1d_sec["omega"] = s.sol(t)[2]
            # lambda x: orb_params[2][np.argmax(x == t[:, None], 0)]
            interp1d_pri["omega"] = s.sol(t)[3]

            interp1d_sec["porb"] = orbital_period_from_separation(
                sep_interp, mass_interp_sec(t - t_offset_sec),
                mass_interp_pri(t - t_offset_pri))
            interp1d_pri["porb"] = orbital_period_from_separation(
                sep_interp, mass_interp_pri(t - t_offset_pri),
                mass_interp_sec(t - t_offset_sec))

            interp1d_sec["time"] = t  # binary.time + x - t0
            # time_interp = binary.time + t - t0

            for obj, prop in zip(
                    [secondary, primary, binary],
                    [STARPROPERTIES, STARPROPERTIES, BINARYPROPERTIES],
            ):
                for key in prop:
                    if key in ["event",
                               "mass_transfer_case",
                               "nearest_neighbour_distance",
                               "state", "metallicity", "V_sys"]:
                        current = getattr(obj, key)
                        # For star objects, the state is calculated
                        # further below
                        history = [current] * len(t[:-1])
                    # elif key in ("state") and obj == secondary:
                    #    current = check_state_of_star(obj, star_CO=False)
                    #    history = [current] * len(t[:-1])
                    elif (key in ["surf_avg_omega_div_omega_crit"]
                            and obj == secondary):
                        # In fact I replace the actual surf_avg_w with the ef-
                        # fective omega which takes into account the whole star
                        # key  = 'effective_omega' # in rad/sec
                        # current = s.y[2][-1] / 3.1558149984e7
                        # history_of_attribute = s.y[2][:-1] / 3.1558149984e7
                        omega_crit_current_sec = np.sqrt(
                            const.standard_cgrav
                            * interp1d_sec[self.translate["mass"]](
                                t[-1] - t_offset_sec).item() * const.msol
                            / (interp1d_sec[self.translate["R"]](
                                t[-1] - t_offset_sec).item() * const.rsol) ** 3
                        )
                        omega_crit_hist_sec = np.sqrt(
                            const.standard_cgrav
                            * interp1d_sec[self.translate["mass"]](
                                t[:-1] - t_offset_sec) * const.msol
                            / (interp1d_sec[self.translate["R"]](
                                t[:-1] - t_offset_sec) * const.rsol) ** 3
                        )

                        current = (interp1d_sec["omega"][-1] / const.secyer
                                   / omega_crit_current_sec)
                        history = (interp1d_sec["omega"][:-1] / const.secyer
                                   / omega_crit_hist_sec)
                    elif (key in ["surf_avg_omega_div_omega_crit"]
                            and obj == primary):
                        if primary.co:
                            current = None
                            history = [current] * len(t[:-1])
                        elif not primary.co:
                            # TODO: change `item()` to 0
                            omega_crit_current_pri = np.sqrt(
                                const.standard_cgrav
                                * interp1d_pri[self.translate["mass"]](
                                    t[-1] - t_offset_pri).item() * const.msol
                                / (interp1d_pri[self.translate["R"]](
                                    t[-1] - t_offset_pri).item() * const.rsol)
                                ** 3)

                            omega_crit_hist_pri = np.sqrt(
                                const.standard_cgrav
                                * interp1d_pri[self.translate["mass"]](
                                    t[:-1] - t_offset_pri) * const.msol
                                / (interp1d_pri[self.translate["R"]](
                                    t[:-1] - t_offset_pri) * const.rsol) ** 3)

                            current = (interp1d_pri["omega"][-1]
                                       / const.secyer / omega_crit_current_pri)
                            history = (interp1d_pri["omega"][:-1]
                                       / const.secyer / omega_crit_hist_pri)
                    elif key in ["surf_avg_omega"] and obj == secondary:
                        # current = interp1d["omega"](t[-1]) / const.secyer
                        current = interp1d_sec["omega"][-1] / const.secyer
                        history = interp1d_sec["omega"][:-1] / const.secyer
                    elif key in ["surf_avg_omega"] and obj == primary:
                        if primary.co:
                            current = None
                            history = [current] * len(t[:-1])
                        else:
                            current = interp1d_pri["omega"][-1] / const.secyer
                            history = interp1d_pri["omega"][:-1] / const.secyer
                    elif key in ["rl_relative_overflow_1"] and obj == binary:
                        if binary.star_1.state in ("BH", "NS", "WD"):
                            current = None
                            history = [current] * len(t[:-1])
                        elif secondary == binary.star_1:
                            current = ev_rel_rlo1(t[-1],
                                                  [interp1d_sec["sep"][-1],
                                                   interp1d_sec["ecc"][-1]])
                            history = ev_rel_rlo1(t[:-1],
                                                  [interp1d_sec["sep"][:-1],
                                                   interp1d_sec["ecc"][:-1]])
                        elif secondary == binary.star_2:
                            current = ev_rel_rlo2(t[-1],
                                                  [interp1d_sec["sep"][-1],
                                                   interp1d_sec["ecc"][-1]])
                            history = ev_rel_rlo2(t[:-1],
                                                  [interp1d_sec["sep"][:-1],
                                                   interp1d_sec["ecc"][:-1]])
                    elif key in ["rl_relative_overflow_2"] and obj == binary:
                        if binary.star_2.state in ("BH", "NS", "WD"):
                            current = None
                            history = [current] * len(t[:-1])
                        elif secondary == binary.star_2:
                            current = ev_rel_rlo1(t[-1],
                                                  [interp1d_sec["sep"][-1],
                                                   interp1d_sec["ecc"][-1]])
                            history = ev_rel_rlo1(t[:-1],
                                                  [interp1d_sec["sep"][:-1],
                                                   interp1d_sec["ecc"][:-1]])
                        elif secondary == binary.star_1:
                            current = ev_rel_rlo2(t[-1],
                                                  [interp1d_sec["sep"][-1],
                                                   interp1d_sec["ecc"][-1]])
                            history = ev_rel_rlo2(t[:-1],
                                                  [interp1d_sec["sep"][:-1],
                                                   interp1d_sec["ecc"][:-1]])
                    elif key in ["separation", "orbital_period",
                                 "eccentricity", "time"]:
                        current = interp1d_sec[self.translate[key]][-1].item()
                        history = interp1d_sec[self.translate[key]][:-1]
                    elif (key in ["total_moment_of_inertia"]
                            and obj == secondary):
                        current = interp1d_sec[self.translate[key]](
                            t[-1] - t_offset_sec).item() * (
                                const.msol * const.rsol ** 2)
                        history = interp1d_sec[self.translate[key]](
                            t[:-1] - t_offset_sec) * (
                                const.msol * const.rsol ** 2)
                    elif key in ["total_moment_of_inertia"] and obj == primary:
                        if primary.co:
                            current = getattr(obj, key)
                            history = [current] * len(t[:-1])
                        else:
                            current = interp1d_pri[self.translate[key]](
                                t[-1] - t_offset_pri).item() * (
                                    const.msol * const.rsol ** 2)
                            history = interp1d_pri[self.translate[key]](
                                t[:-1] - t_offset_pri) * (
                                    const.msol * const.rsol ** 2)
                    elif (key in ["log_total_angular_momentum"]
                            and obj == secondary):
                        current = np.log10(
                            (interp1d_sec["omega"][-1] / const.secyer)
                            * (interp1d_sec[
                                self.translate["total_moment_of_inertia"]](
                                    t[-1] - t_offset_sec).item() * (
                                        const.msol * const.rsol ** 2)))
                        history = np.log10(
                            (interp1d_sec["omega"][:-1] / const.secyer)
                            * (interp1d_sec[
                                self.translate["total_moment_of_inertia"]](
                                    t[:-1] - t_offset_sec) * (
                                        const.msol * const.rsol ** 2)))
                    elif (key in ["log_total_angular_momentum"]
                            and obj == primary):
                        if primary.co:
                            current = getattr(obj, key)
                            history = [current] * len(t[:-1])
                        else:
                            current = np.log10(
                                (interp1d_pri["omega"][-1] / const.secyer)
                                * (interp1d_pri[
                                    self.translate["total_moment_of_inertia"]](
                                        t[-1] - t_offset_pri).item() * (
                                            const.msol * const.rsol ** 2)))
                            history = np.log10(
                                (interp1d_pri["omega"][:-1] / const.secyer)
                                * (interp1d_pri[
                                    self.translate["total_moment_of_inertia"]](
                                        t[:-1] - t_offset_pri) * (
                                            const.msol * const.rsol ** 2)))
                    elif key in ["spin"] and obj == secondary:
                        current = (
                            const.clight
                            * (interp1d_sec["omega"][-1] / const.secyer)
                            * interp1d_sec[
                                self.translate["total_moment_of_inertia"]](
                                    t[-1] - t_offset_sec).item()
                            * (const.msol * const.rsol ** 2)
                            / (const.standard_cgrav * (
                                interp1d_sec[self.translate["mass"]](
                                    t[-1] - t_offset_sec).item()
                                * const.msol) ** 2))
                        history = (
                            const.clight
                            * (interp1d_sec["omega"][:-1] / const.secyer)
                            * interp1d_sec[
                                self.translate["total_moment_of_inertia"]](
                                    t[:-1] - t_offset_sec)
                            * (const.msol * const.rsol ** 2)
                            / (const.standard_cgrav * (
                                interp1d_sec[self.translate["mass"]](
                                    t[:-1] - t_offset_sec) * const.msol)**2))
                    elif key in ["spin"] and obj == primary:
                        if primary.co:
                            current = getattr(obj, key)
                            history = [current] * len(t[:-1])
                        else:
                            current = (
                                const.clight
                                * (interp1d_pri["omega"][-1] / const.secyer)
                                * interp1d_pri[
                                    self.translate["total_moment_of_inertia"]](
                                        t[-1] - t_offset_pri).item()
                                * (const.msol * const.rsol ** 2)
                                / (const.standard_cgrav * (
                                    interp1d_pri[self.translate["mass"]](
                                        t[-1] - t_offset_pri).item()
                                    * const.msol)**2))
                            history = (
                                const.clight * (interp1d_pri["omega"][:-1]
                                                / const.secyer)
                                * interp1d_pri[
                                    self.translate["total_moment_of_inertia"]](
                                        t[:-1] - t_offset_pri)
                                * (const.msol * const.rsol ** 2)
                                / (const.standard_cgrav * (interp1d_pri[
                                    self.translate["mass"]](
                                        t[:-1] - t_offset_pri)
                                    * const.msol)**2))
                    elif (key in ["lg_mdot", "lg_wind_mdot"]
                            and obj == secondary):
                        # in detached step, lg_mdot = lg_wind_mdot
                        if interp1d_sec[self.translate[key]](
                                t[-1] - t_offset_sec) == 0:
                            current = -98.99
                        else:
                            current = np.log10(
                                np.abs(interp1d_sec[self.translate[key]](
                                    t[-1] - t_offset_sec))).item()
                        history = np.ones_like(t[:-1])
                        for i in range(len(t)-1):
                            if interp1d_sec[self.translate[key]](
                                    t[i] - t_offset_sec) == 0:
                                history[i] = -98.99
                            else:
                                history[i] = np.log10(
                                    np.abs(interp1d_sec[self.translate[key]](
                                        t[i] - t_offset_sec)))

                    elif key in ["lg_mdot", "lg_wind_mdot"] and obj == primary:
                        if primary.co:
                            current = None
                            history = [current] * len(t[:-1])
                        else:
                            if interp1d_sec[self.translate[key]](
                                    t[-1] - t_offset_sec) == 0:
                                current = -98.99
                            else:
                                current = np.log10(np.abs(
                                    interp1d_sec[self.translate[key]](
                                        t[-1] - t_offset_sec))).item()
                            history = np.ones_like(t[:-1])
                            for i in range(len(t)-1):
                                if (interp1d_sec[self.translate[key]](
                                        t[i] - t_offset_sec) == 0):
                                    history[i] = -98.99
                                else:
                                    history[i] = np.log10(np.abs(
                                        interp1d_sec[self.translate[key]](
                                            t[i] - t_offset_sec)))
                    elif (self.translate[key] in interp1d_sec
                            and obj == secondary):
                        current = interp1d_sec[self.translate[key]](
                            t[-1] - t_offset_sec).item()
                        history = interp1d_sec[self.translate[key]](
                            t[:-1] - t_offset_sec)
                    elif (self.translate[key] in interp1d_pri
                            and obj == primary):
                        if primary.co:
                            current = getattr(obj, key)
                            history = [current] * len(t[:-1])
                        else:
                            current = interp1d_pri[self.translate[key]](
                                t[-1] - t_offset_pri).item()
                            history = interp1d_pri[self.translate[key]](
                                t[:-1] - t_offset_pri)
                    elif key in ["profile"]:
                        current = None
                        history = [current] * len(t[:-1])
                    else:
                        current = np.nan
                        history = np.ones_like(t[:-1]) * current

                    setattr(obj, key, current)
                    getattr(obj, key + "_history").extend(history)

            secondary.state = check_state_of_star(secondary, star_CO=False)

            for timestep in range(-len(t[:-1]), 0):
                secondary.state_history[timestep] = check_state_of_star(
                    secondary, i=timestep, star_CO=False)

            if primary.co:
                mdot_acc = np.atleast_1d(bondi_hoyle(
                    binary, primary, secondary, slice(-len(t), None),
                    wind_disk_criteria=True, scheme='Kudritzki+2000'))
                primary.lg_mdot = np.log10(mdot_acc.item(-1))
                primary.lg_mdot_history[len(primary.lg_mdot_history) - len(t)
                                        + 1:] = np.log10(mdot_acc[:-1])

            elif not primary.co:
                primary.state = check_state_of_star(primary, star_CO=False)
                for timestep in range(-len(t[:-1]), 0):

                    primary.state_history[timestep] = check_state_of_star(
                        primary, i=timestep, star_CO=False)

            def get_star_final_values(star, htrack, m0):
                if htrack:
                    self.grid = self.grid_Hrich
                elif not htrack:
                    self.grid = self.grid_strippedHe

                get_final_values = self.grid.get_final_values
                get_final_state = self.grid.get_final_state

                for key in self.final_keys:
                    setattr(star, key, get_final_values('S1_%s' % (key), m0))

            def get_star_profile(star, htrack, m0):
                if htrack:
                    self.grid = self.grid_Hrich
                elif not htrack:
                    self.grid = self.grid_strippedHe

                get_profile = self.grid.get_profile

                profile_new = np.array(get_profile('mass', m0)[1])
                for i in self.profile_keys:
                    profile_new[i] = get_profile(i, m0)[0]
                profile_new['omega'] = star.surf_avg_omega

                star.profile = profile_new

            if s.t_events[0] or s.t_events[1]:  # reached RLOF
                if self.RLO_orbit_at_orbit_with_same_am:
                    # final circular orbit conserves angular momentum
                    # compared to the eccentric orbit
                    binary.separation *= (1 - s.y[1][-1]**2)
                    binary.orbital_period *= (1 - s.y[1][-1]**2) ** 1.5
                else:
                    # final circular orbit is at periastron of the ecc. orbit
                    binary.separation *= (1 - s.y[1][-1])
                    binary.orbital_period *= (1 - s.y[1][-1]) ** 1.5

                assert np.abs(
                    binary.orbital_period
                    - orbital_period_from_separation(
                        binary.separation, secondary.mass, primary.mass
                    )
                ) / binary.orbital_period < 10 ** (-2)
                binary.eccentricity = 0
                if s.t_events[0]:
                    if secondary == binary.star_1:
                        binary.state = "RLO1"
                        binary.event = "oRLO1"
                    else:
                        binary.state = "RLO2"
                        binary.event = "oRLO2"
                elif s.t_events[1]:
                    if secondary == binary.star_1:
                        binary.state = "RLO2"
                        binary.event = "oRLO2"
                    else:
                        binary.state = "RLO1"
                        binary.event = "oRLO1"

            elif s.t_events[2]:
                # reached t_max of track. End of life (possible collapse) of
                # secondary
                if secondary == binary.star_1:
                    binary.event = "CC1"
                else:
                    binary.event = "CC2"
                get_star_final_values(secondary, secondary.htrack, m01)
                get_star_profile(secondary, secondary.htrack, m01)
                if not primary.co and primary.state in STAR_STATES_CC:
                    # simultaneous core-collapse of the other star as well
                    primary_time = t_max_pri + t_offset_pri - t[-1]
                    secondary_time = t_max_sec + t_offset_sec - t[-1]
                    if primary_time == secondary_time:
                        # we manually check if s.t_events[3] should also
                        # be happening simultaneously
                        get_star_final_values(primary, primary.htrack, m02)
                        get_star_profile(primary, primary.htrack, m02)
                    if primary.mass != secondary.mass:
                        raise ValueError(
                            "Both stars are found to be ready for collapse "
                            "(i.e. end of their life) during the detached "
                            "step, but do not have the same mass")
            elif s.t_events[3]:
                # reached t_max of track. End of life (possible collapse) of
                # primary
                if secondary == binary.star_1:
                    binary.event = "CC2"
                else:
                    binary.event = "CC1"
                get_star_final_values(primary, primary.htrack, m02)
                get_star_profile(primary, primary.htrack, m02)
            else:  # Reached max_time asked.
                if binary.properties.max_simulation_time - binary.time < 0.0:
                    binary.event = "MaxTime_exceeded"
                else:
                    binary.event = "maxtime"
                # binary.event = "MaxTime_exceeded"


def event(terminal, direction=0):
    """Return a helper function to set attributes for solve_ivp events."""
    def dec(f):
        f.terminal = True
        f.direction = direction
        return f
    return dec


def diffeq(
        t,
        y,
        R_sec,
        L_sec,
        M_sec,
        Mdot_sec,
        I_sec,
        # he_core_mass,
        # mass_conv_core,
        # conv_mx1_top,
        # conv_mx1_bot,
        conv_mx1_top_r_sec,
        conv_mx1_bot_r_sec,
        surface_h1_sec,
        center_h1_sec,
        M_env_sec,
        DR_env_sec,
        Renv_middle_sec,
        Idot_sec,
        R_pri,
        L_pri,
        M_pri,
        Mdot_pri,
        I_pri,
        # he_core_mass,
        # mass_conv_core,
        # conv_mx1_top,
        # conv_mx1_bot,
        conv_mx1_top_r_pri,
        conv_mx1_bot_r_pri,
        surface_h1_pri,
        center_h1_pri,
        M_env_pri,
        DR_env_pri,
        Renv_middle_pri,
        Idot_pri,
        do_wind_loss=True,
        do_tides=True,
        do_gravitational_radiation=True,
        do_magnetic_braking=True,
        do_stellar_evolution_and_spin_from_winds=True,
        verbose=False,
):
    """Diff. equation describing the orbital evolution of a detached binary.

    The equation handles wind mass-loss [1_], tidal [2_], gravational [3_]
    effects and magnetic braking [4_]. It also handles the change of the
    secondary's stellar spin due to its change of moment of intertia and due to
    mass-loss from its spinning surface. It is assumed that the mass loss is
    fully non-conservative. Magnetic braking is fully applied to secondary
    stars with mass less than 1.3 Msun and fully off for stars with mass larger
    then 1.5 Msun. The effect of magnetic braking falls linearly for stars with
    mass between 1.3 Msun and 1.5 Msun.

    TODO: exaplin new features (e.g., double COs)

    Parameters
    ----------
    t : float
        The age of the system in years
    y : list of float
        Contains the separation, eccentricity and angular velocity, in Rsolar,
        dimensionless and rad/year units, respectively.
    M_pri : float
        Mass of the primary in Msolar units.
    M_sec : float
        Mass of the secondary in Msolar units.
    Mdot : float
        Rate of change of mass of the star in Msolar/year units.
        (Negative for wind mass loss.)
    R : float
        Radius of the star in Rsolar units.
    I : float
        Moment of inertia of the star in Msolar*Rsolar^2.
    L : float
        Luminosity of the star  in solar units.
    #mass_conv_core : float
    #    Convective core mass of the secondary in Msolar units.
    conv_mx1_top_r : float
        Coordinate of top convective mixing zone coordinate in Rsolar.
    conv_mx1_bot_r : float
        Coordinate of bottom convective mixing zone coordinate in Rsolar.
    surface_h1 : float
        surface mass Hydrogen abundance
    center_h1 : float
        center mass Hydrogen abundance
    M_env : float
        mass of the dominant convective region for tides above the core,
        in Msolar.
    DR_env : float
        thickness of the dominant convective region for tides above the core,
        in Rsolar.
    Renv_middle : float
        position of the dominant convective region for tides above the core,
        in Rsolar.
    Idot : float
        Rate of change of the moment of inertia of the star in
        Msolar*Rsolar^2 per year.
    do_wind_loss: Boolean
        If True, take into account change of separation due to mass loss from
        the secondary. Default: True.
    do_tides: Booleans
       If True, take into account change of separation, eccentricity and
       secondary spin due to tidal forces. Default: True.
    do_gravitational_radiation: Boolean
       If True, take into account change of separation and eccentricity due to
       gravitational wave radiation. Default: True
    do_magnetic_braking: Boolean
        If True, take into account change of star spin due to magnetic braking.
        Default: True.
    do_stellar_evolution_and_spin_from_winds: Boolean
        If True, take into account change of star spin due to change of its
        moment of inertia during its evolution and due to spin angular momentum
        loss due to winds. Default: True.
    verbose : Boolean
        If we want to print stuff. Default: False.

    Returns
    -------
    list of float
        Contains the change of
        the separation, eccentricity and angular velocity, in Rsolar,
        dimensionless and rad/year units, respectively.

    References
    ----------
    .. [1] Tauris, T. M., & van den Heuvel, E. 2006,
           Compact stellar X-ray sources, 1, 623
    .. [2] Hut, P. 1981, A&A, 99, 126
    .. [3] Junker, W., & Schafer, G. 1992, MNRAS, 254, 146
    .. [4] Rappaport, S., Joss, P. C., & Verbunt, F. 1983, ApJ, 275, 713

    """
    y[0] = np.max([y[0], 0])  # We limit separation to non-negative values
    a = y[0]
    y[1] = np.max([y[1], 0])  # We limit eccentricity to non-negative values
    e = y[1]
    if e > 0 and e < 10.0 ** (-3):
        # we force a negligible eccentricity to become 0
        # for computational stability
        e = 0.0
        if verbose:
            print("negligible eccentricity became 0 for "
                  "computational stability")
    y[2] = np.max([y[2], 0])  # We limit omega spin to non-negative values
    Omega_sec = y[2]  # in rad/yr
    y[3] = np.max([y[3], 0])
    Omega_pri = y[3]

    da = 0.0
    de = 0.0
    dOmega_sec = 0.0
    dOmega_pri = 0.0
    #  Mass Loss
    if do_wind_loss:
        q1 = M_sec / M_pri
        k11 = (1 / (1 + q1)) * (Mdot_sec / M_sec)
        k21 = Mdot_sec / M_sec
        k31 = Mdot_sec / (M_pri + M_sec)
        # This is simplified to da_mt = -a * Mdot/(M+Macc), for only (negative)
        # wind Mdot from star M.
        da_mt_sec = a * (2 * k11 - 2 * k21 + k31)

        q2 = M_pri / M_sec
        k12 = (1 / (1 + q2)) * (Mdot_pri / M_pri)
        k22 = Mdot_pri / M_pri
        k32 = Mdot_pri / (M_pri + M_sec)
        da_mt_pri = a * (
                2 * k12 - 2 * k22 + k32
        )
        if verbose:
            print("da_mt = ", da_mt_sec, da_mt_pri)

        da = da + da_mt_sec + da_mt_pri

    #  Tidal forces
    if do_tides:
        q1 = M_pri / M_sec
        q2 = M_sec / M_pri
        # P_orb in years. From 3rd Kepler's law, transforming separation from
        # Rsolar to AU, to avoid using constants
        # TODO: we aleady have this function!
        P_orb = np.sqrt((a / const.aursun) ** 3 / (M_pri + M_sec))
        n = 2.0 * const.pi / P_orb  # mean orbital ang. vel. in rad/year
        f1 = (
                1
                + (31 / 2) * e ** 2
                + (255 / 8) * e ** 4
                + (185 / 16) * e ** 6
                + (25 / 64) * e ** 8
        )
        f2 = 1 + (15 / 2) * e ** 2 + (45 / 8) * e ** 4 + (5 / 16) * e ** 6
        f3 = 1 + (15 / 4) * e ** 2 + (15 / 8) * e ** 4 + (5 / 64) * e ** 6
        f4 = 1 + (3 / 2) * e ** 2 + (1 / 8) * e ** 4
        f5 = 1 + 3 * e ** 2 + (3 / 8) * e ** 4

        # equilibrium timecale
        if ((M_env_sec != 0.0 and not np.isnan(M_env_sec))
                and (DR_env_sec != 0.0 and not np.isnan(DR_env_sec)) and (
                    Renv_middle_sec != 0.0 and not np.isnan(Renv_middle_sec))):
            # eq. (31) of Hurley et al. 2002, generalized for convective layers
            # not on surface too
            tau_conv_sec = 0.431 * ((M_env_sec * DR_env_sec * Renv_middle_sec
                                     / (3 * L_sec)) ** (1.0 / 3.0))
        else:
            if verbose:
                print("something wrong with M_env/DR_env/Renv_middle",
                      M_env_sec, DR_env_sec, Renv_middle_sec)
            tau_conv_sec = 1.0e99
        if ((M_env_pri != 0.0 and not np.isnan(M_env_pri))
                and (DR_env_pri != 0.0 and not np.isnan(DR_env_pri)) and (
                    Renv_middle_pri != 0.0 and not np.isnan(Renv_middle_pri))):
            # eq. (31) of Hurley et al. 2002, generalized for convective layers
            # not on surface too
            tau_conv_pri = 0.431 * ((M_env_pri * DR_env_pri * Renv_middle_pri
                                     / (3 * L_pri)) ** (1.0/3.0))
        else:
            if verbose:
                print("something wrong with M_env/DR_env/Renv_middle",
                      M_env_pri, DR_env_pri, Renv_middle_pri)
            tau_conv_pri = 1.0e99
        P_spin_sec = 2 * np.pi / Omega_sec
        P_spin_pri = 2 * np.pi / Omega_pri
        P_tid_sec = np.abs(1 / (1 / P_orb - 1 / P_spin_sec))
        P_tid_pri = np.abs(1 / (1 / P_orb - 1 / P_spin_pri))
        f_conv_sec = np.min([1, (P_tid_sec / (2 * tau_conv_sec)) ** 2])
        f_conv_pri = np.min([1, (P_tid_pri / (2 * tau_conv_pri)) ** 2])
        F_tid = 1.  # not 50 as before
        kT_conv_sec = (
                (2. / 21) * (f_conv_sec / tau_conv_sec) * (M_env_sec / M_sec)
        )  # eq. (30) of Hurley et al. 2002
        kT_conv_pri = (
                (2. / 21) * (f_conv_pri / tau_conv_pri) * (M_env_pri / M_pri)
        )
        if kT_conv_sec is None or not np.isfinite(kT_conv_sec):
            kT_conv_sec = 0.0
        if kT_conv_pri is None or not np.isfinite(kT_conv_pri):
            kT_conv_pri = 0.0

            if verbose:
                print("kT_conv_sec is", kT_conv_sec, ", set to 0.")
                print("kT_conv_pri is", kT_conv_pri, ", set to 0.")
        # this is the 1/timescale of all d/dt calculted below in yr^-1
        if verbose:
            print(
                "Equilibrium tides in deep convective envelope",
                M_env_sec,
                DR_env_sec,
                Renv_middle_sec,
                R_sec,
                M_sec,
                M_env_pri,
                DR_env_pri,
                Renv_middle_pri,
                R_pri,
                M_pri
            )
            print("convective tiimescales and efficiencies",
                  tau_conv_sec, P_orb, P_spin_sec, P_tid_sec,
                  f_conv_sec,
                  F_tid,
                  tau_conv_pri, P_orb, P_spin_pri, P_tid_pri,
                  f_conv_pri,
                  F_tid,
                  )

        # dynamical timecale
        F_tid = 1
        # E2 = 1.592e-9*M**(2.84) # eq. (43) of Hurley et al. 2002. Deprecated
        R_conv_sec = conv_mx1_top_r_sec - conv_mx1_bot_r_sec
        R_conv_pri = conv_mx1_top_r_pri - conv_mx1_bot_r_pri  # convective core
        # R_conv = conv_mx1_top_r  # convective core
        if (R_conv_sec > R_sec or R_conv_sec <= 0.0
                or conv_mx1_bot_r_sec / R_sec > 0.1):
            # R_conv = 0.5*R
            # if verbose:
            #     print(
            #         "R_conv of the convective core is not behaving well or "
            #         "we are not calculating the convective core, we make it "
            #         "equal to half of Rstar",
            #         R_conv,
            #         R,
            #         conv_mx1_top_r,
            #         conv_mx1_bot_r,
            #     )
            # we switch to Zahn+1975 calculation of E2
            E21 = 1.592e-9 * M_sec ** (2.84)
        else:
            if R_sec <= 0:
                E21 = 0
            elif surface_h1_sec > 0.4:
                E21 = 10.0 ** (-0.42) * (R_conv_sec / R_sec) ** (
                    7.5
                )  # eq. (9) of Qin et al. 2018, 616, A28
            elif surface_h1_sec <= 0.4:  # "HeStar":
                E21 = 10.0 ** (-0.93) * (R_conv_sec / R_sec) ** (
                    6.7
                )  # eq. (9) of Qin et al. 2018, 616, A28
            else:  # in principle we should not go here
                E21 = 1.592e-9 * M_sec ** (
                    2.84
                )  # eq. (43) of Hurley et al. 2002 from Zahn+1975 Depreciated
        # kT = 1.9782e4 * np.sqrt(M * R**2 / a**5) * (1 + q)**(5. / 6) * E2
        # eq. (42) of Hurley et al. 2002. Depreciated

        if (R_conv_pri > R_pri or R_conv_pri <= 0.0
                or conv_mx1_bot_r_pri / R_pri > 0.1):
            E22 = 1.592e-9 * M_pri ** (2.84)
            if verbose:
                print(
                    "R_conv of the convective core is not behaving well or we "
                    "are not calculating the convective core, we switch to "
                    "Zahn+1975 calculation of E2",
                    R_conv_sec,
                    R_sec,
                    conv_mx1_top_r_sec,
                    conv_mx1_bot_r_sec,
                    E21,
                    R_conv_pri,
                    R_pri,
                    conv_mx1_top_r_pri,
                    conv_mx1_bot_r_pri,
                    E22
                )
        else:
            if R_pri <= 0:
                E22 = 0
            elif surface_h1_pri > 0.4:
                E22 = 10.0 ** (-0.42) * (R_conv_pri / R_pri) ** (
                    7.5
                )  # eq. (9) of Qin et al. 2018, 616, A28
            elif surface_h1_pri <= 0.4:  # "HeStar":
                E22 = 10.0 ** (-0.93) * (R_conv_pri / R_pri) ** (
                    6.7
                )  # eq. (9) of Qin et al. 2018, 616, A28
            else:  # in principle we should not go here
                E22 = 1.592e-9 * M_pri ** (
                    2.84
                )
        kT_rad_sec = (
            np.sqrt(const.standard_cgrav * (M_sec * const.msol)
                    * (R_sec * const.rsol)**2 / (a * const.rsol)**5)
            * (1 + q1) ** (5.0 / 6)
            * E21
            * const.secyer)
        kT_rad_pri = (
            np.sqrt(const.standard_cgrav * (M_pri * const.msol)
                    * (R_pri * const.rsol)**2 / (a * const.rsol)**5)
            * (1 + q2) ** (5.0 / 6)
            * E22
            * const.secyer)
        # this is the 1/timescale of all d/dt calculted below in yr^-1
        if verbose:
            print(
                "Dynamical tides in radiative envelope",
                conv_mx1_top_r_sec,
                conv_mx1_bot_r_sec,
                R_conv_sec,
                E21,
                conv_mx1_top_r_pri,
                conv_mx1_bot_r_pri,
                R_conv_pri,
                E22,
                F_tid
            )
        kT_sec = max(kT_conv_sec, kT_rad_sec)
        kT_pri = max(kT_conv_pri, kT_rad_pri)
        if verbose:
            print("kT_conv/rad of tides is ", kT_conv_sec, kT_rad_sec,
                  kT_conv_pri, kT_rad_pri, "in 1/yr, and we picked the ",
                  kT_sec, kT_pri)

        da_tides_sec = (
                -6
                * F_tid
                * kT_sec
                * q1
                * (1 + q1)
                * (R_sec / a) ** 8
                * (a / (1 - e ** 2) ** (15 / 2))
                * (f1 - (1 - e ** 2) ** (3 / 2) * f2 * Omega_sec / n)
        )  # eq. (9) of Hut 1981, 99, 126

        da_tides_pri = (
                -6
                * F_tid
                * kT_pri
                * q2
                * (1 + q2)
                * (R_pri / a) ** 8
                * (a / (1 - e ** 2) ** (15 / 2))
                * (f1 - (1 - e ** 2) ** (3 / 2) * f2 * Omega_pri / n)
        )
        de_tides_sec = (
                -27
                * F_tid
                * kT_sec
                * q1
                * (1 + q1)
                * (R_sec / a) ** 8
                * (e / (1 - e ** 2) ** (13 / 2))
                * (f3 - (11 / 18) * (1 - e ** 2) ** (3 / 2) * f4 * Omega_sec/n)
        )  # eq. (10) of Hut 1981, 99, 126

        de_tides_pri = (
                -27
                * F_tid
                * kT_pri
                * q2
                * (1 + q2)
                * (R_pri / a) ** 8
                * (e / (1 - e ** 2) ** (13 / 2))
                * (f3 - (11 / 18) * (1 - e ** 2) ** (3 / 2) * f4 * Omega_pri/n)
        )

        dOmega_tides_sec = (
                (3 * F_tid * kT_sec * q1 ** 2 * M_sec * R_sec ** 2 / I_sec)
                * (R_sec / a) ** 6
                * n
                / (1 - e ** 2) ** 6
                * (f2 - (1 - e ** 2) ** (3 / 2) * f5 * Omega_sec / n)
        )  # eq. (11) of Hut 1981, 99, 126
        dOmega_tides_pri = (
                (3 * F_tid * kT_pri * q2 ** 2 * M_pri * R_pri ** 2 / I_pri)
                * (R_pri / a) ** 6
                * n
                / (1 - e ** 2) ** 6
                * (f2 - (1 - e ** 2) ** (3 / 2) * f5 * Omega_pri / n)
        )
        if verbose:
            print("da,de,dOmega_tides = ",
                  da_tides_sec, de_tides_sec, dOmega_tides_sec,
                  da_tides_pri, de_tides_pri, dOmega_tides_pri)
        da = da + da_tides_sec + da_tides_pri
        de = de + de_tides_sec + de_tides_pri
        dOmega_sec = dOmega_sec + dOmega_tides_sec
        dOmega_pri = dOmega_pri + dOmega_tides_pri

    #  Gravitional radiation
    if do_gravitational_radiation:
        v = (M_pri * M_sec / (M_pri + M_sec) ** 2)
        da_gr = (
            (-2 * const.clight / 15) * (v / ((1 - e ** 2) ** (9 / 2)))
            * (const.standard_cgrav * (M_pri + M_sec) * const.msol
               / (a * const.rsol * const.clight ** 2)) ** 3
            * ((96 + 292 * e ** 2 + 37 * e ** 4) * (1 - e ** 2)
               - (1 / 28 * const.standard_cgrav * (M_pri + M_sec) * const.msol
               / (a * const.rsol * const.clight ** 2))
               * ((14008 + 4707 * v)+(80124 + 21560 * v) * e ** 2
               + (17325 + 10458) * e ** 4 - 0.5 * (5501 - 1036 * v) * e ** 6))
            ) * const.secyer / const.rsol
        # eq. (35) of Junker et al. 1992, 254, 146
        de_gr = (
            (-1 / 15) * ((v * const.clight ** 3) / (
                const.standard_cgrav * (M_pri + M_sec) * const.msol))
            * (const.standard_cgrav * (M_pri + M_sec) * const.msol / (
                a * const.rsol * const.clight ** 2)) ** 4
            * (e / (1 - e ** 2) ** (7 / 2))
            * ((304 + 121 * e ** 2) * (1 - e ** 2)
               - (1 / 56 * const.standard_cgrav * (M_pri + M_sec) * const.msol
               / (a * const.rsol * const.clight ** 2))
               * (8 * (16705 + 4676 * v) + 12 * (9082 + 2807 * v) * e ** 2
               - (25211 - 3388 * v) * e ** 4))
            ) * const.secyer
        # eq. (36) of Junker et al. 1992, 254, 146
        if verbose:
            print("da,de_gr = ", da_gr, de_gr)
        da = da + da_gr
        de = de + de_gr

    #  Magnetic braking
    if do_magnetic_braking:
        # domega_mb / dt = torque_mb / I,
        # where torque_mb is in eq.36 of Rapport+1983, with γ = 4
        dOmega_mb_sec = (
                -6.82e34
                * M_sec
                * R_sec ** 4
                * (Omega_sec * 365.25 / (2 * np.pi)) ** 3
                * 1.48763e-49
                / I_sec
                * np.clip((1.5 - M_sec) / (1.5 - 1.3), 0, 1)
        )
        dOmega_mb_pri = (
                -6.82e34
                * M_pri
                * R_pri ** 4
                * (Omega_pri * 365.25 / (2 * np.pi)) ** 3
                * 1.48763e-49
                / I_pri
                * np.clip((1.5 - M_pri) / (1.5 - 1.3), 0, 1)
        )
        # -3.8*10e-30
        # * M
        # * R ** 4
        # * Omega ** 3
        # / I
        # * (const.rsol)**2 * (const.secyer)**4
        # (rsol^2 because I ~ MR^2 in the denominator and secyer^4
        # from omega^3 and to make domega_mb in rad/yr)
        if verbose:
            print("dOmega_mb = ", dOmega_mb_sec, dOmega_mb_pri)
        dOmega_sec = dOmega_sec + dOmega_mb_sec
        dOmega_pri = dOmega_pri + dOmega_mb_pri

    if do_stellar_evolution_and_spin_from_winds:
        # Due to the secondary's own evolution, we have:
        # domega_spin/dt = d(Jspin/I)/dt = dJspin/dt * 1/I + Jspin*d(1/I)/dt.
        # These are the two terms calculated below.
        dOmega_spin_wind_sec = (
                2.0 / 3.0 * R_sec ** 2 * Omega_sec * Mdot_sec / I_sec
        )
        # jshell*Mdot/I : specific angular momentum of a thin sperical shell
        # * mdot  / moment of inertia
        # Omega is in rad/yr here, and R, M in solar (Mdot solar/yr).
        dOmega_deformation_sec = np.min(
            [-Omega_sec * Idot_sec / I_sec, 100]
        )
        # This is term of Jspin*d(1/I)/dt term of the domega_spin/dt. #
        # We limit its increase due to contraction to 100 [(rad/yr)/yr]
        # increase, otherwise the integrator will fail
        # (usually when we have WD formation).
        dOmega_spin_wind_pri = (
                2.0 / 3.0 * R_pri ** 2 * Omega_pri * Mdot_pri / I_pri
        )
        # jshell*Mdot/I : specific angular momentum of a thin sperical shell
        # * mdot  / moment of inertia
        # Omega is in rad/yr here, and R, M in solar (Mdot solar/yr).
        dOmega_deformation_pri = np.min(
            [-Omega_pri * Idot_pri / I_pri, 100]
        )
        if verbose:
            print(
                "dOmega_spin_wind , dOmega_deformation = ",
                dOmega_spin_wind_sec,
                dOmega_deformation_sec,
                dOmega_spin_wind_pri,
                dOmega_deformation_pri,
            )
        dOmega_sec = dOmega_sec + dOmega_spin_wind_sec
        dOmega_pri = dOmega_pri + dOmega_spin_wind_pri
        dOmega_sec = dOmega_sec + dOmega_deformation_sec
        dOmega_pri = dOmega_pri + dOmega_deformation_pri
    if verbose:
        print("a[Ro],e,Omega[rad/yr] have been =", a, e, Omega_sec, Omega_pri)
        print("da,de,dOmega (all) in 1yr is = ",
              da, de, dOmega_sec, dOmega_pri)

    return [
        da,
        de,
        dOmega_sec,
        dOmega_pri,
    ]<|MERGE_RESOLUTION|>--- conflicted
+++ resolved
@@ -954,17 +954,6 @@
             else:
                 raise Exception("State not recognized!")
 
-<<<<<<< HEAD
-        #if (self.non_existent_companion  == 0): # actual binary
-        if (not primary.co):
-
-            m1, t1 = match_to_single_star(primary, primary.htrack)
-        m2, t2 = match_to_single_star(secondary, secondary.htrack)
-        #elif (self.non_existent_companion  == 1) or (self.non_existent_companion  == 2):
-        #    #TODO: We do not have the logR for the matching
-        #    m2, t2 = match_to_single_star(secondary, secondary.htrack,)
-=======
->>>>>>> 7431daad
 
         def get_star_data(binary, star1, star2, htrack, co):
             """Get and interpolate the properties of stars.
