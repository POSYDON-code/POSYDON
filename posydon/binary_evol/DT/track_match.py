__authors__ = [
    "Devina Misra <devina.misra@unige.ch>",
    "Zepei Xing <Zepei.Xing@unige.ch>",
    "Emmanouil Zapartas <ezapartas@gmail.com>",
    "Nam Tran <tranhn03@gmail.com>",
    "Simone Bavera <Simone.Bavera@unige.ch>",
    "Konstantinos Kovlakas <Konstantinos.Kovlakas@unige.ch>",
    "Kyle Akira Rocha <kylerocha2024@u.northwestern.edu>",
    "Jeffrey Andrews <jeffrey.andrews@northwestern.edu>",
    "Camille Liotine <cliotine@u.northwestern.edu>",
    "Seth Gossage <seth.gossage@northwestern.edu>",
    "Max Briel <max.briel@gmail.com>",
]

import os
import time
import numpy as np
import pandas as pd
import types
import scipy
from scipy.optimize import root
from scipy.optimize import minimize
from scipy.interpolate import PchipInterpolator

import posydon.utils.constants as const
from posydon.config import PATH_TO_POSYDON_DATA
from posydon.utils.posydonwarning import Pwarn
from posydon.interpolation.data_scaling import DataScaler
from posydon.interpolation.interpolation import GRIDInterpolator
from posydon.utils.interpolators import PchipInterpolator2
from posydon.utils.posydonerror import (NumericalError, MatchingError,
                                        POSYDONError)
from posydon.utils.common_functions import (convert_metallicity_to_string,
                                            set_binary_to_failed)

from posydon.binary_evol.DT.key_library import (DEFAULT_TRANSLATED_KEYS,
                                                KEYS_POSITIVE,
                                                DEFAULT_PROFILE_KEYS)

from posydon.binary_evol.flow_chart import (STAR_STATES_CO,
                                            STAR_STATES_H_RICH,
                                            STAR_STATES_FOR_HMS_MATCHING,
                                            STAR_STATES_FOR_postMS_MATCHING,
                                            STAR_STATES_FOR_Hestar_MATCHING)

MATCHING_WITH_RELATIVE_DIFFERENCE = ["center_he4"]


val_names = [" ", "mass", "log_R", "center_h1", "surface_h1",
                "he_core_mass", "center_he4", "surface_he4", 
                "center_c12"]
str_fmts = ["{:>14}", "{:>9}","{:>9}", 
            "{:>9}",  "{:>10}",  "{:>12}",  
            "{:>10}",  "{:>11}",  "{:>10}"]
row_str = " ".join(str_fmts)
DIVIDER_STR = "_"*len(row_str.format(*[""]*len(str_fmts)))
# MAJOR.MINOR version of imported scipy package
SCIPY_VER = float('.'.join(scipy.__version__.split('.')[:2]))

class TrackMatcher:
    """
        This class contains the functionality to match binary star components 
    to single star models for detached evolution. Typically, this is so that 
    the binary star can continue evolving in a detached (non-interacting) 
    state.

        Several matching methods may be used, and metrics (physical 
    quantities) that are used to determine the quality of the match may be 
    customized. By default, the metrics are as follows:

      Initial stellar matching metrics
      ========================================
        
      MS:          mass,                      center X, radius, He core mass
      post-MS:     mass,                      center Y, radius, He core mass
      stripped He: He core mass (mass proxy), center Y, radius

        If an initial match can not be found, alternative sets of metrics are 
    used. For example, stars after mass transfer could swell up so that log_R 
    is not appropriate for matching. Lists for HMS and postMS stars drop 
    radius as a matching metric in these alternatives:
    
      Alternative stellar matching metrics
      ========================================
        
      MS:          total mass,                      center X, He core mass
      post-MS:     total mass,                      center Y, He core mass
      stripped He: He core mass (total mass proxy), center Y, radius
    
    The available matching methods are:

        "root":     This method invokes a modified Powell's method to 
                    minimize the difference between stellar mass and 
                    central hydrogen abundance (if the star is H-rich), 
                    or He core mass (if the star is He-rich). The function
                    used is scipy.optimize.root with the 'hybr' method.

        "minimize": This method minimizes the Euclidean distance between 
                    several matching metrics (the same mentioned above). 
                    This is the default matching method.
        
        Stellar tracks in either the H- or He-rich single star grids will 
    be searched until a match is found within an acceptable tolerance. If 
    no match can be found, the binary star will be marked as a failed 
    binary as its evolution can progress no further.

        If an acceptable match is found, then we were able to find a star 
    within the single star grids that suitably represents the given star(s) 
    at their current point in evolution. This class will return interpolator 
    objects that may be used to calculate quantities along the matched stellar 
    track so that the binary's stars may be evolved further, such as through 
    detached evolution.

    Attributes
    ----------
    KEYS : list[str]
        Contains valid keywords which are used to extract quantities from 
        the grids.

    KEYS_POSITIVE : list[str]
        Keys in this list are forced to be positive or else 0 by the 
        posydon.utils.PchipInterpolator2 class following interpolation 
        of the associated quantity.

    path : str
        Path to the directory that contains POSYDON data HDF5 files. Defaults 
        to the PATH_TO_POSYDON_DATA environment variable.

    metallicity : str
        The metallicity of the grid. This should be one of the eight 
        supported metallicities, stored as a string (e.g.,
        1e+00 as "1e+00_Zsun").

    matching_method : str
        Method to find the best match between a star from a previous step and a 
        point in a single star evolution track. Options: 
        
            "root": Tries to find a root of two matching quantities. It is 
                    possible to not find one, causing the evolution to fail.

            "minimize": Minimizes the sum of squares of differences of 
                        various quantities between the previous evolution step 
                        and a stellar evolution track. 

    root_keys : numpy.ndarray
        An array of keys corresponding to possible matching metrics. These 
        keys should exist as MESA history data column names. In practice, 
        we match using only a subset of these.
           
    rootm : numpy.ndarray
        A 3D matrix to hold roots with dimensions 
            
            DIM = [N(initial_masses), 
                   N(max_evolution_track_length), 
                   N(matching_metrics)]

        Structured to hold the matching metrics along the entire evolution 
        track of each stellar evolution track of a given initial mass in 
        a single star grid. Assigned after loading a grid and before 
        storing matching metrics.

    grid_name_Hrich : str
        Name of the single star H-rich grid h5 file, 
        including its parent directory. This is set to 
        (w/ Z = 1e+00, for example):

            grid_name_Hrich = 'single_HMS/1e+00_Zsun.h5'  

        by default if not specified.

    grid_name_strippedHe : str
        Name of the single star He-rich grid h5 file. This is 
        set to (w/ Z = 1e+00, for example):

            grid_name_strippedHe = 'single_HeMS/1e+00_Zsun.h5'
        
        by default if not specified.
        
    grid_Hrich : GRIDInterpolator object
        Object to interpolate between the time-series (i.e., along the 
        evolutionary track) in the H-rich single star h5 grid.

    grid_strippedHe : GRIDInterpolator object
        Object to interpolate between the time-series (i.e., along the 
        evolutionary track) in the He-rich single star h5 grid.

    initial_mass : list[float]
            Contains the initial masses of the stars in the single star 
            grid in which we are searching for a match. Assigned after 
            loading a grid to match to.

    list_for_matching_HMS : list
        A list of mixed type that specifies properties of the matching 
        process for HMS stars. This list has the following structure: 
        
            list_for_matching = [[matching attr. names], [rescale_factors],
                                 [scaling method], [mass_bnds], [age_bnds]]

    list_for_matching_postMS : list
        A list of mixed type that specifies properties of the matching 
        process for postMS stars. This list has the following structure: 
        
            list_for_matching = [[matching attr. names], [rescale_factors],
                                 [scaling method], [mass_bnds], [age_bnds]]

    list_for_matching_HeStar : list
        A list of mixed type that specifies properties of the matching 
        process for He stars. This list has the following structure: 
        
            list_for_matching = [[matching attr. names], [rescale_factors],
                                 [scaling method], [mass_bnds], [age_bnds]]

    stored_scalers : dict
        Mapping a combination of (key, htrack, scaling_method) to a 
        pre-trained DataScaler instance.

    final_keys : tuple
        Contains keys for final value interpolation.

    profile_keys : tuple
        Contains keys for profile interpolation.

    matching_tolerance : float
        When using the "minimize" matching method, a computed square 
        Euclidean distance between the pre-match and post-match values 
        less than this must be achieved for a successful match.

    matching_tolerance_hard : float
        When using the "minimize" matching method, a computed square 
        Euclidean distance between the pre-match and post-match values 
        less than at most this must be achieved for a successful match. 
        This tolerance is checked after all else fails, as a last attempt 
        to find a solution.

    record_matching : bool
        True if we want to append matched quantities to the binary history.

    verbose : bool
        True if we want to print stuff.

    Note
    ----
    A matching between the properties of the star, and the h5 tracks are
    required. In the "root" solver matching_method, if the root solver fails
    then the evolution will immediately end and the binary state will be
    tagged with "Root solver failed". In the "minimize" matching_method, we
    minimize the sum of squares of differences of various quantities between
    the previous step and the h5 track.

    """

    def __init__(
            self,
            grid_name_Hrich,
            grid_name_strippedHe,
            path=PATH_TO_POSYDON_DATA,
            metallicity=None,
            matching_method="minimize",
            list_for_matching_HMS=None,
            list_for_matching_postMS=None,
            list_for_matching_HeStar=None,
            record_matching=False,
            verbose=False
    ):

        # MESA history column names used as matching metrics
        # TODO: should this be singlestar.STARPROPERTIES? An 
        #       error is thrown when (possibly user defined) 
        #       matching metrics don't exist in this array. 
        #       That's not very flexible...
        self.root_keys = np.array(
            [
                "age",
                "mass",
                "he_core_mass",
                "center_h1",
                "center_he4",
                "surface_he4",
                "surface_h1",
                "log_R",
                "center_c12"
            ]
        )

        # =====================================================================

        self.metallicity = convert_metallicity_to_string(metallicity)
        self.matching_method = matching_method
        self.matching_tolerance = 1e-2 # DEF: 1e-2
        self.matching_tolerance_hard = 1e-1 # DEF: 1e-1

        self.initial_mass = None
        self.rootm = None
        self.verbose = verbose

        self.list_for_matching_HMS = list_for_matching_HMS
        self.list_for_matching_postMS = list_for_matching_postMS
        self.list_for_matching_HeStar = list_for_matching_HeStar

        # mapping a combination of (key, htrack, method) to a pre-trained
        # DataScaler instance, created the first time it is requested
        self.stored_scalers = {}

        # these are the KEYS read from POSYDON h5 grid files (after translating
        # them to the appropriate columns)
        self.KEYS = DEFAULT_TRANSLATED_KEYS #KEYS #DEFAULT_TRANSLATED_KEYS
        self.KEYS_POSITIVE = KEYS_POSITIVE

        # keys for the final value interpolation
        self.final_keys = (
            'avg_c_in_c_core_at_He_depletion',
            'co_core_mass_at_He_depletion',
            'm_core_CE_1cent',
            'm_core_CE_10cent',
            'm_core_CE_30cent',
            'm_core_CE_pure_He_star_10cent',
            'r_core_CE_1cent',
            'r_core_CE_10cent',
            'r_core_CE_30cent',
            'r_core_CE_pure_He_star_10cent'
        )

        # keys for the star profile interpolation
        self.profile_keys = DEFAULT_PROFILE_KEYS

        # should grids just get passed to this?
        if grid_name_Hrich is None:
            grid_name_Hrich = os.path.join('single_HMS', 
                                           self.metallicity+'_Zsun.h5')
        grid_path_Hrich = os.path.join(path, grid_name_Hrich)
        self.grid_Hrich = GRIDInterpolator(grid_path_Hrich)

        if grid_name_strippedHe is None:
            grid_name_strippedHe = os.path.join('single_HeMS', 
                                                self.metallicity+'_Zsun.h5')
        grid_path_strippedHe = os.path.join(path, grid_name_strippedHe)
        self.grid_strippedHe = GRIDInterpolator(grid_path_strippedHe)

        # =====================================================================

        # Initialize the matching lists:

        # min/max ranges of initial masses for each grid
        m_min_H = np.min(self.grid_Hrich.grid_mass)
        m_max_H = np.max(self.grid_Hrich.grid_mass)
        m_min_He = np.min(self.grid_strippedHe.grid_mass)
        m_max_He = np.max(self.grid_strippedHe.grid_mass)

        # min/max ranges of ages for each grid
        t_min_H = 0.0
        t_max_H = np.max(self.grid_Hrich.grid_age)
        t_min_He = 0.0
        t_max_He = np.max(self.grid_strippedHe.grid_age)

        # Stellar parameter matching metrics
        # ========================================
        # At first, we try to match based on...

        if self.list_for_matching_HMS is None:
            self.list_for_matching_HMS = [
                ["mass", "center_h1", "log_R", "he_core_mass"],
                [20.0, 1.0, 2.0, 10.0],
                ["log_min_max", "min_max", "min_max", "min_max"],
                [m_min_H, m_max_H], [t_min_H, t_max_H]
            ]
        if self.list_for_matching_postMS is None:
            self.list_for_matching_postMS = [
                ["mass", "center_he4", "log_R", "he_core_mass"],
                [20.0, 1.0, 2.0, 10.0],
                ["log_min_max", "min_max", "min_max", "min_max"],
                [m_min_H, m_max_H], [t_min_H, t_max_H]
            ]
        if self.list_for_matching_HeStar is None:
            self.list_for_matching_HeStar = [
                ["he_core_mass", "center_he4", "log_R"],
                [10.0, 1.0, 2.0],
                ["min_max", "min_max", "min_max"],
                [m_min_He, m_max_He], [t_min_He, t_max_He]
            ]

        # Stellar parameter lists for alternative matching metrics
        # These are used in the event that an initial match can not be found
        self.list_for_matching_HMS_alternative = [
            ["mass", "center_h1", "he_core_mass"],
            [20.0, 1.0, 10.0],
            ["log_min_max", "min_max", "min_max"],
            [m_min_H, m_max_H], [t_min_H, t_max_H]
        ]
        self.list_for_matching_postMS_alternative = [
            ["mass", "center_h1", "he_core_mass"],
            [20.0, 1.0, 10.0],
            ["log_min_max", "min_max", "min_max"],
            [m_min_H, m_max_H], [t_min_H, t_max_H]
        ]
        self.list_for_matching_HeStar_alternative = [
            ["he_core_mass", "center_he4", "log_R"],
            [10.0, 1.0, 2.0],
            ["min_max", "min_max", "min_max"],
            [m_min_He, m_max_He], [t_min_He, t_max_He]
        ]

        self.record_matching = record_matching
    
    def get_root0(self, attr_names, attr_vals, htrack, rescale_facs=None):
        """
            Get the stellar evolution track in the single star grid with values 
        closest to the requested ones. This calculates the difference in 
        stellar properties between a given track and those in the single star 
        grids. It then returns the mass of and age along the track where the 
        minimum difference occurs.

        Parameters
        ----------
        attr_names : list[str]
            Contains the keys of the requested specific quantities that will 
            be matched in the single star track.

        attr_vals : list[float]
            Contains the latest values (from a previous POSYDON step) of the 
            quantities of "keys" in the POSYDON SingleStar object. This should 
            be the same length as "keys".

        htrack : bool
            Set True to search the single star H-rich grids, or False to 
            search the He-rich grids.
            
        rescale_facs : list[float]
            Contains normalization factors to be divided for rescaling 
            attribute values. This should be the same length as attr_names. 

        Returns
        -------
        m0 : float
            Initial mass (in solar units) of the minimum diff model for initial 
            guess.
    
        t0 : float
            Age (in years) of the minimum diff model for initial guess.

        """

        # set which grid to search based on htrack condition
        grid = self.grid_Hrich if htrack else self.grid_strippedHe

        # initial masses within grid (defined but never used? used in scale())
        self.initial_mass = grid.grid_mass

        # search across all initial masses and get max track length
        max_track_length = 0
        for mass in grid.grid_mass:
            track_length = len(grid.get("age", mass))
            max_track_length = max(max_track_length, track_length)

        # intialize root matrix 
        # (DIM = [N(Mi), N(max_track_length), N(root_keys)])
        self.rootm = np.inf * np.ones((len(grid.grid_mass),
                                    max_track_length, len(self.root_keys)))
        
        # for each mass, get matching metrics and store in matrix
        for i, mass in enumerate(grid.grid_mass):
            for j, key in enumerate(self.root_keys):
                track = grid.get(key, mass)
                self.rootm[i, : len(track), j] = track

        # rescaling factors
        if rescale_facs is None:
            rescale_facs = np.ones_like(attr_names)
        else:
            rescale_facs = np.asanyarray(rescale_facs)

        star_attr_vals = np.asanyarray(attr_vals)

        # indices where given attribute names match available matching metrics
        idx = np.argmax(np.asanyarray(attr_names)[:, None] == self.root_keys,
                        axis=1)

        # Slice out just the matching metric data for all stellar tracks
        # grid_attr_vals now has shape 
        # (N(Mi), N(max_track_len), N(matching_metrics))
        grid_attr_vals = self.rootm[:, :, idx]

        # For all stellar tracks in grid:
        # Take difference btwn. grid track and given star values...
        grid_diff = grid_attr_vals - star_attr_vals[None, None, :]
        # rescale... 
        grid_diff /= rescale_facs[None, None, :]
        # and take (Frobenius) norm.
        grid_diff = np.linalg.norm(grid_diff, axis=-1)

        # indices where minimum difference occurs (i.e., of 
        # closest matching track). This contains the indices at 
        # position of (min diff mass, min diff age)
        min_diff_inds = np.unravel_index(grid_diff.argmin(), 
                                         grid_attr_vals.shape[:-1])

        mass_i = min_diff_inds[0]
        age_i = min_diff_inds[1]

        # time and initial mass corresp. to track w/ minimum difference
        m0 = grid.grid_mass[mass_i]
        t0 = self.rootm[mass_i][age_i][np.argmax("age" == self.root_keys)]

        return m0, t0
    
    def get_track_val(self, key, htrack, m0, t):
        """
        
            Return a single value of a stellar property from the 
        interpolated time-series along a requested stellar track 
        of mass `m0` at an age of `t`.

        Parameters
        ----------
        key : str
            Keyword of the desired quantity.

        m0 : float
            The initial mass of the desired stellar track.

        t : float
            The desired age along the stellar track.

        Returns
        -------
        val : float
            The value of the desired quantity from a stellar track of
            initial mass `m0` at the time `t`.

        """
        # htrack as a boolean determines whether H or He grid is used
        if htrack:
            grid = self.grid_Hrich
        else:
            grid = self.grid_strippedHe
        try:
            x = grid.get("age", m0)
            y = grid.get(key, m0)
        except ValueError:
            return np.array(t) * np.nan
        try:
            val = np.interp(t, x, y, left=1e99, right=1e99)
        except ValueError:
            i_bad = [None]
            while len(i_bad):
                i_bad = np.where(np.diff(x) <= 0)[0]
                x = np.delete(x, i_bad)
                y = np.delete(y, i_bad)
            val = np.interp(t, x, y)

        return val
    
    def scale(self, attr_name, htrack, scaler_method):
        """
        
            Normalize quantities in the single star grids to (0,1).

        Parameters
        ----------
        attr_name : str
            Keyword of the requested quantity.

        htrack : bool
            A boolean that specifies whether the star would be found in the 
            hydrogen rich single star grid or not (in which case it is
            matched to the helium rich single star grid).

        scaler_method : str
            Scaling method in the DataScaler class. See 
            posydon.interpolation.data_scaling.DataScaler().fit() for more 
            details.

        Returns
        -------
        scaler : DataScaler object
            This is a DataScaler object, trained to rescale the requested  
            attribute to the range (0, 1).

        """
        # TODO: why this self.grid? Why not local variable. Should this affect
        # the whole detached_step instance?

        # collect all options for the scaler
        scaler_options = (attr_name, htrack, scaler_method)

        # find if the scaler has already been fitted and return it if so...
        scaler = self.stored_scalers.get(scaler_options, None)
        if scaler is not None:
            return scaler

        # ...if not, fit a new scaler, and store it for later use
        grid = self.grid_Hrich if htrack else self.grid_strippedHe
        self.initial_mass = grid.grid_mass
        all_attributes = []

        for mass in self.initial_mass:
            for i in grid.get(attr_name, mass):
                all_attributes.append(i)

        all_attributes = np.array(all_attributes)
        scaler = DataScaler()
        scaler.fit(all_attributes, method=scaler_method, lower=0.0, upper=1.0)
        self.stored_scalers[scaler_options] = scaler

        return scaler

    def match_to_single_star(self, star):
        """
            Get the track in the grid that matches the time and mass of a star,
        that has typically undergone prior binary star evolution. A match is 
        made according to a given algorithm that minimizes the difference 
        amongst several physical properties, e.g., mass, central hydrogen 
        abundance, radius, and core helium mass, depending on the type of star 
        being matched. However, these properties may also be customized by the 
        user.

        Parameters
        ----------
        star : SingleStar object
            A single star object that contains the star's properties.

        Returns
        -------
        match_m0 : float
            Initial mass (in solar units) of the matched model.
        
        match_t0 : float
            Age (in years) of the matched model.

        Warns
        -----
        EvolutionWarning
            If attempting to match an He-star with an H-rich grid or post-MS 
            star with a stripped-He grid. This can happen if an initial 
            matching attempt fails; alternative grids are checked for a match 
            in such cases.

        Raises
        ------
        AttributeError
            If a matching parameter does not exist in the single star 
            grid options
        
        NumericalError
            If SciPy numerical differentiation occured outside boundary 
            while matching to single star track.

        MatchingError
            If the initial mass to be matched is out of the single star grid 
            range, thereby preventing a possible match.

        """

        # setting whether to match to track from H-rich 
        # or stripped He star grid
        if star.htrack:
            self.grid = self.grid_Hrich
        else:
            self.grid = self.grid_strippedHe

        get_root0 = self.get_root0
        get_track_val = self.get_track_val

        match_vals = [None, None]

        if self.verbose:
            print(f"\nMatching process started in detached step for "
                  f"{star.state} star with matching "
                  f"method = {self.matching_method}")
            if self.matching_method == "minimize":
                  print(f"matching_tolerance = {self.matching_tolerance}\n"
                        "matching_tolerance_hard = "
                        f"{self.matching_tolerance_hard}")

        # matching via root method (ultimately modified Powell's method)
        if self.matching_method == "root":
            match_vals, best_sol = self.match_through_root(star, 
                                                            get_root0, 
                                                            get_track_val)

        # matching using minimize method (Newton or Powell method)
        elif self.matching_method == "minimize":
            match_vals, best_sol = self.match_through_minimize(star, 
                                                                get_root0, 
                                                                get_track_val)

        if self.verbose:
            # successful match
            if all(pd.notna(match_vals)):

                getv = lambda n: get_track_val(n, star.htrack, *best_sol.x)
                sol_vals = [getv(vn) for vn in val_names[1::]]
                init_vals = [getattr(star, vn) for vn in val_names[1::]]

                init_val_str = ["initial values"]+\
                               [f"{v:.3e}" for v in init_vals]

                sol_val_str = ["matched values"]+\
                              [f"{v:.3e}" for v in sol_vals]

                pcntd_fn = lambda s, i: np.nan_to_num(100.0*(s - i)/i, 0)
                zip_vals = zip(sol_vals, init_vals)
                pcntd_vals = [pcntd_fn(sval, ival) for sval, ival in zip_vals]
                percent_diff_str = ["% difference"]+\
                                   [f"{pcntd:.1e}%" for pcntd in pcntd_vals]

                output_table = [val_names, init_val_str, sol_val_str, 
                                percent_diff_str]

                print("\nMatching completed for", star.state, "star!\n")
                for row in output_table:
                    print(row_str.format(*row))

            # failed match
            else:
                print(
                    "Matching was unsuccessful for star with properties: \n"
                    f'mass = {star.mass:.3f}, ',
                    f'log_R = {star.log_R:.3f}, ',
                    f'center_he4 = {star.center_he4:.4f}, ',
                    f'surface_he4 = {star.surface_he4:.4f}, ',
                    f'surface_h1 = {star.surface_h1:.4f}, ',
                    f'he_core_mass = {star.he_core_mass:.3f}, ',
                    f'center_c12 = {star.center_c12:.4f}'
                )

            # done with matching attempts
            print(DIVIDER_STR)

        match_m0 = match_vals[0]
        match_t0 = match_vals[1]

        return match_m0, match_t0

    def match_through_root(self, star, get_root0, get_track_val):
        """Match the star through a root method.
        
        Parameters
        ----------
        star : SingleStar object
            This is a SingleStar object, typically representing 
            a member of a binary star system that we are trying 
            to match to a single star track.

        get_root0 : function
            Function that is used to get an initial guess for a 
            closely matching stellar track.

        get_track_val : function
            Function that returns a single value of a stellar property
            from the interpolated time-series along a requested stellar
            track of mass `m0` at an age of `t`.

        Returns
        -------
        match_vals : array
            Mass and age of the star found through matching. These serve 
            as starting points for subsequent (post-match) evolution.

        best_sol : OptimizeResult object
            The OptimizeResult object that contains attributes of the 
            closest matching stellar track. Produced by SciPy's `root()`.
                        
        """

        htrack = star.htrack

        # if the star can be considered an HMS star
        if star.state in STAR_STATES_FOR_HMS_MATCHING:

            # get initial guess for matching via search for closest track
            x0 = get_root0(["center_h1", "mass"],
                            [star.center_h1, star.mass],
                            htrack, rescale_facs=[0.7, 300])

            # Using modified Powell method to find match starting 
            # from time series from above (in x0) using difference 
            # of center X and stellar mass to find match
            sol = root(
                        lambda x: [
                                    get_track_val("center_h1",
                                                    htrack,
                                                    *x) - star.center_h1,
                                    get_track_val("mass",
                                                    htrack,
                                                    *x) - star.mass
                                    ],
                        x0, method="hybr"
                        )
            
        # or if not an HMS star
        else:

            # same as above but using He core mass and total mass
            x0 = get_root0(
                            ["he_core_mass", "mass"],
                            [star.he_core_mass, star.mass],
                            htrack,
                            rescale_facs=[11, 300]
                            )

            sol = root(
                        lambda x: [
                                    get_track_val("he_core_mass", 
                                                    htrack, 
                                                    *x) - star.he_core_mass,
                                    get_track_val("mass", 
                                                    htrack, 
                                                    *x) - star.mass],
                        x0, method="hybr"
                        )

        # if optimizer failed for some reason set solution as NaN
        if not sol.success or sol.x[1] < 0:
            match_vals = np.array([np.nan, np.nan])
        else:
            match_vals = sol.x

        return match_vals, sol

    def match_through_minimize(self, star, get_root0, get_track_val):
        """
            Match the star through a minimization method. An initial 
        match is found using the `get_root0()` function. Then, those
        initial values are used in SciPy's minimize method to find 
        the closest matching point in evolution, based on several 
        physical matching metrics.
        
        Parameters
        ----------
        star : SingleStar object
            This is a SingleStar object, typically representing 
            a member of a binary star system that we are trying 
            to match to a single star track.

        get_root0 : function
            Function that is used to get an initial guess for a 
            closely matching stellar track.

        get_track_val : function
            Function that returns a single value of a stellar property
            from the interpolated time-series along a requested stellar
            track of mass `m0` at an age of `t`.

        Returns
        -------
        match_vals : array
            Mass and age of the star found through matching. These serve 
            as starting points for subsequent (post-match) evolution.

        best_sol : OptimizeResult object
            The OptimizeResult object that contains attributes of the 
            closest matching stellar track. Produced by SciPy's `minimize()`.
                        
        """
        # START SUBFUNCTION DEFIITIONS
        def get_attr_values(attr_names):

            """
                Given a set of attribute names, gets attribute values 
            from a given SingleStar object. These values correspond 
            to the last evolution step of the SingleStar object.

            Parameters
            ----------
            attr_names : list[str]
                This list contains strings that are the names of 
                data columns (attributes) to be used as matching 
                metrics.

            Returns
            -------
            attr_values : list[float]
                This is a list of the values associated with the 
                provided attribute names at the last evolution 
                step experienced by `star`.

            """

            attr_values = []

            for attr_name in attr_names:
                attr_values.append(getattr(star, attr_name))

            return attr_values

        def square_difference(x, new_htrack, attr_names, attr_vals, 
                              attr_scalers):
            """
                Compute the square difference between values along a single 
            star evolution track and a given set of values. To find a 'good 
            match', between the given values and the single star track, we 
            ultimately seek to minimize these differences. This is the function 
            used by the minimization algoritms when using matching_method = 
            `minimize`. The minimize function passes values of mass and age 
            that are used to search either the H-rich or He-rich single star 
            grid tracks for a match.

            Parameters
            ----------
            x : list[float]
                Contains a mass and time. These are used to get the square 
                difference between a track of that mass at that time and 
                the given star values from prior evolution. 
            
            new_htrack : bool
                Set True to search the single star H-rich grids, or False to 
                search the He-rich grids. This is determined primarily 
                through the current `match_type`.

            attr_names : list[str]
                Names of SingleStar object attributes that this will calculate 
                the square differences of.

            attr_vals : list[float]
                Associated values of provided SingleStar object attribute names. 
                These values should correspond to the prior point in evolution 
                to which we are finding the stellar track match.

            scalers : list[DataScaler object]
                DataScaler objects that have been trained previously. These are 
                used to scale given star attributes to the range (0, 1).

            Returns
            -------
            result : float
                The square difference between a single star track with mass and 
                age taken from `x` and the given attributes of a SingleStar 
                object.

            """

            result = 0.0
            zip_attr_props = zip(attr_names, attr_vals, attr_scalers)
            for attr_name, star_val, attr_scaler in zip_attr_props:
                
                # get interpolated attribute value from grid at 
                # proposed x (m0, t) values
                # TODO: can this be sped up? w/o this call, 
                #       execution time lowers by a factor of 100
                grid_track_val = get_track_val(attr_name, new_htrack, *x)

                # scale values
                scaled_grid_track_val = attr_scaler.transform(grid_track_val)
                scaled_star_val = attr_scaler.transform(star_val)

                if attr_name in MATCHING_WITH_RELATIVE_DIFFERENCE:
                    result += ((scaled_grid_track_val - scaled_star_val)
                            / scaled_star_val) ** 2
                else:
                    result += (scaled_grid_track_val - scaled_star_val) ** 2

            return result

        def get_attr_props(new_htrack, list_for_matching):

            """
               This unpacks a list_for_matching which has the following 
            structure:

                list_for_matching = [[matching attr. names], [rescale_factors],
                                    [scaling method], [mass_bnds], [age_bnds]]
            
               This also trains DataScaler objects for each provided matching 
            attribute, such that the values are scaled to the range (0, 1).

            Parameters
            ----------
            new_htrack : bool
                Set True to search the single star H-rich grids, or False to 
                search the He-rich grids. This is determined primarily 
                through the current `match_type`.

            list_for_matching : list
                This is a list that contains sublists of types, str, float, 
                str, float, float. The first sublist holds the names for 
                star attributes that will be used to quantify a match. The 
                second holds rescaling factors for those attributes. The 
                third holds DataScaler scaling methods (see 
                posydon.interpolation.data_scaling.DataScaler.fit() for more). 
                The fourth and fifth hold bounds for the minimization 
                algorithms on the stellar mass and age.

            Returns
            -------
            match_attr_names : list[str]
                The names of the attributes that will be used for matching. 
                These should be SingleStar STARPROPERTIES keys.
            
            rescale_facs : list[float]
                Contains normalization factors to be used for rescaling match 
                attribtue values. This should be the same length as 
                match_attr_names.

            bnds : list[list[float], list[float]]
                Lower and upper bounds on initial stellar mass and age to be 
                used in minimization algorithms.
            
            scalers : list[DataScaler object]
                DataScaler objects for each attribute, trained to rescale 
                quantities to the range (0, 1).
                
            """

            match_attr_names = list_for_matching[0]
            rescale_facs = list_for_matching[1]
            scaler_methods = list_for_matching[2]
            bnds = list_for_matching[3:]

            if self.verbose:
                print("Matching parameters and their normalizations:\n",
                      match_attr_names, rescale_facs)

            # get (or train and get) scalers for attributes
            # attributes are scaled to range (0, 1)
            scalers = []
            for attr_name, method in zip(match_attr_names, scaler_methods):
                # check that attributes are allowed as matching attributes
                if attr_name not in self.root_keys:
                    raise AttributeError("Expected matching attribute "
                                         f"{attr_name} not "
                                         "added in root_keys list: "
                                         f"{self.root_keys}")
                # create attribute scalers
                scaler_of_attribute = self.scale(attr_name, new_htrack, method)
                scalers.append(scaler_of_attribute)

            return match_attr_names, rescale_facs, bnds, scalers

        def get_match_attrs(match_type="default", match_ok=True):

            """
                Gather the attribute names and values for matching
            a given star, plus the attribute bounds and scalings.
                
            Parameters
            ----------
            match_type : str
                A string that sets which matching list to use when obtaining 
                attributes. The defined options are:

                    "default" :     This gets the set default list of 
                                    attributes, which are dependent on the 
                                    star's evolutionary state.

                    "alt" :         This selects alternate lists of attributes 
                                    that are meant to ease the match finding 
                                    process, ignoring certain parameters like 
                                    stellar radius.

                    "alt_evolved" : This switches the grids that are searched 
                                    for a match for evolved stars, meaning 
                                    post-MS and stripped He stars as a last 
                                    ditch effort to find a match. 

            Returns
            -------
            match_attrs : tuple(list[str], list[float])
                A tuple that contains the match_attr_names, which are the 
                data column names of the match attributes and the 
                match_attr_vals, which are the associated values.

            scls_bnds : tuple(float, float, DataScaler)
                A tuple that contains the associated rescaling factors,
                boundaries, and DataScaler objects of the matching 
                attributes.
                    
            """

            # set matching metrics based on star state
            new_htrack = star.htrack
            if match_type == "default":
                if star.state in STAR_STATES_FOR_HMS_MATCHING:
                    match_list = self.list_for_matching_HMS
                elif star.state in STAR_STATES_FOR_postMS_MATCHING:
                    match_list = self.list_for_matching_postMS
                elif star.state in STAR_STATES_FOR_Hestar_MATCHING:
                    match_list = self.list_for_matching_HeStar
                else:
                    raise ValueError(f"{star.state} invalid for matching step")
                    
            elif match_type == "alt":
                if self.verbose:
                    print("(Now trying to match with alternative parameters)")

                # set alternative matching metrics based on star state
                if star.state in STAR_STATES_FOR_HMS_MATCHING:
                    match_list = self.list_for_matching_HMS_alternative
                elif star.state in STAR_STATES_FOR_postMS_MATCHING:
                    match_list = (self.list_for_matching_postMS_alternative)
                elif star.state in STAR_STATES_FOR_Hestar_MATCHING:
                    match_list = (self.list_for_matching_HeStar_alternative)
                else:
                    raise ValueError(f"{star.state} invalid for matching step")
                    
            elif match_type == "evolved_alt":
                Pwarn("Attempting to match an He-star with an H-rich grid or " \
                      "post-MS star with a stripped-He grid","EvolutionWarning")

                if star.state in STAR_STATES_FOR_HMS_MATCHING:
                    if self.verbose:
                        print(f"We cannot use match_type={match_type} " \
                                "since star is on the MS. Skipping...")
                    match_ok = False
                    return (None, None, False, match_ok), (None, None, None)

                # if he star, try matching to H-rich grid
                elif star.state in STAR_STATES_FOR_Hestar_MATCHING:
                    new_htrack = True
                    match_list = self.list_for_matching_HeStar

                # if post MS star, try matching to He-rich grid
                elif star.state in STAR_STATES_FOR_postMS_MATCHING:
                    new_htrack = False
                    match_list = self.list_for_matching_postMS

            else:
                raise POSYDONError("In getting match attributes, match_type "
                        f"'{match_type}' is not a recognized option. Please "
                        "check how this happened and either create a new "
                        "option in get_match_attrs() or correct it.")

            # have approriate matching list, now get necessary attr properties
            attr_names, rescl_facs, bnds, sclrs = get_attr_props(new_htrack,
                                                                 match_list)
            attr_vals = get_attr_values(attr_names)

            match_attrs = (attr_names, attr_vals, new_htrack, match_ok)
            scls_bnds = (rescl_facs, bnds, sclrs)

            return match_attrs, scls_bnds

        def get_match_params(match_type, match_ok=True):
            """
                Get initial guess for minimization and matching specs. 
            The initial guess is found via the `get_root0()` function (see 
            that function for further details). The other specs gathered 
            by this function are the function arguments needed for the 
            square_difference function matching attribute boundaries 
            used by SciPy's minimization function.
            
            Parameters
            ----------
            match_type :str
                This string sets the type of matching to be done. This can 
                be 'default', 'alt', or 'alt_evolved'. This string will 
                dictate which matching parameters to use when considering 
                which stellar track is the closest match. (See 
                get_match_attrs() for more details.)

            match_ok : bool
                This boolean tracks whether something went wrong or not. If 
                this is False, the matching is considered failed and will 
                abort.
            
            Returns
            -------
            x0 : list[float]
                A list that contains the initial stellar mass and age of a 
                stellar track. Used as an initial guess for 
                `scipy.optimize.minimize()`.

            fnc_args : tuple(bool, list[str], list[float], list[DataScaler])
                This tuple contains the arguments that will be passed to the 
                minimization function. The minimization function uses the 
                square_difference function. See that function for more details.

            bnds : list[float]
                Lower and upper bounds on initial stellar mass and age to be 
                used in minimization algorithms.

            match_ok : bool
                This boolean tracks whether something went wrong or not. If 
                this is False, the matching is considered failed and will 
                abort.
            """
            # get names, values, bounds, and scalings of 
            # attributes to be matched
            match_attrs, scls_bnds = get_match_attrs(match_type, 
                                                     match_ok=match_ok)
            
            # unpack matching properties
            match_attr_names, match_attr_vals = match_attrs[:2]
            new_htrack, match_ok = match_attrs[2:]
            rescale_facs, bnds, scalers = scls_bnds

            if not match_ok:
                return None, (new_htrack, None, None, None), None, match_ok

            # Get closest matching point along track single star grids. x0 
            # contains the corresponding initial guess for mass and age
            x0 = get_root0(match_attr_names, match_attr_vals, 
                           new_htrack, rescale_facs=rescale_facs)
            fnc_args = (new_htrack, match_attr_names, match_attr_vals, scalers)

            return x0, fnc_args, bnds, match_ok

        def do_minimization(method='TNC', match_type="default"):
            """
                Perform minimization procedure with a given method and 
            match type, using SciPy's minimize function.

            Parameters
            ----------
            method : str
               This sets the desired solver to be used by SciPy's minimize 
               function. The default is 'TNC', but we also use 'Powell' as 
               an alternative.

            match_type :str
                This string sets the type of matching to be done. This can 
                be 'default', 'alt', or 'alt_evolved'. This string will 
                dictate which matching parameters to use when considering 
                which stellar track is the closest match. (See 
                get_match_attrs() for more details.)

            Returns
            -------
            sol : OptimizeResult object
                This is the OptimizeResult object returned by SciPy's 
                minimize function. It contains the mass and age of the 
                closest matching stellar track, found through 
                minimization.

            new_htrack : bool
                This boolean tracks whether the star should be matched to 
                the H- or He-rich single star grid. This can change in the 
                match finding process.
            
            match_ok : bool
                This boolean tracks whether something went wrong or not. If 
                this is False, the matching is considered failed and will 
                abort.
            """

            x0, fnc_args, bounds, match_ok = get_match_params(match_type)
            new_htrack = fnc_args[0]

            if not match_ok:
                return failed_sol, new_htrack, match_ok

            # Powell's method does not work with bound in SciPy version < 1.5.x
            if method == 'Powell' and SCIPY_VER < 1.5:
                if self.verbose:
                    print(f"Ignoring bounds because method = {method} "
                          f"does not accept them in SciPy v{SCIPY_VER}.x.")
                bounds = None

            # Run minimization method
            try:
                # Minimize sq, Euclidean dist. w/ Newton's method (TNC)
                sol = minimize(square_difference, x0, args=fnc_args,
                                method=method, bounds=bounds)
            
                # guard against NaN solutions, ensuring they will fail
                sol.fun = 1e99 if np.isnan(sol.fun) else sol.fun

                if self.verbose:
                    print (f"Matching attempt completed:"
                            f"\nBest solution: {np.abs(sol.fun)} " 
                            f"(tol = {self.matching_tolerance})"
                            f"\nsol.success = {sol.success}")
            except:
                raise NumericalError("SciPy numerical differentiation "
                                        "occurred outside boundary while "
                                        "matching to single star track")

            # check for failures:
            if (np.abs(sol.fun) > self.matching_tolerance):
                if self.verbose:
                    print (f"Matching result: FAILED"
                            "\nReason: Solution exceeds tolerance "
                            f"({np.abs(sol.fun)} > {self.matching_tolerance})")
                match_ok = False
            if (not sol.success):
                if self.verbose:
                    print (f"Matching result: FAILED"
                            "\nReason: Optimizer failed (sol.success = "
                            f"{sol.success})"
                            f"\nOptimizer termination reason: {sol.message}")
                match_ok = False

            if match_ok and self.verbose:
                print("Matching result: OK")

            return sol, new_htrack, match_ok

        # END SUBFUNCTION DEFIITIONS
        
        if self.verbose:
            print(DIVIDER_STR)

        # defined sequence of matching attempt types and methods
        match_sequence = {
                            1: {"type":"default", 
                                "method":"TNC"},
                            2: {"type":"default", 
                                "method":"Powell"},
                            3: {"type":"alt", 
                                "method":"TNC"},
                            4: {"type":"evolved_alt", 
                                "method":"TNC"}
                            }
        
        # dummy
        failed_sol = types.SimpleNamespace()
        failed_sol.success = False
        failed_sol.fun = 1e99
        failed_sol.message = "This is a dummy SciPy OptimizeResult object."
        
        best_sol = failed_sol
        for attempt_num in match_sequence.keys():

            match_type = match_sequence[attempt_num]["type"]
            method = match_sequence[attempt_num]["method"]

            if self.verbose:
                print(f"\nMatching attempt {attempt_num} started...")
                print(f"match_type = {match_type}")
                print(f"method = {method}")

            sol, new_htrack, match_ok = do_minimization(method, match_type)

            better_match = np.abs(sol.fun) < np.abs(best_sol.fun)
            sol_is_better =  better_match and sol.success
            # TODO: case for nan solution
            # if a better solution is found, update it
            if sol_is_better:
                star.htrack = new_htrack
                best_sol = sol

            # if we matched successfully and solution was better, we're done
            if sol_is_better and match_ok:
                break

        # if matching is still not successful, set result to NaN:
        exceeds_tol = np.abs(best_sol.fun) > self.matching_tolerance_hard
        if (exceeds_tol or not best_sol.success):
            if self.verbose:
                print("\nFinal matching result: FAILED")
                if (np.abs(best_sol.fun) > self.matching_tolerance_hard):
                    print ("\nReason: Solution exceeds hard tolerance "+\
                           f"({np.abs(best_sol.fun)} > "
                           f"{self.matching_tolerance_hard})")
                if (not best_sol.success):
                    print ("\nReason: Optimizer failed, "
                           "sol.success = {best_sol.success}"
                           "\nOptimizer termination reason: "
                           f"{best_sol.message}") 

            match_vals = np.array([np.nan, np.nan])

        # or else we found a solution
        else:
            if self.verbose:
                print("\nFinal matching result: SUCCESS"
                        f"\nBest solution within hard tolerance: "
                        f"{np.abs(best_sol.fun):.8f}", "<", 
                        self.matching_tolerance_hard)

            match_vals = best_sol.x

        return match_vals, best_sol


    def get_star_match_data(self, binary, star,
                            copy_prev_m0=None, copy_prev_t0=None):
        """
            Match a given component of a binary (i.e., a star) to a 
        single star model. This then creates and returns interpolator
        objects that may be used to calculate properties of the star
        as a function of time.

            In the case of a compact object, radius, mdot, and Idot are 
        set to zero. One may use another star, e.g., the companion of 
        the compact object to provide a mass and age.

        Parameters
        ----------
        binary : BinaryStar object
            A binary star object, containing the binary system's properties.

        star : SingleStar object
            A single star object that contains the star's properties.

        copy_prev_m0 : float
            A mass value that may be copied from another star in the case
            where the target star is a compact object

        copy_prev_t0 : float
            An age value that may be copied from another star in the case
            where the target star is a compact object

        Returns
        -------
        match_m0 : float
            Initial mass (in solar units) of the matched model.
        
        match_t0 : float
            Age (in years) of the matched model.

        """

        with np.errstate(all="ignore"):
            # get the initial m0, t0 track
            if binary.event == 'ZAMS' or binary.event == 'redirect_from_ZAMS':
                # ZAMS stars in wide (non-mass exchaging binaries) that are
                # directed to detached step at birth
                match_m0, match_t0 = star.mass, 0
            elif star.co:
                match_m0, match_t0 = copy_prev_m0, copy_prev_t0
            else:
                t_before_matching = time.time()
                # matching to single star grids (getting mass, age of 
                # closest track)
                match_m0, match_t0 = self.match_to_single_star(star)
                t_after_matching = time.time()

                if self.verbose:
                    match_tspan = t_after_matching-t_before_matching
                    print(f"Matching duration: {match_tspan:.6g} sec\n")

        # bad result
        if pd.isna(match_m0) or pd.isna(match_t0):
<<<<<<< HEAD
            return None, None, None
        
=======
            return None, None

>>>>>>> fedbb61f
        if star.htrack:
            self.grid = self.grid_Hrich
        else:
            self.grid = self.grid_strippedHe

        # check if m0 is in the grid bounds
        outside_low = match_m0 < self.grid.grid_mass.min()
        outside_high = match_m0 > self.grid.grid_mass.max()
        if outside_low or outside_high:
            set_binary_to_failed(binary)
            raise MatchingError(f"The mass {match_m0} is out of "
                                "the single star grid range and "
                                "cannot be matched to a track.")

        # get/interpolate track values for requested mass match_m0
        get_track = self.grid.get

        max_time = binary.properties.max_simulation_time
        assert max_time > 0.0, "max_time is non-positive"

        # getting track of mass match_m0's age data
        age = get_track("age", match_m0)
        # max timelength of the track
        t_max = age.max()
        interp1d = dict()
        kvalue = dict()
        for key in self.KEYS[1:]:
            kvalue[key] = get_track(key, match_m0)
        try:
            for key in self.KEYS[1:]:
                if key in self.KEYS_POSITIVE:
                    positive = True
                    interp1d[key] = PchipInterpolator2(age, kvalue[key], 
                                                       positive=positive)
                else:
                    interp1d[key] = PchipInterpolator2(age, kvalue[key])
        except ValueError:
            i_bad = [None]
            while len(i_bad) != 0:
                i_bad = np.where(np.diff(age) <= 0)[0]
                age = np.delete(age, i_bad)
                for key in self.KEYS[1:]:
                    kvalue[key] = np.delete(kvalue[key], i_bad)

            for key in self.KEYS[1:]:
                if key in self.KEYS_POSITIVE:
                    positive = True
                    interp1d[key] = PchipInterpolator2(age, kvalue[key], 
                                                       positive=positive)
                else:
                    interp1d[key] = PchipInterpolator2(age, kvalue[key])

        interp1d["inertia"] = PchipInterpolator(
            age, kvalue["inertia"] / (const.msol * const.rsol**2))
        interp1d["Idot"] = interp1d["inertia"].derivative()

        interp1d["conv_env_turnover_time_l_b"] = PchipInterpolator2(
            age, kvalue['conv_env_turnover_time_l_b'] / const.secyer)

        interp1d["L"] = PchipInterpolator(age, 10 ** kvalue["log_L"])
        interp1d["R"] = PchipInterpolator(age, 10 ** kvalue["log_R"])
        interp1d["t_max"] = t_max
        interp1d["max_time"] = max_time
        interp1d["t0"] = match_t0
        interp1d["m0"] = match_m0

        if star.co:
            kvalue["mass"] = np.zeros_like(kvalue["mass"]) + star.mass
            kvalue["R"] = np.zeros_like(kvalue["log_R"])
            kvalue["mdot"] = np.zeros_like(kvalue["mdot"])
            interp1d["mass"] = PchipInterpolator(age, kvalue["mass"])
            interp1d["R"] = PchipInterpolator(age, kvalue["R"])
            interp1d["mdot"] = PchipInterpolator(age, kvalue["mdot"])
            interp1d["Idot"] = PchipInterpolator(age, kvalue["mdot"])

        # update star with interp1d object built from matched values
        star.interp1d = interp1d

        return match_m0, match_t0

    def calc_omega(self, star):
        """
        
            Calculate the spin of a star from its (pre-match) moment
        of inertia and angular momentum (or rotation rates). This is 
        required because we match a rotating model (from the binary grids) 
        to a non-rotating model (from the single star grids).

        Parameters
        ----------
        star : SingleStar object
            Star object containing the star properties.

        Returns
        -------
        omega_in_rad_per_year: float
            The rotation rate of the star in radians per year, 
            calculated from the star's (pre-match) angular momentum
            and moment of inertia.

        Warns
        -----
        InappropriateValueWarning
            If the pre-match rotation quantities are NaN or None and can 
            not calculate a the post-match rotation rate, we setting the 
            post-match rotation rate to zero.
        """

        log_total_J = star.log_total_angular_momentum
        total_MOI = star.total_moment_of_inertia
        omega_div_omega_c = star.surf_avg_omega_div_omega_crit
        omega = star.surf_avg_omega

        if (pd.notna(log_total_J) and pd.notna(total_MOI)):

            if self.verbose:
                print("Calculating post-match omega using " \
                      "pre-match angular momentum and moment of inertia")

            # the last factor converts rad/s to rad/yr
            omega_in_rad_per_yr = (10.0 ** log_total_J 
                                     / total_MOI * const.secyer)

        else:
            # we equate the secondary's initial omega to surf_avg_omega
            # (although the critical rotation should be improved to
            # take into account radiation pressure)
            if pd.notna(omega):

                if self.verbose:
                    print("Calculating post-match omega using " \
                          "pre-match surf_avg_omega")

                omega_in_rad_per_yr = omega * const.secyer                    

            elif pd.notna(omega_div_omega_c):

                if self.verbose:
                    print("Calculating post-match omega using " \
                          "pre-match surf_avg_omega_div_omega_crit")

                if pd.notna(star.log_R):
                    numerator = const.standard_cgrav * star.mass * const.msol
                    denominator = (10.0 ** (star.log_R) * const.rsol) ** 3 
                    omega_c = np.sqrt(numerator / denominator) # rad/s
                    omega_c *= const.secyer # rad/yr
                    omega_in_rad_per_yr = omega_div_omega_c * omega_c

                else:
                    radius_interp = star.interp1d["R"](star.interp1d["t0"])
                    mass_interp = star.interp1d["mass"](star.interp1d["t0"])

                    numerator = const.standard_cgrav * mass_interp * const.msol
                    denominator = (radius_interp * const.rsol) ** 3 
                    omega_c = np.sqrt(numerator / denominator) # rad/s
                    omega_c *= const.secyer # rad/yr
                    omega_in_rad_per_yr = omega_div_omega_c * omega_c

            else:
                omega_in_rad_per_yr = 0.0
                if self.verbose:
                    print("Could not calculate post-match omega, " \
                          "pre-match values are None or NaN.")
                    print("Pre-match rotation rates:")
                    print("surf_avg_omega = ", omega)
                    print("surf_avg_omega_div_omega_crit = ", 
                          omega_div_omega_c)
                    Pwarn("Setting (post-match) rotation rate to zero.", 
                          "InappropriateValueWarning")

        if self.verbose and omega is not None and (omega_in_rad_per_yr != 0):
            print("pre-match omega [rad/yr] = ", omega * const.secyer)
            print("calculated omega [rad/yr] = ", omega_in_rad_per_yr)
            pcdiff = 100.0*(omega_in_rad_per_yr-omega * const.secyer) \
                                                / omega_in_rad_per_yr
            omega_percent_diff = np.nan_to_num(pcdiff, 0)
            print("omega [rad/yr] % difference = ", 
                    f"{omega_percent_diff:.1f}%")

        return omega_in_rad_per_yr

    def update_rotation_info(self, primary, secondary):

        """
            Once we have matched to a non-rotating single star, we need to 
        calculate what the single star's spin should be, based the star's 
        rotation before matching. This calculates a new rotation rate for the 
        matched star from the previous moment of inertia and angular 
        momentum (or rotation rate in lieu of those). This also updates the 
        stars in the binary with the newly calculated values to reflect this.

        Parameters
        ----------
        primary: SingleStar object
            A single star object, representing the primary (more evolved) star 
            in the binary and containing its properties.
        
        secondary: SingleStar object
            A single star object, representing the secondary (less evolved) 
            star in the binary and containing its properties. 

        Returns
        -------
        omega0_pri: float 
            The rotation rate of the primary star in radians per year, 
            calculated from the star's (pre-match) angular momentum
            and moment of inertia.

        omega0_sec: float 
            The rotation rate of the secondary star in radians per year, 
            calculated from the star's (pre-match) angular momentum
            and moment of inertia.

        """

        omega0_sec = self.calc_omega(secondary)

        # recalculate rotation quantities using the newly calculated 
        # omega [rad/s] here. Need to be careful about case where 
        # omega was made/is 0 to avoid div by zero errors or None * float
        surf_avg_omega = secondary.surf_avg_omega
        if pd.notna(surf_avg_omega) and surf_avg_omega > 0.0:
            new_omega = omega0_sec / const.secyer # rad/s
            old_ratio = secondary.surf_avg_omega_div_omega_crit
            old_omega = surf_avg_omega
            old_omega_c = old_omega / old_ratio
            new_ratio = new_omega / old_omega_c
            new_lgJ = np.log10(new_omega * secondary.total_moment_of_inertia)
            setattr(secondary, "surf_avg_omega_div_omega_crit", new_ratio)
            setattr(secondary, "surf_avg_omega", new_omega)
            setattr(secondary, "log_total_angular_momentum", new_lgJ)

        else:
            secondary.surf_avg_omega_div_omega_crit = 0.0
            secondary.surf_avg_omega = 0.0
            secondary.log_total_angular_momentum = 0.0

        if self.primary_normal:
            omega0_pri = self.calc_omega(primary)

            surf_avg_omega = primary.surf_avg_omega
            if pd.notna(surf_avg_omega) and surf_avg_omega > 0.0:
                new_omega = omega0_pri / const.secyer # rad/s
                old_ratio = primary.surf_avg_omega_div_omega_crit
                old_omega = surf_avg_omega
                old_omega_c = old_omega / old_ratio
                new_ratio = new_omega / old_omega_c
                new_lgJ = np.log10(new_omega * primary.total_moment_of_inertia)
                setattr(primary, "surf_avg_omega_div_omega_crit", new_ratio)
                setattr(primary, "surf_avg_omega", new_omega)
                setattr(primary, "log_total_angular_momentum", new_lgJ)

            else:
                primary.surf_avg_omega_div_omega_crit = 0.0
                primary.surf_avg_omega = 0.0
                primary.log_total_angular_momentum = 0.0
        else:
            # omega of compact objects or massless remnant 
            # (won't be used for integration)
            omega0_pri = omega0_sec

        return omega0_pri, omega0_sec

    def do_matching(self, binary, step_name="step_match"):

        """
            Perform binary to single star grid matching. This is currently
        used when transitioning to detached star evolution from binary but 
        may be used in other steps. This performs several actions:

            a. Determines which star is primary/secondary in the evolution
               and their evolutionary states. If evolvable, matching will 
               proceed.
            b. Match either one or both stars to a (non-rotating) single 
               star evolution track.
            c. Calculate the matched star's rotation using the pre-match 
               step's angular momentum-related properties.
            d. Returns the primary/secondary stars with interpolator 
               objects that may be used to calculate quantities along the 
               time series of each star for further evolution.
        
        Parameters
        ----------
        binary : BinaryStar object
            A binary star object, containing the binary system's properties.

        step_name : str
            If self.record_matching is True, then the matched quantities of 
            the star will be appended to the history. This is a string that 
            can be used as a custom label in the BinaryStar object's history, 
            meant to indicate the relevant evolution step's name. This should 
            normally match the name of the step in which the matching was 
            made, e.g., "step_detached".

        Returns
        -------
        primary_out : tuple(SingleStar, PchipInterpolator, float)
            The first element is the SingleStar object of the primary 
            (more evolved) star. The second element is the primary's 
            PchipInterpolator object, used to interpolate values along 
            this star's time series. The third is the primary's 
            calculated (post-match) rotation rate, using angular 
            momentum-related quantites from the pre-match step.
        
        secondary_out :  tuple(SingleStar, PchipInterpolator, float)
            The first element is the SingleStar object of the secondary 
            (less evolved) star. The second element is the secondary's 
            PchipInterpolator object, used to interpolate values along 
            this star's time series. The third is the secondary's 
            calculated (post-match) rotation rate, using angular 
            momentum-related quantites from the pre-match step.
        
        only_CO : bool
            A boolean indicating whether the binary system contains only a 
            single compact object (True) or not (False). As in the detached 
            step, it may be desirable to use this flag to exit an evolution 
            step, as a single compact obejct (point mass) can not be evolved 
            further.

        Raises
        ------
        ValueError
            If the `primary_normal` and `primary_not_normal` flags are 
            both determined to be False. One or the other should be True.

        MatchingError
            If the stellar matching to a single star model fails, or the 
            PchipInterpolator object returned from matching is None.

        """

        # determine star states for matching
        primary, secondary, only_CO = self.determine_star_states(binary)
        if only_CO:
            return (None, None, None), (None, None, None), only_CO

        # record which star we performed matching on for reporting purposes
        self.matched_s1 = False
        self.matched_s2 = False

        # get the matched data of binary components
        # match secondary:
        m0, t0 = self.get_star_match_data(binary, secondary)
        # record which star got matched
        if secondary == binary.star_2:
            self.matched_s2 = True
        elif secondary == binary.star_1:
            self.matched_s1 = True

        # primary is a CO or massless remnant, or else it is "normal"
        # TODO: should these be star properties? also, do we only really need one?
        has_non_existent = binary.non_existent_companion in [1,2]
        all_exist = binary.non_existent_companion == 0
        self.primary_not_normal = primary.co or has_non_existent
        self.primary_normal = not primary.co and all_exist

        if self.primary_not_normal:
            # copy the secondary star except mass which is of the primary,
            # and radius, mdot, Idot = 0
            self.get_star_match_data(binary, primary,
                                     copy_prev_m0 = m0,
                                     copy_prev_t0 = t0)
        elif self.primary_normal:
            # match primary
            self.get_star_match_data(binary, primary)

            if primary == binary.star_1:
                self.matched_s1 = True
            elif primary == binary.star_2:
                self.matched_s2 = True
        else:
            raise ValueError("During matching, the primary should either be "
                             "normal (stellar object) or "
                             "not normal (a CO or nonexistent companion).",
                            f"\nprimary.co = {primary.co}",
                            "\nnon_existent_companion = "
                            f"{binary.non_existent_companion}",
                            "\ncompanion_1_exists = "
                            f"{binary.companion_1_exists}",
                            "\ncompanion_2_exists = "
                            f"{binary.companion_2_exists}")


        if not hasattr(secondary, 'interp1d') or not hasattr(primary, 'interp1d'):
            failed_state = binary.state
            set_binary_to_failed(binary)
            raise MatchingError("Grid matching failed for " 
                                f"{failed_state} binary.")

        # recalculate rotation quantities after matching
        omega0_pri, omega0_sec = self.update_rotation_info(primary, secondary)

        # update binary history with matched values
        # (only shown in history if record_matching = True)
        # (this gets overwritten after detached evolution)
        self.update_star_properties(secondary, secondary.htrack)
        if self.primary_normal:
            self.update_star_properties(primary, primary.htrack)

        if self.record_matching:
            # append matching information as a part of step_detached
            binary.step_names.append(step_name)
            if self.matched_s1 and self.matched_s2:
                binary.event = "Match12"
            elif self.matched_s1:
                binary.event = "Match1"
            elif self.matched_s2:
                binary.event = "Match2"

            binary.append_state()

        primary.omega0 = omega0_pri
        secondary.omega0 = omega0_sec

        return primary, secondary, only_CO

    def determine_star_states(self, binary):

        """
            Determines which star is primary (further evolved) and which is 
        secondary (less evolved). Determines whether stars should be 
        matched to the H- or He-rich grid, whether they exist, or if they
        are compact objects/massless remnants. This is used to determine
        how to match the stars.

        Parameters
        ----------
        binary: BinaryStar object
            A binary star object, containing the binary system's properties.

        Returns
        -------
        primary : SingleStar object
            A single star object, representing the primary (more evolved) star 
            in the binary and containing its properties.
        
        secondary : SingleStar object
            A single star object, representing the secondary (less evolved) 
            star in the binary and containing its properties. 
        
        only_CO : bool
            A boolean indicating whether the binary system contains only a 
            single compact object (True) or not (False). As in the detached 
            step, it may be desirable to use this flag to exit an evolution 
            step, as a single compact obejct (point mass) can not be evolved 
            further.

        Raises
        ------
        POSYDONError
            If there is no star to evolve (both are massless remnants), then 
            evolution can no continue and detached step should not have been 
            called.

        ValueError
            If the State of star 1 or 2 is not recognized.

        POSYDONError
            If the `non_existent_companion` of the binary is determined to 
            be not equal to 0 (both stars exist), 1 (only star 2 exists), 
            or 2 (only star 1 exists), something has gone wrong.
        
        """

        only_CO = False

        # update BinaryStar instance with attributes storing whether star 1/2 
        # exists or not
        binary.check_who_exists()
        if binary.non_existent_companion == -1:
            raise POSYDONError("There is no star to evolve. Who summoned me?")

        # where both stars exist. The primary is a potential compact object, or
        # the more evolved star
        s_arr = np.array([binary.star_1, binary.star_2])
        s_CO = np.array([s.state in STAR_STATES_CO for s in s_arr])
        s_H = np.array([s.state in STAR_STATES_H_RICH for s in s_arr])
        s_He = np.array([s.state in STAR_STATES_FOR_Hestar_MATCHING for s in s_arr])
        s_massless = np.array([s.state == "massless_remnant" for s in s_arr])
        s_valid = s_H | s_He | s_CO | s_massless    # states considered here
        s_htrack = s_H & ~(s_CO)   # only true if h rich and not a CO

        # check if star states are recognizable
        if any(~s_valid):
            raise ValueError(f"Star1 state: {binary.star_1.state} "
                                f"(valid: {s_valid[0]})\n"
                                f"Star2 state: {binary.star_2.state} "
                                f"(valid: {s_valid[1]})\n")

        if binary.non_existent_companion == 0: # both stars exist, detached step of a binary

            # states match, either both H stars or both He stars and not any COs
            # prevents He+CO going into here.
            if (all(s_valid) and (all(s_htrack) or all(~s_htrack)) and not (any(s_CO))):
                primary = s_arr[0]
                primary.co = s_CO[0]
                primary.htrack = s_htrack[0]

                secondary = s_arr[1]
                secondary.co = s_CO[1]
                secondary.htrack = s_htrack[1]
            # states mismatch, one is an H star and the other is an He star
            elif (all(s_valid) and not any(s_CO)):
                htrack_mask = s_htrack == True

                primary = s_arr[~htrack_mask].item()
                primary.co = s_CO[~htrack_mask].item()
                primary.htrack = s_htrack[~htrack_mask].item()

                secondary = s_arr[htrack_mask].item()
                secondary.co = s_CO[htrack_mask].item()
                secondary.htrack = s_htrack[htrack_mask].item()
            # states mismatch, one is a CO and other is an H or He star
            elif (all(s_valid) and (any(s_CO) and not all(s_CO))):
                CO_mask = s_CO == True

                primary = s_arr[CO_mask].item()
                primary.co = s_CO[CO_mask].item()
                primary.htrack = s_htrack[~CO_mask].item()

                secondary = s_arr[~CO_mask].item()
                secondary.co = s_CO[~CO_mask].item()
                secondary.htrack = s_htrack[~CO_mask].item()

            else:
                # both stars are compact objects, should redirect to step_dco
                only_CO = True
                return None, None, only_CO

        # In case a star is a massless remnant:
        # We force primary.co = True for all isolated evolution
        # where the primary does not exist (is a massless remnant)
        # and the secondary is the one evolving

        # star 1 is a massless remnant, only star 2 exists
        elif binary.non_existent_companion == 1:
            # massless remnant
            primary = s_arr[0]
            primary.co = True
            primary.htrack = s_htrack[1]

            secondary = s_arr[1]
            secondary.htrack = s_htrack[1]
            secondary.co = s_CO[1]
            if secondary.co:
                only_CO = True
                return primary, secondary, only_CO

        # star 2 is a massless remnant, only star 1 exists
        elif binary.non_existent_companion == 2:
            primary = s_arr[1]
            primary.co = True
            primary.htrack = s_htrack[0]

            secondary = s_arr[0]
            secondary.htrack = s_htrack[0]
            secondary.co = s_CO[0]
            if secondary.co:
                only_CO = True
                return primary, secondary, only_CO

        else:
            raise POSYDONError("non_existent_companion = "
                f"{binary.non_existent_companion} (should be -1, 0, 1, or 2).")

        return primary, secondary, only_CO

    def update_star_properties(self, star, htrack):

        """
            This updates a SingleStar object (`star`) with the 
        values from a single star track that has initial mass `m0` 
        and age `t0`. This can be used after matching finds the 
        closest `m0`, `t0` to update the SingleStar object with the 
        values of the best matching single star track. This will 
        not update the `log_total_angular_momentum` or 
        `surf_avg_omega` because the single star track is non-rotating 
        and those quantities are poorly defined.

        Parameters
        ----------
        star : SingleStar object
            A single star object that contains the star's properties.
        
        htrack : bool
            A boolean that specifies whether the star would be found in the 
            hydrogen rich single star grid or not (in which case it is
            matched to the helium rich single star grid).
        """

        # initial mass and age at point of closest match
        m0 = star.interp1d["m0"]
        t0 = star.interp1d["t0"]

        for key in self.KEYS:

            # skip updating rotation rate quantities because
            # they're 0 or not defined in non-rotating tracks
            if key == "log_total_angular_momentum":
                continue
            elif key == "surf_avg_omega":
                continue
            else:
                new_val = self.get_track_val(key, htrack, m0, t0)

            setattr(star, key, new_val)


    def get_star_final_values(self, star):
        """
            This updates the final values of a SingleStar object,
        given an initial stellar mass `m0`, typically found from 
        matching to a single star track.

        Parameters
        ----------
        star : SingleStar object
            A single star object that contains the star's properties.
        
        htrack : bool
            A boolean that specifies whether the star would be found in the 
            hydrogen rich single star grid or not (in which case it is
            matched to the helium rich single star grid).

        m0 : float
            Initial stellar mass (in solar units) of the single star track 
            that we will grab values from and update `star` with.

        """

        m0 = star.interp1d["m0"]
        htrack = star.htrack

        grid = self.grid_Hrich if htrack else self.grid_strippedHe
        get_final_values = grid.get_final_values

        for key in self.final_keys:
            setattr(star, key, get_final_values('S1_%s' % (key), m0))

    def get_star_profile(self, star):
        """
            This updates the stellar profile of a SingleStar object,
        given an initial stellar mass `m0`, typically found from 
        matching to a single star track. The profile of the SingleStar 
        object is updated to become the profile of the (matched) single 
        star track.

        Parameters
        ----------
        star : SingleStar object
            A single star object that contains the star's properties.
        
        htrack : bool
            A boolean that specifies whether the star would be found in the 
            hydrogen rich single star grid or not (in which case it is
            matched to the helium rich single star grid).

        m0 : float
            Initial stellar mass (in solar units) of the single star track 
            that we will grab values from and update `star` with.

        """

        m0 = star.interp1d["m0"]
        htrack = star.htrack

        grid = self.grid_Hrich if htrack else self.grid_strippedHe
        get_profile = grid.get_profile
        profile_new = np.array(get_profile('mass', m0)[1])

        for i in self.profile_keys:
            profile_new[i] = get_profile(i, m0)[0]
        profile_new['omega'] = star.surf_avg_omega

        star.profile = profile_new<|MERGE_RESOLUTION|>--- conflicted
+++ resolved
@@ -1421,13 +1421,8 @@
 
         # bad result
         if pd.isna(match_m0) or pd.isna(match_t0):
-<<<<<<< HEAD
-            return None, None, None
-        
-=======
             return None, None
 
->>>>>>> fedbb61f
         if star.htrack:
             self.grid = self.grid_Hrich
         else:
