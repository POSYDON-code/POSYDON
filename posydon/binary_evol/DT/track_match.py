--- conflicted
+++ resolved
@@ -1770,12 +1770,8 @@
 
         return omega0_pri, omega0_sec
 
-<<<<<<< HEAD
-    def do_matching(self, binary, step_name="step_match", match_s1=True, match_s2=True):
-=======
     def do_matching(self, binary, step_name="step_match",
                     match_secondary=True, match_primary=True):
->>>>>>> 8283bb86
 
         """
             Perform binary to single star grid matching. This is currently
@@ -1856,24 +1852,12 @@
         #    return binary.star_1, binary.star_2, only_CO
 
         # record which star we performed matching on for reporting purposes
-<<<<<<< HEAD
-        self.match_s1 = match_s1
-        self.match_s2 = match_s2
-=======
         self.match_secondary = match_secondary
         self.match_primary = match_primary
->>>>>>> 8283bb86
         self.matched_s1 = False
         self.matched_s2 = False
         primary.matched = False
         secondary.matched = False
-<<<<<<< HEAD
-
-        # get the matched data of binary components
-        # match secondary:
-        m0, t0 = self.get_star_match_data(binary, secondary)
-=======
->>>>>>> 8283bb86
 
         # primary is a CO or massless remnant, or else it is "normal"
         # TODO: should these be star properties? also, do we only really need one?
@@ -1915,24 +1899,6 @@
 
         if self.match_primary:
             # match primary
-<<<<<<< HEAD
-            self.get_star_match_data(binary, primary)
-
-        elif not (self.primary_normal or self.primary_not_normal):
-            raise ValueError("During matching, the primary should either be "
-                             "normal (stellar object) or "
-                             "not normal (a CO or nonexistent companion).",
-                            f"\nprimary.co = {primary.co}",
-                            "\nnon_existent_companion = "
-                            f"{binary.non_existent_companion}",
-                            "\ncompanion_1_exists = "
-                            f"{binary.companion_1_exists}",
-                            "\ncompanion_2_exists = "
-                            f"{binary.companion_2_exists}")
-
-
-        if (secondary.interp1d == None and secondary.matched) or (primary.interp1d == None and primary.matched):
-=======
             if self.verbose:
                 print(f"\nMatching primary star (state = {primary.state})...")
 
@@ -1967,7 +1933,6 @@
 
         if (secondary.interp1d == None and self.match_secondary) or \
            (primary.interp1d == None and self.match_primary):
->>>>>>> 8283bb86
             failed_state = binary.state
             set_binary_to_failed(binary)
             raise MatchingError("Grid matching failed for "
@@ -1981,11 +1946,7 @@
         # update binary history with matched values
         # (only shown in history if record_matching = True)
         # (this gets overwritten after detached evolution)
-<<<<<<< HEAD
-        if secondary.matched:
-=======
         if self.secondary_normal and secondary.matched:
->>>>>>> 8283bb86
             self.update_star_properties(secondary, secondary.htrack)
         if self.primary_normal and primary.matched:
             self.update_star_properties(primary, primary.htrack)
