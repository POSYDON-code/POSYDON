--- conflicted
+++ resolved
@@ -1809,7 +1809,6 @@
 
         # get the matched data of binary components
         # match secondary:
-<<<<<<< HEAD
         if self.secondary_not_normal:
             m0, t0 = self.get_star_match_data(binary, secondary,
                                      copy_prev_m0 = secondary.mass,
@@ -1832,9 +1831,6 @@
                             f"{binary.companion_1_exists}",
                             "\ncompanion_2_exists = "
                             f"{binary.companion_2_exists}")
-=======
-        m0, t0 = self.get_star_match_data(binary, secondary)
->>>>>>> 20e84dfa
 
         # primary is a CO or massless remnant, or else it is "normal"
         # TODO: should these be star properties? also, do we only really need one?
@@ -1878,15 +1874,9 @@
         # update binary history with matched values
         # (only shown in history if record_matching = True)
         # (this gets overwritten after detached evolution)
-<<<<<<< HEAD
-        if self.secondary_normal:
-            self.update_star_properties(secondary, secondary.htrack)
-        if self.primary_normal:
-=======
-        if secondary.matched:
+        if self.secondary_normal and secondary.matched:
             self.update_star_properties(secondary, secondary.htrack)
         if self.primary_normal and primary.matched:
->>>>>>> 20e84dfa
             self.update_star_properties(primary, primary.htrack)
 
         if self.record_matching:
