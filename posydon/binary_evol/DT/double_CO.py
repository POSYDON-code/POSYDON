"""Detached evolution for double compact-object binaries."""


__authors__ = [
    "Zepei Xing <Zepei.Xing@unige.ch>",
    "Devina Misra <devina.misra@unige.ch>",
    "Jeffrey Andrews <jeffrey.andrews@northwestern.edu>",
]


import numpy as np
from scipy.integrate import solve_ivp

import posydon.utils.constants as constants
from posydon.binary_evol.binarystar import BINARYPROPERTIES
from posydon.binary_evol.DT.step_detached import detached_evolution, detached_step
from posydon.binary_evol.singlestar import STARPROPERTIES
from posydon.utils.common_functions import (
    CO_radius,
    orbital_period_from_separation,
    set_binary_to_failed,
)
from posydon.utils.posydonerror import NumericalError


def event(terminal, direction=0):
    """Return a helper function to set attributes for solve_ivp events."""
    def dec(f):
        f.terminal = terminal
        f.direction = direction
        return f
    return dec

class DoubleCO(detached_step):
    """Evolve a double compact-object binary due to gravitational radiation.

    The binary will be evolved until the two compact objects come into contact
    or until maximum simulation time, based on the quadrupole approximation
    of gravitational radiation.

    """

    def __init__(self, **kwargs):

        super().__init__(**kwargs)

        # Reassign detached_evolution to handle 
        # special DCO evolution
        self.evo = double_CO_evolution(**self.evo_kwargs)

    def __call__(self, binary):

        super().__call__(binary)

        binary.state = "detached"
        binary.time = self.max_time
        binary.separation = self.res.y[0][-1] * 100_000 / constants.Rsun
        binary.eccentricity = self.res.y[1][-1]
        binary.orbital_period = orbital_period_from_separation(
            binary.separation, binary.star_1.mass, binary.star_2.mass
        )
        binary.V_sys = binary.V_sys_history[-1]
        binary.event = "maxtime"

    def solve_ODEs(self, binary, primary, secondary):

        self.max_time = binary.properties.max_simulation_time

        try:
            res = solve_ivp(self.evo,
                            events=self.evo.ev_contact,
                            method="BDF",
                        t_span=(0, self.max_time - binary.time),
                        y0=[binary.separation * constants.Rsun / 100000,
                            binary.eccentricity,
                            secondary.omega0, primary.omega0],
                        rtol=1e-10,
                        atol=1e-10,
                        dense_output=True)
        except Exception as e:
            set_binary_to_failed(binary)
            raise NumericalError(f"SciPy encountered termination edge case while solving GR equations: {e}")
<<<<<<< HEAD
            
=======


        #res.y[0] = res.y[0] * 100000 / constants.Rsun  # convert back to Rsun
        #print("!!!", res.y[0][-1])

        #binary.state = "detached"
        #binary.time = self.max_time
        #binary.separation = res.y[0][-1] * 100000 / constants.Rsun
        #binary.eccentricity = res.y[1][-1]
        #binary.orbital_period = orbital_period_from_separation(
        #    binary.separation, binary.star_1.mass, binary.star_2.mass
        #)
        #binary.V_sys = binary.V_sys_history[-1]
        #binary.event = "maxtime"

>>>>>>> 50f44d47
        return res



class double_CO_evolution(detached_evolution):

    def __init__(self, **kwargs):

        super().__init__(**kwargs)

        # For DCO system, only gravitational radiation is considered
        self.do_magnetic_braking = False
        self.do_tides = False
        self.do_wind_loss = False
        self.do_stellar_evolution_and_spin_from_winds = False
        self.do_gravitational_radiation = True


    def set_stars(self, primary, secondary, t0=0.0):

        super().set_stars(primary, secondary, t0)

        # calculate CO radii in kilometers (km rather than Rsol for better scaling in ODE solutions)
        self.r1 = CO_radius(self.primary.mass, self.primary.state) * constants.Rsun / 100_000 # [km]
        self.r2 = CO_radius(self.secondary.mass, self.secondary.state) * constants.Rsun / 100_000 # [km]

    @event(True, -1)
    def ev_contact(self, t, y):
        # stop when binary separation = r1+r2 [km]
        return y[0] - (self.r1 + self.r2)

    def gravitational_radiation(self):
        """TODO: add description and reference for the equations."""
        g = constants.standard_cgrav
        c = constants.clight

        a = self.a
        e = self.e

        m1 = self.primary.latest["mass"] * constants.msol
        m2 = self.secondary.latest["mass"] * constants.msol
        a = a * 100_000

        da_gr = ((-64 / 5)
                * (g ** 3 * (m1 + m2) * m1 * m2)
                / (1 - e ** 2) ** (7 / 2) / a ** 3 / c ** 5
                * (1 + (73 / 24) * e ** 2 + (37 / 96) * e ** 4)
                * (constants.secyer / 100_000))
        de_gr = ((-304 / 15)
                * e * (g ** 3 * (m1 + m2) * m1 * m2)
                / (1 - e ** 2) ** (5 / 2) / a ** 4 / c ** 5
                * (1 + (121 / 304) * e ** 2)
                * constants.secyer)

        self.da += da_gr
        self.de += de_gr<|MERGE_RESOLUTION|>--- conflicted
+++ resolved
@@ -80,25 +80,7 @@
         except Exception as e:
             set_binary_to_failed(binary)
             raise NumericalError(f"SciPy encountered termination edge case while solving GR equations: {e}")
-<<<<<<< HEAD
             
-=======
-
-
-        #res.y[0] = res.y[0] * 100000 / constants.Rsun  # convert back to Rsun
-        #print("!!!", res.y[0][-1])
-
-        #binary.state = "detached"
-        #binary.time = self.max_time
-        #binary.separation = res.y[0][-1] * 100000 / constants.Rsun
-        #binary.eccentricity = res.y[1][-1]
-        #binary.orbital_period = orbital_period_from_separation(
-        #    binary.separation, binary.star_1.mass, binary.star_2.mass
-        #)
-        #binary.V_sys = binary.V_sys_history[-1]
-        #binary.event = "maxtime"
-
->>>>>>> 50f44d47
         return res
 
 
