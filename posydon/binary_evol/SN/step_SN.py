--- conflicted
+++ resolved
@@ -1698,17 +1698,6 @@
             #Check if this is the first SN
             if flag_binary:
                 # update the tilt
-<<<<<<< HEAD
-                if binary.event == "CC1":
-                    binary.star_1.spin_orbit_tilt = tilt
-                elif binary.event == "CC2":
-                    binary.star_2.spin_orbit_tilt = tilt
-                else:
-                    raise ValueError("Binary underwent SN step, but binary event is not CC1 or CC2")
-
-                # compute new orbital period before reseting the binary properties
-=======
->>>>>>> c5e71974
 
                 for key in BINARYPROPERTIES:
                     if key != 'nearest_neighbour_distance':
@@ -1758,17 +1747,6 @@
                     binary.separation, binary.star_1.mass, binary.star_2.mass)
                 binary.orbital_period = new_orbital_period
                 binary.mass_transfer_case = 'None'
-<<<<<<< HEAD
-            else:
-                # update the tilt
-                if binary.event == "CC1":
-                    binary.star_1.spin_orbit_tilt = np.nan
-                elif binary.event == "CC2":
-                    binary.star_2.spin_orbit_tilt = np.nan
-                else:
-                    raise ValueError("Binary underwent SN step, but binary event is not CC1 or CC2")
-=======
->>>>>>> c5e71974
 
             else:
                 for key in BINARYPROPERTIES:
