"""Supernova step.

This step models the end of life of stars by being applied to a binary
object and verifying its state. It performs the collapse prescription
used to initialize the step in the respective star. Depending on the
C and He cores the final state of the star is determined, from the
formation of white dwarfs to electron-capture supernova, Fe core-collapse
supernova, pair pulsation supernova and pair instability supernova.

"""

__authors__ = [
    "Simone Bavera <Simone.Bavera@unige.ch>",
    "Jaime Roman Garza <Jaime.Roman@etu.unige.ch>",
    "Emmanouil Zapartas <ezapartas@gmail.com>",
    "Konstantinos Kovlakas <Konstantinos.Kovlakas@unige.ch>",
    "Devina Misra <devina.misra@unige.ch>",
    "Zepei Xing <Zepei.Xing@unige.ch>",
    "Jeffrey Andrews <jeffrey.andrews@northwestern.edu>",
    "Tassos Fragos <Anastasios.Fragkos@unige.ch>",
    "Matthias Kruckow <Matthias.Kruckow@unige.ch>",
    "Max Briel <max.briel@unige.ch>",
]

__credits__ = [
    "Michael Zevin <michael.zevin@ligo.org>",
    "Chase Kimball <charles.kimball@ligo.org",
    "Sam Imperato <samuelimperato2022@u.northwestern.edu>",
]


import os
import warnings
import numpy as np
import scipy as sp
import copy
import pandas as pd

from posydon.utils.data_download import PATH_TO_POSYDON_DATA, data_download
import posydon.utils.constants as const
from posydon.utils.common_functions import (is_number, CO_radius,
    orbital_period_from_separation, inspiral_timescale_from_separation,
    separation_evol_wind_loss, calculate_Patton20_values_at_He_depl, rotate
)
from posydon.utils.limits_thresholds import (THRESHOLD_CENTRAL_ABUNDANCE,
    STATE_NS_STARMASS_UPPER_LIMIT, NEUTRINO_MASS_LOSS_UPPER_LIMIT
)

from posydon.binary_evol.binarystar import BINARYPROPERTIES
from posydon.binary_evol.singlestar import STARPROPERTIES, convert_star_to_massless_remnant
from posydon.binary_evol.SN.profile_collapse import do_core_collapse_BH
from posydon.binary_evol.flow_chart import (STAR_STATES_CO, STAR_STATES_CC,
                                            STAR_STATES_C_DEPLETION)

from posydon.grids.MODELS import MODELS
from posydon.utils.posydonerror import ModelError
from posydon.utils.common_functions import set_binary_to_failed

from pandas import read_csv
from sklearn import neighbors
from scipy.interpolate import interp1d

import json

path_to_Sukhbold_datasets = os.path.join(PATH_TO_POSYDON_DATA,
                                         "Sukhbold+16/")

path_to_Patton_datasets = os.path.join(PATH_TO_POSYDON_DATA,
                                       "Patton+Sukhbold20/")

path_to_Couch_datasets = os.path.join(PATH_TO_POSYDON_DATA,
                                      "Couch+2020/")

MODEL = {
    # core collapse physics
    "mechanism": 'Patton&Sukhbold20-engine',
    "engine": 'N20',
    "PISN": "Marchant+19",
    "ECSN": "Podsiadlowksi+04",
    "conserve_hydrogen_envelope" : False,
    "max_neutrino_mass_loss": NEUTRINO_MASS_LOSS_UPPER_LIMIT,
    "max_NS_mass": STATE_NS_STARMASS_UPPER_LIMIT,
    "use_interp_values": True,
    "use_profiles": True,
    "use_core_masses": True,
    "allow_spin_None" : False,
    "approx_at_he_depletion": False,
    # kick physics
    "kick": True,
    "kick_normalisation": 'one_over_mass',
    "sigma_kick_CCSN_NS": 265.0,
    "sigma_kick_CCSN_BH": 265.0,
    "sigma_kick_ECSN": 20.0,
    # other
    "verbose": False,
}


class StepSN(object):
    """The supernova step in POSYDON.

    Keyword Arguments
    ----------
    mechanism : str
        Mechanism to perform the core-collapse on the star object and
        predict the supernova remnant outcome. Available options are:

        * 'Fryer+12-rapid' : The rapid supernova-engine described in [1]_

        * 'Fryer+12-delayed' : The delayed supernova-engine described in [1]_

        * 'direct' : The pre-supernova mass of the starr is collapsed into the
        remnant baryonic mass.

        * 'direct_he_core' : The pre-supernova He core mass of the starr is
        collapsed into the remnant baryonic mass.

        * 'Sukhbold+16-engine' : Uses the results from [2]_
        to describe the collapse of the star.

        * 'Patton&Sukhbold20-engine': Uses the results from [5]_
        to describe the collapse of the star.

        * 'Couch+20-engine': Uses the results from [6]_
        to describe the collapse of the star.

    engine : str
        Engine used for supernova remnanrt outcome propierties for the
        Sukhbold+16-engineand and Patton&Sukhbold20-engine mechanisms.
        Available options:

        - 'N20'

    PISN : str
        Prescrition to take on the pair-instability supernova.
        Avialable options:

        - 'Marchant+19' : Descripes the pair-instability supernova as [3]_.

    mass_central_BH : double
        Central mass collapsed automatically on black-holes formed by direct
        collapse.

    max_neutrino_mass_loss : double
        Neutrino mass loss during the collapse of the proto neutron-star.

    kick : bool
        If True, the kick velocities are computed corresponding to the
        supernova event, else no kicks are taking into account
        for any supernova outcome.

    kick_normalisation : str
        Renormalise the kick by:
        'one_minus_fallback' : (1-f_fb)
        'one_over_mass' : 1.4/m_BH
        'zero' : 0.
        'one' : 1.
        'NS_one_minus_fallback_BH_one': 1 for BH, (1-f_fb) for NS

    ECSN : str
        Prescription to determine the production of an electron-capture
        supernova.
        Avialable options:

        - 'Tauris+15': Determines the electron capture supernova in terms
        of the CO core mass at pre-supernova, taking the limits from [4]_.

    sigma_kick_CCSN_NS : double
        Standard deviation for a Maxwellian distribution to compute the
        kick velocities from NSs formed by Fe core-collapse
        supernova.

    sigma_kick_CCSN_BH : double
        Standard deviation for a Maxwellian distribution to compute the
        kick velocities from BHs formed by Fe core-collapse
        supernova.

    sigma_kick_ECSN : double
        Standard deviation for a Maxwellian distribution to compute the
        kick velocities from compact-object formed by electron-capture
        supernova.

    max_NS_mass : double
        Maximum neutron-star mass.

    use_interp_values : bool
       The outcome of core collpase was interpolated from a post processed
       MESA grid and stored in the star object in the mesa_step or
       detached_step (default). This option supports only default
       assumptions for all core collase mechanism.

    use_profiles : bool
       Perfrome the core collpase given a MESA profile. To use this option
       a MESA profile must be stored in the star object which is provided
       by nearest neighbor interpolation in the mesa_step or (TODO)
       interpolated in the detached_step.

    use_core_masses : bool
       This option uses the core masses at carbon depletion to determine
       the core collapse outcoume (classical population sythesis
       threatment).
       
    allow_spin_None : bool
       This option does not determine the spin during core collapse while
       setting other values like in use_core_masses. (used to avoid jumps
       in the spin for interpolator training because of missing profiles)

    approx_at_he_depletion : bool
       This option is relevant only for the mechanism Patton&Sukhbold20-engine.
       In case the core masses at he-depletion are not present in the
       star object, compute them from the history, else (approximation=True)
       approximate it from the core masses at C depletion.

    verbose : bool
        If True, the messages will be prited in the console.

    References
    ----------
    .. [1] Fryer, C. L., Belczynski, K., Wiktorowicz, G., Dominik, M.,
        Kalogera, V., & Holz, D. E. (2012). Compact remnant mass function:
        dependence on the explosion mechanism and metallicity. The
        Astrophysical Journal, 749(1), 91.

    .. [2] Sukhbold, T., Ertl, T., Woosley, S. E., Brown, J. M., & Janka, H. T.
        (2016). Core-collapse supernovae from 9 to 120 solar masses based on
        neutrino-powered explosions. The Astrophysical Journal, 821(1), 38.

    .. [3] Marchant, P., Renzo, M., Farmer, R., Pappas, K. M., Taam, R. E., De
        Mink, S. E., & Kalogera, V. (2019). Pulsational pair-instability
        supernovae in very close binaries. The Astrophysical Journal, 882(1), 36.

    .. [4] Tauris, T. M., Langer, N., & Podsiadlowski, P. (2015).
        Ultra-stripped supernovae: progenitors and fate. Monthly Notices of the
        Royal Astronomical Society, 451(2), 2123-2144.

    .. [5] Patton, R. A. & Sukhbold, T. 2020, MNRAS, 499, 2803. Towards a
        realistic explosion landscape for binary population synthesis

    .. [6] Couch, S. M., Warren, M. L., & O’Connor, E. P. 2020, ApJ, 890, 127.
        Simulating Turbulence-aided Neutrino-driven Core-collapse Supernova
        Explosions in One Dimension

    """

    def __init__(self, **kwargs):
        """Initialize a StepSN instance."""
        # read kwargs to initialize the class
        if kwargs:
            for key in kwargs:
                if key not in MODEL:
                    raise ValueError(key + " is not a valid parameter name!")
            for varname in MODEL:
                default_value = MODEL[varname]
                setattr(self, varname, kwargs.get(varname, default_value))
        else:
            for varname in MODEL:
                default_value = MODEL[varname]
                setattr(self, varname, default_value)

        if self.max_neutrino_mass_loss is None:
            self.max_neutrino_mass_loss = 0

        # Initializing core collapse

        # Available mechanisms for core-collapse supernova
        self.Fryer12_rapid = "Fryer+12-rapid"
        self.Fryer12_delayed = "Fryer+12-delayed"
        self.direct_collapse = "direct"
        self.direct_collapse_hecore = "direct_he_core"
        self.Sukhbold16_engines = "Sukhbold+16-engine"
        self.Patton20_engines = "Patton&Sukhbold20-engine"
        self.Couch20_engines = "Couch+20-engine"

        self.mechanisms = [
            self.Fryer12_rapid,
            self.Fryer12_delayed,
            self.direct_collapse,
            self.direct_collapse_hecore,
            self.Sukhbold16_engines,
            self.Patton20_engines,
            self.Couch20_engines
        ]

        if self.mechanism in self.mechanisms:

            if self.mechanism in [
                self.Fryer12_rapid,
                self.Fryer12_delayed,
                self.direct_collapse,
                self.direct_collapse_hecore,
            ]:
                self.Sukhbold_corecollapse_engine = None

            elif self.mechanism == self.Sukhbold16_engines:
                # set the path to the datasets for each supernova engine
                self.path_to_Sukhbold_datasets = path_to_Sukhbold_datasets
                self.Sukhbold_corecollapse_engine = Sukhbold16_corecollapse(
                    self.engine, self.path_to_Sukhbold_datasets, self.verbose)

            elif self.mechanism == self.Couch20_engines:
                # set the path to the datasets for each supernova engine
                self.path_to_Couch_datasets = path_to_Couch_datasets

                # returns JSON object as
                # a dictionary
                self.Couch_corecollapse_engine = Couch20_corecollapse(
                    turbulence_strength=self.engine,
                    path_engine_dataset=self.path_to_Couch_datasets,
                    verbose=self.verbose)

            elif self.mechanism == self.Patton20_engines:
                self.path_to_Patton_datasets = path_to_Patton_datasets

                def format_data_Patton20(file_name):
                    """Format the Patton&Sukhbold,20 dataset for interpolation.

                    Parameters
                    ----------
                    file_name : str
                        Name of the dataset file.

                    Returns
                    -------
                    CO_core_params : arr
                        Array containing the carbon-oxygen core parameters
                        in a grid of abundance and mass as columns.
                    target_parameter : arr
                        Array with the corresponding value of the target
                        parameter giving the selected dataset.
                    """

                    # Check if interpolation files exist
                    filename = os.path.join(self.path_to_Patton_datasets,
                                            file_name)
                    if not os.path.exists(filename):
                        data_download()

                    # Reading the dataset
                    data = np.loadtxt(filename, skiprows=6, dtype='str')

                    # Extracting the matrix with the values of the target
                    # parameter
                    target_matrix = data[1:].T[1:].T

                    # Formating the target metrix values as a 1D array and
                    # converting the values to float
                    target = target_matrix.astype(float).ravel()

                    # Extracting the values for the CO core parameters
                    M_CO, X_CO = np.meshgrid(data[0][1:], data.T[0][1:])

                    # Stacking the CO core parameters to the corresponding grid
                    # array that defines the injective relation between each
                    # element of CO_core_params to the elements in target
                    CO_core_params = (np.vstack(
                        (X_CO.ravel(), M_CO.ravel())).T).astype(float)

                    return CO_core_params, target

                if self.verbose:
                    print('Loading the train dataset for engine mu4 and M4...')
                CO_core_params_mu4, mu4_target = format_data_Patton20(
                    'Kepler_mu4_table.dat')
                CO_core_params_M4, M4_target = format_data_Patton20(
                    'Kepler_M4_table.dat')

                n_neighbors = 5

                if self.verbose:
                    print('Training the classifier ...')
                self.M4_interpolator = neighbors.KNeighborsRegressor(
                    n_neighbors, weights='distance')
                self.M4_interpolator.fit(CO_core_params_M4, M4_target)

                self.mu4_interpolator = neighbors.KNeighborsRegressor(
                    n_neighbors, weights='distance')
                self.mu4_interpolator.fit(CO_core_params_mu4, mu4_target)
                if self.verbose:
                    print('Done')
        else:
            raise ValueError("Invalid core-collapse mechanism given.")

    def __repr__(self):
        """Get the string representation of the class and any parameters."""
        return "SN step (kick distribution: {})".format(self.kick_distribution)

    def _reset_other_star_properties(self, star):
        """Reset the properties of the star that is not being collapsed."""
        star.lg_mdot = None
        star.lg_system_mdot = None

    def __call__(self, binary):
        """Perform the supernova step on a binary object.

        Parameters
        ----------
        binary : instance of BinaryStar
            The binary to evolve.
        """
        # consistency check
        # self.check()

        # read binary properties of interest
        # do the caclulations
        # update star/binary properties (e.g. period, eccentricity, masses)

        # Check if the binary event is calling correctly the SN_step,
        # this should occour only on the first or second core-collapse
        # CC1 and CC2 respectively.
        if binary.event == "CC1":
            # collapse star
            self.collapse_star(star=binary.star_1)
            self._reset_other_star_properties(star=binary.star_2)
            
        elif binary.event == "CC2":
            # collapse star
            self.collapse_star(star=binary.star_2)
            self._reset_other_star_properties(star=binary.star_1)
        else:
            raise ValueError("Something went wrong: "
                             "invalid call of supernova step!")

        # do orbital_kick on the binary object
        if self.kick:
            self.orbital_kick(binary=binary)

        # Checks if the binary is not disrupted to compute the
        # inspiral time due to gravitational wave emission
        state1, state2 = binary.star_1.state, binary.star_2.state
        if binary.state == "disrupted" or state1 == "massless_remnant" or state2 == "massless_remnant":
            binary.inspiral_time = np.nan
        elif state1 in STAR_STATES_CO and state2 in STAR_STATES_CO:
            binary.inspiral_time = inspiral_timescale_from_separation(
                binary.star_1.mass,
                binary.star_2.mass,
                binary.separation,
                binary.eccentricity,
            )
        # Cover the case where CC of the companion is immediately followed
        elif state1 in STAR_STATES_CO and state2 in STAR_STATES_C_DEPLETION:
            binary.event = "CC2"
        elif state1 in STAR_STATES_C_DEPLETION and state2 in STAR_STATES_CO:
            binary.event = "CC1"

    def check(self):
        """Check the internal integrity and the values of the parameters."""
        if self.kick_distribution is None:
            raise ValueError("Undefined supernova kick velocity distribution")

    def collapse_star(self, star):
        """Collapse the star object into a compact object.

        This routine supports three options:
        1. use_interp_values : True
           The outcome of core collpase was interpolated from a post processed
           MESA grid and stored in the star object in the mesa_step or
           detached_step (default). This option supports only default
           assumptions for all core collase mechanism.
        2. use_profiles : False
           Perfrome the core collpase given a MESA profile. To use this option
           a MESA profile must be stored in the star object which is provided
           by nearest neighbor interpolation in the mesa_step or (TODO)
           interpolated in the detached_step.
        3. use_core_masses : False
           This option uses the core masses at carbon depletion to determine
           the core collapse outcoume (classical population sythesis
           threatment).
        4. allow_spin_None : False
           This option does not determine the spin during core collapse while
           setting other values like in use_core_masses. (used to avoid jumps
           in the spin for interpolator training because of missing profiles)

        Parameters
        ----------
        star : object
            Star object containing the star properties.


        Returns
        -------
        m_rem : double
            Remnant mass of the compact object in M_sun. This quantity accounts
            for the mass loss thorugh neutrino.

        state : string
            New state of the star object.

        """
        state = star.state
        # after this function is called certain quantities shouldn't be None
        # type objects anymore
        for key in ['m_disk_accreted', 'm_disk_radiated']:
            if getattr(star, key) is None:
                setattr(star, key, np.nan)
        
        # Verifies if the star is in state state where it can
        # explode
        if state in STAR_STATES_CC:

            # if no profile is avaiable but interpolation quantities are,
            # use those, else continue with or without profile.
            if self.use_interp_values:
                # find MODEL_NAME corresponding to class variable
                MODEL_NAME_SEL = None
                for MODEL_NAME, MODEL in MODELS.items():
                    tmp = MODEL_NAME
                    for key, val in MODEL.items():
                        if "use_" in key:
                            continue
                        if getattr(self, key) != val:
                            if self.verbose:
                                print(tmp, 'mismatch:', key, getattr(self, key), val)
                            tmp = None
                            break
                    if tmp is not None:
                        if self.verbose:
                            print('matched to model:', tmp)
                        MODEL_NAME_SEL = tmp
                
                # check if selected MODEL is supported
                if MODEL_NAME_SEL is None:
                    raise ValueError('Your model assumptions are not'
                                     'supported!')   
                elif getattr(star, MODEL_NAME_SEL) is None:
                    # NOTE: this option is needed to do the collapse
                    # for stars evolved with the step_detached or 
                    # step_disrupted.
                    # allow to continue with the collapse with profile
                    # or core masses
                    warnings.warn(f'{MODEL_NAME_SEL}: The collapsed star '
                                     'was not interpolated! If use_profiles '
                                     'or use_core_masses is set to True, '
                                     'continue with the collapse.')       
                              
<<<<<<< HEAD
                else:                    
                    MODEL_properties = getattr(star, MODEL_NAME_SEL)
                    
                    ## Check if SN_type mismatches the CO_type in MODEL or if interpolated MODEL properties are NaN
                    ## If either are true, interpolated values cannot be used for this SN
                    if (check_SN_CO_match(MODEL_properties['SN_type'], MODEL_properties['state']) and
                        ~np.isnan(MODEL_properties['mass'])):

=======
                else:
                    # store some properties of the star object
                    # to be used for collapse verification
                    pre_SN_star = copy.deepcopy(star)
                    
                    MODEL_properties = getattr(star, MODEL_NAME_SEL)
                    
                    # Check if SN_type matches the CO_type in used MODEL
                    if check_SN_CO_match(MODEL_properties['SN_type'],
                                             MODEL_properties['state']):
>>>>>>> 2deae1b7
                        for key, value in MODEL_properties.items():
                            setattr(star, key, value)
                    
                        if star.state == 'WD':
                            for key in STARPROPERTIES:
                                if key in ["he_core_mass"]:
                                    setattr(star, key, star.mass)
                                elif key in ["co_core_mass"]:
                                    if star.center_he4 < THRESHOLD_CENTRAL_ABUNDANCE: 
                                        setattr(star, key, star.mass)
                                    else: 
                                        setattr(star, key, 0.)
                                elif key not in ["state", "mass", "spin",
                                                "m_disk_accreted",
                                                "m_disk_radiated", "center_h1",
                                                "center_he4", "center_c12",
                                                "center_n14", "center_o16"]:
                                    setattr(star, key, None)          
                    
                        else:                    
                            for key in STARPROPERTIES:
                                if key not in ["state", "mass", "spin",
                                            "m_disk_accreted",
                                            "m_disk_radiated"]:
                                    setattr(star, key, None)
                                    
                        # No remnant if a PISN happens
                        if star.SN_type == 'PISN':
                            convert_star_to_massless_remnant(star=star)
                            # the mass is set to None
                            # but an orbital kick is still applied.
                            # Since the mass is set to None, this will lead to a disruption
                            # TODO: make it skip the kick caluclation
                        
                        if getattr(star, 'SN_type') != 'PISN':
                            star.log_R = np.log10(CO_radius(star.mass, star.state))
                        return
                    
                    else:
<<<<<<< HEAD
                        warnings.warn(f'{MODEL_NAME_SEL}: The SN_type '
                                      'does not match the predicted CO, or the interpolated '
                                      'values for the SN remnant are NaN. '
                                       'If use_profiles or use_core_masses is set to True, '
=======
                         # raise a warning
                        warnings.warn(f'{MODEL_NAME_SEL}: The SN_type '
                                      'does not match the predicted CO! '
                                       'If use_profiles '
                                       'or use_core_masses is set to True, '
>>>>>>> 2deae1b7
                                       'continue with the collapse.')
                    
            # Verifies the selection of core-collapse mechnism to perform
            # the collapse
            if self.mechanism in [
                self.Fryer12_rapid,
                self.Fryer12_delayed,
                self.direct_collapse,
                self.direct_collapse_hecore,
            ]:
                # m_core = star.co_core_mass

                # this flag checks if a profile is available
                profile = star.profile

                # computes the baryonic remnant mass from the
                # PISN and PPISN prescription if the star will
                # experience such event
                m_PISN = self.PISN_prescription(star)

                # the baryonic remnant mass is computed in terms
                # of the core mass.
                m_rembar, star.f_fb, _ = self.compute_m_rembar(star, m_PISN)

                # check if a white dwarf has been born
                if star.SN_type == "WD":
                    star.mass = m_rembar
                    star.state = "WD"
                    star.spin = 0.
                    star.log_R = np.log10(CO_radius(star.mass, star.state))
                    for key in STARPROPERTIES:
                        if key in ["he_core_mass"]:
                            setattr(star, key, star.mass)
                        elif key in ["co_core_mass"]:
                            if star.center_he4 < THRESHOLD_CENTRAL_ABUNDANCE: 
                                setattr(star, key, star.mass)
                            else: 
                                setattr(star, key, 0.)
                        elif key not in ["state", "mass", "spin",
                                         "m_disk_accreted", "m_disk_radiated",
                                         "center_h1", "center_he4",
                                         "center_c12", "center_n14",
                                         "center_o16"]:
                            setattr(star, key, None)  
                    return

                # check if the star was disrupted by the PISN
                if np.isnan(m_rembar):
                    convert_star_to_massless_remnant(star=star)
                    return

                # Computing the gravitational mass of the remnant
                # as in Lattimer & Yahil, 1989
                m_grav = (20.0 / 3.0) * (np.sqrt(1.0 + 0.3 * m_rembar) - 1.0)
                if (m_rembar - m_grav) > self.max_neutrino_mass_loss:
                    m_grav = m_rembar - self.max_neutrino_mass_loss

                # If the profile of the star is available then
                # it will be collapsed to get the information
                # on the compact object spin
                if self.use_profiles and profile is not None:
                    delta_M = m_rembar - m_grav
                    if delta_M > self.max_neutrino_mass_loss:
                        delta_M = self.max_neutrino_mass_loss
                    if m_grav >= self.max_NS_mass:
                        mass_direct_collapse = self.max_NS_mass + delta_M
                        final_BH = do_core_collapse_BH(
                            star=star, mass_collapsing=m_rembar,
                            mass_central_BH=mass_direct_collapse,
                            neutrino_mass_loss=delta_M,
                            max_neutrino_mass_loss=self.max_neutrino_mass_loss,
                            verbose=self.verbose
                        )
                        star.mass = final_BH[0]
                        star.spin = final_BH[1]
                        star.m_disk_accreted = final_BH[2]
                        star.m_disk_radiated = final_BH[3]
                        star.state = "BH"
                    else:
                        star.mass = m_grav
                        star.spin = 0.
                        star.m_disk_accreted = 0.
                        star.m_disk_radiated = 0.
                        star.state = 'NS'

                elif self.use_core_masses:
                    # If the profile is not available the star spin
                    # is used to get the compact object spin
                    star.mass = m_grav
                    if m_grav >= self.max_NS_mass:
                        # see Eq. 14, Fryer, C. L., Belczynski, K., Wiktorowicz,
                        # G., Dominik, M., Kalogera, V., & Holz, D. E. (2012), ApJ, 749(1), 91.

                        # assume the spin value is the AM of the star
                        # convert to CGS units
                        G = const.standard_cgrav
                        c = const.clight
                        Mo = const.Msun
                        star.spin = (10**star.log_total_angular_momentum * c
                                     / (G * (m_grav * Mo) ** 2))
                        if star.spin > 1.0:
                            if self.verbose:
                                print("The spin exceeds 1, capping it to 1...")
                            star.spin = 1.0
                        star.m_disk_accreted = 0.0
                        star.m_disk_radiated = 0.0
                        star.state = "BH"
                    else:
                        star.spin = 0.0
                        star.m_disk_accreted = 0.0
                        star.m_disk_radiated = 0.0
                        star.state = "NS"
                    
                elif self.allow_spin_None:
                    # If the profile is not available and spin can stay
                    # undetermined
                    star.mass = m_grav
                    star.spin = None
                    star.m_disk_accreted = 0.0
                    star.m_disk_radiated = 0.0
                    if m_grav >= self.max_NS_mass:
                        star.state = "BH"
                    else:
                        star.state = "NS"

                else:
                    for key in STARPROPERTIES:
                        setattr(star, key, None)
                    set_binary_to_failed(self.binary)
                    raise ModelError("FAILED core collapse!")

            elif self.mechanism in [self.Sukhbold16_engines,
                                    self.Patton20_engines,
                                    self.Couch20_engines]:
                # The final remnant mass and and state
                # is computed by the selected mechanism

                # PISN and PPISN prescription
                m_PISN = self.PISN_prescription(star)

                m_rembar, star.f_fb, state = self.compute_m_rembar(star,
                                                                   m_PISN)
                star.state = state

                # check if a white dwarf has been born
                if star.SN_type == "WD":
                    star.mass = m_rembar
                    star.state = "WD"
                    star.spin = 0.
                    star.log_R = np.log10(CO_radius(star.mass, star.state))
                    for key in STARPROPERTIES:
                        if key in ["he_core_mass"]:
                            setattr(star, key, star.mass)
                        elif key in ["co_core_mass"]:
                            if star.center_he4 < THRESHOLD_CENTRAL_ABUNDANCE: 
                                setattr(star, key, star.mass)
                            else: 
                                setattr(star, key, 0.)
                        elif key not in ["state", "mass", "spin",
                                         "m_disk_accreted", "m_disk_radiated",
                                         "center_h1", "center_he4",
                                         "center_c12", "center_n14",
                                         "center_o16"]:
                            setattr(star, key, None)  
                    return

                # check if the star was disrupted by the PISN
                if np.isnan(m_rembar):
                    convert_star_to_massless_remnant(star=star)
                    return

                # Computing the gravitational mass of the remnant
                # as in Lattimer & Yahil, 1989
                m_grav = (20.0 / 3.0) * (np.sqrt(1.0 + 0.3 * m_rembar) - 1.0)
                if (m_rembar - m_grav) > self.max_neutrino_mass_loss:
                    m_grav = m_rembar - self.max_neutrino_mass_loss

                # this flag checks if a profile is available
                profile = star.profile

                if self.use_profiles and profile is not None:
                    delta_M = m_rembar - m_grav
                    if delta_M > self.max_neutrino_mass_loss:
                        delta_M = self.max_neutrino_mass_loss
                    if m_grav >= self.max_NS_mass and star.state == "BH":
                        mass_direct_collapse = self.max_NS_mass + delta_M
                        final_BH = do_core_collapse_BH(
                            star=star, mass_collapsing=m_rembar,
                            mass_central_BH=mass_direct_collapse,
                            neutrino_mass_loss=delta_M,
                            max_neutrino_mass_loss=self.max_neutrino_mass_loss,
                            verbose=self.verbose
                        )
                        star.mass = final_BH[0]
                        if m_grav != star.mass and self.verbose:
                            print("The star formed a disk during the collapse "
                                  "and lost", round(final_BH[0] - m_rembar, 2),
                                  "M_sun.")
                        star.spin = final_BH[1]
                        star.m_disk_accreted = final_BH[2]
                        star.m_disk_radiated = final_BH[3]
                    elif star.state == "NS":
                        star.mass = m_grav
                        star.m_disk_accreted = 0.0
                        star.m_disk_radiated = 0.0
                        star.spin = 0.0
                    else:
                        for key in STARPROPERTIES:
                            setattr(star, key, None)
                        set_binary_to_failed(self.binary)
                        raise ModelError("Invalid core state: " + str(state))

                elif self.use_core_masses:
                    star.mass = m_grav
                    if m_grav >= self.max_NS_mass:
                        # see Eq. 14, Fryer, C. L., Belczynski, K., Wiktorowicz,
                        # G., Dominik, M., Kalogera, V., & Holz, D. E. (2012), ApJ, 749(1), 91.

                        # assume the spin value is the AM of the star
                        # convert to CGS units
                        G = const.standard_cgrav
                        c = const.clight
                        Mo = const.Msun
                        star.spin = (10**star.log_total_angular_momentum * c
                                     / (G * (m_grav * Mo) ** 2))
                        if star.spin > 1.0:
                            if self.verbose:
                                print("The spin exceed 1, capping it to 1...")
                            star.spin = 1.0
                        star.m_disk_accreted = 0.0
                        star.m_disk_radiated = 0.0
                        star.state = "BH"
                    else:
                        star.spin = 0.0
                        star.m_disk_accreted = 0.0
                        star.m_disk_radiated = 0.0
                        star.state = "NS"
                    
                elif self.allow_spin_None:
                    # If the profile is not available and spin can stay
                    # undetermined
                    star.mass = m_grav
                    star.spin = None
                    star.m_disk_accreted = 0.0
                    star.m_disk_radiated = 0.0
                    if m_grav >= self.max_NS_mass:
                        star.state = "BH"
                    else:
                        star.state = "NS"

                else:
                    for key in STARPROPERTIES:
                        setattr(star, key, None)
                    set_binary_to_failed(self.binary)
                    raise ModelError("FAILED core collapse!")

        else:
            set_binary_to_failed(self.binary)
            raise ModelError(f"The star cannot collapse: star state {state}.")

        star.metallicity = star.metallicity_history[-1]

        star.log_R = np.log10(CO_radius(star.mass, star.state))

        for key in STARPROPERTIES:
            if key not in ["state", "mass", "spin", "log_R", "metallicity",
                           "m_disk_accreted", "m_disk_radiated",
                           "co_core_mass"]:
                setattr(star, key, None)

    def PISN_prescription(self, star):
        """Compute baryonic remnant mass for the PPISN and PISN prescription.

        Parameters
        ----------
        star : object
            Star object containing the star properties.

        Returns
        -------
        m_PISN : double
            Maximum stellar mass in M_sun after the PPISN/PISN prescription.

        """
        if self.PISN is None:
            return None

        else:
            # perform the PISN prescription in terms of the
            # He core mass at pre-supernova
            m_He_core = star.he_core_mass
            m_star = star.mass
            if self.PISN == "Marchant+19":
                if m_He_core >= 31.99 and m_He_core <= 61.10:
                    # this is the 8th-order polynomial fit of table 1
                    # value, see COSMIC paper (Breivik et al. 2020)
                    polyfit = (
                        -6.29429263e5
                        + 1.15957797e5 * m_He_core
                        - 9.28332577e3 * m_He_core ** 2.0
                        + 4.21856189e2 * m_He_core ** 3.0
                        - 1.19019565e1 * m_He_core ** 4.0
                        + 2.13499267e-1 * m_He_core ** 5.0
                        - 2.37814255e-3 * m_He_core ** 6.0
                        + 1.50408118e-5 * m_He_core ** 7.0
                        - 4.13587235e-8 * m_He_core ** 8.0
                    )
                    m_PISN = polyfit

                elif m_He_core > 61.10 and m_He_core < 113.29:
                    m_PISN = np.nan

                else:
                    # above the PISN gap we assume direct collapse of the
                    if self.conserve_hydrogen_envelope:
                        m_PISN = m_star
                    else:
                        m_PISN = m_He_core

            elif is_number(self.PISN) and m_He_core > self.PISN:
                m_PISN = self.PISN

            elif is_number(self.PISN) and 0.0 < m_He_core <= self.PISN:
                m_PISN = None

            else:
                raise ValueError("This choice {} of PISN is not available!".format(self.PISN))

        if self.verbose:
            if m_PISN is None:
                print("")
                print("The star did NOT lose any mass because of "
                      "PPIN or PISN.")
            elif not np.isnan(m_PISN):
                print("")
                print(
                    "The star with initial mass {:2.2f}".format(m_He_core),
                    "M_sun went through the PISN routine and lost",
                    "{:2.2f} M_sun.".format(m_He_core - m_PISN),
                    "The new m_rembar mass that will collapse to form a ",
                    "CO object is {:2.2f} M_sun.".format(m_PISN))
            else:
                print("The star was disrupted by the PISN prescription!")

        return m_PISN

    def check_SN_type(self, m_core, m_He_core, m_star):
        """Get the remnant mass, fallback frac., state & SN type of the SN."""
        if self.ECSN == "Tauris+15":
            # Label the supernova type as in Tauris et al. (2015),
            # considering their definition of metal core quivalent
            # to the mass of the CO core the the star object at pre-SN
            min_M_CO_ECSN = 1.37  # Msun from Takahashi et al. (2013)
            max_M_CO_ECSN = 1.43  # Msun from Tauris et al. (2015)

            if m_core < min_M_CO_ECSN:
                # The birth of a white dwarf is assumed
                SN_type = "WD"

                if m_core > 0.:
                    # co_core_mass, note there will be no kick
                    m_rembar = m_core
                elif m_He_core > 0.:
                    m_rembar = m_He_core
                else:
                    # this is catching H-rich_non_burning stars
                    if m_star < 0.5:
                        m_rembar = m_star
                        if ((m_core < 0.)or(m_He_core < 0.)):
                            warnings.warn('Invalid co/He core masses! '
                                          'Setting m_WD=m_star!')
                        else:
                            warnings.warn('co/He core masses are zero! '
                                          'Setting m_WD=m_star!')
                    else:
                        raise ModelError('Invalid co/He core masses!')
                f_fb = 1.0  # no SN the no kick is assumed
                state = "WD"

                return m_rembar, f_fb, state, SN_type

            elif (m_core >= min_M_CO_ECSN) and (m_core <= max_M_CO_ECSN):
                SN_type = "ECSN"
            elif m_core > max_M_CO_ECSN:
                SN_type = "CCSN"
            else:
                raise ValueError(
                    "The SN step was applied for an on object outside the "
                    "domain of electron-capture SN and Fe core-collapse SN."
                )

        elif self.ECSN == 'Podsiadlowksi+04':
            # Limits on He core mass progenitors of ECSN, default on cosmic
            min_M_He_ECSN = 1.4  # Msun from Podsiadlowksi+2004
            max_M_He_ECSN = 2.5  # Msun from Podsiadlowksi+2004

            if m_He_core < min_M_He_ECSN:
                # The birth of a white dwarf is assumed
                SN_type = "WD"

                if m_core > 0.:
                    # co_core_mass, note there will be no kick
                    m_rembar = m_core
                elif m_He_core > 0.:
                    m_rembar = m_He_core
                else:
                    # this is catching H-rich_non_burning stars
                    if m_star < 0.5:
                        m_rembar = m_star
                        if ((m_core < 0.)or(m_He_core < 0.)):
                            warnings.warn('Invalid co/He core masses! '
                                          'Setting m_WD=m_star!')
                        else:
                            warnings.warn('co/He core masses are zero! '
                                          'Setting m_WD=m_star!')
                    else:
                        raise ModelError('Invalid co/He core masses!')
                f_fb = 1.0  # no SN the no kick is assumed
                state = "WD"

                return m_rembar, f_fb, state, SN_type

            elif (m_He_core >= min_M_He_ECSN) and (m_He_core <= max_M_He_ECSN):
                SN_type = "ECSN"
            elif m_He_core > max_M_He_ECSN:
                SN_type = "CCSN"
            else:
                raise ValueError(
                    "The SN step was applied for an on object outside the "
                    "domain of electron-capture SN and Fe core-collapse SN."
                )

        elif self.ECSN is None:
            # Here we consider that any CO core mass less that min_M_CO_ECSN
            # will produce a white dwarf
            min_M_CO_ECSN = 1.37  # Msun from Takahashi et al. (2013)
            if m_core < min_M_CO_ECSN:
                # The birth of a white dwarf is assumed
                SN_type = "WD"

                if m_core > 0.:
                    # co_core_mass, note there will be no kick
                    m_rembar = m_core
                elif m_He_core > 0.:
                    m_rembar = m_He_core
                else:
                    # this is catching H-rich_non_burning stars
                    if m_star < 0.5:
                        m_rembar = m_star
                        if ((m_core < 0.)or(m_He_core < 0.)):
                            warnings.warn('Invalid co/He core masses! '
                                          'Setting m_WD=m_star!')
                        else:
                            warnings.warn('co/He core masses are zero! '
                                          'Setting m_WD=m_star!')
                    else:
                        raise ModelError('Invalid co/He core masses!')
                f_fb = 1.0  # no SN the no kick is assumed
                state = "WD"

                return m_rembar, f_fb, state, SN_type

            else:
                SN_type = "CCSN"

        else:
            raise ValueError("The given ECSN prescription is not available.")

        return None, None, None, SN_type

    def compute_m_rembar(self, star, m_PISN):
        """Compute supernova remnant barionic mass.

        We follow the selected electron-capture and core-collapse mechanisms
        to get the remnant baryonic mass.

        Parameters
        ----------
        star : object
            Star object containing the star properties.

        m_PISN : double
            Maximum stellar mass in M_sun after the PPISN/PISN prescription.

        Returns
        -------
        m_rembar : double
            Barioninc mass of the remnant after the supernova in M_sun. This
            quantity does NOT take into account any neutrino lost, this will be
            taken into account in collapse_star().
        f_fb : double
            Mass fraction falling back onto the compact object created in the
            supernova. The maximum value is 1 and means that all the barionic
            mass is collapsing to form the compact object.
        state : string
            Finall state of the stellar remnant after the supernova.

        """
        if star.state in STAR_STATES_CC:
            m_star = star.mass  # M_sun
            m_core = star.co_core_mass  # M_sun
            m_He_core = star.he_core_mass  # M_sun
        elif star.state_history[-1] in STAR_STATES_CC:
            m_star = star.mass_history[-1]  # M_sun
            m_core = star.co_core_mass_history[-1]  # M_sun
            m_He_core = star.he_core_mass_history[-1]  # M_sun
        else:
            raise ValueError(
                "There is no information in the evolutionary history"
                "about STAR_STATES_CC."
            )
        if m_core is None or np.isnan(m_core):
            # This should not happen
            raise ValueError("The CO core mass is not correct! CO core = {}".
                             format(m_core))

        # define the collapsing stellar mass: either the H or He core mass
        if self.conserve_hydrogen_envelope:
            m_collapsing = m_star
        else:
            m_collapsing = m_He_core

        m_rembar, f_fb, state, star.SN_type = self.check_SN_type(
            m_core=m_core, m_He_core=m_He_core, m_star=m_star)

        if star.SN_type == "WD":
            return m_rembar, f_fb, state

        # Eq. 15-17 from Fryer, C. L., Belczynski, K., Wiktorowicz,
        # G., Dominik, M., Kalogera, V., & Holz, D. E. (2012), ApJ, 749(1), 91.
        if self.mechanism == self.Fryer12_rapid:
            # Mass of the proto-remnant as Giacobbo N., Mapelli M., 2020, ApJ, 891, 141
            m_proto = 1.1

            if star.SN_type == "ECSN":
                if self.ECSN == 'Podsiadlowksi+04':
                    m_proto = 1.38
                else:
                    m_proto = m_core
                m_fb = 0.0  # as in Giacobbo & Mapelli 2020 for ECSN
                f_fb = 0.0
            elif m_core < 2.5:
                m_fb = 0.2
                f_fb = m_fb / (m_collapsing - m_proto)
            elif m_core >= 2.5 and m_core < 6.0:
                m_fb = 0.286 * m_core - 0.514
                f_fb = m_fb / (m_collapsing - m_proto)
            elif m_core >= 6.0 and m_core < 7.0:
                f_fb = 1.0
                m_fb = f_fb * (m_collapsing - m_proto)
            elif m_core >= 7.0 and m_core < 11.0:
                a = 0.25 - 1.275 / (m_collapsing - m_proto)
                b = -11.0 * a + 1.0
                f_fb = a * m_core + b
                m_fb = f_fb * (m_collapsing - m_proto)
            elif m_core >= 11.0:
                f_fb = 1.0
                m_fb = f_fb * (m_collapsing - m_proto)
            m_rembar = m_proto + m_fb
            state = None

        # Eq. 17-20, from Fryer, C. L., Belczynski, K., Wiktorowicz,
        # G., Dominik, M., Kalogera, V., & Holz, D. E. (2012), ApJ, 749(1), 91.
        elif self.mechanism == self.Fryer12_delayed:
            if m_core < 3.5:
                m_proto = 1.2
            elif m_core >= 3.5 and m_core < 6.0:
                m_proto = 1.3
            elif m_core >= 6 and m_core < 11.0:
                m_proto = 1.4
            elif m_core >= 11.0:
                m_proto = 1.6

            if star.SN_type == "ECSN":
                if self.ECSN == 'Podsiadlowksi+04':
                    m_proto = 1.38
                else:
                    m_proto = m_core
                m_fb = 0.0  # as in Giacobbo & Mapelli 2020 for ECSN
                f_fb = 0.0
            elif m_core < 2.5:
                m_fb = 0.2
                f_fb = m_fb / (m_collapsing - m_proto)
            elif m_core >= 2.5 and m_core < 3.5:
                m_fb = 0.5 * m_core - 1.05
                f_fb = m_fb / (m_collapsing - m_proto)
            elif m_core >= 3.5 and m_core < 11.0:
                a = 0.133 - 0.093 / (m_collapsing - m_proto)
                b = -11.0 * a + 1.0
                f_fb = a * m_core + b
                m_fb = f_fb * (m_collapsing - m_proto)
            elif m_core > 11.0:
                f_fb = 1.0
                m_fb = f_fb * (m_collapsing - m_proto)
            m_rembar = m_proto + m_fb
            state = None

        # direct collapse and f_fb = 1. (no kicks)
        elif self.mechanism == self.direct_collapse:
            m_rembar = m_collapsing
            f_fb = 1.0
            state = None

        # Collapse prescription from the results of
        # Sukhbold, T., Ertl, T., Woosley, S. E., Brown, J. M., & Janka, H. T. (2016). 821(1), 38.
        elif self.mechanism == self.Sukhbold16_engines:

            if star.SN_type == "ECSN":
                if self.ECSN == 'Podsiadlowksi+04':
                    m_proto = 1.38
                else:
                    m_proto = m_core
                m_fb = 0.0
                f_fb = 0.0
                m_rembar = m_proto + m_fb
                state = 'NS'
            else:
                m_rembar, f_fb, state = self.Sukhbold_corecollapse_engine(star,
                                                self.conserve_hydrogen_envelope)

        # Collapse prescription from the results of
        # Couch, S. M., Warren, M. L., & O’Connor, E. P. 2020, ApJ, 890, 127
        elif self.mechanism == self.Couch20_engines:

            if star.SN_type == "ECSN":
                if self.ECSN == 'Podsiadlowksi+04':
                    m_proto = 1.38
                else:
                    m_proto = m_core
                m_fb = 0.0
                f_fb = 0.0
                m_rembar = m_proto + m_fb
                state = 'NS'
            else:
                m_rembar, f_fb, state = self.Couch_corecollapse_engine(star,
                                                self.conserve_hydrogen_envelope)

        elif self.mechanism == self.Patton20_engines:
            if star.SN_type == "ECSN":
                if self.ECSN == 'Podsiadlowksi+04':
                    m_proto = 1.38
                else:
                    m_proto = m_core
                f_fb = 0.0
                m_fb = 0.0
                m_rembar = m_proto + m_fb
                state = 'NS'
            else:
                m_rembar, f_fb, state = self.Patton20_corecollapse(star,
                                                self.engine,
                                                self.conserve_hydrogen_envelope)
        else:
            raise ValueError("Mechanism %s not supported." % self.mechanism)

        # check PISN
        if m_PISN is not None:
            if pd.isna(m_PISN):
                m_rembar = m_PISN
                star.SN_type = "PISN"
            elif m_rembar > m_PISN:
                m_rembar = m_PISN
                star.SN_type = "PPISN"

        return m_rembar, f_fb, state

    def orbital_kick(self, binary):
        """Do the orbital kick.

        This function computes the supernova step of the binary object [1]_,
        [2]_. It checks which binary_state reached the core collapse flag,
        either CC1 or CC2, and runs the step accordingly updating the binary
        object.

        Geometry:
        We work in a right-handed coordinate system. The collapsing helium star, 
        here M_he_star, lies on the origin. The companion, here M_companion, 
        lies on the negative X axis at rest. The relative velocity of the M_he_star
        with respect to M_companion lies in the X-Y plane, with vY>0.
        The orbital angular momentum vector is in Z direction, which completes the
        right-handed coordinate system.

        psi:
            The angle in the orbital plane between the X axis and the pre-core
            collapse relative velocity. (psi = pi/2 points in Y direction)
        
        theta :
            The polar angle between the kick velocity and the pre-core collapse
            relative velocity of the M_he_star with respect to M_companion.
        
        phi :
            The corresponding azimuthal angle such that phi=0 is on the Z axis.

        tilt :
            The angle between pre- and post- supernova orbital angular momentum vectors
            

        Parameters
        ----------
        binary : object
            Binary object containing the binary properties and the two star
            objects.

        References
        ----------
        .. [1] Kalogera, V. 1996, ApJ, 471, 352

        .. [2] Wong, T.-W., Valsecchi, F., Fragos, T., & Kalogera, V. 2012, ApJ, 747, 111

        """
        # Check that the binary_state is calling correctly the SN_step
        if binary.event != "CC1" and binary.event != "CC2":
            raise ValueError("Something went wrong: invalid call of supernova step!")

        if binary.event == "CC1":
            if binary.star_1.SN_type == "WD":
                # compute the new separaiton prior to reseting the binary prop.
                new_separation = separation_evol_wind_loss(
                    binary.star_1.mass, binary.star_1.mass_history[-1],
                    binary.star_2.mass, binary.separation)
                new_orbital_period = orbital_period_from_separation(
                    new_separation, binary.star_1.mass, binary.star_2.mass
                )
                for key in BINARYPROPERTIES:
                    if key not in ['V_sys', 'nearest_neighbour_distance', 'state']:
                        setattr(binary, key, None)
                    # if key is 'nearest_neighbour_distance':
                    #     setattr(binary, key, ['None', 'None', 'None'])
                binary.separation = new_separation
                if binary.state != "disrupted" and binary.state != "initially_single_star" and binary.state != "merged":
                    binary.state = "detached"
                
                binary.event = None
                binary.time = binary.time_history[-1]
                binary.eccentricity = binary.eccentricity_history[-1]
                # TODO: in feature we will make the orbital period a callable
                # property
                binary.orbital_period = new_orbital_period
                binary.mass_transfer_case = 'None'
                return

            # load relevant data
            # star1 has already collapsed into a compact object, look in the
            # history of the star to find the properties before supernova
            if binary.star_1.state_history[-1] in STAR_STATES_CC:
                M_he_star = binary.star_1.mass_history[-1]
                # Mcore = binary.star_1.co_core_mass_history[-1]
            else:
                raise ValueError(
                    "There is no information in the evolutionary history "
                    "about STAR_STATES_CC."
                )
            M_compact_object = binary.star_1.mass
            M_companion = binary.star_2.mass

            # check if a kick is passed, otherwise generate it
            if not binary.star_1.natal_kick_array[0] is None:
                Vkick = binary.star_1.natal_kick_array[0]
            else:
                # Draw a random orbital kick
                # Vkick is the kick velocity with components Vkx, Vky, Vkz in
                # the above coordinate system

                if binary.star_1.SN_type == "ECSN":
                    # Kick for electron-capture SN
                    Vkick = self.generate_kick(
                        star=binary.star_1, sigma=self.sigma_kick_ECSN
                    )
                elif ((binary.star_1.SN_type == "CCSN")
                      or (binary.star_1.SN_type == "PPISN")
                      or (binary.star_1.SN_type == "PISN")):
                    if binary.star_1.state == 'NS':
                        sigma = self.sigma_kick_CCSN_NS
                    elif binary.star_1.state == 'BH':
                        sigma = self.sigma_kick_CCSN_BH
                    elif binary.star_1.state == 'massless_remnant':
                        # No kick on a massless object
                        sigma = None
                    else:
                        raise ValueError("CCSN/PPISN/PISN only for NS/BH.")
                    # Kick for core-collapse SN
                    Vkick = self.generate_kick(
                        star=binary.star_1, sigma=sigma
                    )
                elif binary.star_1.SN_type == "WD":
                    # Kick for white dwarfs (allways f_fb = 1 => Vkick = 0)
                    Vkick = 0.0
                else:
                    raise ValueError("The SN type is not ECSN neither CCSN.")

                binary.star_1.natal_kick_array[0] = Vkick

            if not binary.star_1.natal_kick_array[1] is None:
                phi = binary.star_1.natal_kick_array[1]
            else:
                phi = np.random.uniform(0, 2 * np.pi)
                binary.star_1.natal_kick_array[1] = phi

            if not binary.star_1.natal_kick_array[2] is None:
                cos_theta = np.cos(binary.star_1.natal_kick_array[2])
            else:
                cos_theta = np.random.uniform(-1, 1)
                binary.star_1.natal_kick_array[2] = np.arccos(cos_theta)

            # generate random point in the orbit where the kick happens
            if not binary.star_1.natal_kick_array[3] is None:
                mean_anomaly = binary.star_1.natal_kick_array[3]
                # check that ONLY one value is passed and is of type float
                if not isinstance(mean_anomaly, float):
                    raise ValueError("mean_anomaly must be a single float value.")
            else:
                mean_anomaly = np.random.uniform(0, 2 * np.pi)
                binary.star_1.natal_kick_array[3] = mean_anomaly

        elif binary.event == "CC2":
            if binary.star_2.SN_type == "WD":
                # compute new properties before resting existing binary prop.
                new_separation = separation_evol_wind_loss(
                    binary.star_2.mass, binary.star_2.mass_history[-1],
                    binary.star_1.mass, binary.separation)
                new_orbital_period = orbital_period_from_separation(
                    new_separation, binary.star_1.mass, binary.star_2.mass
                )
                for key in BINARYPROPERTIES:
                    if key not in ['V_sys', 'nearest_neighbour_distance', 'state']:
                        setattr(binary, key, None)
                    # if key is 'nearest_neighbour_distance':
                    #     setattr(binary, key, ['None', 'None', 'None'])
                binary.separation = new_separation
                if binary.state != "disrupted" and binary.state != "initially_single_star" and binary.state != "merged":
                    binary.state = "detached"
                binary.event = None
                binary.time = binary.time_history[-1]
                binary.eccentricity = binary.eccentricity_history[-1]
                # TODO: is the following to be noted?
                # in future we will make the orbital period a callable property
                binary.orbital_period = new_orbital_period
                binary.mass_transfer_case = 'None'
                return

            # load relevant data
            # star1 has already collapsed into a compact object, look in the
            # history of the star to find the properties before supernova
            if binary.star_2.state_history[-1] in STAR_STATES_CC:
                M_he_star = binary.star_2.mass_history[-1]
                # Mcore = binary.star_2.co_core_mass_history[-1]
            else:
                raise ValueError(
                    "There is no information in the evolutionary history "
                    "about STAR_STATES_CC."
                )

            M_compact_object = binary.star_2.mass
            M_companion = binary.star_1.mass

            # check if a kick is passed, otherwise generate it
            if not binary.star_2.natal_kick_array[0] is None:
                Vkick = binary.star_2.natal_kick_array[0]
            else:
                # Draw a random orbital kick
                # Vkick is the kick velocity with components Vkx, Vky, Vkz in
                # the above coordinate system

                if binary.star_2.SN_type == "ECSN":
                    # Kick for electron-capture SN
                    Vkick = self.generate_kick(star=binary.star_2,
                                               sigma=self.sigma_kick_ECSN)
                elif ((binary.star_2.SN_type == "CCSN")
                      or (binary.star_2.SN_type == "PPISN")
                      or (binary.star_2.SN_type == "PISN")):
                    if binary.star_2.state == 'NS':
                        sigma = self.sigma_kick_CCSN_NS
                    elif binary.star_2.state == 'BH':
                        sigma = self.sigma_kick_CCSN_BH
                    elif binary.star_2.state == 'massless_remnant':
                        # No kick on a massless object
                        sigma = None
                    else:
                        raise ValueError("CCSN/PPISN/PISN only for NS/BH.")
                    # Kick for core-collapse SN
                    Vkick = self.generate_kick(star=binary.star_2, sigma=sigma)
                else:
                    raise ValueError("The SN type is not ECSN neither CCSN.")

                binary.star_2.natal_kick_array[0] = Vkick

            if not binary.star_2.natal_kick_array[1] is None:
                phi = binary.star_2.natal_kick_array[1]
            else:
                phi = np.random.uniform(0, 2 * np.pi)
                binary.star_2.natal_kick_array[1] = phi

            if not binary.star_2.natal_kick_array[2] is None:
                cos_theta = np.cos(binary.star_2.natal_kick_array[2])
            else:
                cos_theta = np.random.uniform(-1, 1)
                binary.star_2.natal_kick_array[2] = np.arccos(cos_theta)

            # generate random point in the orbit where the kick happens
            if not binary.star_2.natal_kick_array[3] is None:
                mean_anomaly = binary.star_2.natal_kick_array[3]
                # check that ONLY one value is passed and is of type float
                if not isinstance(mean_anomaly, float):
                    raise ValueError("mean_anomaly must be a single float value.")
            else:
                mean_anomaly = np.random.uniform(0, 2 * np.pi)
                binary.star_2.natal_kick_array[3] = mean_anomaly

        # update the orbit
        if binary.state == "disrupted" or binary.state == "initially_single_star" or binary.state == "merged":
            #the binary was already disrupted before the SN

            # update the binary object which was disrupted already before the SN
            for key in BINARYPROPERTIES:
                if key not in  ('nearest_neighbour_distance','state'):
                    setattr(binary, key, None)
            #binary.state = "disrupted"
            binary.event = None
            binary.separation = np.nan
            binary.eccentricity = np.nan
            binary.V_sys = np.array([0, 0, 0])
            binary.time = binary.time_history[-1]
            binary.orbital_period = np.nan
            binary.mass_transfer_case = 'None'
            binary.first_SN_already_occurred = True
            
        else:
                
            # The binary exist: flag_binary is True if the binary is not disrupted
            flag_binary = True

            # eccentricity before the SN
            epre = binary.eccentricity
            # the orbital semimajor axis is the orbital separation
            Apre = binary.separation
            # Eq 16, Wong, T.-W., Valsecchi, F., Fragos, T., & Kalogera, V. 2012, ApJ, 747, 111
            # for eccentric anomaly
            E_ma = sp.optimize.brentq(
                lambda x: mean_anomaly - x + epre * np.sin(x), 0, 2 * np.pi
            )
            # Eq 15, Wong, T.-W., Valsecchi, F., Fragos, T., & Kalogera, V. 2012, ApJ, 747, 111
            # orbital separation at the time of the exlosion
            rpre = Apre * (1.0 - epre * np.cos(E_ma))
            
            true_anomaly = 2 * np.arctan(
                np.sqrt((1 + epre) / (1 - epre)) * np.tan(E_ma / 2)
            )
            # load constants in CGS
            G = const.standard_cgrav

            # Convert inputs to CGS
            M_he_star = M_he_star * const.Msun
            M_companion = M_companion * const.Msun
            M_compact_object = M_compact_object * const.Msun
            Apre = Apre * const.Rsun
            Vkick = Vkick * const.km2cm
            rpre = rpre * const.Rsun
            Mtot_pre = M_he_star + M_companion
            Mtot_post = M_compact_object + M_companion

            # get useful quantity
            sin_theta = np.sqrt(1 - (cos_theta ** 2))

            # Eq 1, in Kalogera, V. 1996, ApJ, 471, 352
            # extended to Eq 17 in Wong, T.-W., Valsecchi, F., Fragos, T., & Kalogera, V. 2012, ApJ, 747, 111
            # Vr is velocity of preSN He core relative to M_companion, NOT necessarily
            # in the direction of the Y axis if eccentric
            # Eq from conservation of energy
            Vr = np.sqrt(G * (Mtot_pre) * (2.0 / rpre - 1.0 / Apre))

            # Eq 18, Wong, T.-W., Valsecchi, F., Fragos, T., & Kalogera, V. 2012, ApJ, 747, 111
            # psi is the polar angle of the position vector of the CO with respect
            # to its pre-SN orbital velocity in the companions frame. i.e. angle between Vr and X axis
            # If epre = 0, sin_psi should be 1
            # Eq from setting specific angular momentum r X Vr = sqrt(G*M*A*(1-e**2))
            sin_psi = np.round(
                np.sqrt(G * (Mtot_pre) * (1 - epre ** 2) * Apre)
                / (rpre * Vr), 5)
            cos_psi = np.sqrt(1 - sin_psi ** 2)
            # Allow for -cos_psi (Vr in the -X, +Y quadrant)
            if E_ma > np.pi: cos_psi *= -1

            # Eq 3, in Kalogera, V. 1996, ApJ, 471, 352
            # extended to Eq 13, in Wong, T.-W., Valsecchi, F., Fragos, T., & Kalogera, V. 2012, ApJ, 747, 111
            # get the orbital separation post SN
            # Eq from conservation of energy
            Apost = ((2.0 / rpre)
                    - (((Vkick ** 2) + (Vr ** 2) + (2 * (Vkick * cos_theta) * Vr)) / (G * Mtot_post))
                    ) ** -1


                    # get kicks componets in the coordinate system
            Vkx = Vkick * (sin_theta * np.sin(phi) * sin_psi + cos_theta * cos_psi)
            Vky = Vkick * (-sin_theta * np.sin(phi) * cos_psi + cos_theta * sin_psi)
            Vkz = Vkick * sin_theta * np.cos(phi)


            # Eq 4, in Kalogera, V. 1996, ApJ, 471, 352
            # extended to Eq 14 in Wong, T.-W., Valsecchi, F., Fragos, T., & Kalogera, V. 2012, ApJ, 747, 111
            # get the eccentricity post SN
            # Eq from setting specific angular momentum r X Vr = sqrt(G*M*A*(1-e**2))


            x = ((Vkz ** 2 + (Vky + Vr * sin_psi)** 2)
                * rpre ** 2
                / (G * Mtot_post * Apost))

            # catch negative values, i.e. disrupted binaries
            if 1.-x < 0.:
                epost = np.nan
            else:
                epost = np.sqrt(1 - x)

            # Compute COM velocity, VS, post SN
            # VS_pre in COM frame is 0. So VS_post in COM frame is 
            # VS_post - VS_pre in our working frame
            
            VC0x = M_he_star * Vr * cos_psi / Mtot_pre
            VC0y = M_he_star * Vr * sin_psi / Mtot_pre
            VC0z = 0

            VC1x = M_compact_object * (Vkx + Vr * cos_psi) / Mtot_post
            VC1y = M_compact_object * (Vky + Vr * sin_psi) / Mtot_post
            VC1z = M_compact_object * Vkz / Mtot_post


            VSx = VC1x - VC0x
            VSy = VC1y - VC0y
            VSz = VC1z - VC0z


            # V_sys = np.sqrt(VSx ** 2 + VSy ** 2 + VSz ** 2)

            # Calculate the angle between the pre and post-SN orbital angular momentum vectors
            # Lpre || Z axis
            # Lpost || X axis cross the post SN velocity of the compact object
            # cos(tilt) = Lpre dot Lpost / ||Lpre||||Lpost||
            # For epre=0 (sin_psi=1), reduces to Eq 4, in Kalogera, V. 1996, ApJ, 471, 352

            tilt = np.arccos((Vky + Vr * sin_psi) / np.sqrt( Vkz ** 2 + (Vky + Vr * sin_psi) ** 2 ))

            # Track direction of tilt
            if Vkz < 0: tilt *= -1 

            def SNCheck(
                M_he_star,
                M_companion,
                M_compact_object,
                rpre,
                Apost,
                epost,
                Vr,
                Vkick,
                cos_theta,
                verbose,
            ):
                """Check that the binary is not disrupted [1]_, [2]_.

                Parameters
                ----------
                M_he_star : double
                    Helium star mass before the SN in g.
                M_companion : double
                    Companion star mass in g.
                M_compact_object : double
                    Compact object mass left  by the SN in g.
                rpre : double
                    Oribtal separation at the time of the exlosion in cm. If the
                    eccentricity pre SN is 0 this correpond to Apre.
                Apost : double
                    Orbital separtion after the SN in cm.
                epost : double
                    Eccentricity after the SN.
                Vr : double
                    Velocity of pre-SN He core relative to M_companion, directed
                    along the positive y axis in cm/s.
                Vkick : double
                    Kick velocity in cm/s.
                cos_theta : double
                    The cosine of the angle between pre- & post-SN orbital planes.

                Returns
                -------
                flag_binary : bool
                    flag_binary is True if the binary is not disrupted.

                References
                ----------
                .. [1] Willems, B., Henninger, M., Levin, T., et al. 2005, ApJ, 625, 324
                .. [2] Kalogera, V. & Lorimer, D.R. 2000, ApJ, 530, 890

                """
                # flag_binary is True if the binary is not disrupted
                flag_binary = True
                Mtot_pre = M_he_star + M_companion
                Mtot_post = M_compact_object + M_companion

                # Define machine precision (we can probaly lower this number)
                err = const.SNcheck_ERR

                # SNflag1: Eq. 21, Willems, B., Henninger, M., Levin, T., et al. 2005, ApJ, 625, 324 (with typo fixed)
                # from Eq. 10, Flannery, B.P. & van den Heuvel, E.P.J. 1975, A&A, 39, 61
                # Continuity demands post-SN orbit to pass through preSN positions.
                # Updated to work for eccentric orbits,
                # see Eq. 15 in Wong, T.-W., Valsecchi, F., Fragos, T., & Kalogera, V. 2012, ApJ, 747, 111
                SNflag1 = (1 - epost - rpre / Apost <= err) and (
                    rpre / Apost - (1 + epost) <= err
                )

                # SNflag2: Equations 22-23, Willems, B., Henninger, M., Levin, T., et al. 2005, ApJ, 625, 324
                # (see, e.g., Kalogera, V. & Lorimer, D.R. 2000, ApJ, 530, 890)
                tmp1 = 2 - Mtot_pre / Mtot_post * (Vkick / Vr - 1) ** 2
                tmp2 = 2 - Mtot_pre / Mtot_post * (Vkick / Vr + 1) ** 2
                SNflag2 = ((rpre / Apost - tmp1 < err)
                           and (err > tmp2 - rpre / Apost))

                # SNflag3: check that epost does not exeed 1 or is nan
                if epost >= 1.0 or np.isnan(epost):
                    SNflag3 = False
                else:
                    SNflag3 = True

                SNflags = [SNflag1, SNflag2, SNflag3]

                if verbose:
                    print()
                    print("The orbital checks are:", SNflags)
                    print()
                    print("1. Post-SN orbit must pass through pre-SN positions.")
                    print("2. Lower and upper limits on amount of orbital "
                          "contraction or expansion that can take place for a "
                          "given amount of mass loss and a given magnitude of the "
                          "kick velocity.")
                    print("3. Checks that e_post is not larger than 1 or nan.")

                # check if the supernova is valid and doesn't disrupt the system
                if not all(SNflags):
                    flag_binary = False

                return flag_binary

            # check if the binary is disrupted
            flag_binary = SNCheck(M_he_star, M_companion, M_compact_object, rpre,
                                  Apost, epost, Vr, Vkick, cos_theta,
                                  verbose=self.verbose)

            # update the binary object which was bound at least before the SN
            #Check if this is the first SN
            for key in BINARYPROPERTIES:
                if key not in ['nearest_neighbour_distance','event']:
                    setattr(binary, key, None)
                    
            if flag_binary:
                # update the tilt
                if not binary.first_SN_already_occurred:
                    # update the tilt
                    binary.star_1.spin_orbit_tilt_first_SN = tilt
                    binary.star_2.spin_orbit_tilt_first_SN = tilt
                    binary.true_anomaly_first_SN = true_anomaly
                    binary.first_SN_already_occurred = True
                else:
                    if binary.event == 'CC2':
                        # Assume progenitor has aligned with the preSN orbital angular momentum
                        binary.star_2.spin_orbit_tilt_second_SN = tilt
                        binary.star_1.spin_orbit_tilt_second_SN = self.get_combined_tilt(
                            tilt_1 = binary.star_1.spin_orbit_tilt_first_SN, 
                            tilt_2 = tilt, 
                            true_anomaly_1 = binary.true_anomaly_first_SN, 
                            true_anomaly_2 = true_anomaly
                            )
                        binary.true_anomaly_second_SN = true_anomaly
                    elif binary.event == 'CC1':
                        # Assume progenitor has aligned with the preSN orbital angular momentum
                        binary.star_1.spin_orbit_tilt_second_SN = tilt
                        binary.star_2.spin_orbit_tilt_second_SN = self.get_combined_tilt(
                            tilt_1 = binary.star_1.spin_orbit_tilt_first_SN, 
                            tilt_2 = tilt, 
                            true_anomaly_1 = binary.true_anomaly_first_SN, 
                            true_anomaly_2 = true_anomaly
                            )
                        binary.true_anomaly_second_SN = true_anomaly
                    else:
                        raise ValueError(f"Binary is in SN step but binary state is not CC1 or CC2: {binary.state}")

                # compute new orbital period before reseting the binary properties     
                binary.state = "detached"
                binary.event = None
                binary.separation = Apost / const.Rsun
                binary.eccentricity = epost
                binary.V_sys = np.array([VSx / const.km2cm, VSy / const.km2cm, VSz
                                         / const.km2cm])
                binary.time = binary.time_history[-1]
                # in future we will make the orbital period a callable property
                new_orbital_period = orbital_period_from_separation(
                    binary.separation, binary.star_1.mass, binary.star_2.mass)
                binary.orbital_period = new_orbital_period
                binary.mass_transfer_case = 'None'

            else:
                # update the tilt
                if not binary.first_SN_already_occurred:
                    binary.star_1.spin_orbit_tilt_first_SN = np.nan
                    binary.star_2.spin_orbit_tilt_first_SN = np.nan
                    binary.first_SN_already_occurred = True
                else:
                    binary.star_1.spin_orbit_tilt_second_SN = np.nan
                    binary.star_2.spin_orbit_tilt_second_SN = np.nan

             
                binary.state = "disrupted"
                binary.event = None
                binary.separation = np.nan
                binary.eccentricity = np.nan
                binary.V_sys = np.array([0, 0, 0])
                binary.time = binary.time_history[-1]
                binary.orbital_period = np.nan
                binary.mass_transfer_case = 'None'

    """
    ##### Generating the CCSN SN kick of a single star #####
    """

    def generate_kick(self, star, sigma):
        """Draw a kick from a Maxwellian distribution.

        We follow Hobbs G., Lorimer D. R., Lyne A. G., Kramer M., 2005, MNRAS, 360, 974
        and choose sigma = 265 km/s

        We rescale the kicks by 1 - f_fb as in Eq. 21 of Fryer, C. L., Belczynski, K., Wiktorowicz,
        G., Dominik, M., Kalogera, V., & Holz, D. E. (2012), ApJ, 749(1), 91.

        Parameters
        ----------
        star : object
            Star object containing the star properties.

        Returns
        -------
        Vkick : double
            Natal orbital kick in km/s.

        """
        if self.kick_normalisation == 'one_minus_fallback':
            # Normalization from Eq. 21, Fryer, C. L., Belczynski, K., Wiktorowicz,
            # G., Dominik, M., Kalogera, V., & Holz, D. E. (2012), ApJ, 749(1), 91.
            norm = (1.0 - star.f_fb)
        elif self.kick_normalisation == 'one_over_mass':
            if star.state == 'BH':
                norm = 1.4/star.mass
            else:
                norm = 1.0
        elif self.kick_normalisation == 'NS_one_minus_fallback_BH_one':
            if star.state == 'BH':
                norm = 1.
            else:
                # Normalization from Eq. 21, Fryer, C. L., Belczynski, K., Wiktorowicz,
                # G., Dominik, M., Kalogera, V., & Holz, D. E. (2012), ApJ, 749(1), 91.
                norm = (1.0 - star.f_fb)
        elif self.kick_normalisation == 'one':
            norm = 1.
        elif self.kick_normalisation == 'zero':
            norm = 0.
        else:
            raise ValueError('kick_normalisation option not supported!')

        if sigma is not None:
            # f_fb = self.compute_m_rembar(star, None)[1]

            Vkick = norm * sp.stats.maxwell.rvs(loc=0., scale=sigma, size=1)[0]
        else:
            Vkick = 0.0

        return Vkick
        

    def get_combined_tilt(self, tilt_1, tilt_2, true_anomaly_1, true_anomaly_2):
        """Get the combined spin-orbit-tilt after two supernovae, assuming
        the spin as not realigned with the orbital angular momentum after
        SN1

            Parameters
            ----------
            tilt_1: float
                Angle, in radians, through which the orbital plane was tilted 
                by SN1
            tilt_2: float
                Angle, in radians, through which the orbital plane was tilted 
                by SN2
            true_anomaly_1: float
                Angle, in radians, of the true anomaly at the moment of SN1
            true_anomaly_2: float
                Angle, in radians, of the true anomaly at the moment of SN2


            Returns
            -------
            combined_tilt: float
                Angle, in radians, between the spin and orbital angular momentum
                after SN2
        """
        z_prime = rotate((1,0,0), tilt_1).dot((0,0,1))
        x_prime = rotate(z_prime, true_anomaly_2-true_anomaly_1).dot((1,0,0))

        cos_tilt = np.dot((0,0,1),rotate(x_prime, tilt_2).dot(z_prime))
        combined_tilt = np.arccos(cos_tilt)
        return combined_tilt
    
    def C_abundance_for_H_stars(self, CO_core_mass):
        """Get the C abundance for a H-star given it's CO core mass."""
        return 0.20/CO_core_mass + 0.15

    def C_abundance_for_He_stars(self, CO_core_mass):
        """Get the C abundance for a He-star given it's CO core mass."""
        return -0.084 * np.log(CO_core_mass) + 0.4

    def get_CO_core_params(self, star, approximation=False):
        """Get the CO core mass and C abundance at the pre-supernova phase.

        If the two parameters are available in the star's profile, perform the
        Patton&Sukhbold,20 core-collapse.

        If the CO core mass is available but not the C abundance then the
        latter is computed from the formulas at Patton&Sukhbold,20.

        Parameters
            ----------
            star : obj
                Star object of a collapsing star containing the MESA profile.
            approximation : bool
                In case the core masses at he-depletion are not present in the
                star object, compute them from the history default behaviour,
                else (approximation=True) approximate it from the core masses
                at C depletion.

            Returns
            -------
            CO_core_mass : float
                Mass of the CO core at He depletion == C core ignition.

            C_core_abundance : float
                C abundance of the CO core  He depletion == C core ignition.
        """
        if approximation:
            CO_core_mass = star.co_core_mass # at C_depletion, which is assumed to be close to He depletion
            if ("H-rich" in star.state) or ("H-rich" in star.state_history[-1]):
                C_core_abundance = self.C_abundance_for_H_stars(CO_core_mass)
            elif ("stripped_He" in star.state) or ("stripped_He" in star.state_history[-1]):
                C_core_abundance = self.C_abundance_for_He_stars(CO_core_mass)
            else:
                raise ValueError("star.state at CC should contain either 'H-rich' or 'stripped_He' ")
        elif ((star.avg_c_in_c_core_at_He_depletion is not None)
              and (star.co_core_mass_at_He_depletion is not None)):
            C_core_abundance = star.avg_c_in_c_core_at_He_depletion
            CO_core_mass = star.co_core_mass_at_He_depletion
        else:
            calculate_Patton20_values_at_He_depl(star)
            C_core_abundance = star.avg_c_in_c_core_at_He_depletion
            CO_core_mass = star.co_core_mass_at_He_depletion

            if (C_core_abundance is None) or (CO_core_mass is None):
                raise ModelError('The history did not contain core masses at'
                                 f' He depletion! {CO_core_mass}'
                                 f' {C_core_abundance}')

        return CO_core_mass, C_core_abundance

    def get_M4_mu4_Patton20(self, CO_core_mass, C_core_abundance):
        """Get the M4 and mu4 using Patton+20."""
        M4 = self.M4_interpolator.predict([[C_core_abundance, CO_core_mass]])
        mu4 = self.mu4_interpolator.predict([[C_core_abundance, CO_core_mass]])

        return M4, mu4

    def Patton20_corecollapse(self, star, engine, conserve_hydrogen_envelope=False):
        """Compute supernova final remnant mass and fallback fraction.

        It uses the results from [1]_. The prediction for the core-collapse
        outcome is performed using the C core mass and its C abundance.
        The criterion by [2]_ is used to determine the final outcome.

        Parameters
        ----------
            star : obj
                Star object of a collapsing star containing the MESA profile.

        Returns
        -------
        m_rem : double
            Remnant mass of the compact object in M_sun.
        f_fb : double
            Fallback mass of the compact object in M_sun.

        References
        ----------
        .. [1] Patton, R. A., & Sukhbold, T. (2020). MNRAS, 499(2), 2803-2816.

        .. [2] Ertl, T., Janka, H. T., Woosley, S. E., Sukhbold, T., & Ugliano,
            M. (2016). ApJ, 818(2), 124.

        """
        Ertl16_k_parameters = {
            'N20': [0.194, 0.0580],
            'S19.8': [0.274, 0.0470],
            'W15': [0.225, 0.0495],
            'W20': [0.284, 0.0393],
            'W18': [0.283, 0.0430],
            'Ertl2020': [0.182, 0.0608],
        }

        if engine not in Ertl16_k_parameters.keys():
            raise ValueError("Engine " + engine + " is not avaiable for the "
                             "Patton&Sukhbold,20 core-collapse prescription, "
                             "please choose one of the following engines to "
                             "compute the collapse: \n" + "\n".join(
                                list(Ertl16_k_parameters.keys())))
        else:

            CO_core_mass, C_core_abundance = self.get_CO_core_params(
                star, self.approx_at_he_depletion)
            M4, mu4 = self.get_M4_mu4_Patton20(CO_core_mass, C_core_abundance)
            M4 = M4[0]
            mu4 = mu4[0]

            k1 = Ertl16_k_parameters[engine][0]
            k2 = Ertl16_k_parameters[engine][1]

            if CO_core_mass <= 2.5:
                m_rem = 1.25
                f_fb = 0.0
                state = 'NS'

            elif CO_core_mass >= 10.0:
                # Assuming BH formation by direct collapse
                if conserve_hydrogen_envelope:
                    m_rem = star.mass
                else:
                    m_rem = star.he_core_mass
                f_fb = 1.0
                state = 'BH'

            elif ((k1 * (mu4 * M4) + k2) < mu4):
                # The prediction is a failed explosion
                # Assuming BH formation by direct collapse
                if conserve_hydrogen_envelope:
                    m_rem = star.mass
                else:
                    m_rem = star.he_core_mass
                f_fb = 1.0
                state = 'BH'
            else:
                # The prediction is a succesful explosion
                m_rem = M4
                f_fb = 0.0
                state = 'NS'

        return m_rem, f_fb, state


class Sukhbold16_corecollapse(object):
    """Compute supernova final remnant mass, fallback fraction and CO type.

    This consider the nearest neighboor of the He core mass of the star,
    previous to the collapse. Considering a set of data for which the He core
    mass of the compact object projenitos previous the collapse, the final
    remnant mass and final stellar state of the compact object is known.

    Parameters
    ----------
    engine : string
        Engine for the supernova explosion, from the one where used in [1]_.

    path_engine_dataset : string
        Path to the location of the data on initial and final states
        for each engine described in [1]_

    Returns
    -------
    m_rem : double
        Remnant mass of the compact object in M_sun.
    f_fb : double
        Fallback mass of the compact object in M_sun.
    state : string
        Finall state of the stellar remnant after the supernova.

    References
    ----------
    .. [1] Sukhbold, T., Ertl, T., Woosley, S. E., Brown, J. M., & Janka, H. T.
        (2016). Core-collapse supernovae from 9 to 120 solar masses based on
        neutrino-powered explosions. The Astrophysical Journal, 821(1), 38.

    """

    def __init__(self, engine, path_engine_dataset, verbose):
        """Initialize a Sukhbold16_corecollapse instance."""
        self.engines = ['N20', 'S19.8', 'W15', 'W20', 'W18']
        self.engine = engine
        self.path_engine_dataset = path_engine_dataset
        if self.engine in self.engines:
            # path_engine_dataset = path_to_Sukhbold_datasets
            if verbose:
                print(
                    "Class initialisation, load the train dataset for engine "
                    + self.engine
                    + " ..."
                )

            # Check if interpolation files exist
            filename = os.path.join(path_engine_dataset,
                                    "results_" + self.engine + "_table.csv")
            if not os.path.exists(filename):
                data_download()

            Engine_data = read_csv(filename)

            # Selecting only the neutro-stars and black-holes with no fallback
            Engine_data = Engine_data[
                (Engine_data["stellar_state"] == 13)
                | (
                    (Engine_data["stellar_state"] == 14)
                    & (Engine_data["fallback_mass"] == 0)
                )
            ]

            if verbose:
                print("Training the classifier ...")

            # Classifier to assign the type of the remnant after supernova
            # as a function of the He core mass pre-supernova
            # taking the first nearest neighbor
            n_neighbors = 1
            self.stellar_type_classifier = neighbors.KNeighborsClassifier(
                n_neighbors, weights="distance"
            )
            self.stellar_type_classifier.fit(
                np.array(Engine_data["He_c_mass"]).reshape(
                    (len(Engine_data["He_c_mass"]), 1)
                ),
                Engine_data["stellar_state"],
            )
            if verbose:
                print("Done ...\n")
                print("Training the remnant mass interpolator ...")

            # Interpolator to compute the remnant mass
            # as a function of the He core mass pre-supernova
            # and the stellar type of the remnant.
            NS_rem_mass = np.array(
                Engine_data[Engine_data["stellar_state"] == 13]["Rem_mass"]
            )
            NS_He_prog = np.array(
                Engine_data[Engine_data["stellar_state"] == 13]["He_c_mass"]
            )
            self.mass_NS_interpolator = interp1d(NS_He_prog, NS_rem_mass)

            BH_rem_mass = np.array(
                Engine_data[Engine_data["stellar_state"] == 14]["Rem_mass"]
            )
            BH_He_prog = np.array(
                Engine_data[Engine_data["stellar_state"] == 14]["He_c_mass"]
            )
            self.mass_BH_interpolator = interp1d(BH_He_prog, BH_rem_mass)

            if verbose:
                print("Done ...\n")

            # Gets the neutron-star mass in terms of the He core mass
            # if a succesful explotion is predicted
            def extrapolate1d_NS(value, interpolator):
                x = interpolator.x

                if (value >= np.min(x)) and (value <= np.max(x)):
                    result = interpolator(value)
                elif value < np.min(x):
                    result = interpolator(np.min(x))
                elif value > np.max(x):
                    result = interpolator(np.max(x))

                return result

            # Gets the black-hole mass in terms of the He core mass
            # if a unsuccesful explotion is predicted
            def extrapolate1d_BH(value, interpolator):
                x = interpolator.x

                if (value >= np.min(x)) and (value <= np.max(x)):
                    result = interpolator(value)
                elif value < np.min(x):
                    result = interpolator(np.min(x))
                elif value > np.max(x):
                    result = value

                return result

            self.extrapolate_NS = extrapolate1d_NS
            self.extrapolate_BH = extrapolate1d_BH

        else:
            raise ValueError(
                "Engine " + self.engine + " is not avaiable for the"
                "Sukhbold core collapse prescription, please choose"
                "one of the following engines to compute the collapse: ",
                self.engines,
            )

    def __call__(self, star, conserve_hydrogen_envelope=False):
        """Get the mass, fallback franction and state of the remnant."""
        if star.state in STAR_STATES_CC:
            m_star = star.mass  # M_sun
            # m_core = star.co_core_mass  # M_sun
            m_He_core = star.he_core_mass  # M_sun
        elif star.state_history[-1] in STAR_STATES_CC:
            m_star = star.mass_history[-1]  # M_sun
            # m_core = star.co_core_mass_history[-1]  # M_sun
            m_He_core = star.he_core_mass_history[-1]  # M_sun
        else:
            raise ValueError("There is no information in the evolutionary "
                             "history about STAR_STATES_CC.")
        k_result = int(self.stellar_type_classifier.predict([[m_He_core]])[0])

        if k_result == 13:
            state = "NS"
        elif k_result == 14:
            state = "BH"
        else:
            state = None

        if state == "BH":
            # Assuming BH formation by direct collapse
            if conserve_hydrogen_envelope:
                m_rem = self.extrapolate_BH(m_star, self.mass_BH_interpolator)
            else:
                m_rem = self.extrapolate_BH(m_He_core, self.mass_BH_interpolator)
            f_fb = 1.
        elif state == "NS":
            m_rem = self.extrapolate_NS(m_He_core, self.mass_NS_interpolator)
            f_fb = 0.
        else:
            raise ValueError("Need a NS or BH to apply `Sukhbold16_corecollapse`.")

        return float(m_rem), f_fb, state


class Couch20_corecollapse(object):
    """Compute SN final remnant mass, fallback fraction and stellar state.

    This considers the nearest neighboor of the He core mass of the star,
    previous to the collapse. Considering a set of data for which the He core
    mass of the compact object progenitors before the collapse, the final
    remnant mass and final stellar state of the compact object is known.

    Parameters
    ----------
    engine : string
        Engine for the supernova explosion, from the one where used in [1]_.

    path_engine_dataset : string
        Path to the location of the data on initial and final states
        for each engine described in [1]_

    Returns
    -------
    m_rem : double
        Remnant mass of the compact object in M_sun.
    f_fb : double
        Fallback mass of the compact object in M_sun.
    state : string
        Finall state of the stellar remnant after the supernova.

    Notes
    -----
    We need [2]_ data for their cores.

    References
    ----------

    .. [1] Couch, S. M., Warren, M. L., & O’Connor, E. P. 2020, ApJ, 890, 127
        Simulating Turbulence-aided Neutrino-driven Core-collapse Supernova
        Explosions in One Dimension
    .. [2] Sukhbold, T., Ertl, T., Woosley, S. E., Brown, J. M., & Janka, H. T.
        (2016). Core-collapse supernovae from 9 to 120 solar masses based on
        neutrino-powered explosions. The Astrophysical Journal, 821(1), 38.

    """

    def __init__(self, turbulence_strength, path_engine_dataset, verbose):
        """Initialize a Couch20_corecollapse instance."""
        self.turbulence_strength_options = ["1.0", "1.2", "1.23", "1.25",
                                            "1.27", "1.3", "1.4"]
        self.turbulence_strength = turbulence_strength
        self.path_engine_dataset = path_engine_dataset

        if turbulence_strength in self.turbulence_strength_options:
            # path_engine_dataset = path_to_Sukhbold_datasets
            if verbose:
                print(
                    "Class initialisation, load the train dataset for engine "
                    + self.engine
                    + " ..."
                )


            # Check if interpolation files exist
            filename = os.path.join(path_to_Couch_datasets,
                                    'explDatsSTIR2.json')
            if not os.path.exists(filename):
                data_download()

            Couch_data_file = open(filename)
            # Couch_data = json.loads(Couch_data_file)
            Couch_data = json.load(Couch_data_file)
            Couch_data_file.close()
            Couch_data = Couch_data[turbulence_strength]
            # breakpoint()
            # #names = ['MZAMS',['rmax','texp','Eexp']]
            # my_names = ['MZAMS','Eexp']
            # my_formats = ['f8','f8']
            # dtype = dict(names = my_names, formats= my_formats)
            # #dt = np.dtype()
            # #Couch_data_ar = np.array(list(Couch_data.items()), dtype=dtype)
            #
            # #Couch_data_ar = np.array(Couch_data[turbulence_strength])
            # #Couch_data_ar = [np.array(Couch_data[MZAMS])
            #                   for MZAMS in Couch_data]
            # #Couch_data_ar = np.array([(MZAMS,rest["Eexp"]) for (MZAMS,rest)
            #                            in Couch_data.items()], dtype=dtype)
            Couch_MZAMS = []
            Couch_Eexp = []
            Couch_state = []
            for MZAMS, rest in Couch_data.items():
                Couch_MZAMS.append(float(MZAMS))
                Couch_Eexp.append(rest["Eexp"])
                if rest["Eexp"] == 0.0:
                    Couch_state.append(int(14))     # BH
                else:
                    Couch_state.append(int(13))     # NS
            # Couch_MZAMS = np.array(Couch_MZAMS, dtype=dict(
            #     names=my_names[0], formats=my_formats[0]))
            # Couch_Eexp = np.array(Couch_Eexp,dtype=dict(
            #     names=my_names[1], formats= my_formats[1]))
            # Couch_data_ar = np.array()
            # breakpoint()
            # print(Couch_data)

            # we need Sukhbold data for  their cores
            Sukhbold_data = read_csv(
                # path_to_Sukhbold_datasets + "results_N20_table.csv"
                path_to_Couch_datasets + "Sukhbold_Mzams_He_c_core.csv",
                usecols=[0, 1])

            MZAMS = Sukhbold_data["Mzams"]
            He_core_mass = Sukhbold_data["He_c_mass"]
            self.MZAMS_He_core_mass_Sukhbold_interpolator = interp1d(
                MZAMS, He_core_mass)
            # def MZAMS_He_core_mass_Sukhbold_interpolator(MZams):
            #     return Sukhbold_data[Sukhbold_data["Mzams"]==MZams][
            #         "He_c_mass"]

            # # Classifier to assign the He core mass of Sukhbold
            # # as a function of the MZAMS
            # # taking the first nearest neighbor
            # n_neighbors = 1
            # self.stellar_ZAMS_classifier = neighbors.KNeighborsClassifier(
            #     n_neighbors, weights="distance"
            # )
            # self.stellar_ZAMS_classifier.fit(
            #     np.array(Sukhbold_data["Mzams"]).reshape(
            #         (len(Sukhbold_data["Mzams"]), 1)
            #     ),
            #     Sukhbold_data["He_c_mass"],
            # )
            # MZAMS = np.array(
            #     Sukhbold_data["Mzams"]
            # )
            # He_c_mass = np.array(
            #     Sukhbold_data["He_c_mass"]
            # )
            # self.MZAMS_He_core_mass_Sukhbold_interpolator = interp1d(MZAMS,
            #       He_c_mass)

            Couch_He_c_mass = self.MZAMS_He_core_mass_Sukhbold_interpolator(
                Couch_MZAMS)

            if verbose:
                print("Training Couch+20 data...\n")

            # Classifier to assign the type of the remnant after supernova
            # as a function of the He core mass pre-supernova of Sukhbold 2016
            # taking the first nearest neighbor
            n_neighbors = 1
            self.stellar_type_classifier = neighbors.KNeighborsClassifier(
                n_neighbors, weights="distance"
            )
            self.stellar_type_classifier.fit(
                np.array(Couch_He_c_mass).reshape(
                    (len(Couch_He_c_mass), 1)
                ),
                np.array(Couch_state),
            )

            '''
            breakpoint()

            print("Training the remnant mass interpolator ...")

            # Interpolator to compute the remnant mass
            # as a function of the He core mass pre-supernova
            # and the stellar type of the remnant.
            NS_rem_mass = np.array(
                Engine_data[Engine_data["stellar_state"] == 13]["Rem_mass"]
            )
            NS_He_prog = np.array(
                Engine_data[Engine_data["stellar_state"] == 13]["He_c_mass"]
            )
            self.mass_NS_interpolator = interp1d(NS_He_prog, NS_rem_mass)

            BH_rem_mass = np.array(
                Engine_data[Engine_data["stellar_state"] == 14]["Rem_mass"]
            )
            BH_He_prog = np.array(
                Engine_data[Engine_data["stellar_state"] == 14]["He_c_mass"]
            )
            self.mass_BH_interpolator = interp1d(BH_He_prog, BH_rem_mass)

            if verbose:
                print("Done ...\n")

            # Gets the neutron-star mass in terms of the He core mass
            # if a succesful explotion is predicted
            def extrapolate1d_NS(value, interpolator):
                x = interpolator.x

                if (value >= np.min(x)) and (value <= np.max(x)):
                    result = interpolator(value)
                elif value < np.min(x):
                    result = interpolator(np.min(x))
                elif value > np.max(x):
                    result = interpolator(np.max(x))

                return result

            # Gets the black-hole mass in terms of the He core mass
            # if a unsuccesful explotion is predicted
            def extrapolate1d_BH(value, interpolator):
                x = interpolator.x

                if (value >= np.min(x)) and (value <= np.max(x)):
                    result = interpolator(value)
                elif value < np.min(x):
                    result = interpolator(np.min(x))
                elif value > np.max(x):
                    result = value

                return result

            self.extrapolate_NS = extrapolate1d_NS
            self.extrapolate_BH = extrapolate1d_BH
            '''

        else:
            raise ValueError(
                "Turbulence strength " + self.turbulence_strength + " is not "
                "available for the Couch core collapse prescription, please "
                "choose one of the following engines to compute the collapse:",
                self.turbulence_strength_options)

    def __call__(self, star, conserve_hydrogen_envelope=False):
        """Get the mass, fallback fraction and state of the remnant."""
        if star.state in STAR_STATES_CC:
            m_star = star.mass                          # M_sun
            # m_core = star.co_core_mass                  # M_sun
            m_He_core = star.he_core_mass               # M_sun
        elif star.state_history[-1] in STAR_STATES_CC:
            m_star = star.mass_history[-1]              # M_sun
            # m_core = star.co_core_mass_history[-1]      # M_sun
            m_He_core = star.he_core_mass_history[-1]   # M_sun
        else:
            raise ValueError("There is no information in the evolutionary "
                             "history about STAR_STATES_CC.")
        # single_star_equivalent_ZAMS = \
        #     self.stellar_ZAMS_classifier.predict([[m_He_core]])[0]

        k_result = int(self.stellar_type_classifier.predict([[m_He_core]])[0])

        if k_result == 13:
            state = "NS"
        elif k_result == 14:
            state = "BH"
        else:
            state = None

        if state == "BH":
            # Assuming BH formation by direct collapse
            if conserve_hydrogen_envelope:
                m_rem = m_star
            else:
                m_rem = m_He_core
            # m_rem = self.extrapolate_BH(m_He_core, self.mass_BH_interpolator)
            # TODO: We need to contact Couch et al. to get the remnant masses
            # f_fb = m_rem / m_He_core
            f_fb = 1.
        elif state == "NS":
            # TODO We need to contact Couch et al. to get the remnant masses
            m_rem = 1.4
            # f_fb = m_rem / m_He_core
            f_fb = 0.
        else:
            raise ValueError("Need a NS or BH to apply `Sukhbold16_corecollapse`.")

        return float(m_rem), f_fb, state



def check_SN_CO_match(SN_type, state):
    '''Check if the SN type matches the stellar state of the given star.
    
    Parameters
    ----------
    SN_type : str
        SN type of the star.
    state : str
        Stellar state of the star.
        
    Returns
    -------
    correct_SN_type : bool
        True if the SN type matches the stellar state of the star.
    '''
    # TODO: remove star.state == PISN, because PISN shouldn't be a stellar state
    if state == 'PISN':
        state = 'massless_remnant'
    correct_SN_type = True
    if state == 'WD' and SN_type != "WD":
        correct_SN_type = False
    elif (state == "NS") and \
            (SN_type != 'ECSN' and
             SN_type != "CCSN"):
        correct_SN_type = False
    elif (state =="BH") and \
            (SN_type != "CCSN" and
            SN_type != 'PPISN'):
        correct_SN_type = False
    elif (state == "massless_remnant" and SN_type != 'PISN'):
        correct_SN_type = False     
    return correct_SN_type<|MERGE_RESOLUTION|>--- conflicted
+++ resolved
@@ -532,7 +532,6 @@
                                      'or use_core_masses is set to True, '
                                      'continue with the collapse.')       
                               
-<<<<<<< HEAD
                 else:                    
                     MODEL_properties = getattr(star, MODEL_NAME_SEL)
                     
@@ -541,18 +540,7 @@
                     if (check_SN_CO_match(MODEL_properties['SN_type'], MODEL_properties['state']) and
                         ~np.isnan(MODEL_properties['mass'])):
 
-=======
-                else:
-                    # store some properties of the star object
-                    # to be used for collapse verification
-                    pre_SN_star = copy.deepcopy(star)
-                    
-                    MODEL_properties = getattr(star, MODEL_NAME_SEL)
-                    
-                    # Check if SN_type matches the CO_type in used MODEL
-                    if check_SN_CO_match(MODEL_properties['SN_type'],
-                                             MODEL_properties['state']):
->>>>>>> 2deae1b7
+
                         for key, value in MODEL_properties.items():
                             setattr(star, key, value)
                     
@@ -592,18 +580,10 @@
                         return
                     
                     else:
-<<<<<<< HEAD
                         warnings.warn(f'{MODEL_NAME_SEL}: The SN_type '
                                       'does not match the predicted CO, or the interpolated '
                                       'values for the SN remnant are NaN. '
                                        'If use_profiles or use_core_masses is set to True, '
-=======
-                         # raise a warning
-                        warnings.warn(f'{MODEL_NAME_SEL}: The SN_type '
-                                      'does not match the predicted CO! '
-                                       'If use_profiles '
-                                       'or use_core_masses is set to True, '
->>>>>>> 2deae1b7
                                        'continue with the collapse.')
                     
             # Verifies the selection of core-collapse mechnism to perform
