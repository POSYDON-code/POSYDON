--- conflicted
+++ resolved
@@ -2500,12 +2500,9 @@
     correct_SN_type : bool
         True if the SN type matches the stellar state of the star.
     '''
-<<<<<<< HEAD
-=======
     # TODO: remove star.state == PISN, because PISN shouldn't be a stellar state
     if star.state == 'PISN':
         star.state = 'massless_remnant'
->>>>>>> 3ca9243d
     correct_SN_type = True
     if star.state == 'WD' and star.SN_type != "WD":
         correct_SN_type = False
