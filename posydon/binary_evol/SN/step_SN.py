--- conflicted
+++ resolved
@@ -1696,19 +1696,11 @@
                 # (see, e.g., Kalogera, V. & Lorimer, D.R. 2000, ApJ, 530, 890)
                 # The derivation in the papers above assume a circular pre SN
                 # orbit. Hence, need a correction for eccentric pre SN orbits:
-<<<<<<< HEAD
-                eccentirc_orbit_correction = Vr**2 * rpre / (G * Mtot_pre)
-                tmp1 = 2 - Mtot_pre / Mtot_post * (Vkick / Vr - 1) ** 2\
-                           * eccentirc_orbit_correction
-                tmp2 = 2 - Mtot_pre / Mtot_post * (Vkick / Vr + 1) ** 2\
-                           * eccentirc_orbit_correction
-=======
                 eccentric_orbit_correction = Vr**2 * rpre / (G * Mtot_pre)
                 tmp1 = 2 - Mtot_pre / Mtot_post * (Vkick / Vr - 1) ** 2\
                            * eccentric_orbit_correction
                 tmp2 = 2 - Mtot_pre / Mtot_post * (Vkick / Vr + 1) ** 2\
                            * eccentric_orbit_correction
->>>>>>> 5a13f47a
                 SNflag2 = ((rpre / Apost - tmp1 < err)
                            and (err > tmp2 - rpre / Apost))
 
