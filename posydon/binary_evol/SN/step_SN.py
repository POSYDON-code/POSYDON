--- conflicted
+++ resolved
@@ -53,11 +53,7 @@
 from posydon.binary_evol.flow_chart import (STAR_STATES_CO, STAR_STATES_CC,
                                             STAR_STATES_C_DEPLETION)
 
-<<<<<<< HEAD
 from posydon.grids.MODELS import MODELS
-=======
-from posydon.grids.SN_MODELS import get_SN_MODEL_NAME, DEFAULT_SN_MODEL
->>>>>>> 710816f8
 from posydon.utils.posydonerror import ModelError
 from posydon.utils.posydonwarning import Pwarn
 from posydon.utils.common_functions import set_binary_to_failed
@@ -77,7 +73,6 @@
 path_to_Couch_datasets = os.path.join(PATH_TO_POSYDON_DATA,
                                       "Couch+2020/")
 
-<<<<<<< HEAD
 MODEL = {
     # core collapse physics
     "mechanism": 'Patton&Sukhbold20-engine',
@@ -92,9 +87,6 @@
     "use_core_masses": True,
     "allow_spin_None" : False,
     "approx_at_he_depletion": False,
-=======
-SN_MODEL = {
->>>>>>> 710816f8
     # kick physics
     "kick": True,
     "kick_normalisation": 'one_over_mass',
@@ -246,7 +238,6 @@
     .. [4] Tauris, T. M., Langer, N., & Podsiadlowski, P. (2015).
         Ultra-stripped supernovae: progenitors and fate. Monthly Notices of the
         Royal Astronomical Society, 451(2), 2123-2144.
-<<<<<<< HEAD
 
     .. [5] Patton, R. A. & Sukhbold, T. 2020, MNRAS, 499, 2803. Towards a
         realistic explosion landscape for binary population synthesis
@@ -255,16 +246,6 @@
         Simulating Turbulence-aided Neutrino-driven Core-collapse Supernova
         Explosions in One Dimension
 
-=======
-
-    .. [5] Patton, R. A. & Sukhbold, T. 2020, MNRAS, 499, 2803. Towards a
-        realistic explosion landscape for binary population synthesis
-
-    .. [6] Couch, S. M., Warren, M. L., & O’Connor, E. P. 2020, ApJ, 890, 127.
-        Simulating Turbulence-aided Neutrino-driven Core-collapse Supernova
-        Explosions in One Dimension
-
->>>>>>> 710816f8
     .. [7] Podsiadlowski, P., Langer, N., Poelarends, A. J. T., Rappaport, S.,
         Heger, A., and Pfahl, E. 2004, ApJ, 612, 1044. The Effects of Binary
         Evolution on the Dynamics of Core Collapse and Neutron Star Kicks
@@ -282,13 +263,8 @@
                 default_value = SN_MODEL[varname]
                 setattr(self, varname, kwargs.get(varname, default_value))
         else:
-<<<<<<< HEAD
             for varname in MODEL:
                 default_value = MODEL[varname]
-=======
-            for varname in SN_MODEL:
-                default_value = SN_MODEL[varname]
->>>>>>> 710816f8
                 setattr(self, varname, default_value)
 
         if self.max_neutrino_mass_loss is None:
@@ -540,7 +516,6 @@
             # if no profile is avaiable but interpolation quantities are,
             # use those, else continue with or without profile.
             if self.use_interp_values:
-<<<<<<< HEAD
                 # find MODEL_NAME corresponding to class variable
                 MODEL_NAME_SEL = None
                 for MODEL_NAME, MODEL in MODELS.items():
@@ -563,23 +538,11 @@
                     raise ValueError('Your model assumptions are not'
                                      'supported!')
                 elif getattr(star, MODEL_NAME_SEL) is None:
-=======
-                # find SN_MODEL_NAME corresponding to class variable
-                SN_MODEL_NAME_SEL = get_SN_MODEL_NAME(vars(self),
-                                                      verbose=self.verbose)
-
-                # check if selected model is supported
-                if SN_MODEL_NAME_SEL is None:
-                    raise ValueError('Your model assumptions are not'
-                                     'supported!')
-                elif getattr(star, SN_MODEL_NAME_SEL) is None:
->>>>>>> 710816f8
                     # NOTE: this option is needed to do the collapse
                     # for stars evolved with the step_detached or
                     # step_disrupted.
                     # allow to continue with the collapse with profile
                     # or core masses
-<<<<<<< HEAD
                     Pwarn(f'{MODEL_NAME_SEL}: The collapsed star '
                                      'was not interpolated! If use_profiles '
                                      'or use_core_masses is set to True, '
@@ -594,55 +557,6 @@
 
 
                         for key, value in MODEL_properties.items():
-=======
-                    Pwarn(f'{SN_MODEL_NAME_SEL}: The collapsed star was not '
-                          'interpolated! If use_profiles or use_core_masses '
-                          'is set to True, continue with the collapse.',
-                          "InterpolationWarning")
-                else:
-                    SN_MODEL_properties = getattr(star, SN_MODEL_NAME_SEL)
-
-                    SN_type = self.check_SN_type(m_core=star.co_core_mass,
-                                                 m_He_core=star.he_core_mass,
-                                                 m_star=star.mass)[3]
-                    if self.use_profiles and star.profile is not None:
-                        alternative = "Instead use profiles."
-                    elif self.use_core_masses:
-                        alternative = "Instead use core masses."
-                    elif self.allow_spin_None:
-                        alternative = "Instead use core mass without spin."
-                    else:
-                        alternative = ""
-
-                    if SN_MODEL_properties['SN_type'] == "ECSN":
-                        # overwrite ECSN in SN MODEL
-                        SN_MODEL_properties['SN_type'] = SN_type
-                        Pwarn(f"ECSN in SN_MODEL replaced by {SN_type}",
-                              "ReplaceValueWarning")
-
-                    if SN_type == "ECSN":
-                        # do not use interpolated values for ECSN range instead
-                        # behave like use_core_masses=True
-                        pass
-                    ## star's SN_type mismatches one from the model
-                    elif SN_type != SN_MODEL_properties['SN_type']:
-                        Pwarn(f"The SN_type does not match the star: {SN_type}"
-                              f"!={SN_MODEL_properties['SN_type']}."
-                              +alternative, "ApproximationWarning")
-                    ## Check if SN_type mismatches the CO_type in the model
-                    elif not check_SN_CO_match(SN_MODEL_properties['SN_type'],
-                                               SN_MODEL_properties['state']):
-                        Pwarn(f"{SN_MODEL_NAME_SEL}: The SN_type does not "
-                              "match the predicted CO."+alternative,
-                              "ApproximationWarning")
-                    ## Check if there is no interpolated remnant mass
-                    elif pd.isna(SN_MODEL_properties['mass']):
-                        Pwarn(f"There is no interpolated remnant mass."
-                              +alternative, "ApproximationWarning")
-                    ## Otherwise interpolated values can be used for this SN
-                    else:
-                        for key, value in SN_MODEL_properties.items():
->>>>>>> 710816f8
                             setattr(star, key, value)
 
                         if star.state == 'WD':
@@ -673,18 +587,12 @@
                             convert_star_to_massless_remnant(star=star)
                             # the mass is set to None
                             # but an orbital kick is still applied.
-<<<<<<< HEAD
                             # Since the mass is set to None, this will lead to a disruption
-=======
-                            # Since the mass is set to None, this will lead to
-                            # a disruption
->>>>>>> 710816f8
                             # TODO: make it skip the kick caluclation
 
                         if getattr(star, 'SN_type') != 'PISN':
                             star.log_R = np.log10(CO_radius(star.mass, star.state))
                         return
-<<<<<<< HEAD
 
                     else:
                         Pwarn(f'{MODEL_NAME_SEL}: The SN_type '
@@ -692,8 +600,6 @@
                                       'values for the SN remnant are NaN. '
                                       'If use_profiles or use_core_masses is set to True, '
                                       'continue with the collapse.', "ApproximationWarning")
-=======
->>>>>>> 710816f8
                         
             # Verifies the selection of core-collapse mechnism to perform
             # the collapse
@@ -740,11 +646,7 @@
                     return
 
                 # check if the star was disrupted by the PISN
-<<<<<<< HEAD
                 if np.isnan(m_rembar):
-=======
-                if pd.isna(m_rembar):
->>>>>>> 710816f8
                     convert_star_to_massless_remnant(star=star)
                     return
 
@@ -770,22 +672,10 @@
                             max_neutrino_mass_loss=self.max_neutrino_mass_loss,
                             verbose=self.verbose
                         )
-<<<<<<< HEAD
                         star.mass = final_BH[0]
                         star.spin = final_BH[1]
                         star.m_disk_accreted = final_BH[2]
                         star.m_disk_radiated = final_BH[3]
-=======
-                        # set post-collapse properties/information to store
-                        for i in final_BH.keys():
-                            setattr(star, i, final_BH[i])
-                        
-                        # set specific properties manually
-                        star.mass = final_BH['M_BH_total']
-                        star.spin = final_BH['a_BH_total']
-                        star.m_disk_accreted = final_BH['m_disk_accreted']
-                        star.m_disk_radiated = final_BH['m_disk_radiated']
->>>>>>> 710816f8
                         star.state = "BH"
                     else:
                         star.mass = m_grav
@@ -886,11 +776,7 @@
                     return
 
                 # check if the star was disrupted by the PISN
-<<<<<<< HEAD
                 if np.isnan(m_rembar):
-=======
-                if pd.isna(m_rembar):
->>>>>>> 710816f8
                     convert_star_to_massless_remnant(star=star)
                     return
 
@@ -927,13 +813,9 @@
                             print("The star formed a disk during the collapse "
                                   "and lost", round(final_BH['M_BH_total'] - m_rembar, 2),
                                   "M_sun.")
-<<<<<<< HEAD
                         star.spin = final_BH[1]
                         star.m_disk_accreted = final_BH[2]
                         star.m_disk_radiated = final_BH[3]
-=======
-                    
->>>>>>> 710816f8
                     elif star.state == "NS":
                         star.mass = m_grav
                         star.m_disk_accreted = 0.0
@@ -1034,10 +916,6 @@
             # perform the PISN prescription in terms of the
             # He core mass at pre-supernova
             m_He_core = star.he_core_mass
-<<<<<<< HEAD
-=======
-            m_CO_core = star.co_core_mass
->>>>>>> 710816f8
             m_star = star.mass
             if self.PISN == "Marchant+19":
                 if m_He_core >= 31.99 and m_He_core <= 61.10:
@@ -1070,24 +948,6 @@
                         m_PISN = m_star
                     else:
                         m_PISN = m_He_core
-<<<<<<< HEAD
-=======
-            
-            elif self.PISN == 'Hendriks+23':
-                # Hendriks et al. 2023 PISN prescription
-                # 10.1093/mnras/stad2857
-                # Shifting PPI and PISN gap
-                # works by removing delta_M_PPI from the star
-                # and then applying any remnant mass prescription
-                
-                delta_M_CO_shift = self.PISN_CO_shift if self.PISN_CO_shift is not None else 0.0
-                delta_M_PPI_extra_ML = self.PPI_extra_mass_loss if self.PPI_extra_mass_loss is not None else 0.0
-                
-                m_CO_core_PISN_min = 38 + delta_M_CO_shift
-                m_CO_core_PISN_max = 114 + delta_M_CO_shift
-                
-                if ((m_CO_core >= m_CO_core_PISN_min) 
-                    and m_CO_core <= m_CO_core_PISN_max):
 
                     # delta_PPI -> -inf if Z -> 0
                     # limit mass loss to Z = 1e-4 for Z below it.
@@ -1137,7 +997,6 @@
                             m_PISN = np.nan
                         else:
                             m_PISN = m_rembar
->>>>>>> 710816f8
 
             elif is_number(self.PISN) and m_He_core > self.PISN:
                 m_PISN = self.PISN
@@ -1730,7 +1589,6 @@
         # update the orbit
         if binary.state == "disrupted" or binary.state == "initially_single_star" or binary.state == "merged":
             #the binary was already disrupted before the SN
-<<<<<<< HEAD
 
             # update the binary object which was disrupted already before the SN
             for key in BINARYPROPERTIES:
@@ -2042,340 +1900,6 @@
                 binary.time = binary.time_history[-1]
                 binary.orbital_period = np.nan
                 binary.mass_transfer_case = 'None'
-=======
-
-            # update the binary object which was disrupted already before the SN
-            for key in BINARYPROPERTIES:
-                if key not in  ('nearest_neighbour_distance','state'):
-                    setattr(binary, key, None)
-            #binary.state = "disrupted"
-            binary.event = None
-            binary.separation = np.nan
-            binary.eccentricity = np.nan
-            binary.V_sys = np.array([0, 0, 0])
-            binary.time = binary.time_history[-1]
-            binary.orbital_period = np.nan
-            binary.mass_transfer_case = 'None'
-            binary.first_SN_already_occurred = True
-
-        elif ((binary.star_1.state == 'massless_remnant') or
-              (binary.star_2.state == 'massless_remnant')):
-            # the binary should be disrupted when a massless_remnant formed
-            # update the tilt
-            if not binary.first_SN_already_occurred:
-                binary.star_1.spin_orbit_tilt_first_SN = np.nan
-                binary.star_2.spin_orbit_tilt_first_SN = np.nan
-                binary.first_SN_already_occurred = True
-            else:
-                binary.star_1.spin_orbit_tilt_second_SN = np.nan
-                binary.star_2.spin_orbit_tilt_second_SN = np.nan
-
-            binary.state = "disrupted"
-            binary.event = None
-            binary.separation = np.nan
-            binary.eccentricity = np.nan
-            binary.V_sys = np.array([0, 0, 0])
-            binary.time = binary.time_history[-1]
-            binary.orbital_period = np.nan
-            binary.mass_transfer_case = 'None'
->>>>>>> 710816f8
-
-        else:
-
-            # The binary exist: flag_binary is True if the binary is not disrupted
-            flag_binary = True
-
-            # eccentricity before the SN
-            epre = binary.eccentricity
-            # the orbital semimajor axis is the orbital separation
-            Apre = binary.separation
-            # Eq 16, Wong, T.-W., Valsecchi, F., Fragos, T., & Kalogera, V. 2012, ApJ, 747, 111
-            # for eccentric anomaly
-            E_ma = sp.optimize.brentq(
-                lambda x: mean_anomaly - x + epre * np.sin(x), 0, 2 * np.pi
-            )
-            # Eq 15, Wong, T.-W., Valsecchi, F., Fragos, T., & Kalogera, V. 2012, ApJ, 747, 111
-            # orbital separation at the time of the exlosion
-            rpre = Apre * (1.0 - epre * np.cos(E_ma))
-
-            true_anomaly = 2 * np.arctan(
-                np.sqrt((1 + epre) / (1 - epre)) * np.tan(E_ma / 2)
-            )
-            # load constants in CGS
-            G = const.standard_cgrav
-
-            # Convert inputs to CGS
-            M_he_star = M_he_star * const.Msun
-            M_companion = M_companion * const.Msun
-            M_compact_object = M_compact_object * const.Msun
-            Apre = Apre * const.Rsun
-            Vkick = Vkick * const.km2cm
-            rpre = rpre * const.Rsun
-            Mtot_pre = M_he_star + M_companion
-            Mtot_post = M_compact_object + M_companion
-
-            # get useful quantity
-            sin_theta = np.sqrt(1 - (cos_theta ** 2))
-
-            # Eq 1, in Kalogera, V. 1996, ApJ, 471, 352
-            # extended to Eq 17 in Wong, T.-W., Valsecchi, F., Fragos, T., & Kalogera, V. 2012, ApJ, 747, 111
-            # Vr is velocity of preSN He core relative to M_companion, NOT necessarily
-            # in the direction of the Y axis if eccentric
-            # Eq from conservation of energy
-            Vr = np.sqrt(G * (Mtot_pre) * (2.0 / rpre - 1.0 / Apre))
-
-            # Eq 18, Wong, T.-W., Valsecchi, F., Fragos, T., & Kalogera, V. 2012, ApJ, 747, 111
-            # psi is the polar angle of the position vector of the CO with respect
-            # to its pre-SN orbital velocity in the companions frame. i.e. angle between Vr and X axis
-            # If epre = 0, sin_psi should be 1
-            # Eq from setting specific angular momentum r X Vr = sqrt(G*M*A*(1-e**2))
-            sin_psi = np.round(
-                np.sqrt(G * (Mtot_pre) * (1 - epre ** 2) * Apre)
-                / (rpre * Vr), 5)
-            cos_psi = np.sqrt(1 - sin_psi ** 2)
-            # Allow for -cos_psi (Vr in the -X, +Y quadrant)
-            if E_ma > np.pi: cos_psi *= -1
-
-            # Eq 3, in Kalogera, V. 1996, ApJ, 471, 352
-            # extended to Eq 13, in Wong, T.-W., Valsecchi, F., Fragos, T., & Kalogera, V. 2012, ApJ, 747, 111
-            # get the orbital separation post SN
-            # Eq from conservation of energy
-            Apost = ((2.0 / rpre)
-                    - (((Vkick ** 2) + (Vr ** 2) + (2 * (Vkick * cos_theta) * Vr)) / (G * Mtot_post))
-                    ) ** -1
-
-
-                    # get kicks componets in the coordinate system
-            Vkx = Vkick * (sin_theta * np.sin(phi) * sin_psi + cos_theta * cos_psi)
-            Vky = Vkick * (-sin_theta * np.sin(phi) * cos_psi + cos_theta * sin_psi)
-            Vkz = Vkick * sin_theta * np.cos(phi)
-
-
-            # Eq 4, in Kalogera, V. 1996, ApJ, 471, 352
-            # extended to Eq 14 in Wong, T.-W., Valsecchi, F., Fragos, T., & Kalogera, V. 2012, ApJ, 747, 111
-            # get the eccentricity post SN
-            # Eq from setting specific angular momentum r X Vr = sqrt(G*M*A*(1-e**2))
-
-
-            x = ((Vkz ** 2 + (Vky + Vr * sin_psi)** 2)
-                * rpre ** 2
-                / (G * Mtot_post * Apost))
-
-            # catch negative values, i.e. disrupted binaries
-            if 1.-x < 0.:
-                epost = np.nan
-            else:
-                epost = np.sqrt(1 - x)
-
-            # Compute COM velocity, VS, post SN
-            # VS_pre in COM frame is 0. So VS_post in COM frame is
-            # VS_post - VS_pre in our working frame
-
-            VC0x = M_he_star * Vr * cos_psi / Mtot_pre
-            VC0y = M_he_star * Vr * sin_psi / Mtot_pre
-            VC0z = 0
-
-            VC1x = M_compact_object * (Vkx + Vr * cos_psi) / Mtot_post
-            VC1y = M_compact_object * (Vky + Vr * sin_psi) / Mtot_post
-            VC1z = M_compact_object * Vkz / Mtot_post
-
-
-            VSx = VC1x - VC0x
-            VSy = VC1y - VC0y
-            VSz = VC1z - VC0z
-
-
-            # V_sys = np.sqrt(VSx ** 2 + VSy ** 2 + VSz ** 2)
-
-            # Calculate the angle between the pre and post-SN orbital angular momentum vectors
-            # Lpre || Z axis
-            # Lpost || X axis cross the post SN velocity of the compact object
-            # cos(tilt) = Lpre dot Lpost / ||Lpre||||Lpost||
-            # For epre=0 (sin_psi=1), reduces to Eq 4, in Kalogera, V. 1996, ApJ, 471, 352
-
-            tilt = np.arccos((Vky + Vr * sin_psi) / np.sqrt( Vkz ** 2 + (Vky + Vr * sin_psi) ** 2 ))
-
-            # Track direction of tilt
-            if Vkz < 0: tilt *= -1
-
-            def SNCheck(
-                M_he_star,
-                M_companion,
-                M_compact_object,
-                rpre,
-                Apost,
-                epost,
-                Vr,
-                Vkick,
-                cos_theta,
-                verbose,
-            ):
-                """Check that the binary is not disrupted [1]_, [2]_.
-
-                Parameters
-                ----------
-                M_he_star : double
-                    Helium star mass before the SN in g.
-                M_companion : double
-                    Companion star mass in g.
-                M_compact_object : double
-                    Compact object mass left  by the SN in g.
-                rpre : double
-                    Oribtal separation at the time of the exlosion in cm. If the
-                    eccentricity pre SN is 0 this correpond to Apre.
-                Apost : double
-                    Orbital separtion after the SN in cm.
-                epost : double
-                    Eccentricity after the SN.
-                Vr : double
-                    Velocity of pre-SN He core relative to M_companion, directed
-                    along the positive y axis in cm/s.
-                Vkick : double
-                    Kick velocity in cm/s.
-                cos_theta : double
-                    The cosine of the angle between pre- & post-SN orbital planes.
-
-                Returns
-                -------
-                flag_binary : bool
-                    flag_binary is True if the binary is not disrupted.
-
-                References
-                ----------
-                .. [1] Willems, B., Henninger, M., Levin, T., et al. 2005, ApJ, 625, 324
-                .. [2] Kalogera, V. & Lorimer, D.R. 2000, ApJ, 530, 890
-
-                """
-                # flag_binary is True if the binary is not disrupted
-                flag_binary = True
-                Mtot_pre = M_he_star + M_companion
-                Mtot_post = M_compact_object + M_companion
-
-                # Define machine precision (we can probaly lower this number)
-                err = const.SNcheck_ERR
-
-                # SNflag1: Eq. 21, Willems, B., Henninger, M., Levin, T., et al. 2005, ApJ, 625, 324 (with typo fixed)
-                # from Eq. 10, Flannery, B.P. & van den Heuvel, E.P.J. 1975, A&A, 39, 61
-                # Continuity demands post-SN orbit to pass through preSN positions.
-                # Updated to work for eccentric orbits,
-                # see Eq. 15 in Wong, T.-W., Valsecchi, F., Fragos, T., & Kalogera, V. 2012, ApJ, 747, 111
-                SNflag1 = (1 - epost - rpre / Apost <= err) and (
-                    rpre / Apost - (1 + epost) <= err
-                )
-
-                # SNflag2: Equations 22-23, Willems, B., Henninger, M., Levin, T., et al. 2005, ApJ, 625, 324
-                # (see, e.g., Kalogera, V. & Lorimer, D.R. 2000, ApJ, 530, 890)
-                # The derivation in the papers above assume a circular pre SN
-                # orbit. Hence, need a correction for eccentric pre SN orbits:
-                eccentric_orbit_correction = Vr**2 * rpre / (G * Mtot_pre)
-                tmp1 = 2 - Mtot_pre / Mtot_post * (Vkick / Vr - 1) ** 2\
-                           * eccentric_orbit_correction
-                tmp2 = 2 - Mtot_pre / Mtot_post * (Vkick / Vr + 1) ** 2\
-                           * eccentric_orbit_correction
-                SNflag2 = ((rpre / Apost - tmp1 < err)
-                           and (err > tmp2 - rpre / Apost))
-
-                # SNflag3: check that epost does not exeed 1 or is nan
-                if epost >= 1.0 or pd.isna(epost):
-                    SNflag3 = False
-                else:
-                    SNflag3 = True
-
-                SNflags = [SNflag1, SNflag2, SNflag3]
-
-                if verbose:
-                    print()
-                    print("The orbital checks are:", SNflags)
-                    print()
-                    print("1. Post-SN orbit must pass through pre-SN positions.")
-                    print("2. Lower and upper limits on amount of orbital "
-                          "contraction or expansion that can take place for a "
-                          "given amount of mass loss and a given magnitude of the "
-                          "kick velocity.")
-                    print("3. Checks that e_post is not larger than 1 or nan.")
-
-                # check if the supernova is valid and doesn't disrupt the system
-                if not all(SNflags):
-                    flag_binary = False
-
-                return flag_binary
-
-            # check if the binary is disrupted
-            flag_binary = SNCheck(M_he_star, M_companion, M_compact_object, rpre,
-                                  Apost, epost, Vr, Vkick, cos_theta,
-                                  verbose=self.verbose)
-
-            # update the binary object which was bound at least before the SN
-            #Check if this is the first SN
-            for key in BINARYPROPERTIES:
-                if key not in ['nearest_neighbour_distance','event']:
-                    setattr(binary, key, None)
-
-            if flag_binary:
-                # update the tilt
-                if not binary.first_SN_already_occurred:
-                    # update the tilt
-                    binary.star_1.spin_orbit_tilt_first_SN = tilt
-                    binary.star_2.spin_orbit_tilt_first_SN = tilt
-                    binary.true_anomaly_first_SN = true_anomaly
-                    binary.first_SN_already_occurred = True
-                else:
-                    if binary.event == 'CC2':
-                        # Assume progenitor has aligned with the preSN orbital angular momentum
-                        binary.star_2.spin_orbit_tilt_second_SN = tilt
-                        binary.star_1.spin_orbit_tilt_second_SN = self.get_combined_tilt(
-                            tilt_1 = binary.star_1.spin_orbit_tilt_first_SN,
-                            tilt_2 = tilt,
-                            true_anomaly_1 = binary.true_anomaly_first_SN,
-                            true_anomaly_2 = true_anomaly
-                            )
-                        binary.true_anomaly_second_SN = true_anomaly
-                    elif binary.event == 'CC1':
-                        # Assume progenitor has aligned with the preSN orbital angular momentum
-                        binary.star_1.spin_orbit_tilt_second_SN = tilt
-                        binary.star_2.spin_orbit_tilt_second_SN = self.get_combined_tilt(
-                            tilt_1 = binary.star_1.spin_orbit_tilt_first_SN,
-                            tilt_2 = tilt,
-                            true_anomaly_1 = binary.true_anomaly_first_SN,
-                            true_anomaly_2 = true_anomaly
-                            )
-                        binary.true_anomaly_second_SN = true_anomaly
-                    else:
-                        raise ValueError(f"Binary is in SN step but binary state is not CC1 or CC2: {binary.state}")
-
-                # compute new orbital period before reseting the binary properties
-                binary.state = "detached"
-                binary.event = None
-                binary.separation = Apost / const.Rsun
-                binary.eccentricity = epost
-                binary.V_sys = np.array([VSx / const.km2cm, VSy / const.km2cm, VSz
-                                         / const.km2cm])
-                binary.time = binary.time_history[-1]
-                # in future we will make the orbital period a callable property
-                new_orbital_period = orbital_period_from_separation(
-                    binary.separation, binary.star_1.mass, binary.star_2.mass)
-                binary.orbital_period = new_orbital_period
-                binary.mass_transfer_case = 'None'
-
-            else:
-                # update the tilt
-                if not binary.first_SN_already_occurred:
-                    binary.star_1.spin_orbit_tilt_first_SN = np.nan
-                    binary.star_2.spin_orbit_tilt_first_SN = np.nan
-                    binary.first_SN_already_occurred = True
-                else:
-                    binary.star_1.spin_orbit_tilt_second_SN = np.nan
-                    binary.star_2.spin_orbit_tilt_second_SN = np.nan
-
-
-                binary.state = "disrupted"
-                binary.event = None
-                binary.separation = np.nan
-                binary.eccentricity = np.nan
-                binary.V_sys = np.array([0, 0, 0])
-                binary.time = binary.time_history[-1]
-                binary.orbital_period = np.nan
-                binary.mass_transfer_case = 'None'
 
     """
     ##### Generating the CCSN SN kick of a single star #####
@@ -2958,19 +2482,11 @@
             f_fb = 0.
         else:
             raise ValueError("Need a NS or BH to apply `Sukhbold16_corecollapse`.")
-<<<<<<< HEAD
 
         return float(m_rem), f_fb, state
 
 
 
-=======
-
-        return float(m_rem), f_fb, state
-
-
-
->>>>>>> 710816f8
 def check_SN_CO_match(SN_type, state):
     '''Check if the SN type matches the stellar state of the given star.
 
