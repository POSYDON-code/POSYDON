"""Supernova step.

This step models the end of life of stars by being applied to a binary
object and verifying its state. It performs the collapse prescription
used to initialize the step in the respective star. Depending on the
C and He cores the final state of the star is determined, from the
formation of white dwarfs to electron-capture supernova, Fe core-collapse
supernova, pair pulsation supernova and pair instability supernova.

"""

__authors__ = [
    "Simone Bavera <Simone.Bavera@unige.ch>",
    "Jaime Roman Garza <Jaime.Roman@etu.unige.ch>",
    "Emmanouil Zapartas <ezapartas@gmail.com>",
    "Konstantinos Kovlakas <Konstantinos.Kovlakas@unige.ch>",
    "Devina Misra <devina.misra@unige.ch>",
    "Zepei Xing <Zepei.Xing@unige.ch>",
    "Jeffrey Andrews <jeffrey.andrews@northwestern.edu>",
    "Tassos Fragos <Anastasios.Fragkos@unige.ch>",
]

__credits__ = [
    "Michael Zevin <michael.zevin@ligo.org>",
    "Chase Kimball <charles.kimball@ligo.org",
    "Sam Imperato <samuelimperato2022@u.northwestern.edu>",
]


import os
import warnings
import numpy as np
import scipy as sp

from posydon.utils.data_download import PATH_TO_POSYDON_DATA, data_download
import posydon.utils.constants as const
from posydon.utils.common_functions import is_number
from posydon.utils.common_functions import CO_radius
from posydon.utils.common_functions import (
    orbital_period_from_separation,
    inspiral_timescale_from_separation,
    separation_evol_wind_loss,
    calculate_Patton20_values_at_He_depl
)

from posydon.binary_evol.binarystar import BINARYPROPERTIES
from posydon.binary_evol.singlestar import STARPROPERTIES
from posydon.binary_evol.SN.profile_collapse import do_core_collapse_BH
from posydon.binary_evol.flow_chart import (STAR_STATES_CO, STAR_STATES_CC,
                                            STAR_STATES_C_DEPLETION)

from pandas import read_csv
from sklearn import neighbors
from scipy.interpolate import interp1d

import json


path_to_Sukhbold_datasets = os.path.join(PATH_TO_POSYDON_DATA,
                                         "Sukhbold+16/")

path_to_Patton_datasets = os.path.join(PATH_TO_POSYDON_DATA,
                                       "Patton+Sukhbold20/")

path_to_Couch_datasets = os.path.join(PATH_TO_POSYDON_DATA,
                                      "Couch+2020/")

MODEL = {
    "mechanism": 'Patton&Sukhbold20-engine',
    "engine": 'N20',
    "PISN": "Marchant+19",
    "ECSN": "Podsiadlowksi+04",
    "max_neutrino_mass_loss": 0.5,
    "kick": True,
    "kick_normalisation": 'one_over_mass',
    "sigma_kick_CCSN_NS": 265.0,
    "sigma_kick_CCSN_BH": 265.0,
    "sigma_kick_ECSN": 20.0,
    "max_NS_mass": 2.5,
    "use_interp_values": True,
    "use_profiles": True,
    "use_core_masses": True,
    "approx_at_he_depletion": False,
    "verbose": False,
}


class StepSN(object):
    """The supernova step in POSYDON.

    Keyword Arguments
    ----------
    mechanism : str
        Mechanism to perform the core-collapse on the star object and
        predict the supernova remnant outcome. Available options are:

        * 'Fryer+12-rapid' : The rapid supernova-engine described in
        [1]

        * 'Fryer+12-delayed' : The delayed supernova-engine described in
        [1]

        * 'direct' : The pre-supernova mass of the starr is collapsed into the
        remnant baryonic mass.

        * 'direct_he_core' : The pre-supernova He core mass of the starr is
        collapsed into the remnant baryonic mass.

        * 'Sukhbold+16-engine' : Uses the results from [2]
        to describe the collapse of the star.

        * 'Patton&Sukhbold20-engine': Uses the results from [5]
        to describe the collapse of the star.

        * 'Couch+20-engine': Uses the results from [6]
        to describe the collapse of the star.

    engine : str
        Engine used for supernova remnanrt outcome propierties for the
        Sukhbold+16-engineand and Patton&Sukhbold20-engine mechanisms.
        Available options:

        - 'N20'

    PISN : str
        Prescrition to take on the pair-instability supernova.
        Avialable options:

        - 'Marchant+19' : Descripes the pair-instability supernova as
        [3].

    mass_central_BH : double
        Central mass collapsed automatically on black-holes formed by direct
        collapse.

    max_neutrino_mass_loss : double
        Neutrino mass loss during the collapse of the proto neutron-star.

    kick : bool
        If True, the kick velocities are computed corresponding to the
        supernova event, else no kicks are taking into account
        for any supernova outcome.

    kick_normalisation : str
        Renormalise the kick by:
        'one_minus_fallback' : (1-f_fb)
        'one_over_mass' : 1.4/m_BH
        'zero' : 0.
        'one' : 1.
        'NS_one_minus_fallback_BH_one': 1 for BH, (1-f_fb) for NS

    ECSN : str
        Prescription to determine the production of an electron-capture
        supernova.
        Avialable options:

        - 'Tauris+15': Determines the electron capture supernova in terms
        of the CO core mass at pre-supernova, taking the limits from [4].

    sigma_kick_CCSN_NS : double
        Standard deviation for a Maxwellian distribution to compute the
        kick velocities from NSs formed by Fe core-collapse
        supernova.

    sigma_kick_CCSN_BH : double
        Standard deviation for a Maxwellian distribution to compute the
        kick velocities from BHs formed by Fe core-collapse
        supernova.

    sigma_kick_ECSN : double
        Standard deviation for a Maxwellian distribution to compute the
        kick velocities from compact-object formed by electron-capture
        supernova.

    max_NS_mass : double
        Maximum neutron-star mass.

    use_interp_values : bool
       The outcome of core collpase was interpolated from a post processed
       MESA grid and stored in the star object in the mesa_step or
       detached_step (default). This option supports only default
       assumptions for all core collase mechanism.

    use_profiles : bool
       Perfrome the core collpase given a MESA profile. To use this option
       a MESA profile must be stored in the star object which is provided
       by nearest neighbor interpolation in the mesa_step or (TODO)
       interpolated in the detached_step.

    use_core_masses : bool
       This option uses the core masses at carbon depletion to determine
       the core collapse outcoume (classical population sythesis
       threatment).

    approx_at_he_depletion : bool
       This option is relevant only for the mechanism Patton&Sukhbold20-engine.
       In case the core masses at he-depletion are not present in the
       star object, compute them from the history, else (approximation=True)
       approximate it from the core masses at C depletion.

    verbose : bool
        If True, the messages will be prited in the console.

    References
    ----------
    .. [1] Fryer, C. L., Belczynski, K., Wiktorowicz, G., Dominik, M.,
    Kalogera, V., & Holz, D. E. (2012). Compact remnant mass function:
    dependence on the explosion mechanism and metallicity.
    The Astrophysical Journal, 749(1), 91.

    .. [2] Sukhbold, T., Ertl, T., Woosley, S. E., Brown, J. M., & Janka,
    H. T. (2016). Core-collapse supernovae from 9 to 120 solar masses based
    on neutrino-powered explosions. The Astrophysical Journal, 821(1), 38.

    .. [3] Marchant, P., Renzo, M., Farmer, R., Pappas, K. M., Taam, R. E.,
    De Mink, S. E., & Kalogera, V. (2019). Pulsational pair-instability
    supernovae in very close binaries. The Astrophysical Journal, 882(1), 36.

    .. [4] Tauris, T. M., Langer, N., & Podsiadlowski, P. (2015).
    Ultra-stripped supernovae: progenitors and fate. Monthly Notices of the
    Royal Astronomical Society, 451(2), 2123-2144.

    ..[5] Patton, R. A. & Sukhbold, T. 2020, MNRAS, 499, 2803. Towards a
    realistic explosion landscape for binary population synthesis

    ..[6] Couch, S. M., Warren, M. L., & O’Connor, E. P. 2020, ApJ, 890, 127.
    Simulating Turbulence-aided Neutrino-driven Core-collapse Supernova
    Explosions in One Dimension

    """

    def __init__(self,
                 mechanism=MODEL['mechanism'],
                 engine=MODEL['engine'],
                 PISN=MODEL['PISN'],
                 ECSN=MODEL['ECSN'],
                 max_neutrino_mass_loss=MODEL['max_neutrino_mass_loss'],
                 kick=MODEL['kick'],
                 kick_normalisation=MODEL['kick_normalisation'],
                 sigma_kick_CCSN_NS=MODEL['sigma_kick_CCSN_NS'],
                 sigma_kick_CCSN_BH=MODEL['sigma_kick_CCSN_BH'],
                 sigma_kick_ECSN=MODEL['sigma_kick_ECSN'],
                 max_NS_mass=MODEL['max_NS_mass'],
                 use_interp_values=MODEL['use_interp_values'],
                 use_profiles=MODEL['use_profiles'],
                 use_core_masses=MODEL['use_core_masses'],
                 approx_at_he_depletion=MODEL['approx_at_he_depletion'],
                 verbose=MODEL['verbose'],
                 **kwargs):
        """Initialize a StepSN instance."""
        # read kwargs to initialize the class
        if kwargs:
            for key in kwargs:
                if key not in MODEL:
                    raise ValueError(key + " is not a valid parameter name!")
            for varname in MODEL:
                default_value = MODEL[varname]
                setattr(self, varname, kwargs.get(varname, default_value))
        else:
            self.mechanism = mechanism
            self.engine = engine
            self.PISN = PISN
            self.ECSN = ECSN
            self.max_neutrino_mass_loss = max_neutrino_mass_loss
            self.kick = kick
            self.kick_normalisation = kick_normalisation
            self.sigma_kick_CCSN_NS = sigma_kick_CCSN_NS
            self.sigma_kick_CCSN_BH = sigma_kick_CCSN_BH
            self.sigma_kick_ECSN = sigma_kick_ECSN
            self.max_NS_mass = max_NS_mass
            self.use_interp_values = use_interp_values
            self.use_profiles = use_profiles
            self.use_core_masses = use_core_masses
            self.approx_at_he_depletion = approx_at_he_depletion
            self.verbose = verbose

        if self.max_neutrino_mass_loss is None:
            self.max_neutrino_mass_loss = 0

        # Initializing core collapse

        # Available mechanisms for core-collapse supernova
        self.Fryer12_rapid = "Fryer+12-rapid"
        self.Fryer12_delayed = "Fryer+12-delayed"
        self.direct_collapse = "direct"
        self.direct_collapse_hecore = "direct_he_core"
        self.Sukhbold16_engines = "Sukhbold+16-engine"
        self.Patton20_engines = "Patton&Sukhbold20-engine"
        self.Couch20_engines = "Couch+20-engine"

        self.mechanisms = [
            self.Fryer12_rapid,
            self.Fryer12_delayed,
            self.direct_collapse,
            self.direct_collapse_hecore,
            self.Sukhbold16_engines,
            self.Patton20_engines,
            self.Couch20_engines
        ]

        if self.mechanism in self.mechanisms:

            if self.mechanism in [
                self.Fryer12_rapid,
                self.Fryer12_delayed,
                self.direct_collapse,
                self.direct_collapse_hecore,
            ]:
                self.Sukhbold_corecollapse_engine = None

            elif self.mechanism == self.Sukhbold16_engines:
                # set the path to the datasets for each supernova engine
                self.path_to_Sukhbold_datasets = path_to_Sukhbold_datasets
                self.Sukhbold_corecollapse_engine = Sukhbold16_corecollapse(
                    self.engine, self.path_to_Sukhbold_datasets, self.verbose)

            elif self.mechanism == self.Couch20_engines:
                # set the path to the datasets for each supernova engine
                self.path_to_Couch_datasets = path_to_Couch_datasets

                # returns JSON object as
                # a dictionary
                self.Couch_corecollapse_engine = Couch20_corecollapse(
                    turbulence_strength=self.engine,
                    path_engine_dataset=self.path_to_Couch_datasets,
                    verbose=self.verbose)

            elif self.mechanism == self.Patton20_engines:
                self.path_to_Patton_datasets = path_to_Patton_datasets

                def format_data_Patton20(file_name):
                    """Format the Patton&Sukhbold,20 dataset for interpolation.

                    Parameters
                    ----------
                    file_name : str
                        Name of the dataset file.

                    Returns
                    -------
                    CO_core_params : arr
                        Array containing the carbon-oxygen core parameters
                        in a grid of abundance and mass as columns.
                    target_parameter : arr
                        Array with the corresponding value of the target
                        parameter giving the selected dataset.
                    """

                    # Check if interpolation files exist
                    filename = os.path.join(self.path_to_Patton_datasets,
                                            file_name)
                    if not os.path.exists(filename):
                        data_download()

                    # Reading the dataset
                    data = np.loadtxt(filename, skiprows=6, dtype='str')

                    # Extracting the matrix with the values of the target
                    # parameter
                    target_matrix = data[1:].T[1:].T

                    # Formating the target metrix values as a 1D array and
                    # converting the values to float
                    target = target_matrix.astype(float).ravel()

                    # Extracting the values for the CO core parameters
                    M_CO, X_CO = np.meshgrid(data[0][1:], data.T[0][1:])

                    # Stacking the CO core parameters to the corresponding grid
                    # array that defines the injective relation between each
                    # element of CO_core_params to the elements in target
                    CO_core_params = (np.vstack(
                        (X_CO.ravel(), M_CO.ravel())).T).astype(float)

                    return CO_core_params, target

                if self.verbose:
                    print('Loading the train dataset for engine mu4 and M4...')
                CO_core_params_mu4, mu4_target = format_data_Patton20(
                    'Kepler_mu4_table.dat')
                CO_core_params_M4, M4_target = format_data_Patton20(
                    'Kepler_M4_table.dat')

                n_neighbors = 5

                if self.verbose:
                    print('Training the classifier ...')
                self.M4_interpolator = neighbors.KNeighborsRegressor(
                    n_neighbors, weights='distance')
                self.M4_interpolator.fit(CO_core_params_M4, M4_target)

                self.mu4_interpolator = neighbors.KNeighborsRegressor(
                    n_neighbors, weights='distance')
                self.mu4_interpolator.fit(CO_core_params_mu4, mu4_target)
                if self.verbose:
                    print('Done')
        else:
            raise ValueError("Invalid core-collapse mechanism given.")

    def __repr__(self):
        """Get the string representation of the class and any parameters."""
        return "SN step (kick distribution: {})".format(self.kick_distribution)

    def _reset_other_star_properties(self, star):
        """Reset the properties of the star that is not being collapsed."""
        star.lg_mdot = None
        star.lg_system_mdot = None

    def __call__(self, binary):
        """Perform the supernova step on a binary object.

        Parameters
        ----------
        binary : instance of BinaryStar
            The binary to evolve.
        """
        # consistency check
        # self.check()

        # read binary properties of interest
        # do the caclulations
        # update star/binary properties (e.g. period, eccentricity, masses)

        # Check if the binary event is calling correctly the SN_step,
        # this should occour only on the first or second core-collapse
        # CC1 and CC2 respectively.
        if binary.event == "CC1_start":
            # collapse star
            self.collapse_star(star=binary.star_1)
            self._reset_other_star_properties(star=binary.star_2)
        elif binary.event == "CC2_start":
            # collapse star
            self.collapse_star(star=binary.star_2)
            self._reset_other_star_properties(star=binary.star_1)
        else:
            raise ValueError("Something went wrong: "
                             "invalid call of supernova step!")

        # do orbital_kick on the binary object
        if self.kick:
            self.orbital_kick(binary=binary)

        # Checks if the binary is not disrupted to compute the
        # inspiral time due to gravitational wave emission
        state1, state2 = binary.star_1.state, binary.star_2.state
        if binary.state == "disrupted":
            binary.inspiral_time = np.nan
        elif state1 in STAR_STATES_CO and state2 in STAR_STATES_CO:
            binary.inspiral_time = inspiral_timescale_from_separation(
                binary.star_1.mass,
                binary.star_2.mass,
                binary.separation,
                binary.eccentricity,
            )
        # Cover the case where CC of the companion is immediately followed
        elif state1 in STAR_STATES_CO and state2 in STAR_STATES_C_DEPLETION:
            binary.event = "CC2_start"
        elif state1 in STAR_STATES_C_DEPLETION and state2 in STAR_STATES_CO:
            binary.event = "CC1_start"

    def check(self):
        """Check the internal integrity and the values of the parameters."""
        if self.kick_distribution is None:
            raise ValueError("Undefined supernova kick velocity distribution")

    def collapse_star(self, star):
        """Collapse the star object into a compact object.

        This routine supports three options:
        1. use_interp_values : True
           The outcome of core collpase was interpolated from a post processed
           MESA grid and stored in the star object in the mesa_step or
           detached_step (default). This option supports only default
           assumptions for all core collase mechanism.
        2. use_profiles : False
           Perfrome the core collpase given a MESA profile. To use this option
           a MESA profile must be stored in the star object which is provided
           by nearest neighbor interpolation in the mesa_step or (TODO)
           interpolated in the detached_step.
        3. use_core_masses : False
           This option uses the core masses at carbon depletion to determine
           the core collapse outcoume (classical population sythesis
           threatment).

        Parameters
        ----------
        star : object
            Star object containing the star properties.


        Returns
        -------
        m_rem : double
            Remnant mass of the compact object in M_sun. This quantity accounts
            for the mass loss thorugh neutrino.

        state : string
            New state of the star object.

        """
        state = star.state

        # Verifies if the star is in state state where it can
        # explode
        if state in STAR_STATES_CC:

            # if no profile is avaiable but interpolation quantities are,
            # use those, else continue with or without profile.
            key = self.mechanism
            key = key.replace('+', '')
            key = key.replace('-', '_')
            key = key.replace('&', '_')
            if self.mechanism in ['Sukhbold+16-engine',
                                  'Patton&Sukhbold20-engine']:
                key += self.engine
            if (self.use_interp_values and (getattr(star, key) is not None)):
                # check the assumptions for the CC of preprocessed quantities
                supported_CC = [
                    'direct', 'Fryer+12-rapid', 'Fryer+12-delayed',
                    'Sukhbold+16-engine', 'Patton&Sukhbold20-engine']

                if self.mechanism not in supported_CC:
                    raise ValueError('Mechanism not supported by '
                                     'use_interp_values=True!')
                if self.mechanism in ['Sukhbold+16-engine',
                                      'Patton&Sukhbold20-engine']:
                    if self.engine != 'N20':
                        raise ValueError('Engine not supported by '
                                         'use_interp_values=True!')
                if self.PISN != "Marchant+19":
                    raise ValueError('PISN option not supported by '
                                     'use_interp_values=True!')
                if self.ECSN != "Podsiadlowksi+04":
                    raise ValueError('ECSN option not supported by '
                                     'use_interp_values=True!')
                if self.max_neutrino_mass_loss != 0.5:
                    raise ValueError('max_neutrino_mass_loss option not '
                                     'supported by use_intrp_values=True!')

                CC_properites = getattr(star, key)
                star.state, star.SN_type, star.f_fb, star.mass, star.spin = (
                    CC_properites)

                for key in STARPROPERTIES:
                    if key not in ["state", "mass", "spin"]:
                        setattr(star, key, None)
                return

            # Verifies the selection of core-collapse mechnism to perform
            # the collapse
            if self.mechanism in [
                self.Fryer12_rapid,
                self.Fryer12_delayed,
                self.direct_collapse,
                self.direct_collapse_hecore,
            ]:
                # m_core = star.co_core_mass

                # this flag checks if a profile is available
                profile = star.profile

                # computes the baryonic remnant mass from the
                # PISN and PPISN prescription if the star will
                # experience such event
                m_PISN = self.PISN_prescription(star)

                # the baryonic remnant mass is computed in terms
                # of the core mass.
                m_rembar, star.f_fb, _ = self.compute_m_rembar(star, m_PISN)

                # check if a white dwarf has been born
                if star.SN_type == "WD":
                    star.mass = m_rembar
                    star.state = "WD"
                    star.spin = 0.
                    star.log_R = np.log10(CO_radius(star.mass, star.state))
                    for key in STARPROPERTIES:
                        if key not in ["state", "mass", "log_R", "spin"]:
                            setattr(star, key, None)
                    return

                # check if the star was disrupted by the PISN
                if np.isnan(m_rembar):
                    star.mass = np.nan
                    star.state = "PISN"
                    star.spin = np.nan
                    star.m_disk_accreted = np.nan
                    star.m_disk_radiated = np.nan
                    star.max_he_mass_ejected = np.nan
                    for key in STARPROPERTIES:
                        if key not in ["state", "mass", "spin",
                                       "m_disk_accreted ", "m_disk_radiated",
                                       "max_he_mass_ejected"]:
                            setattr(star, key, None)
                    return

                # Computing the gravitational mass of the remnant
                # as in Lattimer & Yahil, 1989
                m_grav = (20.0 / 3.0) * (np.sqrt(1.0 + 0.3 * m_rembar) - 1.0)
                if (m_rembar - m_grav) > self.max_neutrino_mass_loss:
                    m_grav = m_rembar - self.max_neutrino_mass_loss

                # If the profile of the star is available then
                # it will be collapsed to get the information
                # on the compact object spin
                if self.use_profiles and profile is not None:
                    delta_M = m_rembar - m_grav
                    if delta_M > self.max_neutrino_mass_loss:
                        delta_M = self.max_neutrino_mass_loss
                    if m_grav >= self.max_NS_mass:
                        mass_direct_collapse = self.max_NS_mass + delta_M
                        final_BH = do_core_collapse_BH(
                            star=star, mass_collapsing=m_rembar,
                            mass_central_BH=mass_direct_collapse,
                            neutrino_mass_loss=delta_M,
                            max_neutrino_mass_loss=self.max_neutrino_mass_loss,
                            verbose=self.verbose
                        )
                        star.mass = final_BH[0]
                        star.spin = final_BH[1]
                        Mo = const.Msun
                        star.m_disk_accreted = final_BH[11][-1]/Mo
                        star.m_disk_radiated = sum(final_BH[7]*final_BH[13])/Mo
                        star.max_he_mass_ejected = final_BH[17]
                        star.state = "BH"
                    else:
                        star.mass = m_grav
                        star.spin = 0.
                        star.m_disk_accreted = 0.
                        star.m_disk_radiated = 0.
                        star.max_he_mass_ejected = np.nan
                        star.state = 'NS'

                elif self.use_core_masses:
                    # If the profile is not available the star spin
                    # is used to get the compact object spin
                    star.mass = m_grav
                    if m_grav >= self.max_NS_mass:
                        # see Eq. 14, Fryer, C. L., Belczynski, K., Wiktorowicz,
                        # G., Dominik, M., Kalogera, V., & Holz, D. E. (2012), ApJ, 749(1), 91.

                        # assume the spin value is the AM of the star
                        # convert to CGS units
                        G = const.standard_cgrav
                        c = const.clight
                        Mo = const.Msun
                        star.spin = (10**star.log_total_angular_momentum * c
                                     / (G * (m_grav * Mo) ** 2))
                        if star.spin > 1.0:
                            if self.verbose:
                                print("The spin exceeds 1, capping it to 1...")
                            star.spin = 1.0
                        star.m_disk_accreted = 0.0
                        star.m_disk_radiated = 0.0
                        star.max_he_mass_ejected = np.nan
                        star.state = "BH"
                    else:
                        star.spin = 0.0
                        star.m_disk_accreted = 0.0
                        star.m_disk_radiated = 0.0
                        star.max_he_mass_ejected = np.nan
                        star.state = "NS"
                else:
                    for key in STARPROPERTIES:
                        setattr(star, key, None)
                    star.state = "ERR"
                    raise ValueError("FAILED core collapse!")

            elif self.mechanism in [self.Sukhbold16_engines,
                                    self.Patton20_engines,
                                    self.Couch20_engines]:
                # The final remnant mass and and state
                # is computed by the selected mechanism

                # PISN and PPISN prescription
                m_PISN = self.PISN_prescription(star)

                m_rembar, star.f_fb, state = self.compute_m_rembar(star,
                                                                   m_PISN)
                star.state = state

                # check if a white dwarf has been born
                if star.SN_type == "WD":
                    star.mass = m_rembar
                    star.state = "WD"
                    star.spin = 0.
                    star.log_R = np.log10(CO_radius(star.mass, star.state))
                    for key in STARPROPERTIES:
                        if key not in ["state", "mass", "log_R", "spin"]:
                            setattr(star, key, None)
                    return

                # check if the star was disrupted by the PISN
                if np.isnan(m_rembar):
                    star.mass = np.nan
                    star.state = "PISN"
                    star.spin = np.nan
                    star.m_disk_accreted = np.nan
                    star.m_disk_radiated = np.nan
                    star.max_he_mass_ejected = np.nan
                    for key in STARPROPERTIES:
                        if key not in ["state", "mass", "spin",
                                       "m_disk_accreted ", "m_disk_radiated",
                                       "max_he_mass_ejected"]:
                            setattr(star, key, None)
                    return

                # Computing the gravitational mass of the remnant
                # as in Lattimer & Yahil, 1989
                m_grav = (20.0 / 3.0) * (np.sqrt(1.0 + 0.3 * m_rembar) - 1.0)
                if (m_rembar - m_grav) > self.max_neutrino_mass_loss:
                    m_grav = m_rembar - self.max_neutrino_mass_loss

                # this flag checks if a profile is available
                profile = star.profile

                if self.use_profiles and profile is not None:
                    delta_M = m_rembar - m_grav
                    if delta_M > self.max_neutrino_mass_loss:
                        delta_M = self.max_neutrino_mass_loss
                    if m_grav >= self.max_NS_mass and star.state == "BH":
                        mass_direct_collapse = self.max_NS_mass + delta_M
                        final_BH = do_core_collapse_BH(
                            star=star, mass_collapsing=m_rembar,
                            mass_central_BH=mass_direct_collapse,
                            neutrino_mass_loss=delta_M,
                            max_neutrino_mass_loss=self.max_neutrino_mass_loss,
                            verbose=self.verbose
                        )
                        star.mass = final_BH[0]
                        if m_grav != star.mass and self.verbose:
                            print("The star formed a disk during the collapse "
                                  "and lost", round(final_BH[0] - m_rembar, 2),
                                  "M_sun.")
                        star.spin = final_BH[1]
                        Mo = const.Msun
                        star.m_disk_accreted = final_BH[11][-1]/Mo
                        star.m_disk_radiated = sum(final_BH[7]*final_BH[13])/Mo
                        star.max_he_mass_ejected = final_BH[17]
                    elif star.state == "NS":
                        star.mass = m_grav
                        star.m_disk_accreted = 0.0
                        star.m_disk_radiated = 0.0
                        star.max_he_mass_ejected = np.nan
                        star.spin = 0.0
                    else:
                        for key in STARPROPERTIES:
                            setattr(star, key, None)
                        star.state = "ERR"
                        raise ValueError("Invalid core state", state)

                elif self.use_core_masses:
                    star.mass = m_grav
                    if m_grav >= self.max_NS_mass:
                        # see Eq. 14, Fryer, C. L., Belczynski, K., Wiktorowicz,
                        # G., Dominik, M., Kalogera, V., & Holz, D. E. (2012), ApJ, 749(1), 91.

                        # assume the spin value is the AM of the star
                        # convert to CGS units
                        G = const.standard_cgrav
                        c = const.clight
                        Mo = const.Msun
                        star.spin = (10**star.log_total_angular_momentum * c
                                     / (G * (m_grav * Mo) ** 2))
                        if star.spin > 1.0:
                            if self.verbose:
                                print("The spin exceed 1, capping it to 1...")
                            star.spin = 1.0
                        star.m_disk_accreted = 0.0
                        star.m_disk_radiated = 0.0
                        star.max_he_mass_ejected = np.nan
                        star.state = "BH"
                    else:
                        star.spin = 0.0
                        star.m_disk_accreted = 0.0
                        star.m_disk_radiated = 0.0
                        star.max_he_mass_ejected = np.nan
                        star.state = "NS"

                else:
                    for key in STARPROPERTIES:
                        setattr(star, key, None)
                    star.state = "ERR"
                    raise ValueError("FAILED core collapse!")

        else:
            raise ValueError(f"The star cannot collapse: star state {state}.")

        star.metallicity = star.metallicity_history[-1]

        star.log_R = np.log10(CO_radius(star.mass, star.state))

        for key in STARPROPERTIES:
            if key not in [
                "state", "mass", "spin", "log_R", "metallicity",
                "m_disk_accreted ", "m_disk_radiated", "max_he_mass_ejected"
            ]:
                setattr(star, key, None)

    def PISN_prescription(self, star):
        """Compute baryonic remnant mass for the PPISN and PISN prescription.

        Parameters
        ----------
        star : object
            Star object containing the star properties.

        Returns
        -------
        m_PISN : double
            Maximum stellar mass in M_sun after the PPISN/PISN prescription.

        """
        if self.PISN is None:
            return None

        else:
            # perform the PISN prescription in terms of the
            # He core mass at pre-supernova
            m_He_core = star.he_core_mass
            if self.PISN == "Marchant+19":
                if m_He_core >= 31.99 and m_He_core <= 61.10:
                    # this is the 8th-order polynomial fit of table 1
                    # value, see COSMIC paper (Breivik et al. 2020)
                    polyfit = (
                        -6.29429263e5
                        + 1.15957797e5 * m_He_core
                        - 9.28332577e3 * m_He_core ** 2.0
                        + 4.21856189e2 * m_He_core ** 3.0
                        - 1.19019565e1 * m_He_core ** 4.0
                        + 2.13499267e-1 * m_He_core ** 5.0
                        - 2.37814255e-3 * m_He_core ** 6.0
                        + 1.50408118e-5 * m_He_core ** 7.0
                        - 4.13587235e-8 * m_He_core ** 8.0
                    )
                    m_PISN = polyfit

                elif m_He_core > 61.10 and m_He_core < 113.29:
                    m_PISN = np.nan

                else:
                    m_PISN = None

            elif is_number(self.PISN) and m_He_core > self.PISN:
                m_PISN = self.PISN

            elif is_number(self.PISN) and 0.0 < m_He_core <= self.PISN:
                m_PISN = None

            else:
                raise ValueError(
                    "This choice {} of PISN is not availabe!".format(self.PISN)
                )

        if self.verbose:
            if m_PISN is None:
                print("")
                print("The star did NOT lose any mass because of "
                      "PPIN or PISN.")
            elif not np.isnan(m_PISN):
                print("")
                print(
                    "The star with initial mass {:2.2f}".format(m_He_core),
                    "M_sun went through the PISN routine and lost",
                    "{:2.2f} M_sun.".format(m_He_core - m_PISN),
                    "The new m_rembar mass that will collapse to form a ",
                    "CO object is {:2.2f} M_sun.".format(m_PISN))
            else:
                print("The star was disrupted by the PISN prescription!")

        return m_PISN

    def check_SN_type(self, m_core, m_He_core, m_star):
        """Get the remnant mass, fallback frac., state & SN type of the SN."""
        if self.ECSN == "Tauris+15":
            # Label the supernova type as in Tauris et al. (2015),
            # considering their definition of metal core quivalent
            # to the mass of the CO core the the star object at pre-SN
            min_M_CO_ECSN = 1.37  # Msun from Takahashi et al. (2013)
            max_M_CO_ECSN = 1.43  # Msun from Tauris et al. (2015)

            if m_core < min_M_CO_ECSN:
                # The birth of a white dwarf is assumed
                SN_type = "WD"

                if m_core > 0.:
                    # co_core_mass, note there will be no kick
                    m_rembar = m_core
                elif m_He_core > 0.:
                    m_rembar = m_He_core
                else:
                    # this is catching H-rich_non_burning stars
                    if m_star < 0.5:
                        m_rembar = m_star
                        warnings.warn(
                            'Invalid co/He core masses! Setting m_WD=m_star!')
                    else:
                        raise ValueError('Invalid co/He core masses!')
                f_fb = 1.0  # no SN the no kick is assumed
                state = "WD"

                return m_rembar, f_fb, state, SN_type

            elif (m_core >= min_M_CO_ECSN) and (m_core <= max_M_CO_ECSN):
                SN_type = "ECSN"
            elif m_core > max_M_CO_ECSN:
                SN_type = "CCSN"
            else:
                raise ValueError(
                    "The SN step was applied for an on object outside the "
                    "domain of electron-capture SN and Fe core-collapse SN."
                )

        elif self.ECSN == 'Podsiadlowksi+04':
            # Limits on He core mass progenitors of ECSN, default on cosmic
            min_M_He_ECSN = 1.4  # Msun from Podsiadlowksi+2004
            max_M_He_ECSN = 2.5  # Msun from Podsiadlowksi+2004

            if m_He_core < min_M_He_ECSN:
                # The birth of a white dwarf is assumed
                SN_type = "WD"

                if m_core > 0.:
                    # co_core_mass, note there will be no kick
                    m_rembar = m_core
                elif m_He_core > 0.:
                    m_rembar = m_He_core
                else:
                    # this is catching H-rich_non_burning stars
                    if m_star < 0.5:
                        m_rembar = m_star
                        warnings.warn(
                            'Invalid co/He core masses! Setting m_WD=m_star!')
                    else:
                        raise ValueError('Invalid co/He core masses!')
                f_fb = 1.0  # no SN the no kick is assumed
                state = "WD"

                return m_rembar, f_fb, state, SN_type

            elif (m_He_core >= min_M_He_ECSN) and (m_He_core <= max_M_He_ECSN):
                SN_type = "ECSN"
            elif m_He_core > max_M_He_ECSN:
                SN_type = "CCSN"
            else:
                raise ValueError(
                    "The SN step was applied for an on object outside the "
                    "domain of electron-capture SN and Fe core-collapse SN."
                )

        elif self.ECSN is None:
            # Here we consider that any CO core mass less that min_M_CO_ECSN
            # will produce a white dwarf
            min_M_CO_ECSN = 1.37  # Msun from Takahashi et al. (2013)
            if m_core < min_M_CO_ECSN:
                # The birth of a white dwarf is assumed
                SN_type = "WD"

                if m_core > 0.:
                    # co_core_mass, note there will be no kick
                    m_rembar = m_core
                elif m_He_core > 0.:
                    m_rembar = m_He_core
                else:
                    # this is catching H-rich_non_burning stars
                    if m_star < 0.5:
                        m_rembar = m_star
                        warnings.warn(
                            'Invalid co/He core masses! Setting m_WD=m_star!')
                    else:
                        raise ValueError('Invalid co/He core masses!')
                f_fb = 1.0  # no SN the no kick is assumed
                state = "WD"

                return m_rembar, f_fb, state, SN_type

            else:
                SN_type = "CCSN"

        else:
            raise ValueError("The given ECSN prescription is not available.")

        return None, None, None, SN_type

    def compute_m_rembar(self, star, m_PISN):
        """Compute supernova remnant barionic mass.

        We follow the selected electron-capture and core-collapse mechanisms
        to get the remnant baryonic mass.

        Parameters
        ----------
        star : object
            Star object containing the star properties.

        m_PISN : double
            Maximum stellar mass in M_sun after the PPISN/PISN prescription.

        Returns
        -------
        m_rembar : double
            Barioninc mass of the remnant after the supernova in M_sun. This
            quantity does NOT take into account any neutrino lost, this will be
            taken into account in collapse_star().
        f_fb : double
            Mass fraction falling back onto the compact object created in the
            supernova. The maximum value is 1 and means that all the barionic
            mass is collapsing to form the compact object.
        state : string
            Finall state of the stellar remnant after the supernova.

        """
        if star.state in STAR_STATES_CC:
            m_star = star.mass  # M_sun
            m_core = star.co_core_mass  # M_sun
            m_He_core = star.he_core_mass  # M_sun
        elif star.state_history[-1] in STAR_STATES_CC:
            m_star = star.mass_history[-1]  # M_sun
            m_core = star.co_core_mass_history[-1]  # M_sun
            m_He_core = star.he_core_mass_history[-1]  # M_sun
        else:
            raise ValueError(
                "There are no informations in the evolutionary history"
                "about STAR_STATES_CC."
            )
        if m_core is None or np.isnan(m_core):
            # This should not happen
            raise ValueError("The CO core mass is not correct! CO core = {}".
                             format(m_core))

        m_rembar, f_fb, state, star.SN_type = self.check_SN_type(
            m_core=m_core, m_He_core=m_He_core, m_star=m_star)

        if star.SN_type == "WD":
            return m_rembar, f_fb, state

        # Eq. 15-17 from Fryer, C. L., Belczynski, K., Wiktorowicz,
        # G., Dominik, M., Kalogera, V., & Holz, D. E. (2012), ApJ, 749(1), 91.
        if self.mechanism == self.Fryer12_rapid:
            # Mass of the proto-remnant as Giacobbo N., Mapelli M., 2020, ApJ, 891, 141
            m_proto = 1.1

            if star.SN_type == "ECSN":
                if self.ECSN == 'Podsiadlowksi+04':
                    m_proto = 1.38
                else:
                    m_proto = m_core
                m_fb = 0.0  # as in Giacobbo & Mapelli 2020 for ECSN
                f_fb = 0.0
            elif m_core < 2.5:
                m_fb = 0.2
                f_fb = m_fb / (m_star - m_proto)
            elif m_core >= 2.5 and m_core < 6.0:
                m_fb = 0.286 * m_core - 0.514
                f_fb = m_fb / (m_star - m_proto)
            elif m_core >= 6.0 and m_core < 7.0:
                f_fb = 1.0
                m_fb = f_fb * (m_star - m_proto)
            elif m_core >= 7.0 and m_core < 11.0:
                a = 0.25 - 1.275 / (m_star - m_proto)
                b = -11.0 * a + 1.0
                f_fb = a * m_core + b
                m_fb = f_fb * (m_star - m_proto)
            elif m_core >= 11.0:
                f_fb = 1.0
                m_fb = f_fb * (m_star - m_proto)
            m_rembar = m_proto + m_fb
            state = None

        # Eq. 17-20, from Fryer, C. L., Belczynski, K., Wiktorowicz,
        # G., Dominik, M., Kalogera, V., & Holz, D. E. (2012), ApJ, 749(1), 91.
        elif self.mechanism == self.Fryer12_delayed:
            if m_core < 3.5:
                m_proto = 1.2
            elif m_core >= 3.5 and m_core < 6.0:
                m_proto = 1.3
            elif m_core >= 6 and m_core < 11.0:
                m_proto = 1.4
            elif m_core >= 11.0:
                m_proto = 1.6

            if star.SN_type == "ECSN":
                if self.ECSN == 'Podsiadlowksi+04':
                    m_proto = 1.38
                else:
                    m_proto = m_core
                m_fb = 0.0  # as in Giacobbo & Mapelli 2020 for ECSN
                f_fb = 0.0
            elif m_core < 2.5:
                m_fb = 0.2
                f_fb = m_fb / (m_star - m_proto)
            elif m_core >= 2.5 and m_core < 3.5:
                m_fb = 0.5 * m_core - 1.05
                f_fb = m_fb / (m_star - m_proto)
            elif m_core >= 3.5 and m_core < 11.0:
                a = 0.133 - 0.093 / (m_star - m_proto)
                b = -11.0 * a + 1.0
                f_fb = a * m_core + b
                m_fb = f_fb * (m_star - m_proto)
            elif m_core > 11.0:
                f_fb = 1.0
                m_fb = f_fb * (m_star - m_proto)
            m_rembar = m_proto + m_fb
            state = None

        # direct collapse and f_fb = 1. (no kicks)
        elif self.mechanism == self.direct_collapse:
            m_rembar = m_star
            f_fb = 1.0
            state = None

        # direct collapse and f_fb = 1. (no kicks)
        elif self.mechanism == self.direct_collapse_hecore:
            m_rembar = m_He_core
            f_fb = 1.0
            state = None

        # Collapse prescription from the results of
        # Sukhbold, T., Ertl, T., Woosley, S. E., Brown, J. M., & Janka, H. T. (2016). 821(1), 38.
        elif self.mechanism == self.Sukhbold16_engines:

            if star.SN_type == "ECSN":
                if self.ECSN == 'Podsiadlowksi+04':
                    m_proto = 1.38
                else:
                    m_proto = m_core
                m_fb = 0.0
                f_fb = 0.0
                m_rembar = m_proto + m_fb
                state = 'NS'
            else:
                m_rembar, f_fb, state = self.Sukhbold_corecollapse_engine(star)

        # Collapse prescription from the results of
        # Couch, S. M., Warren, M. L., & O’Connor, E. P. 2020, ApJ, 890, 127
        elif self.mechanism == self.Couch20_engines:

            if star.SN_type == "ECSN":
                if self.ECSN == 'Podsiadlowksi+04':
                    m_proto = 1.38
                else:
                    m_proto = m_core
                m_fb = 0.0
                f_fb = 0.0
                m_rembar = m_proto + m_fb
                state = 'NS'
            else:
                m_rembar, f_fb, state = self.Couch_corecollapse_engine(star)

        elif self.mechanism == self.Patton20_engines:
            if star.SN_type == "ECSN":
                if self.ECSN == 'Podsiadlowksi+04':
                    m_proto = 1.38
                else:
                    m_proto = m_core
                f_fb = 0.0
                m_fb = 0.0
                m_rembar = m_proto + m_fb
                state = 'NS'
            else:
                m_rembar, f_fb, state = self.Patton20_corecollapse(star,
                                                                   self.engine)
        else:
            raise ValueError("Mechanism %s not supported." % self.mechanism)

        # check PISN
        if m_PISN is not None:
            if np.isnan(m_PISN):
                m_rembar = m_PISN
                star.SN_type = "PISN"
            elif m_rembar > m_PISN:
                m_rembar = m_PISN
                star.SN_type = "PPISN"

        return m_rembar, f_fb, state

    def orbital_kick(self, binary):
        """Do the orbital kick.

        This function computes the supernova step of the binary object. It
        checks which binary_state riched the core collapse flag, either CC1 or
        CC2, and run the step accordingly updating the binary object.

        Geometry:
        The collapsing helium star, here M_he_star, lies on the origin of the
        coordinate system moving in direction of positive y axis. The
        companion, here M_companion, lies on the negative X axis and Z-axis
        completes right-handed coordinate system. See Fig 1 in Kalogera 1996
        for a coordinate system drawing.

        phi :
            Angle between z-axis and projection of kick onto x-z plane.
        theta :
            Angle between pre- supernova star velocity relative to the
            companion (i.e. along the positive y axis) and the kick velocity.
        tilt :
            The angle between pre- and post- supenova orbial
            planes. This is equal to the angle between the relative velocity of
            the helium star to the companion just before the explosion (see Vr)
            and the projection of the relative velocy just after the explosion
            onto the y-z plane.
        mean_anomaly:
            is the mean anomaly, i.e the fraction of an elliptical orbit's
            period that has elapsed since the orbiting body passed periapsis,
            expressed as an angle.

        Parameters
        ----------
        binary : object
            Binary object containing the binary properties and the two star
            objects.

        References
        ----------
        .. [1] Kalogera, V. 1996, ApJ, 471, 352

        .. [2] Wong, T.-W., Valsecchi, F., Fragos, T., & Kalogera, V. 2012, ApJ, 747, 111

        """
        # Check that the binary_state is calling correctly the SN_step
        if binary.event != "CC1_start" and binary.event != "CC2_start":
            raise ValueError("Something went wrong: invalid call of supernova step!")

        if binary.event == "CC1_start":
            if binary.star_1.SN_type == "WD":
                # compute the new separaiton prior to reseting the binary prop.
                new_separation = separation_evol_wind_loss(
                    binary.star_1.mass, binary.star_1.mass_history[-1],
                    binary.star_2.mass, binary.separation)
                new_orbital_period = orbital_period_from_separation(
                    new_separation, binary.star_1.mass, binary.star_2.mass
                )
                for key in BINARYPROPERTIES:
                    if key not in ['V_sys', 'nearest_neighbour_distance', 'state']:
                        setattr(binary, key, None)
                    # if key is 'nearest_neighbour_distance':
                    #     setattr(binary, key, ['None', 'None', 'None'])
                binary.separation = new_separation
<<<<<<< HEAD
                binary.state = "detached"
                binary.event = 'WD1_formed'
=======
                if binary.state != "disrupted":
                    binary.state = "detached"
                binary.event = None
>>>>>>> c4427f74
                binary.time = binary.time_history[-1]
                binary.eccentricity = binary.eccentricity_history[-1]
                # TODO: in feature we will make the orbital period a callable
                # property
                binary.orbital_period = new_orbital_period
                binary.mass_transfer_case = 'None'
                return

            # load relevant data
            # star1 has already collapsed into a compact object, look in the
            # history of the star to find the properties before supernova
            if binary.star_1.state_history[-1] in STAR_STATES_CC:
                M_he_star = binary.star_1.mass_history[-1]
                # Mcore = binary.star_1.co_core_mass_history[-1]
            else:
                raise ValueError(
                    "There are no informations in the evolutionary history "
                    "about STAR_STATES_CC."
                )
            M_compact_object = binary.star_1.mass
            M_companion = binary.star_2.mass

            # check if a kick is passed, otherwise generate it
            if not binary.star_1.natal_kick_array[0] is None:
                Vkick = binary.star_1.natal_kick_array[0]
            else:
                # Draw a random orbital kick
                # Vkick is the kick velocity with components Vkx, Vky, Vkz in
                # the above coordinate system

                if binary.star_1.SN_type == "ECSN":
                    # Kick for electron-capture SN
                    Vkick = self.generate_kick(
                        star=binary.star_1, sigma=self.sigma_kick_ECSN
                    )
                elif ((binary.star_1.SN_type == "CCSN")
                      or (binary.star_1.SN_type == "PPISN")
                      or (binary.star_1.SN_type == "PISN")):
                    if binary.star_1.state == 'NS':
                        sigma = self.sigma_kick_CCSN_NS
                    elif binary.star_1.state == 'BH':
                        sigma = self.sigma_kick_CCSN_BH
                    else:
                        raise ValueError("CCSN/PPISN/PISN only for NS/BH.")
                    # Kick for core-collapse SN
                    Vkick = self.generate_kick(
                        star=binary.star_1, sigma=sigma
                    )
                elif binary.star_1.SN_type == "WD":
                    # Kick for white dwarfs (allways f_fb = 1 => Vkick = 0)
                    Vkick = 0.0
                else:
                    raise ValueError("The SN type is not ECSN neither CCSN.")

                binary.star_1.natal_kick_array[0] = Vkick

            if not binary.star_1.natal_kick_array[1] is None:
                phi = binary.star_1.natal_kick_array[1]
            else:
                phi = np.random.uniform(0, 2 * np.pi)
                binary.star_1.natal_kick_array[1] = phi

            if not binary.star_1.natal_kick_array[2] is None:
                cos_theta = np.cos(binary.star_1.natal_kick_array[2])
            else:
                cos_theta = np.random.uniform(-1, 1)
                binary.star_1.natal_kick_array[2] = np.arccos(cos_theta)

            # generate random point in the orbit where the kick happens
            if not binary.star_1.natal_kick_array[3] is None:
                mean_anomaly = binary.star_1.natal_kick_array[3]
                # check that ONLY one value is passed and is of type float
                if not isinstance(mean_anomaly, float):
                    raise ValueError(
                        "mean_anomaly must be a single float value.")
            else:
                mean_anomaly = np.random.uniform(0, 2 * np.pi)
                binary.star_1.natal_kick_array[3] = mean_anomaly

        elif binary.event == "CC2_start":
            if binary.star_2.SN_type == "WD":
                # compute new properties before resting existing binary prop.
                new_separation = separation_evol_wind_loss(
                    binary.star_2.mass, binary.star_2.mass_history[-1],
                    binary.star_1.mass, binary.separation)
                new_orbital_period = orbital_period_from_separation(
                    new_separation, binary.star_1.mass, binary.star_2.mass
                )
                for key in BINARYPROPERTIES:
                    if key not in ['V_sys', 'nearest_neighbour_distance', 'state']:
                        setattr(binary, key, None)
                    # if key is 'nearest_neighbour_distance':
                    #     setattr(binary, key, ['None', 'None', 'None'])
                binary.separation = new_separation
<<<<<<< HEAD
                binary.state = "detached"
                binary.event = 'WD2_formed'
=======
                if binary.state != "disrupted":
                    binary.state = "detached"
                binary.event = None
>>>>>>> c4427f74
                binary.time = binary.time_history[-1]
                binary.eccentricity = binary.eccentricity_history[-1]
                # TODO: is the following to be noted?
                # in future we will make the orbital period a callable property
                binary.orbital_period = new_orbital_period
                binary.mass_transfer_case = 'None'
                return

            # load relevant data
            # star1 has already collapsed into a compact object, look in the
            # history of the star to find the properties before supernova
            if binary.star_2.state_history[-1] in STAR_STATES_CC:
                M_he_star = binary.star_2.mass_history[-1]
                # Mcore = binary.star_2.co_core_mass_history[-1]
            else:
                raise ValueError(
                    "There are no informations in the evolutionary history "
                    "about STAR_STATES_CC."
                )

            M_compact_object = binary.star_2.mass
            M_companion = binary.star_1.mass

            # check if a kick is passed, otherwise generate it
            if not binary.star_2.natal_kick_array[0] is None:
                Vkick = binary.star_2.natal_kick_array[0]
            else:
                # Draw a random orbital kick
                # Vkick is the kick velocity with components Vkx, Vky, Vkz in
                # the above coordinate system

                if binary.star_2.SN_type == "ECSN":
                    # Kick for electron-capture SN
                    Vkick = self.generate_kick(star=binary.star_2,
                                               sigma=self.sigma_kick_ECSN)
                elif ((binary.star_2.SN_type == "CCSN")
                      or (binary.star_2.SN_type == "PPISN")
                      or (binary.star_2.SN_type == "PISN")):
                    if binary.star_2.state == 'NS':
                        sigma = self.sigma_kick_CCSN_NS
                    elif binary.star_2.state == 'BH':
                        sigma = self.sigma_kick_CCSN_BH
                    else:
                        raise ValueError("CCSN/PPISN/PISN only for NS/BH.")
                    # Kick for core-collapse SN
                    Vkick = self.generate_kick(star=binary.star_2, sigma=sigma)
                else:
                    raise ValueError("The SN type is not ECSN neither CCSN.")

                binary.star_2.natal_kick_array[0] = Vkick

            if not binary.star_2.natal_kick_array[1] is None:
                phi = binary.star_2.natal_kick_array[1]
            else:
                phi = np.random.uniform(0, 2 * np.pi)
                binary.star_2.natal_kick_array[1] = phi

            if not binary.star_2.natal_kick_array[2] is None:
                cos_theta = np.cos(binary.star_2.natal_kick_array[2])
            else:
                cos_theta = np.random.uniform(-1, 1)
                binary.star_2.natal_kick_array[2] = np.arccos(cos_theta)

            # generate random point in the orbit where the kick happens
            if not binary.star_2.natal_kick_array[3] is None:
                mean_anomaly = binary.star_2.natal_kick_array[3]
                # check that ONLY one value is passed and is of type float
                if not isinstance(mean_anomaly, float):
                    raise ValueError(
                        "mean_anomaly must be a single float value.")
            else:
                mean_anomaly = np.random.uniform(0, 2 * np.pi)
                binary.star_2.natal_kick_array[3] = mean_anomaly


        # update the orbit
        if binary.state == "disrupted":
            #the binary was already disrupted before the SN

            # update the binary object which was disrupted already before the SN
            for key in BINARYPROPERTIES:
                if key != 'nearest_neighbour_distance':
                    setattr(binary, key, None)
            binary.state = "disrupted"
            binary.event = None
            binary.separation = np.nan
            binary.eccentricity = np.nan
            binary.V_sys = np.array([0, 0, 0])
            binary.time = binary.time_history[-1]
            binary.orbital_period = np.nan
            binary.mass_transfer_case = 'None'

        else:
            # the binary is not disrupted at least before the SN
            # The binary exists : flag_binary is True at least before the SN
            flag_binary = True

            # eccentricity before the SN
            epre = binary.eccentricity
            # the orbital semimajor axis is the orbital separation
            Apre = binary.separation
            # Eq 16, Wong, T.-W., Valsecchi, F., Fragos, T., & Kalogera, V. 2012, ApJ, 747, 111
            # for eccentric anomaly
            E_ma = sp.optimize.brentq(
                lambda x: mean_anomaly - x + epre * np.sin(x), 0, 2 * np.pi
            )
            # Eq 15, Wong, T.-W., Valsecchi, F., Fragos, T., & Kalogera, V. 2012, ApJ, 747, 111
            # orbital separation at the time of the exlosion
            rpre = Apre * (1.0 - epre * np.cos(E_ma))

            # load constants in CGS
            G = const.standard_cgrav

            # Convert inputs to CGS
            M_he_star = M_he_star * const.Msun
            M_companion = M_companion * const.Msun
            M_compact_object = M_compact_object * const.Msun
            Apre = Apre * const.Rsun
            Vkick = Vkick * const.km2cm
            rpre = rpre * const.Rsun

            # get useful quantity
            sin_theta = np.sqrt(1 - (cos_theta ** 2))

            # get kicks componets in the coordinate system
            Vkx = Vkick * sin_theta * np.sin(phi)
            Vky = Vkick * cos_theta
            Vkz = Vkick * sin_theta * np.cos(phi)

            # Eq 1, in Kalogera, V. 1996, ApJ, 471, 352
            # extended to Eq 17 in Wong, T.-W., Valsecchi, F., Fragos, T., & Kalogera, V. 2012, ApJ, 747, 111
            # Vr is velocity of preSN He core relative to M_companion, directed
            # along the positive y axis
            Vr = np.sqrt(G * (M_he_star + M_companion) * (2.0 / rpre - 1.0 / Apre))
            Mtot = M_compact_object + M_companion

            # Eq 3, in Kalogera, V. 1996, ApJ, 471, 352
            # extended to Eq 13, in Wong, T.-W., Valsecchi, F., Fragos, T., & Kalogera, V. 2012, ApJ, 747, 111
            # get the orbital separation post SN
            Apost = ((2.0 / rpre)
                     - (((Vkick ** 2) + (Vr ** 2) + (2 * Vky * Vr)) / (G * Mtot))
                     ) ** -1

            # Eq 18, Wong, T.-W., Valsecchi, F., Fragos, T., & Kalogera, V. 2012, ApJ, 747, 111
            # psi: is the polar angle of the position vector of the CO with respect
            # to its pre-SN orbital velocity in the companions frame.
            sin_psi = np.round(
                np.sqrt(G * (M_he_star + M_companion) * (1 - epre ** 2) * Apre)
                / (rpre * Vr), 5)
            cos_psi = np.sqrt(1 - sin_psi ** 2)

            # Eq 4, in Kalogera, V. 1996, ApJ, 471, 352
            # extended to Eq 14 in Wong, T.-W., Valsecchi, F., Fragos, T., & Kalogera, V. 2012, ApJ, 747, 111
            # get the eccentricity post SN
            x = ((Vkz ** 2 + (sin_psi * (Vr + Vky) - cos_psi * Vkx) ** 2)
                 * rpre ** 2
                 / (G * Mtot * Apost))

            # catch negative values, i.e. disrupted binaries
            if 1.-x < 0.:
                epost = np.nan
            else:
                epost = np.sqrt(1 - x)

            # Eq 34, in Kalogera, V. 1996, ApJ, 471, 352
            # V_sys: is the resulting center of mass velocity of the system
            # IN THE TRANSLATED COMOVING FRAME, imparted by the SN
            VSx = M_compact_object * Vkx / Mtot
            VSy = (
                M_compact_object * Vky
                - (
                    (M_he_star - M_compact_object)
                    * M_companion
                    * Vr
                    / (M_he_star + M_companion)
                )
            ) / Mtot
            VSz = M_compact_object * Vkz / Mtot
            # V_sys = np.sqrt(VSx ** 2 + VSy ** 2 + VSz ** 2)

            # Eq 5, in Kalogera, V. 1996, ApJ, 471, 352:
            # calculate the tilt of the orbital plane after the SN
            tilt = np.arccos((Vky + Vr) / ((Vky + Vr) ** 2 + Vkz ** 2) ** (1. / 2))


            def SNCheck(
                M_he_star,
                M_companion,
                M_compact_object,
                rpre,
                Apost,
                epost,
                Vr,
                Vkick,
                cos_theta,
                verbose,
            ):
                """Check that the binary is not disrupted.

                Parameters
                ----------
                M_he_star : double
                    Helium star mass before the SN in g.
                M_companion : double
                    Companion star mass in g.
                M_compact_object : double
                    Compact object mass left  by the SN in g.
                rpre : double
                    Oribtal separation at the time of the exlosion in cm. If the
                    eccentricity pre SN is 0 this correpond to Apre.
                Apost : double
                    Orbital separtion after the SN in cm.
                epost : double
                    Eccentricity after the SN.
                Vr : double
                    Velocity of pre-SN He core relative to M_companion, directed
                    along the positive y axis in cm/s.
                Vkick : double
                    Kick velocity in cm/s.
                cos_theta : double
                    The cosine of the angle between pre- & post-SN orbital planes.

                Returns
                -------
                flag_binary : bool
                    flag_binary is True if the binary is not disrupted.

                References
                ----------
                .. [1] Willems, B., Henninger, M., Levin, T., et al. 2005, ApJ, 625, 324

                .. [2] Kalogera, V. & Lorimer, D.R. 2000, ApJ, 530, 890

                """
                # flag_binary is True if the binary is not disrupted
                flag_binary = True
                Mtot_pre = M_he_star + M_companion
                Mtot_post = M_compact_object + M_companion

                # Define machine precision (we can probaly lower this number)
                err = const.SNcheck_ERR

                # SNflag1: Eq. 21, Willems, B., Henninger, M., Levin, T., et al. 2005, ApJ, 625, 324 (with typo fixed)
                # from Eq. 10, Flannery, B.P. & van den Heuvel, E.P.J. 1975, A&A, 39, 61
                # Continuity demands post-SN orbit to pass through preSN positions.
                # Updated to work for eccentric orbits,
                # see Eq. 15 in Wong, T.-W., Valsecchi, F., Fragos, T., & Kalogera, V. 2012, ApJ, 747, 111
                SNflag1 = (1 - epost - rpre / Apost <= err) and (
                    rpre / Apost - (1 + epost) <= err
                )

                # SNflag2: Equations 22-23, Willems, B., Henninger, M., Levin, T., et al. 2005, ApJ, 625, 324
                # (see, e.g., Kalogera, V. & Lorimer, D.R. 2000, ApJ, 530, 890)
                tmp1 = 2 - Mtot_pre / Mtot_post * (Vkick / Vr - 1) ** 2
                tmp2 = 2 - Mtot_pre / Mtot_post * (Vkick / Vr + 1) ** 2
                SNflag2 = ((rpre / Apost - tmp1 < err)
                           and (err > tmp2 - rpre / Apost))

<<<<<<< HEAD
            if verbose:
                print()
                print("The orbital checks are:", SNflags)
                print()
                print("1. Post-SN orbit must pass through pre-SN positions.")
                print("2. Lower and upper limits on amount of orbital "
                      "contraction or expansion that can take place for a "
                      "given amount of mass loss and a given magnitude of the "
                      "kick velocity.")
                print("3. Checks that e_post is not larger than 1 or nan.")

            # check if the supernova is valid and doesn't disrupt the system
            if not all(SNflags):
                flag_binary = False

            return flag_binary

        # check if the binary is disrupted
        flag_binary = SNCheck(M_he_star, M_companion, M_compact_object, rpre,
                              Apost, epost, Vr, Vkick, cos_theta,
                              verbose=self.verbose)

        # update the binary object
        if flag_binary:
            # update the tilt
            if binary.event == "CC1_start":
                binary.star_1.spin_orbit_tilt = tilt
                end_event = binary.star_1.state + '1_formed'
            elif binary.event == "CC2_start":
                binary.star_2.spin_orbit_tilt = tilt
                end_event = binary.star_2.state + '2_formed'
            else:
                raise ValueError("This should never happen!")
=======
                # SNflag3: check that epost does not exeed 1 or is nan
                if epost >= 1.0 or np.isnan(epost):
                    SNflag3 = False
                else:
                    SNflag3 = True

                SNflags = [SNflag1, SNflag2, SNflag3]

                if verbose:
                    print()
                    print("The orbital checks are:", SNflags)
                    print()
                    print("1. Post-SN orbit must pass through pre-SN positions.")
                    print("2. Lower and upper limits on amount of orbital "
                          "contraction or expansion that can take place for a "
                          "given amount of mass loss and a given magnitude of the "
                          "kick velocity.")
                    print("3. Checks that e_post is not larger than 1 or nan.")

                # check if the supernova is valid and doesn't disrupt the system
                if not all(SNflags):
                    flag_binary = False

                return flag_binary

            # check if the binary is disrupted
            flag_binary = SNCheck(M_he_star, M_companion, M_compact_object, rpre,
                                  Apost, epost, Vr, Vkick, cos_theta,
                                  verbose=self.verbose)

            # update the binary object which was bound at least before the SN
            if flag_binary:
                # update the tilt
                if binary.event == "CC1":
                    binary.star_1.spin_orbit_tilt = tilt
                elif binary.event == "CC2":
                    binary.star_2.spin_orbit_tilt = tilt
                else:
                    raise ValueError("This should never happen!")
>>>>>>> c4427f74

                # compute new orbital period before reseting the binary properties

                for key in BINARYPROPERTIES:
                    if key != 'nearest_neighbour_distance':
                        setattr(binary, key, None)

<<<<<<< HEAD
            binary.state = "detached"
            binary.event = end_event
            binary.separation = Apost / const.Rsun
            binary.eccentricity = epost
            binary.V_sys = np.array([VSx / const.km2cm, VSy / const.km2cm, VSz
                                     / const.km2cm])
            binary.time = binary.time_history[-1]
            # in future we will make the orbital period a callable property
            new_orbital_period = orbital_period_from_separation(
                binary.separation, binary.star_1.mass, binary.star_2.mass)
            binary.orbital_period = new_orbital_period
            binary.mass_transfer_case = 'None'
        else:
            # update the tilt
            if binary.event == "CC1_start":
                binary.star_1.spin_orbit_tilt = np.nan
                end_event = 'CC1_disrupt'
            elif binary.event == "CC2_start":
                binary.star_2.spin_orbit_tilt = np.nan
                end_event = 'CC2_disrupt'
=======
                binary.state = "detached"
                binary.event = None
                binary.separation = Apost / const.Rsun
                binary.eccentricity = epost
                binary.V_sys = np.array([VSx / const.km2cm, VSy / const.km2cm, VSz
                                         / const.km2cm])
                binary.time = binary.time_history[-1]
                # in future we will make the orbital period a callable property
                new_orbital_period = orbital_period_from_separation(
                    binary.separation, binary.star_1.mass, binary.star_2.mass)
                binary.orbital_period = new_orbital_period
                binary.mass_transfer_case = 'None'
>>>>>>> c4427f74
            else:
                # update the tilt
                if binary.event == "CC1":
                    binary.star_1.spin_orbit_tilt = np.nan
                elif binary.event == "CC2":
                    binary.star_2.spin_orbit_tilt = np.nan
                else:
                    raise ValueError("This should never happen!")

<<<<<<< HEAD
            for key in BINARYPROPERTIES:
                if key is not 'nearest_neighbour_distance':
                    setattr(binary, key, None)
            binary.state = "disrupted"
            binary.event = end_event
            binary.separation = np.nan
            binary.eccentricity = np.nan
            binary.V_sys = np.array([0, 0, 0])
            binary.time = binary.time_history[-1]
            binary.orbital_period = np.nan
            binary.mass_transfer_case = 'None'
=======
                for key in BINARYPROPERTIES:
                    if key != 'nearest_neighbour_distance':
                        setattr(binary, key, None)
                binary.state = "disrupted"
                binary.event = None
                binary.separation = np.nan
                binary.eccentricity = np.nan
                binary.V_sys = np.array([0, 0, 0])
                binary.time = binary.time_history[-1]
                binary.orbital_period = np.nan
                binary.mass_transfer_case = 'None'
>>>>>>> c4427f74

    """
    ##### Generating the CCSN SN kick of a single star #####
    """

    def generate_kick(self, star, sigma):
        """Draw a kick from a Maxwellian distribution.

        We follow Hobbs G., Lorimer D. R., Lyne A. G., Kramer M., 2005, MNRAS, 360, 974
        and choose sigma = 265 km/s

        We rescale the kicks by 1 - f_fb as in Eq. 21 of Fryer, C. L., Belczynski, K., Wiktorowicz,
        G., Dominik, M., Kalogera, V., & Holz, D. E. (2012), ApJ, 749(1), 91.

        Parameters
        ----------
        star : object
            Star object containing the star properties.

        Returns
        -------
        Vkick : double
            Natal orbital kick in km/s.

        """
        if self.kick_normalisation == 'one_minus_fallback':
            # Normalization from Eq. 21, Fryer, C. L., Belczynski, K., Wiktorowicz,
            # G., Dominik, M., Kalogera, V., & Holz, D. E. (2012), ApJ, 749(1), 91.
            norm = (1.0 - star.f_fb)
        elif self.kick_normalisation == 'one_over_mass':
            if star.state == 'BH':
                norm = 1.4/star.mass
            else:
                norm = 1.0
        elif self.kick_normalisation == 'NS_one_minus_fallback_BH_one':
            if star.state == 'BH':
                norm = 1.
            else:
                # Normalization from Eq. 21, Fryer, C. L., Belczynski, K., Wiktorowicz,
                # G., Dominik, M., Kalogera, V., & Holz, D. E. (2012), ApJ, 749(1), 91.
                norm = (1.0 - star.f_fb)
        elif self.kick_normalisation == 'one':
            norm = 1.
        elif self.kick_normalisation == 'zero':
            norm = 0.
        else:
            raise ValueError('kick_normalisation option not supported!')

        if sigma is not None:
            # f_fb = self.compute_m_rembar(star, None)[1]

            Vkick = norm * sp.stats.maxwell.rvs(loc=0., scale=sigma, size=1)[0]
        else:
            Vkick = 0.0

        return Vkick

    def C_abundance_for_H_stars(self, CO_core_mass):
        """Get the C abundance for a H-star given it's CO core mass."""
        return 0.20/CO_core_mass + 0.15

    def C_abundance_for_He_stars(self, CO_core_mass):
        """Get the C abundance for a He-star given it's CO core mass."""
        return -0.084 * np.log(CO_core_mass) + 0.4

    def get_CO_core_params(self, star, approximation=False):
        """Get the CO core mass and C abundance at the pre-supernova phase.

        If the two parameters are available in the star's profile, perform the
        Patton&Sukhbold,20 core-collapse.

        If the CO core mass is available but not the C abundance then the
        latter is computed from the formulas at Patton&Sukhbold,20.

        Parameters
            ----------
            star : obj
                Star object of a collapsing star containing the MESA profile.
            approximation : bool
                In case the core masses at he-depletion are not present in the
                star object, compute them from the history default behaviour,
                else (approximation=True) approximate it from the core masses
                at C depletion.

            Returns
            -------
            CO_core_mass : float
                Mass of the CO core at He depletion == C core ignition.

            C_core_abundance : float
                C abundance of the CO core  He depletion == C core ignition.
        """
        if approximation:
            CO_core_mass = star.co_core_mass # at C_depletion, which is assumed to be close to He depletion
            if ("H-rich" in star.state) or ("H-rich" in star.state_history[-1]):
                C_core_abundance = self.C_abundance_for_H_stars(CO_core_mass)
            elif ("stripped_He" in star.state) or ("stripped_He" in star.state_history[-1]):
                C_core_abundance = self.C_abundance_for_He_stars(CO_core_mass)
            else:
                raise ValueError("star.state at CC should contain either 'H-rich' or 'stripped_He' ")
        elif ((star.avg_c_in_c_core_at_He_depletion is not None)
              and (star.co_core_mass_at_He_depletion is not None)):
            C_core_abundance = star.avg_c_in_c_core_at_He_depletion
            CO_core_mass = star.co_core_mass_at_He_depletion
        else:
            calculate_Patton20_values_at_He_depl(star)
            C_core_abundance = star.avg_c_in_c_core_at_He_depletion
            CO_core_mass = star.co_core_mass_at_He_depletion

            if (C_core_abundance is None) or (CO_core_mass is None):
                raise ValueError(
                    'The history did not contain core masses at He depletion!')

        return CO_core_mass, C_core_abundance

    def get_M4_mu4_Patton20(self, CO_core_mass, C_core_abundance):
        """Get the M4 and mu4 using Patton+20."""
        M4 = self.M4_interpolator.predict([[C_core_abundance, CO_core_mass]])
        mu4 = self.mu4_interpolator.predict([[C_core_abundance, CO_core_mass]])

        return M4, mu4

    def Patton20_corecollapse(self, star, engine):
        """Compute supernova final remnant mass and fallback fraction.

        It uses the results from [1]. The prediction for the core-collapse
        outcome is performed using the C core mass and its C abundance.
        The criterion by [2] is used to determine the final outcome.

        Parameters
        ----------
            star : obj
                Star object of a collapsing star containing the MESA profile.

        Returns
        -------
        m_rem : double
            Remnant mass of the compact object in M_sun.
        f_fb : double
            Fallback mass of the compact object in M_sun.

        References
        ----------
        .. [1] Patton, R. A., & Sukhbold, T. (2020). MNRAS, 499(2), 2803-2816.

        .. [2] Ertl, T., Janka, H. T., Woosley, S. E., Sukhbold, T.,
               & Ugliano, M. (2016). ApJ, 818(2), 124.

        """
        Ertl16_k_parameters = {
            'N20': [0.194, 0.0580],
            'S19.8': [0.274, 0.0470],
            'W15': [0.225, 0.0495],
            'W20': [0.284, 0.0393],
            'W18': [0.283, 0.0430],
            'Ertl2020': [0.182, 0.0608],
        }

        if engine not in Ertl16_k_parameters.keys():
            raise ValueError("Engine " + engine + " is not avaiable for the "
                             "Patton&Sukhbold,20 core-collapse prescription, "
                             "please choose one of the following engines to "
                             "compute the collapse: \n" + "\n".join(
                                list(Ertl16_k_parameters.keys())))
        else:

            CO_core_mass, C_core_abundance = self.get_CO_core_params(
                star, self.approx_at_he_depletion)
            M4, mu4 = self.get_M4_mu4_Patton20(CO_core_mass, C_core_abundance)
            M4 = M4[0]
            mu4 = mu4[0]

            k1 = Ertl16_k_parameters[engine][0]
            k2 = Ertl16_k_parameters[engine][1]

            if CO_core_mass <= 2.5:
                m_rem = 1.25
                f_fb = 0.0
                state = 'NS'

            elif CO_core_mass >= 10.0:
                m_rem = star.he_core_mass
                f_fb = 1.0
                state = 'BH'

            elif ((k1 * (mu4 * M4) + k2) < mu4):
                # The prediction is a failed explosion
                m_rem = star.he_core_mass
                f_fb = 1.0
                state = 'BH'
            else:
                # The prediction is a succesful explosion
                m_rem = M4
                f_fb = 0.0
                state = 'NS'

        return m_rem, f_fb, state


class Sukhbold16_corecollapse(object):
    """Compute supernova final remnant mass, fallback fraction and CO type.

    This consider the nearest neighboor of the He core mass of the star,
    previous to the collapse. Considering a set of data for which the He core
    mass of the compact object projenitos previous the collapse, the final
    remnant mass and final stellar state of the compact object is known.

    Parameters
    ----------
    engine : string
        Engine for the supernova explosion, from the one where used in
        [1].

    path_engine_dataset : string
        Path to the location of the data on initial and final states
        for each engine described in Sukhbold et al. 2016

    Returns
    -------
    m_rem : double
        Remnant mass of the compact object in M_sun.
    f_fb : double
        Fallback mass of the compact object in M_sun.
    state : string
        Finall state of the stellar remnant after the supernova.

    References
    ----------
    .. [1] Sukhbold, T., Ertl, T., Woosley, S. E., Brown, J. M., & Janka,
    H. T. (2016). Core-collapse supernovae from 9 to 120 solar masses based
    on neutrino-powered explosions. The Astrophysical Journal, 821(1), 38.

    """

    def __init__(self, engine, path_engine_dataset, verbose):
        """Initialize a Sukhbold16_corecollapse instance."""
        self.engines = ['N20', 'S19.8', 'W15', 'W20', 'W18']
        self.engine = engine
        self.path_engine_dataset = path_engine_dataset
        if self.engine in self.engines:
            # path_engine_dataset = path_to_Sukhbold_datasets
            if verbose:
                print(
                    "Class initialisation, load the train dataset for engine "
                    + self.engine
                    + " ..."
                )

            # Check if interpolation files exist
            filename = os.path.join(path_engine_dataset,
                                    "results_" + self.engine + "_table.csv")
            if not os.path.exists(filename):
                data_download()

            Engine_data = read_csv(filename)

            # Selecting only the neutro-stars and black-holes with no fallback
            Engine_data = Engine_data[
                (Engine_data["stellar_state"] == 13)
                | (
                    (Engine_data["stellar_state"] == 14)
                    & (Engine_data["fallback_mass"] == 0)
                )
            ]

            if verbose:
                print("Training the classifier ...")

            # Classifier to assign the type of the remnant after supernova
            # as a function of the He core mass pre-supernova
            # taking the first nearest neighbor
            n_neighbors = 1
            self.stellar_type_classifier = neighbors.KNeighborsClassifier(
                n_neighbors, weights="distance"
            )
            self.stellar_type_classifier.fit(
                np.array(Engine_data["He_c_mass"]).reshape(
                    (len(Engine_data["He_c_mass"]), 1)
                ),
                Engine_data["stellar_state"],
            )
            if verbose:
                print("Done ...\n")
                print("Training the remnant mass interpolator ...")

            # Interpolator to compute the remnant mass
            # as a function of the He core mass pre-supernova
            # and the stellar type of the remnant.
            NS_rem_mass = np.array(
                Engine_data[Engine_data["stellar_state"] == 13]["Rem_mass"]
            )
            NS_He_prog = np.array(
                Engine_data[Engine_data["stellar_state"] == 13]["He_c_mass"]
            )
            self.mass_NS_interpolator = interp1d(NS_He_prog, NS_rem_mass)

            BH_rem_mass = np.array(
                Engine_data[Engine_data["stellar_state"] == 14]["Rem_mass"]
            )
            BH_He_prog = np.array(
                Engine_data[Engine_data["stellar_state"] == 14]["He_c_mass"]
            )
            self.mass_BH_interpolator = interp1d(BH_He_prog, BH_rem_mass)

            if verbose:
                print("Done ...\n")

            # Gets the neutron-star mass in terms of the He core mass
            # if a succesful explotion is predicted
            def extrapolate1d_NS(value, interpolator):
                x = interpolator.x

                if (value >= np.min(x)) and (value <= np.max(x)):
                    result = interpolator(value)
                elif value < np.min(x):
                    result = interpolator(np.min(x))
                elif value > np.max(x):
                    result = interpolator(np.max(x))

                return result

            # Gets the black-hole mass in terms of the He core mass
            # if a unsuccesful explotion is predicted
            def extrapolate1d_BH(value, interpolator):
                x = interpolator.x

                if (value >= np.min(x)) and (value <= np.max(x)):
                    result = interpolator(value)
                elif value < np.min(x):
                    result = interpolator(np.min(x))
                elif value > np.max(x):
                    result = value

                return result

            self.extrapolate_NS = extrapolate1d_NS
            self.extrapolate_BH = extrapolate1d_BH

        else:
            raise ValueError(
                "Engine " + self.engine + " is not avaiable for the"
                "Sukhbold core collapse prescription, please choose"
                "one of the following engines to compute the collapse: ",
                self.engines,
            )

    def __call__(self, star):
        """Get the mass, fallback franction and state of the remnant."""
        if star.state in STAR_STATES_CC:
            # m_star = star.mass  # M_sun
            # m_core = star.co_core_mass  # M_sun
            m_He_core = star.he_core_mass  # M_sun
        elif star.state_history[-1] in STAR_STATES_CC:
            # m_star = star.mass_history[-1]  # M_sun
            # m_core = star.co_core_mass_history[-1]  # M_sun
            m_He_core = star.he_core_mass_history[-1]  # M_sun
        else:
            raise ValueError("There are no informations in the evolutionary "
                             "history about STAR_STATES_CC.")
        k_result = int(self.stellar_type_classifier.predict([[m_He_core]])[0])

        if k_result == 13:
            state = "NS"
        elif k_result == 14:
            state = "BH"
        else:
            state = None

        if state == "BH":
            # Assuming a BH formation by direct collapse of te He core
            m_rem = self.extrapolate_BH(m_He_core, self.mass_BH_interpolator)
            f_fb = 1.
        elif state == "NS":
            m_rem = self.extrapolate_NS(m_He_core, self.mass_NS_interpolator)
            f_fb = 0.
        else:
            raise Exception("Need a NS or BH to apply `Sukhbold16_corecollapse`.")

        return float(m_rem), f_fb, state


class Couch20_corecollapse(object):
    """Compute SN final remnant mass, fallback fraction and stellar state.

    This considers the nearest neighboor of the He core mass of the star,
    previous to the collapse. Considering a set of data for which the He core
    mass of the compact object progenitors before the collapse, the final
    remnant mass and final stellar state of the compact object is known.

    Parameters
    ----------
    engine : string
        Engine for the supernova explosion, from the one where used in
        [1].

    path_engine_dataset : string
        Path to the location of the data on initial and final states
        for each engine described in Sukhbold et al. 2016

    Returns
    -------
    m_rem : double
        Remnant mass of the compact object in M_sun.
    f_fb : double
        Fallback mass of the compact object in M_sun.
    state : string
        Finall state of the stellar remnant after the supernova.

    References
    ----------

    .. [1] Sukhbold, T., Ertl, T., Woosley, S. E., Brown, J. M., & Janka,
    H. T. (2016). Core-collapse supernovae from 9 to 120 solar masses based
    on neutrino-powered explosions. The Astrophysical Journal, 821(1), 38.
    .. [2] Couch, S. M., Warren, M. L., & O’Connor, E. P. 2020, ApJ, 890, 127
    Simulating Turbulence-aided Neutrino-driven Core-collapse Supernova
    Explosions in One Dimension

    """

    def __init__(self, turbulence_strength, path_engine_dataset, verbose):
        """Initialize a Couch20_corecollapse instance."""
        self.turbulence_strength_options = ["1.0", "1.2", "1.23", "1.25",
                                            "1.27", "1.3", "1.4"]
        self.turbulence_strength = turbulence_strength
        self.path_engine_dataset = path_engine_dataset

        if turbulence_strength in self.turbulence_strength_options:
            # path_engine_dataset = path_to_Sukhbold_datasets
            if verbose:
                print(
                    "Class initialisation, load the train dataset for engine "
                    + self.engine
                    + " ..."
                )


            # Check if interpolation files exist
            filename = os.path.join(path_to_Couch_datasets,
                                    'explDatsSTIR2.json')
            if not os.path.exists(filename):
                data_download()

            Couch_data_file = open(filename)
            # Couch_data = json.loads(Couch_data_file)
            Couch_data = json.load(Couch_data_file)
            Couch_data_file.close()
            Couch_data = Couch_data[turbulence_strength]
            # breakpoint()
            # #names = ['MZAMS',['rmax','texp','Eexp']]
            # my_names = ['MZAMS','Eexp']
            # my_formats = ['f8','f8']
            # dtype = dict(names = my_names, formats= my_formats)
            # #dt = np.dtype()
            # #Couch_data_ar = np.array(list(Couch_data.items()), dtype=dtype)
            #
            # #Couch_data_ar = np.array(Couch_data[turbulence_strength])
            # #Couch_data_ar = [np.array(Couch_data[MZAMS])
            #                   for MZAMS in Couch_data]
            # #Couch_data_ar = np.array([(MZAMS,rest["Eexp"]) for (MZAMS,rest)
            #                            in Couch_data.items()], dtype=dtype)
            Couch_MZAMS = []
            Couch_Eexp = []
            Couch_state = []
            for MZAMS, rest in Couch_data.items():
                Couch_MZAMS.append(float(MZAMS))
                Couch_Eexp.append(rest["Eexp"])
                if rest["Eexp"] == 0.0:
                    Couch_state.append(int(14))     # BH
                else:
                    Couch_state.append(int(13))     # NS
            # Couch_MZAMS = np.array(Couch_MZAMS, dtype=dict(
            #     names=my_names[0], formats=my_formats[0]))
            # Couch_Eexp = np.array(Couch_Eexp,dtype=dict(
            #     names=my_names[1], formats= my_formats[1]))
            # Couch_data_ar = np.array()
            # breakpoint()
            # print(Couch_data)

            # we need Sukhbold data for  their cores
            Sukhbold_data = read_csv(
                # path_to_Sukhbold_datasets + "results_N20_table.csv"
                path_to_Couch_datasets + "Sukhbold_Mzams_He_c_core.csv",
                usecols=[0, 1])

            MZAMS = Sukhbold_data["Mzams"]
            He_core_mass = Sukhbold_data["He_c_mass"]
            self.MZAMS_He_core_mass_Sukhbold_interpolator = interp1d(
                MZAMS, He_core_mass)
            # def MZAMS_He_core_mass_Sukhbold_interpolator(MZams):
            #     return Sukhbold_data[Sukhbold_data["Mzams"]==MZams][
            #         "He_c_mass"]

            # # Classifier to assign the He core mass of Sukhbold
            # # as a function of the MZAMS
            # # taking the first nearest neighbor
            # n_neighbors = 1
            # self.stellar_ZAMS_classifier = neighbors.KNeighborsClassifier(
            #     n_neighbors, weights="distance"
            # )
            # self.stellar_ZAMS_classifier.fit(
            #     np.array(Sukhbold_data["Mzams"]).reshape(
            #         (len(Sukhbold_data["Mzams"]), 1)
            #     ),
            #     Sukhbold_data["He_c_mass"],
            # )
            # MZAMS = np.array(
            #     Sukhbold_data["Mzams"]
            # )
            # He_c_mass = np.array(
            #     Sukhbold_data["He_c_mass"]
            # )
            # self.MZAMS_He_core_mass_Sukhbold_interpolator = interp1d(MZAMS,
            #       He_c_mass)

            Couch_He_c_mass = self.MZAMS_He_core_mass_Sukhbold_interpolator(
                Couch_MZAMS)

            if verbose:
                print("Training Couch+20 data...\n")

            # Classifier to assign the type of the remnant after supernova
            # as a function of the He core mass pre-supernova of Sukhbold 2016
            # taking the first nearest neighbor
            n_neighbors = 1
            self.stellar_type_classifier = neighbors.KNeighborsClassifier(
                n_neighbors, weights="distance"
            )
            self.stellar_type_classifier.fit(
                np.array(Couch_He_c_mass).reshape(
                    (len(Couch_He_c_mass), 1)
                ),
                np.array(Couch_state),
            )

            '''
            breakpoint()

            print("Training the remnant mass interpolator ...")

            # Interpolator to compute the remnant mass
            # as a function of the He core mass pre-supernova
            # and the stellar type of the remnant.
            NS_rem_mass = np.array(
                Engine_data[Engine_data["stellar_state"] == 13]["Rem_mass"]
            )
            NS_He_prog = np.array(
                Engine_data[Engine_data["stellar_state"] == 13]["He_c_mass"]
            )
            self.mass_NS_interpolator = interp1d(NS_He_prog, NS_rem_mass)

            BH_rem_mass = np.array(
                Engine_data[Engine_data["stellar_state"] == 14]["Rem_mass"]
            )
            BH_He_prog = np.array(
                Engine_data[Engine_data["stellar_state"] == 14]["He_c_mass"]
            )
            self.mass_BH_interpolator = interp1d(BH_He_prog, BH_rem_mass)

            if verbose:
                print("Done ...\n")

            # Gets the neutron-star mass in terms of the He core mass
            # if a succesful explotion is predicted
            def extrapolate1d_NS(value, interpolator):
                x = interpolator.x

                if (value >= np.min(x)) and (value <= np.max(x)):
                    result = interpolator(value)
                elif value < np.min(x):
                    result = interpolator(np.min(x))
                elif value > np.max(x):
                    result = interpolator(np.max(x))

                return result

            # Gets the black-hole mass in terms of the He core mass
            # if a unsuccesful explotion is predicted
            def extrapolate1d_BH(value, interpolator):
                x = interpolator.x

                if (value >= np.min(x)) and (value <= np.max(x)):
                    result = interpolator(value)
                elif value < np.min(x):
                    result = interpolator(np.min(x))
                elif value > np.max(x):
                    result = value

                return result

            self.extrapolate_NS = extrapolate1d_NS
            self.extrapolate_BH = extrapolate1d_BH
            '''

        else:
            raise ValueError(
                "Turbulence strength " + self.turbulence_strength + " is not "
                "available for the Couch core collapse prescription, please "
                "choose one of the following engines to compute the collapse:",
                self.turbulence_strength_options)

    def __call__(self, star):
        """Get the mass, fallback fraction and state of the remnant."""
        if star.state in STAR_STATES_CC:
            # m_star = star.mass                          # M_sun
            # m_core = star.co_core_mass                  # M_sun
            m_He_core = star.he_core_mass               # M_sun
        elif star.state_history[-1] in STAR_STATES_CC:
            # m_star = star.mass_history[-1]              # M_sun
            # m_core = star.co_core_mass_history[-1]      # M_sun
            m_He_core = star.he_core_mass_history[-1]   # M_sun
        else:
            raise ValueError("There are no informations in the evolutionary "
                             "history about STAR_STATES_CC.")
        # single_star_equivalent_ZAMS = \
        #     self.stellar_ZAMS_classifier.predict([[m_He_core]])[0]

        k_result = int(self.stellar_type_classifier.predict([[m_He_core]])[0])

        if k_result == 13:
            state = "NS"
        elif k_result == 14:
            state = "BH"
        else:
            state = None

        if state == "BH":
            # Assuming BH formation by direct collapse of the He core

            # m_rem = self.extrapolate_BH(m_He_core, self.mass_BH_interpolator)
            # TODO: We need to contact Couch et al. to get the remnant masses
            m_rem = m_He_core
            # f_fb = m_rem / m_He_core
            f_fb = 1.
        elif state == "NS":
            # TODO We need to contact Couch et al. to get the remnant masses
            m_rem = 1.4
            # f_fb = m_rem / m_He_core
            f_fb = 0.
        else:
            raise Exception("Need a NS or BH to apply `Sukhbold16_corecollapse`.")

        return float(m_rem), f_fb, state<|MERGE_RESOLUTION|>--- conflicted
+++ resolved
@@ -1236,14 +1236,9 @@
                     # if key is 'nearest_neighbour_distance':
                     #     setattr(binary, key, ['None', 'None', 'None'])
                 binary.separation = new_separation
-<<<<<<< HEAD
-                binary.state = "detached"
-                binary.event = 'WD1_formed'
-=======
                 if binary.state != "disrupted":
                     binary.state = "detached"
-                binary.event = None
->>>>>>> c4427f74
+                binary.event = 'WD1_formed'
                 binary.time = binary.time_history[-1]
                 binary.eccentricity = binary.eccentricity_history[-1]
                 # TODO: in feature we will make the orbital period a callable
@@ -1338,14 +1333,9 @@
                     # if key is 'nearest_neighbour_distance':
                     #     setattr(binary, key, ['None', 'None', 'None'])
                 binary.separation = new_separation
-<<<<<<< HEAD
-                binary.state = "detached"
-                binary.event = 'WD2_formed'
-=======
                 if binary.state != "disrupted":
                     binary.state = "detached"
-                binary.event = None
->>>>>>> c4427f74
+                binary.event = 'WD2_formed'
                 binary.time = binary.time_history[-1]
                 binary.eccentricity = binary.eccentricity_history[-1]
                 # TODO: is the following to be noted?
@@ -1430,7 +1420,7 @@
                 if key != 'nearest_neighbour_distance':
                     setattr(binary, key, None)
             binary.state = "disrupted"
-            binary.event = None
+            binary.event = end_event
             binary.separation = np.nan
             binary.eccentricity = np.nan
             binary.V_sys = np.array([0, 0, 0])
@@ -1604,41 +1594,6 @@
                 SNflag2 = ((rpre / Apost - tmp1 < err)
                            and (err > tmp2 - rpre / Apost))
 
-<<<<<<< HEAD
-            if verbose:
-                print()
-                print("The orbital checks are:", SNflags)
-                print()
-                print("1. Post-SN orbit must pass through pre-SN positions.")
-                print("2. Lower and upper limits on amount of orbital "
-                      "contraction or expansion that can take place for a "
-                      "given amount of mass loss and a given magnitude of the "
-                      "kick velocity.")
-                print("3. Checks that e_post is not larger than 1 or nan.")
-
-            # check if the supernova is valid and doesn't disrupt the system
-            if not all(SNflags):
-                flag_binary = False
-
-            return flag_binary
-
-        # check if the binary is disrupted
-        flag_binary = SNCheck(M_he_star, M_companion, M_compact_object, rpre,
-                              Apost, epost, Vr, Vkick, cos_theta,
-                              verbose=self.verbose)
-
-        # update the binary object
-        if flag_binary:
-            # update the tilt
-            if binary.event == "CC1_start":
-                binary.star_1.spin_orbit_tilt = tilt
-                end_event = binary.star_1.state + '1_formed'
-            elif binary.event == "CC2_start":
-                binary.star_2.spin_orbit_tilt = tilt
-                end_event = binary.star_2.state + '2_formed'
-            else:
-                raise ValueError("This should never happen!")
-=======
                 # SNflag3: check that epost does not exeed 1 or is nan
                 if epost >= 1.0 or np.isnan(epost):
                     SNflag3 = False
@@ -1672,13 +1627,14 @@
             # update the binary object which was bound at least before the SN
             if flag_binary:
                 # update the tilt
-                if binary.event == "CC1":
+                if binary.event == "CC1_start":
                     binary.star_1.spin_orbit_tilt = tilt
-                elif binary.event == "CC2":
+                    end_event = binary.star_1.state + '1_formed'
+                elif binary.event == "CC2_start":
                     binary.star_2.spin_orbit_tilt = tilt
+                    end_event = binary.star_2.state + '2_formed'
                 else:
                     raise ValueError("This should never happen!")
->>>>>>> c4427f74
 
                 # compute new orbital period before reseting the binary properties
 
@@ -1686,29 +1642,8 @@
                     if key != 'nearest_neighbour_distance':
                         setattr(binary, key, None)
 
-<<<<<<< HEAD
-            binary.state = "detached"
-            binary.event = end_event
-            binary.separation = Apost / const.Rsun
-            binary.eccentricity = epost
-            binary.V_sys = np.array([VSx / const.km2cm, VSy / const.km2cm, VSz
-                                     / const.km2cm])
-            binary.time = binary.time_history[-1]
-            # in future we will make the orbital period a callable property
-            new_orbital_period = orbital_period_from_separation(
-                binary.separation, binary.star_1.mass, binary.star_2.mass)
-            binary.orbital_period = new_orbital_period
-            binary.mass_transfer_case = 'None'
-        else:
-            # update the tilt
-            if binary.event == "CC1_start":
-                binary.star_1.spin_orbit_tilt = np.nan
-                end_event = 'CC1_disrupt'
-            elif binary.event == "CC2_start":
-                binary.star_2.spin_orbit_tilt = np.nan
-                end_event = 'CC2_disrupt'
-=======
-                binary.state = "detached"
+                if binary.state != "disrupted":
+                    binary.state = "detached"
                 binary.event = None
                 binary.separation = Apost / const.Rsun
                 binary.eccentricity = epost
@@ -1720,29 +1655,17 @@
                     binary.separation, binary.star_1.mass, binary.star_2.mass)
                 binary.orbital_period = new_orbital_period
                 binary.mass_transfer_case = 'None'
->>>>>>> c4427f74
             else:
                 # update the tilt
-                if binary.event == "CC1":
+                if binary.event == "CC1_start":
                     binary.star_1.spin_orbit_tilt = np.nan
-                elif binary.event == "CC2":
+                    end_event = 'CC1_disrupt'
+                elif binary.event == "CC2_start":
                     binary.star_2.spin_orbit_tilt = np.nan
+                    end_event = 'CC2_disrupt'
                 else:
                     raise ValueError("This should never happen!")
 
-<<<<<<< HEAD
-            for key in BINARYPROPERTIES:
-                if key is not 'nearest_neighbour_distance':
-                    setattr(binary, key, None)
-            binary.state = "disrupted"
-            binary.event = end_event
-            binary.separation = np.nan
-            binary.eccentricity = np.nan
-            binary.V_sys = np.array([0, 0, 0])
-            binary.time = binary.time_history[-1]
-            binary.orbital_period = np.nan
-            binary.mass_transfer_case = 'None'
-=======
                 for key in BINARYPROPERTIES:
                     if key != 'nearest_neighbour_distance':
                         setattr(binary, key, None)
@@ -1754,7 +1677,6 @@
                 binary.time = binary.time_history[-1]
                 binary.orbital_period = np.nan
                 binary.mass_transfer_case = 'None'
->>>>>>> c4427f74
 
     """
     ##### Generating the CCSN SN kick of a single star #####
