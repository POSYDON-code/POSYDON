--- conflicted
+++ resolved
@@ -53,11 +53,7 @@
 from posydon.binary_evol.flow_chart import (STAR_STATES_CO, STAR_STATES_CC,
                                             STAR_STATES_C_DEPLETION)
 
-<<<<<<< HEAD
-from posydon.grids.MODELS import MODELS
-=======
 from posydon.grids.SN_MODELS import get_SN_MODEL_NAME, DEFAULT_SN_MODEL
->>>>>>> 710816f8
 from posydon.utils.posydonerror import ModelError
 from posydon.utils.posydonwarning import Pwarn
 from posydon.utils.common_functions import set_binary_to_failed
@@ -77,24 +73,7 @@
 path_to_Couch_datasets = os.path.join(PATH_TO_POSYDON_DATA,
                                       "Couch+2020/")
 
-<<<<<<< HEAD
-MODEL = {
-    # core collapse physics
-    "mechanism": 'Patton&Sukhbold20-engine',
-    "engine": 'N20',
-    "PISN": "Marchant+19",
-    "ECSN": "Podsiadlowski+04",
-    "conserve_hydrogen_envelope" : False,
-    "max_neutrino_mass_loss": NEUTRINO_MASS_LOSS_UPPER_LIMIT,
-    "max_NS_mass": STATE_NS_STARMASS_UPPER_LIMIT,
-    "use_interp_values": True,
-    "use_profiles": True,
-    "use_core_masses": True,
-    "allow_spin_None" : False,
-    "approx_at_he_depletion": False,
-=======
 SN_MODEL = {
->>>>>>> 710816f8
     # kick physics
     "kick": True,
     "kick_normalisation": 'one_over_mass',
@@ -246,7 +225,6 @@
     .. [4] Tauris, T. M., Langer, N., & Podsiadlowski, P. (2015).
         Ultra-stripped supernovae: progenitors and fate. Monthly Notices of the
         Royal Astronomical Society, 451(2), 2123-2144.
-<<<<<<< HEAD
 
     .. [5] Patton, R. A. & Sukhbold, T. 2020, MNRAS, 499, 2803. Towards a
         realistic explosion landscape for binary population synthesis
@@ -255,16 +233,6 @@
         Simulating Turbulence-aided Neutrino-driven Core-collapse Supernova
         Explosions in One Dimension
 
-=======
-
-    .. [5] Patton, R. A. & Sukhbold, T. 2020, MNRAS, 499, 2803. Towards a
-        realistic explosion landscape for binary population synthesis
-
-    .. [6] Couch, S. M., Warren, M. L., & O’Connor, E. P. 2020, ApJ, 890, 127.
-        Simulating Turbulence-aided Neutrino-driven Core-collapse Supernova
-        Explosions in One Dimension
-
->>>>>>> 710816f8
     .. [7] Podsiadlowski, P., Langer, N., Poelarends, A. J. T., Rappaport, S.,
         Heger, A., and Pfahl, E. 2004, ApJ, 612, 1044. The Effects of Binary
         Evolution on the Dynamics of Core Collapse and Neutron Star Kicks
@@ -282,13 +250,8 @@
                 default_value = SN_MODEL[varname]
                 setattr(self, varname, kwargs.get(varname, default_value))
         else:
-<<<<<<< HEAD
-            for varname in MODEL:
-                default_value = MODEL[varname]
-=======
             for varname in SN_MODEL:
                 default_value = SN_MODEL[varname]
->>>>>>> 710816f8
                 setattr(self, varname, default_value)
 
         if self.max_neutrino_mass_loss is None:
@@ -540,30 +503,6 @@
             # if no profile is avaiable but interpolation quantities are,
             # use those, else continue with or without profile.
             if self.use_interp_values:
-<<<<<<< HEAD
-                # find MODEL_NAME corresponding to class variable
-                MODEL_NAME_SEL = None
-                for MODEL_NAME, MODEL in MODELS.items():
-                    tmp = MODEL_NAME
-                    for key, val in MODEL.items():
-                        if "use_" in key:
-                            continue
-                        if getattr(self, key) != val:
-                            if self.verbose:
-                                print(tmp, 'mismatch:', key, getattr(self, key), val)
-                            tmp = None
-                            break
-                    if tmp is not None:
-                        if self.verbose:
-                            print('matched to model:', tmp)
-                        MODEL_NAME_SEL = tmp
-
-                # check if selected MODEL is supported
-                if MODEL_NAME_SEL is None:
-                    raise ValueError('Your model assumptions are not'
-                                     'supported!')
-                elif getattr(star, MODEL_NAME_SEL) is None:
-=======
                 # find SN_MODEL_NAME corresponding to class variable
                 SN_MODEL_NAME_SEL = get_SN_MODEL_NAME(vars(self),
                                                       verbose=self.verbose)
@@ -573,28 +512,11 @@
                     raise ValueError('Your model assumptions are not'
                                      'supported!')
                 elif getattr(star, SN_MODEL_NAME_SEL) is None:
->>>>>>> 710816f8
                     # NOTE: this option is needed to do the collapse
                     # for stars evolved with the step_detached or
                     # step_disrupted.
                     # allow to continue with the collapse with profile
                     # or core masses
-<<<<<<< HEAD
-                    Pwarn(f'{MODEL_NAME_SEL}: The collapsed star '
-                                     'was not interpolated! If use_profiles '
-                                     'or use_core_masses is set to True, '
-                                     'continue with the collapse.', "InterpolationWarning")
-                else:
-                    MODEL_properties = getattr(star, MODEL_NAME_SEL)
-
-                    ## Check if SN_type mismatches the CO_type in MODEL or if interpolated MODEL properties are NaN
-                    ## If either are true, interpolated values cannot be used for this SN
-                    if (check_SN_CO_match(MODEL_properties['SN_type'], MODEL_properties['state']) and
-                        ~np.isnan(MODEL_properties['mass'])):
-
-
-                        for key, value in MODEL_properties.items():
-=======
                     Pwarn(f'{SN_MODEL_NAME_SEL}: The collapsed star was not '
                           'interpolated! If use_profiles or use_core_masses '
                           'is set to True, continue with the collapse.',
@@ -642,7 +564,6 @@
                     ## Otherwise interpolated values can be used for this SN
                     else:
                         for key, value in SN_MODEL_properties.items():
->>>>>>> 710816f8
                             setattr(star, key, value)
 
                         if star.state == 'WD':
@@ -673,27 +594,13 @@
                             convert_star_to_massless_remnant(star=star)
                             # the mass is set to None
                             # but an orbital kick is still applied.
-<<<<<<< HEAD
-                            # Since the mass is set to None, this will lead to a disruption
-=======
                             # Since the mass is set to None, this will lead to
                             # a disruption
->>>>>>> 710816f8
                             # TODO: make it skip the kick caluclation
 
                         if getattr(star, 'SN_type') != 'PISN':
                             star.log_R = np.log10(CO_radius(star.mass, star.state))
                         return
-<<<<<<< HEAD
-
-                    else:
-                        Pwarn(f'{MODEL_NAME_SEL}: The SN_type '
-                                      'does not match the predicted CO, or the interpolated '
-                                      'values for the SN remnant are NaN. '
-                                      'If use_profiles or use_core_masses is set to True, '
-                                      'continue with the collapse.', "ApproximationWarning")
-=======
->>>>>>> 710816f8
                         
             # Verifies the selection of core-collapse mechnism to perform
             # the collapse
@@ -740,11 +647,7 @@
                     return
 
                 # check if the star was disrupted by the PISN
-<<<<<<< HEAD
-                if np.isnan(m_rembar):
-=======
                 if pd.isna(m_rembar):
->>>>>>> 710816f8
                     convert_star_to_massless_remnant(star=star)
                     return
 
@@ -770,12 +673,6 @@
                             max_neutrino_mass_loss=self.max_neutrino_mass_loss,
                             verbose=self.verbose
                         )
-<<<<<<< HEAD
-                        star.mass = final_BH[0]
-                        star.spin = final_BH[1]
-                        star.m_disk_accreted = final_BH[2]
-                        star.m_disk_radiated = final_BH[3]
-=======
                         # set post-collapse properties/information to store
                         for i in final_BH.keys():
                             setattr(star, i, final_BH[i])
@@ -785,7 +682,6 @@
                         star.spin = final_BH['a_BH_total']
                         star.m_disk_accreted = final_BH['m_disk_accreted']
                         star.m_disk_radiated = final_BH['m_disk_radiated']
->>>>>>> 710816f8
                         star.state = "BH"
                     else:
                         star.mass = m_grav
@@ -886,11 +782,7 @@
                     return
 
                 # check if the star was disrupted by the PISN
-<<<<<<< HEAD
-                if np.isnan(m_rembar):
-=======
                 if pd.isna(m_rembar):
->>>>>>> 710816f8
                     convert_star_to_massless_remnant(star=star)
                     return
 
@@ -927,13 +819,7 @@
                             print("The star formed a disk during the collapse "
                                   "and lost", round(final_BH['M_BH_total'] - m_rembar, 2),
                                   "M_sun.")
-<<<<<<< HEAD
-                        star.spin = final_BH[1]
-                        star.m_disk_accreted = final_BH[2]
-                        star.m_disk_radiated = final_BH[3]
-=======
                     
->>>>>>> 710816f8
                     elif star.state == "NS":
                         star.mass = m_grav
                         star.m_disk_accreted = 0.0
@@ -1034,10 +920,7 @@
             # perform the PISN prescription in terms of the
             # He core mass at pre-supernova
             m_He_core = star.he_core_mass
-<<<<<<< HEAD
-=======
             m_CO_core = star.co_core_mass
->>>>>>> 710816f8
             m_star = star.mass
             if self.PISN == "Marchant+19":
                 if m_He_core >= 31.99 and m_He_core <= 61.10:
@@ -1070,8 +953,6 @@
                         m_PISN = m_star
                     else:
                         m_PISN = m_He_core
-<<<<<<< HEAD
-=======
             
             elif self.PISN == 'Hendriks+23':
                 # Hendriks et al. 2023 PISN prescription
@@ -1137,7 +1018,6 @@
                             m_PISN = np.nan
                         else:
                             m_PISN = m_rembar
->>>>>>> 710816f8
 
             elif is_number(self.PISN) and m_He_core > self.PISN:
                 m_PISN = self.PISN
@@ -1730,13 +1610,34 @@
         # update the orbit
         if binary.state == "disrupted" or binary.state == "initially_single_star" or binary.state == "merged":
             #the binary was already disrupted before the SN
-<<<<<<< HEAD
 
             # update the binary object which was disrupted already before the SN
             for key in BINARYPROPERTIES:
                 if key not in  ('nearest_neighbour_distance','state'):
                     setattr(binary, key, None)
             #binary.state = "disrupted"
+            binary.event = None
+            binary.separation = np.nan
+            binary.eccentricity = np.nan
+            binary.V_sys = np.array([0, 0, 0])
+            binary.time = binary.time_history[-1]
+            binary.orbital_period = np.nan
+            binary.mass_transfer_case = 'None'
+            binary.first_SN_already_occurred = True
+
+        elif ((binary.star_1.state == 'massless_remnant') or
+              (binary.star_2.state == 'massless_remnant')):
+            # the binary should be disrupted when a massless_remnant formed
+            # update the tilt
+            if not binary.first_SN_already_occurred:
+                binary.star_1.spin_orbit_tilt_first_SN = np.nan
+                binary.star_2.spin_orbit_tilt_first_SN = np.nan
+                binary.first_SN_already_occurred = True
+            else:
+                binary.star_1.spin_orbit_tilt_second_SN = np.nan
+                binary.star_2.spin_orbit_tilt_second_SN = np.nan
+
+            binary.state = "disrupted"
             binary.event = None
             binary.separation = np.nan
             binary.eccentricity = np.nan
@@ -2042,43 +1943,6 @@
                 binary.time = binary.time_history[-1]
                 binary.orbital_period = np.nan
                 binary.mass_transfer_case = 'None'
-=======
-
-            # update the binary object which was disrupted already before the SN
-            for key in BINARYPROPERTIES:
-                if key not in  ('nearest_neighbour_distance','state'):
-                    setattr(binary, key, None)
-            #binary.state = "disrupted"
-            binary.event = None
-            binary.separation = np.nan
-            binary.eccentricity = np.nan
-            binary.V_sys = np.array([0, 0, 0])
-            binary.time = binary.time_history[-1]
-            binary.orbital_period = np.nan
-            binary.mass_transfer_case = 'None'
-            binary.first_SN_already_occurred = True
-
-        elif ((binary.star_1.state == 'massless_remnant') or
-              (binary.star_2.state == 'massless_remnant')):
-            # the binary should be disrupted when a massless_remnant formed
-            # update the tilt
-            if not binary.first_SN_already_occurred:
-                binary.star_1.spin_orbit_tilt_first_SN = np.nan
-                binary.star_2.spin_orbit_tilt_first_SN = np.nan
-                binary.first_SN_already_occurred = True
-            else:
-                binary.star_1.spin_orbit_tilt_second_SN = np.nan
-                binary.star_2.spin_orbit_tilt_second_SN = np.nan
-
-            binary.state = "disrupted"
-            binary.event = None
-            binary.separation = np.nan
-            binary.eccentricity = np.nan
-            binary.V_sys = np.array([0, 0, 0])
-            binary.time = binary.time_history[-1]
-            binary.orbital_period = np.nan
-            binary.mass_transfer_case = 'None'
->>>>>>> 710816f8
 
         else:
 
@@ -2958,19 +2822,11 @@
             f_fb = 0.
         else:
             raise ValueError("Need a NS or BH to apply `Sukhbold16_corecollapse`.")
-<<<<<<< HEAD
 
         return float(m_rem), f_fb, state
 
 
 
-=======
-
-        return float(m_rem), f_fb, state
-
-
-
->>>>>>> 710816f8
 def check_SN_CO_match(SN_type, state):
     '''Check if the SN type matches the stellar state of the given star.
 
