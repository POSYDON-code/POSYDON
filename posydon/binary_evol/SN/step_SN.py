--- conflicted
+++ resolved
@@ -235,29 +235,8 @@
 
     """
 
-<<<<<<< HEAD
-    def __init__(self,
-                 mechanism=MODEL['mechanism'],
-                 engine=MODEL['engine'],
-                 PISN=MODEL['PISN'],
-                 ECSN=MODEL['ECSN'],
-                 max_neutrino_mass_loss=MODEL['max_neutrino_mass_loss'],
-                 kick=MODEL['kick'],
-                 kick_normalisation=MODEL['kick_normalisation'],
-                 sigma_kick_CCSN_NS=MODEL['sigma_kick_CCSN_NS'],
-                 sigma_kick_CCSN_BH=MODEL['sigma_kick_CCSN_BH'],
-                 sigma_kick_ECSN=MODEL['sigma_kick_ECSN'],
-                 max_NS_mass=MODEL['max_NS_mass'],
-                 use_interp_values=MODEL['use_interp_values'],
-                 use_interp_values_classes=MODEL['use_interp_values_classes'],
-                 use_profiles=MODEL['use_profiles'],
-                 use_core_masses=MODEL['use_core_masses'],
-                 approx_at_he_depletion=MODEL['approx_at_he_depletion'],
-                 verbose=MODEL['verbose'],
-                 **kwargs):
-=======
+
     def __init__(self, **kwargs):
->>>>>>> 0e5e92d9
         """Initialize a StepSN instance."""
         # read kwargs to initialize the class
         if kwargs:
@@ -268,29 +247,9 @@
                 default_value = MODEL[varname]
                 setattr(self, varname, kwargs.get(varname, default_value))
         else:
-<<<<<<< HEAD
-            self.mechanism = mechanism
-            self.engine = engine
-            self.PISN = PISN
-            self.ECSN = ECSN
-            self.max_neutrino_mass_loss = max_neutrino_mass_loss
-            self.kick = kick
-            self.kick_normalisation = kick_normalisation
-            self.sigma_kick_CCSN_NS = sigma_kick_CCSN_NS
-            self.sigma_kick_CCSN_BH = sigma_kick_CCSN_BH
-            self.sigma_kick_ECSN = sigma_kick_ECSN
-            self.max_NS_mass = max_NS_mass
-            self.use_interp_values = use_interp_values
-            self.use_interp_values_classes = use_interp_values_classes
-            self.use_profiles = use_profiles
-            self.use_core_masses = use_core_masses
-            self.approx_at_he_depletion = approx_at_he_depletion
-            self.verbose = verbose
-=======
             for varname in MODEL:
                 default_value = MODEL[varname]
                 setattr(self, varname, default_value)
->>>>>>> 0e5e92d9
 
         if self.max_neutrino_mass_loss is None:
             self.max_neutrino_mass_loss = 0
@@ -524,53 +483,6 @@
 
             # if no profile is avaiable but interpolation quantities are,
             # use those, else continue with or without profile.
-<<<<<<< HEAD
-            key = self.mechanism
-            key = key.replace('+', '')
-            key = key.replace('-', '_')
-            key = key.replace('&', '_')
-            if self.mechanism in ['Sukhbold+16-engine',
-                                  'Patton&Sukhbold20-engine']:
-                key += self.engine
-            if (self.use_interp_values and (getattr(star, key) is not None)):
-                # check the assumptions for the CC of preprocessed quantities
-                supported_CC = [
-                    'direct', 'Fryer+12-rapid', 'Fryer+12-delayed',
-                    'Sukhbold+16-engine', 'Patton&Sukhbold20-engine']
-
-                if self.mechanism not in supported_CC:
-                    raise ValueError('Mechanism not supported by '
-                                     'use_interp_values=True!')
-                if self.mechanism in ['Sukhbold+16-engine',
-                                      'Patton&Sukhbold20-engine']:
-                    if self.engine != 'N20':
-                        raise ValueError('Engine not supported by '
-                                         'use_interp_values=True!')
-                if self.PISN != "Marchant+19":
-                    raise ValueError('PISN option not supported by '
-                                     'use_interp_values=True!')
-                if self.ECSN != "Podsiadlowksi+04":
-                    raise ValueError('ECSN option not supported by '
-                                     'use_interp_values=True!')
-                if self.max_neutrino_mass_loss != 0.5:
-                    raise ValueError('max_neutrino_mass_loss option not '
-                                     'supported by use_intrp_values=True!')
-
-                CC_properites = getattr(star, key)
-                star.state, star.SN_type, star.f_fb, star.mass, star.spin = (
-                    CC_properites)
-                if star.state == 'BH_reverse':
-                    star.state = 'BH'
-                if star.state not in self.use_interp_values_classes:
-                    for key in STARPROPERTIES:
-                        if key in ["state", "SN_type", "f_fb", "mass", "spin"]:
-                            setattr(star, key, None)
-                    star.state = state
-                else:
-                    for key in STARPROPERTIES:
-                        if key not in ["state", "mass", "spin"]:
-                            setattr(star, key, None)
-=======
             if self.use_interp_values:
                 # find MODEL_NAME corresponding to class variable
                 MODEL_NAME_SEL = None
@@ -615,8 +527,7 @@
                     
                     if getattr(star, 'SN_type') != 'PISN':
                         star.log_R = np.log10(CO_radius(star.mass, star.state))
-                    
->>>>>>> 0e5e92d9
+
                     return
 
             # Verifies the selection of core-collapse mechnism to perform
