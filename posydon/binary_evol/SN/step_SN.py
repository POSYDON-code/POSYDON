--- conflicted
+++ resolved
@@ -486,14 +486,11 @@
 
         """
         state = star.state
-<<<<<<< HEAD
         # after this function is called certain quantities shouldn't be None
         # type objects anymore
         for key in ['m_disk_accreted', 'm_disk_radiated']:
             if getattr(star, key) is None:
                 setattr(star, key, np.nan)
-=======
->>>>>>> b098431e
         
         # Verifies if the star is in state state where it can
         # explode
