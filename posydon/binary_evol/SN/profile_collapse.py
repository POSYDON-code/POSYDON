"""Collapse the profile of a star object into a BH.

This script is based on the physics explained in Appendix D of Bavera+2020.

"""

import numpy as np
from scipy import integrate
import posydon.utils.constants as const

from posydon.utils.gridutils import find_index_nearest_neighbour
from posydon.utils.limits_thresholds import NEUTRINO_MASS_LOSS_UPPER_LIMIT
from posydon.utils.posydonwarning import Pwarn

__authors__ = [
    "Simone Bavera <Simone.Bavera@unige.ch>",
    "Emmanouil Zapartas <ezapartas@gmail.com>",
    "Scott Coughlin <scottcoughlin2014@u.northwestern.edu>",
    "Devina Misra <devina.misra@unige.ch>",
    "Matthias Kruckow <Matthias.Kruckow@unige.ch>",
<<<<<<< HEAD
=======
    "Max Briel <max.briel@unige.ch>",
>>>>>>> 7f81b076
]


__credits__ = [
    'Aldo Batta <aldobatta@gmail.com>',
    'Chris Garling <txa5ge@virginia.edu>',
]

def get_ejecta_element_mass_at_collapse(star, compact_object_mass, verbose):
    """Calculate the masses of H1, He4, and O16 in the ejecta.
    Parameters
    ----------
    star : object
        Star object of a collapsing star containing the MESA profile.

    compact_object_mass : float
        The mass of the compact object (in Msun), hence all above this mass will be ejected.

    verbose : bool
        If `True`, it prints some informations.

    Returns
    -------
    h1_mass_ej : float
        Hydrogen mass in the ejecta. (in Msun)
    he4_mass_ej : float
        Helium mass in the ejecta. (in Msun)
    """

    if not (hasattr(star, 'profile') and isinstance(star.profile, np.ndarray)
            and ('mass' in star.profile.dtype.names)
            and ('x_mass_fraction_H' in star.profile.dtype.names)
            and ('y_mass_fraction_He' in star.profile.dtype.names)):
        Pwarn("The stellar profile does not contain enough information to get "
              "the ejected hydrogen and helium mass.",
              'InappropriateValueWarning')
        return 0.0, 0.0
    # read star quantities
    # cell outer total mass in Msun
    profile_mass_all = star.profile['mass'][::-1]
    # shell's mass
    dm_all = profile_mass_all[1:] - profile_mass_all[:-1]
    # h1 mass fraction
    XH_all = star.profile['x_mass_fraction_H'][::-1]
    # he4 mass fraction
    YHe_all = star.profile['y_mass_fraction_He'][::-1]

    if profile_mass_all[-1] <= compact_object_mass:
        # This catches the case that all the star's profile is collapsed.
        h1_mass_ej = 0.0
        he4_mass_ej = 0.0
    else:
        # Find the index where the profile mass exceeds the compact object mass
        i_rem = np.argmax(profile_mass_all > compact_object_mass)
        if verbose:
            print("mass coordinate above which it is ejected:",
                  profile_mass_all[i_rem])

        # Ensure the index is within bounds
        if i_rem < len(dm_all):
            # Calculate the ejected mass of H1 and He4
            dm_ejected = dm_all[i_rem:]
            XH_ejected = XH_all[i_rem + 1:]   # +1 because dm_all has one less
                                              # element than profile_mass_all
            YHe_ejected = YHe_all[i_rem + 1:]

            # Calculate the ejected masses only if the lengths match
            if len(dm_ejected) == len(XH_ejected) == len(YHe_ejected):
                h1_mass_ej = np.sum(dm_ejected * XH_ejected)
                he4_mass_ej = np.sum(dm_ejected * YHe_ejected)
            else:
                Pwarn("Mismatch in array lengths(len(dm_ejected) = "
                      f"{len(dm_ejected)}, len(XH_ejected) = "
                      f"{len(XH_ejected)}, len(YHe_ejected) = "
                      f"{len(YHe_ejected)}), cannot calculate ejected masses "
                      "accurately.", 'InappropriateValueWarning')
                h1_mass_ej = 0.0
                he4_mass_ej = 0.0
        else:
            Pwarn(f"Index out of bounds (i_rem = {i_rem} >= {len(dm_all)} = "
                  "len(dm_all)), cannot calculate ejected masses.",
                  'InappropriateValueWarning')
            h1_mass_ej = 0.0
            he4_mass_ej = 0.0

        if verbose:
            print("ejected mass (total, hydrogen, helium) in Msun: "
                  f"{np.sum(dm_ejected)}, {h1_mass_ej}, {he4_mass_ej}")
    return h1_mass_ej, he4_mass_ej


def get_initial_BH_properties(star, mass_collapsing, mass_central_BH,
                              neutrino_mass_loss, max_neutrino_mass_loss,
                              verbose):
    """Collapse directly the center of the star and return useful quantities.

    Parameters
    ----------
    star : object
        Star object of a collapsing star containing the MESA profile.
    mass_collapsing : float
        Remnant barionic mass in M_sun collapsing to form the BH. This is the
        mass left to collapse after applying a supernova prescriptions,
        see e.g., rapid and delayed mechanisms of Fryer et al. (2012).
    mass_central_BH : float
        Mass of the central stellar layers (in M_sun) collasping directly to
        form a proto BH.
    neutrino_mass_loss : float
        Mass (in M_sun) lost through neutrinos in the formation of the
        central BH.
    max_neutrino_mass_loss : float
        Maximum mass (in M_sun) lost thorugh neutrinos.
    verbose : bool
        If `True`, it prints some informations.

    Returns
    -------
    mass_initial_BH : float
        Mass of the initial BH in units of g.
    a_initial_BH : float
        Dimensionless spin of the initial BH.
    J_initial_BH : float
        Angular momentum of the initial BH in g*cm^2/s.
    angular_frequency_i : ndarray of floats
        Shell's angular frequencies in s^-1 collapsing onto the
        initially-formed BH.
    enclosed_mass_i : ndarray of floats
        Shell's enclosed masses in g collapsing onto the initially formed BH.
    radius_i : ndarray of floats
        Shell's radii in cm collapsing onto the initially formed BH.
    density_i : ndarray of floats
        Shell's densities in g/cm^3 collapsing onto the initially formed BH.
    dm_i : ndarray of floats
        Shell's masses in g collapsing onto the initially formed BH.
    dr_i : ndarray of floats
        Shell's width in cm collapsing onto the initially formed BH.
    he3_i : ndarray of floats
        Shell's Helium 3 fraction.
    he4_i : ndarray of floats
        Shell's Helium 4 fraction.
    max_he_mass_ejected_SN : float
        Maxium Helium in SN ejecta.

    """
    if neutrino_mass_loss < 0.:
        raise ValueError(
            'Something went wrong, neutrino_mass_loss must be positive!')

    if neutrino_mass_loss > max_neutrino_mass_loss:
        raise ValueError(
            'Something went wrong, ',
            'max_neutrino_mass_loss = {:2.2f} Msun'.format(
                max_neutrino_mass_loss),
            'while neutrino_mass_loss = {:2.2f} Msun'.format(
                neutrino_mass_loss), 'was passed!')

    if not (hasattr(star, 'profile') and isinstance(star.profile, np.ndarray)
            and ('mass' in star.profile.dtype.names)
            and ('radius' in star.profile.dtype.names)
            and ('logRho' in star.profile.dtype.names)
            and ('omega' in star.profile.dtype.names)):
        Pwarn("The stellar profile does not contain enough information to "
              "collapse the star and determine the remnant properties.",
              'InappropriateValueWarning')
        # estimate still initial BH mass
        mass_initial_BH = mass_central_BH - neutrino_mass_loss
        return [mass_initial_BH, np.nan, np.nan, np.array([]), np.array([]),
                np.array([]), np.array([]), np.array([]), np.array([]),
                np.array([]), np.array([]), np.nan]

    # load units and convert to CGS units
    G = const.standard_cgrav
    c = const.clight
    Mo = const.Msun
    Ro = const.Rsun
    mass_central_BH *= Mo
    neutrino_mass_loss *= Mo

    # read star quantities
    enclosed_mass_all = star.profile['mass'][::-1] * Mo # cell outer total mass
    radius_all = star.profile['radius'][::-1] * Ro      # cell outer radius
    density_all = 10**(star.profile['logRho'][::-1])    # cell density
    angular_frequency_all = star.profile['omega'][::-1] # cell angular freq.
    if 'he4' in star.profile.dtype.names:
        he4_all = star.profile['he4'][::-1]             # he4 mass fraction
    else:
        he4_all = np.zeros(len(enclosed_mass_all))
    if 'he3' in star.profile.dtype.names:
        he3_all = star.profile['he3'][::-1]             # he3 mass fraction
    else:
        he3_all = np.zeros(len(enclosed_mass_all))

    # cut the ejected layers of the profile due to the SN event:
    # index of the layers up to m_rembar from Fryer prescription
    # (+1 for the range)
    if enclosed_mass_all[-1] / Mo <= mass_collapsing:
        # This catches the case that all the star's profile is callapsed.
        # Note that the 'mass' of the MESA profile is the enclosed mass of that
        # shell; the mass of the whole star is then
        #     star.profile['mass'][::-1][-1] + dm,
        # where dm is the mass of the last shell.
        i_rem = len(enclosed_mass_all)
    else:
        i_rem = np.argmax(enclosed_mass_all/Mo > mass_collapsing) + 1

    enclosed_mass = enclosed_mass_all[:i_rem]
    radius = radius_all[:i_rem]
    density = density_all[:i_rem]
    angular_frequency = angular_frequency_all[:i_rem]
    he3 = he3_all[:i_rem]
    he4 = he4_all[:i_rem]

    # max he mass ejected in the SN
    dm_SN = enclosed_mass_all[i_rem+1:] - enclosed_mass_all[i_rem:-1]
    max_he_mass_ejected_SN = sum((he3_all[i_rem:-1] + he4_all[i_rem:-1])*dm_SN)

    # find index containing the mass MBH_0 (in CGS)
    index_initial_BH = find_index_nearest_neighbour(enclosed_mass,
                                                    mass_central_BH)
    # mass of the initial BH collapsing directy assuming that
    # neutrino_mass_loss is lost thorugh neutrinos in the formation of
    # the central BH, note: this neutrinos are carring away angular
    # momentum proportional to the neutrino_mass_loss/mass_central_BH
    mass_initial_BH = enclosed_mass[index_initial_BH] - neutrino_mass_loss

    # Cut input arrays to consider only the shells AFTER the formation of the
    # initial BH note add 1 to get the range after the value index_initial_BH
    angular_frequency_i = angular_frequency[index_initial_BH + 1:]
    enclosed_mass_i = enclosed_mass[index_initial_BH + 1:]
    radius_i = radius[index_initial_BH + 1:]
    density_i = density[index_initial_BH + 1:]
    he3_i = he3[index_initial_BH + 1:]
    he4_i = he4[index_initial_BH + 1:]

    # shell's mass
    dm = enclosed_mass[1:] - enclosed_mass[:-1]
    # shell's width
    dr = radius[1:] - radius[:-1]

    # dm has len(enclosed_mass_initial_BH) = len(dM_initial_BH)-1
    dm_i = dm[index_initial_BH:]
    dr_i = dr[index_initial_BH:]

    # Compute the angular momentum of the initial BH by solving eq. 1 of
    # Batta & Ramirez 2019:
    # J_i_BH = int Omega(r) r^2 sin^2(t) dm dr
    #        = iint 2pi Omega(r) r^4 sin^3(t) rho(r) dt dr
    #        = 2pi int_0^pi sin^3(t) dt int_0^M_core Omega(r) r^4 rho(r) dr
    #        =: 2pi * temp1 * temp2
    
    # Analytic integral of int_0^pi sin^3(t) dt is 4/3
    temp1 = 4 / 3
    
    # f_nu_AM is a rescaling the J_initial_BH. This account for the
    # angular momentum lost thorugh neutrinos, which under the assumption
    # of efficient AM transport is really low.
    f_nu_AM = mass_initial_BH / enclosed_mass[index_initial_BH]

    f_temp2 = (f_nu_AM*density[:index_initial_BH+1]
               * angular_frequency[:index_initial_BH+1]
               * radius[:index_initial_BH+1]**4)
    temp2 = integrate.simpson(f_temp2, x=radius[:index_initial_BH + 1])

    J_initial_BH = 2 * np.pi * temp1 * temp2

    # dimensless spinn of the initial BH
    a_initial_BH = J_initial_BH * c / (G * mass_initial_BH**2)

    if verbose:
        print('')
        print('Initializing the BH properties for 1D collapse.')
        print('')
        print('The BH formed from the ',
              round(mass_central_BH / Mo,
                    2), 'innermost solar masses has mass',
              round(mass_initial_BH / Mo,
                    2), 'M_sun (', neutrino_mass_loss / Mo,
              'M_sun were lost thorugh neutrinos) and a = Jc/GM^2 =',
              round(a_initial_BH, 4))

    return [
        mass_initial_BH, a_initial_BH, J_initial_BH, angular_frequency_i,
        enclosed_mass_i, radius_i, density_i, dm_i, dr_i,
        he3_i, he4_i, max_he_mass_ejected_SN
    ]


def compute_isco_properties(a, m_BH):
    """Compute the BH innermost stable circular orbit (ISCO) parameters.

    Parameters
    ----------
    a : float
        Dimnesionless BH spin.
    m_BH : float
        Mass of the BH in g.

    Returns
    -------
    r_isco : float
        Radius of the ISCO in CGS units (cm).
    j_isco : float
        Specific angular momentum at ISCO in CGS units (cm^2/s).
    efficiency : float
        Orbital energy efficiency at ISCO.

    """
    # load units
    G = const.standard_cgrav
    c = const.clight

    # eq. 3/4 in Batta & Ramirez-Ruiz (2019)
    z1 = 1 + (((1 - a**2)**(1. / 3.))
              * ((1 + a)**(1. / 3.) + (1 - a)**(1. / 3.)))
    z2 = (3 * a**2 + z1**2)**(1. / 2.)
    r_isco = (3 + z2 - np.sqrt((3 - z1) * (3 + z1 + 2 * z2)))

    # note that eq. 5 is the equivalent of what is below expet for the fact
    # that what is below is not defined for a=1
    j_isco = (
        (G * m_BH / c) * (r_isco**2 - 2 * a * r_isco**(0.5) + a**2)
        / (r_isco**(3./4.) * (r_isco**(3./2.) - 3 * r_isco**0.5 + 2 * a)**0.5)
    )
    # fraction of disk's mass accreted by BH
    # (1-efficiency) of the rest mass is "radiated" away
    efficiency = np.sqrt(1. - 2. / (3 * r_isco))

    # assign CGS units
    r_isco = (G * m_BH / c**2) * r_isco

    return r_isco, j_isco, efficiency


def do_core_collapse_BH(star,
                        mass_collapsing,
                        mass_central_BH=2.51,
                        neutrino_mass_loss=None,
                        max_neutrino_mass_loss=NEUTRINO_MASS_LOSS_UPPER_LIMIT,
                        verbose=False):
    """Do the core collapse of a star object with MESA profile provided.

    Parameters
    ----------
    star : object
        Star object of a collapsing star containing the MESA profile.
    mass_collapsing : float
        Remnant barionic mass in M_sun collapsing to form the BH. This is the
        mass left to collapse after applying a supernova prescriptions,
        see e.g. rapid and delayed mechanisms of Fryer et al. (2012).
    mass_central_BH : float
        Mass of the central stellar layers (in M_sun) collasping directly to
        form a proto BH.
    neutrino_mass_loss : float
        Mass (in M_sun) lost thorugh neutrinos in the formation of the central
        BH.
    max_neutrino_mass_loss : float
        Maximum mass (in M_sun) lost thorugh neutrinos.
    verbose : bool
        If `True`, it prints some informations.

    Returns
    -------
    core_collapse_results : dict
        A dictionary containing the following keys:
        'M_BH_total' : float
            The mass of the final BH in M_sun.
        'a_BH_total' : float
            The dimensionless spin of the final BH.
        'm_disk_accreted' : float
            The mass of the disk accreted by the BH in M_sun.
        'm_disk_radiated' : float
            The mass of the disk radiated away in M_sun.
        'BZ_jet_power_total' : float
            The total Blandford-Znajek jet power in erg/s.
            
        # Additional keys that are not used in the current implementation:
        # 'BZ_jet_power_array' : np.array(BZ_jet_power_array),
        #       Blandford-Znajek jet power at each shell collapse in erg/s
        # 'M_BH_array' : np.array(M_BH_array)
        #       BH mass evolution in g
        # 'a_BH_array': np.array(a_BH_array)
        #       Dimensionless spin evolution
        # 'J_accreted_array': np.array(J_accreted_array)
        #       Angular momentum accreted from a given shell by the BH in CGS units.
        # 'J_total_array': np.array(J_total_array)
        #       Total angular momentum in accreted shells + BH's initial J
        # 'J_disk_shell_array': np.array(J_disk_shell_array)
        #       Angular momentum accreted from the shell's part collapsing to form a
        #       disk in CGS units.
        # 'radiation_eff_array': np.array(radiation_eff_array)
        #       Fraction of accretion disk radiated away, this is one minus accretion
        #       efficiency.
        # 'r_isco_array': np.array(r_isco_array)
        #       Radius of the innermost stable circular orbit in cm.
        # 'j_isco_array': np.array(j_isco_array)
        #       Specific angular momentum at ISCO (prograde orbits) in CGS.
        # 'M_direct_collapse_array': np.array(M_direct_collapse_array)
        #       Cumulative mass accreted through direct collapse in g.
        # 'M_disk_array': np.array(M_disk_array)
        #       Cumulative mass accreted through the disk in g.
        # 'dm_direct_array': np.array(dm_direct_array)
        #       Mass in shell with j < j_isco (direct collapse) in g
        # 'dm_disk_array': np.array(dm_disk_array)
        #       Mass in shell with j > j_isco (forms a disk) in g
        # 'j_shell_array': np.array(j_shell_array)
        #       Shell's specific angular momentum in CGS
        # 'M_total_array': np.array(M_total_array)
        #       Integrated mass (shells + initial BH) in g
        # 'a_star_array': np.array(a_star_array)
        #       Star's spin parameter
        # 'max_he_mass_ejected': max_he_mass_ejected
        #       Max He mass that can be ejected during the disk formation
    """
    # convert to CGS units
    G = const.standard_cgrav
    c = const.clight
    Mo = const.Msun

    # ===========================================================
    # Assumes a BH is already formed with a certain spin and mass
    # its spin parameter is a = Jc/GM^2 and could be > 1
    # ===========================================================

    # Extract results from Get_InitialBHProperties()
    (M_BH, a_BH, J_BH, Omega_shells, enclosed_mass, radius_shells, rho_shells,
     dm, dr, he3, he4, max_he_mass_ejected) = get_initial_BH_properties(
         star, mass_collapsing, mass_central_BH, neutrino_mass_loss,
         max_neutrino_mass_loss, verbose)

    # check that there is matter falling onto the BH
    if len(enclosed_mass) == 0:
        arr = np.array([np.nan])
        return {
            'M_BH_total' : M_BH / Mo,
            'a_BH_total' : a_BH,
            'm_disk_accreted' : np.nan,
            'm_disk_radiated' : np.nan,
            'BZ_jet_power_total' : np.nan,
          # 'BZ_jet_power_array' : arr,
          # 'M_BH_array' : arr,
          # 'a_BH_array' : arr,
          # 'J_accreted_array' : arr,
          # 'J_total_array' : arr,
          # 'J_disk_shell_array' : arr,
          # 'radiation_eff_array' : arr,
          # 'r_isco_array' : arr,
          # 'j_isco_array' : arr,
          # 'M_direct_collapse_array' : arr,
          # 'M_disk_array' : arr,
          # 'dm_direct_array' : arr,
          # 'dm_disk_array' : arr,
          # 'j_shell_array' : arr,
          # 'M_total_array' : arr,
          # 'a_star_array' : arr
          # 'max_he_mass_ejected' : arr,
        }

    # shell's specific angular momentum at equator
    j_shells = Omega_shells * radius_shells**2

    if a_BH > 0.99:
        a_BH = 0.99
        J_BH = a_BH * G * M_BH**2 / c

    # get the initial r_isco, j_isco and orbital energy convertion efficiency
    r_isco, j_isco, eff = compute_isco_properties(a_BH, M_BH)

    # Initialize integrated quantities
    M_direct_collapse = M_BH
    M_disk = 0.
    M_total = M_BH
    dm_disk = 0.
    dm_direct = 0.
    J_total = J_BH

    # =======================================================
    # Initialize lists that will contain the BH's properties
    # as a function of the collapsed shells and information
    # of mass fraction of material with low j and high j

    J_accreted_array = [J_BH]  # angular momentum accreted by BH
    J_total_array = [
        J_total
    ]  # total angular momentum in accreted shells + BH's initial J
    M_BH_array = [M_BH]  # BH mass
    a_BH_array = [a_BH]  # BH's spin
    radiation_eff_array = [1 - eff]  # fraction of accretion disk radiated away
    r_isco_array = [r_isco]  # radius of ISCO
    j_isco_array = [j_isco
                    ]  # specific angular momentum at ISCO (prograde orbits)
    M_direct_collapse_array = [
        M_direct_collapse
    ]  # integrated mass accreted through direct collapse
    M_disk_array = [M_disk]  # integrated mass accreted through disk
    dm_disk_array = [dm_disk]  # mass in shell with j > j_isco (forms a disk)
    dm_direct_array = [dm_direct
                       ]  # mass in shell with j < j_isco (direct collapse)
    M_total_array = [M_total]  # integrated mass (shells + initial BH)
    j_shell_array = [j_shells[0]]  # shell's specific angular momentum
    a_star_array = [a_BH]  # star's spin parameter
    J_disk_shell_array = [0.]  # angular momentum of the shell's disk
    BZ_jet_power_array = [0.]
    BZ_jet_power_total = 0.
    # compute BH properties as each shell collapses
    for i, value in enumerate(dm):

        # get r_isco, j_isco, and orbital energy at isco
        r_isco, j_isco, eff = compute_isco_properties(a_BH, M_BH)

        # shell properties
        j_shell = j_shells[i]
        Omega_shell = Omega_shells[i]
        r_shell = radius_shells[i]
        dr_shell = dr[i]
        dm_shell = dm[i]
        rho_shell = rho_shells[i]
        he3_shell = he3[i]
        he4_shell = he4[i]

        # Determine if the specific angular momentum of the shell can form
        # a disk or not and update BH's properties

        # All mass collapses directly to the BH
        if j_shell < j_isco:

            # eq. 9 of Batta & Ramirez-Ruiz (2019) for theta<theta_disk
            # J_shell = 2 int Omega(r) sin^3(t) rho r^4 dr dt dphi
            #   = 4 pi Omega_r rho_r int_0^pi/2 sin^3(t) dt int_r-dr^r r^4 dr
            #   = 4 pi Omega_r rho_r temp1 temp2

            # Analytic integral of int_0^pi/2 sin^3(t) dt is 2/3
            temp1 = 2 / 3

            # Analytic integral of int_r-dr^r r^4 dr is r^5/5 - (r-dr)^5/5
            temp2 = r_shell**5 / 5 - (r_shell - dr_shell)**5 / 5

            # angular momentum of entire shell: J_shell=J_direct
            J_direct = 4 * np.pi * (Omega_shell * rho_shell) * temp1 * temp2

            # Update BH's angular momentum content and mass
            J_BH = J_BH + J_direct
            M_BH = M_BH + dm_shell

            # mass accreted through direct collapse
            dm_direct = dm_shell
            # mass forming a disk
            dm_disk = 0.0

            # Integrated mass from direct collapse
            M_direct_collapse = M_direct_collapse + dm_direct

            # angular momentum accreted from the disk
            J_disk = 0.  # There is no disk

        # Portions of the shells with theta>theta_disk are forming a disk
        else:

            # theta_disk is the angle within which
            # j_shell = Omega_shell * r^2 * sin(t))^2 < j_isco
            # contains all material that will collapse directly to the BH
            # eq. 7 of  Batta & Ramirez-Ruiz (2019)
            theta_disk = np.arcsin(np.sqrt(j_isco / (Omega_shell*r_shell**2)))

            # eq. 9 of Batta & Ramirez-Ruiz (2019) for theta<theta_disk
            # J_shell = J_direct + J_disk

            # Analytic integral of int_0^theta sin^3(t) dt is 4 / 3 * (2 + cos(theta)) * sin(theta/2)^4
            temp1 = 4 / 3 * (2 + np.cos(theta_disk)) * np.sin(theta_disk/2)**4

            # Analytic integral of int_r-dr^r r^4 dr is r^5/5 - (r-dr)^5/5
            temp2 = r_shell**5 / 5 - (r_shell - dr_shell)**5 / 5

            J_direct = 4 * np.pi * (Omega_shell * rho_shell) * temp1 * temp2

            # shell's mass fraction that will collapse directly
            # eq. 8 of Batta & Ramirez-Ruiz (2019)
            # (typo corrected, see Bavera et al. (2020))
            dm_direct = (1.0 - np.cos(theta_disk)) * dm_shell
            # shell's mass fraction that will form an accretion disk
            # note that we assume that only mass collapsing directy loses
            # neutrinos
            dm_disk = np.cos(theta_disk) * dm_shell

            # angular momentum accreted thorugh the disk
            # eq. 8 of Batta & Ramirez-Ruiz (2019)
            J_disk = j_isco * dm_disk

            # Update BH's angular momentum content and mass
            J_BH = J_BH + J_disk + J_direct
            M_BH = M_BH + dm_disk * eff + dm_direct

            # Integrated mass from direct collapse
            M_direct_collapse = M_direct_collapse + dm_direct
            # Integrated mass from accretion disk
            # eq. 8 of Batta & Ramirez-Ruiz (2019): only fraction eff is
            # accreted, see Thorne (1974)
            M_disk = M_disk + dm_disk * eff

            # max He mass tht can be ejected during the disk formation
            max_he_mass_ejected += dm_shell * (he3_shell + he4_shell)

        # Update BH's spin parameter
        a_BH = J_BH * c / (G * M_BH**2.)

        # Shell's angular momentum (same as J_direct if j < j_isco ) assuming
        J_shell = 8 * np.pi / 3. * temp2 * Omega_shell * rho_shell
        M_total = M_total + dm_direct + dm_disk
        J_total = J_total + J_shell
        a_star = J_total * c / (G * M_total**2)

        # Check if a > 1: this should not happen!
        if a_BH > 1:
            raise ValueError(
                "We got a={:.5g} from shell {} containing {:.5g} M_sun".format(
                    a_BH, i, dm_shell / Mo))
               
        # calculate the potential BZ jet power at this moment of the collapse
        # We assume full efficiency for the magnetic flux and a BH spin
        # dependence of a^2 for the BH spin efficiency.
        # just an energy total per collapse step.
        BZ_power = BZ_jet_power(M_dot=dm_disk,
                     eta_phi=1,
                     eta_a=a_BH**2)
        BZ_jet_power_array.append(BZ_power)
        BZ_jet_power_total += BZ_power

        # Append all quantities to the arrays
        J_accreted_array.append(J_BH)
        M_BH_array.append(M_BH)
        a_BH_array.append(a_BH)
        radiation_eff_array.append(1. - eff)
        r_isco_array.append(r_isco)
        j_isco_array.append(j_isco)
        M_direct_collapse_array.append(M_direct_collapse)
        M_disk_array.append(M_disk)
        dm_disk_array.append(dm_disk)
        dm_direct_array.append(dm_direct)
        j_shell_array.append(j_shell)
        M_total_array.append(M_total)
        J_total_array.append(J_total)
        a_star_array.append(a_star)
        if j_shell < 1.00 * j_isco:
            J_disk_shell_array.append(0.)
        else:
            J_disk_shell_array.append((J_shell - J_direct) / dm_disk)

    # BH mass from the collapse of the entire star in Msun
    M_BH_total = M_BH_array[-1] / Mo
    # BH spin from the collapse of the entire star
    a_BH_total = a_BH_array[-1]
    # BH disk mass accreted in Msun
    m_disk_accreted = M_disk_array[-1] / Mo
    # BH disk mass radiate in Msun
    m_disk_radiated = sum(np.array(dm_disk_array)*np.array(radiation_eff_array))/Mo
    # max He mass tht can be ejected during the disk formation
    max_he_mass_ejected /= Mo

    if verbose:
        print('')
        print('Evolving BH properties in 1D collapse')
        print('')
        print('The BH formed from the collapse of the entire star with mass',
              round(enclosed_mass[-1] / Mo, 2), 'M_sun has mass',
              round(M_BH_total, 2), 'M_sun', 'and a = ', round(a_BH_total, 3),
              '.')
        print('A disk of total mass', round(M_disk_array[-1] / Mo, 2), 'M_sun',
              'was formed around the BH.')
        print('')

    return {
        'M_BH_total' : M_BH_total,
        'a_BH_total' : a_BH_total,
        'm_disk_accreted' : m_disk_accreted,
        'm_disk_radiated' : m_disk_radiated,
        'BZ_jet_power_total' : BZ_jet_power_total,
        # 'BZ_jet_power_array' : np.array(BZ_jet_power_array),
        # 'M_BH_array' : np.array(M_BH_array),
        # 'a_BH_array': np.array(a_BH_array),  # Dimensionless spin evolution
        # 'J_accreted_array': np.array(J_accreted_array),  # Angular momentum accreted by BH
        # 'J_total_array': np.array(J_total_array),  # Total angular momentum in accreted shells + BH's initial J
        # 'J_disk_shell_array': np.array(J_disk_shell_array),  # Angular momentum of the shell's disk
        # 'radiation_eff_array': np.array(radiation_eff_array),  # Fraction of accretion disk radiated away
        # 'r_isco_array': np.array(r_isco_array),  # Radius of ISCO
        # 'j_isco_array': np.array(j_isco_array),  # Specific angular momentum at ISCO (prograde orbits)
        # 'M_direct_collapse_array': np.array(M_direct_collapse_array),  # Integrated mass accreted through direct collapse
        # 'M_disk_array': np.array(M_disk_array),  # Integrated mass accreted through disk
        # 'dm_direct_array': np.array(dm_direct_array),  # Mass in shell with j < j_isco (direct collapse)
        # 'dm_disk_array': np.array(dm_disk_array),  # Mass in shell with j > j_isco (forms a disk)
        # 'j_shell_array': np.array(j_shell_array),  # Shell's specific angular momentum
        # 'M_total_array': np.array(M_total_array),  # Integrated mass (shells + initial BH)
        # 'a_star_array': np.array(a_star_array),  # Star's spin parameter
        # 'max_he_mass_ejected': max_he_mass_ejected,  # Max He mass that can be ejected during the disk formation
    }


def BZ_jet_power(M_dot, eta_phi, eta_a):
    """Compute the Blandford-Znajek jet power.

    This function computes the Blandford-Znajek jet power given the mass
    accretion, the efficiency factor for the magnetic flux, and the
    efficiency factor for the BH spin.
    This is based on the decomposition of the jet power in terms of the
    magnetic flux and the BH spin, see Gottlieb et al. (2023, 2024).
    We do not assume any disk state in this calculation, i.e. 
    magnetically arrested disk (MAD), Neutrino dominated accretion flow (NDAF),
    or advection dominated accretion flow (ADAF).
    However, the functions for eta_phi and eta_a can be dependent on the disk 
    type. Moreover, the efficiency factors are not constant and 
    can change with the magnetic field and BH spin.

    Parameters
    ----------
    M_dot : float
        Mass accretion rate in g.
    eta_phi : float
        Efficiency factor for the magnetic flux.
    eta_a : float
        Efficiency factor for the BH spin.
    
    Returns
    -------
    P_jet : float
        Blandford-Znajek jet power in erg.
    """
    P_jet = M_dot * const.clight**2 * eta_phi * eta_a # erg
    return P_jet<|MERGE_RESOLUTION|>--- conflicted
+++ resolved
@@ -18,10 +18,7 @@
     "Scott Coughlin <scottcoughlin2014@u.northwestern.edu>",
     "Devina Misra <devina.misra@unige.ch>",
     "Matthias Kruckow <Matthias.Kruckow@unige.ch>",
-<<<<<<< HEAD
-=======
     "Max Briel <max.briel@unige.ch>",
->>>>>>> 7f81b076
 ]
 
 
