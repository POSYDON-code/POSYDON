--- conflicted
+++ resolved
@@ -21,10 +21,6 @@
 
 import numpy as np
 import pandas as pd
-<<<<<<< HEAD
-from posydon.utils.common_functions import check_state_of_star
-from posydon.grids.SN_MODELS import SN_MODELS
-=======
 from posydon.utils.common_functions import (check_state_of_star,
                                             infer_star_state,
                                             CO_radius)
@@ -33,7 +29,6 @@
 from posydon.utils.constants import Zsun, zams_table
 from posydon.utils.limits_thresholds import (THRESHOLD_CENTRAL_ABUNDANCE)
 from posydon.utils.posydonwarning import Pwarn
->>>>>>> 7f81b076
 
 
 
@@ -337,12 +332,8 @@
             self.M4 = None
         if not hasattr(self, 'mu4'):
             self.mu4 = None
-<<<<<<< HEAD
-
-=======
         if not hasattr(self, 'interp1d'):
             self.interp1d = None
->>>>>>> 7f81b076
 
         # the following quantities are updated in mesa_step.py
 
