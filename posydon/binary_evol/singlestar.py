"""The star object describe the star current and past state.

The star object contains the current and past states of the star. Only
parameters in the STARPROPERTIES list are stored in the history. The
current parameter value of the star object is accessed as, e.g. `star.mass`,
while his past history with `star.mass_history`.
"""


__authors__ = [
    "Simone Bavera <Simone.Bavera@unige.ch>",
    "Konstantinos Kovlakas <Konstantinos.Kovlakas@unige.ch>",
    "Kyle Akira Rocha <kylerocha2024@u.northwestern.edu>",
    "Nam Tran <tranhn03@gmail.com>",
    "Jeffrey Andrews <jeffrey.andrews@northwestern.edu>",
    "Emmanouil Zapartas <ezapartas@gmail.com>",
    "Devina Misra <devina.misra@unige.ch>",
]


import numpy as np
import pandas as pd
from posydon.utils.common_functions import check_state_of_star
from posydon.grids.MODELS import MODELS



STARPROPERTIES = [
    'state',            # the evolutionary state of the star. For more info see
                        # `posydon.utils.common_functions.check_state_of_star`
    'metallicity',      # initial mass fraction of metals
    'mass',             # mass (solar units)
    'log_R',            # log10 of radius (solar units)
    'log_L',            # log10 luminosity (solar units)
    'lg_mdot',          # log10 of the absolulte mass change of the star due to
                        # winds and RLO coming from binary history (Msun/yr)
    'lg_system_mdot',   # log10 of the system's absolute mass loss from around
                        # the star due to inneficient mass transfer (Msun/yr)
    'lg_wind_mdot',     # log10 of the absolute wind mass loss of the star from
                        # `lg_wind_mdot_1/2` in binary_history (Msun/yr)
    'he_core_mass',     # in solar units
    'he_core_radius',   # in solar units
    'c_core_mass',      # in solar units
    'c_core_radius',    # in solar units
    'o_core_mass',      # in solar units
    'o_core_radius',    # in solar units
    'co_core_mass',     # in solar units
    'co_core_radius',   # in solar units
    # Central mass fractions
    'center_h1',
    'center_he4',
    'center_c12',
    'center_n14',
    'center_o16',
    'surface_h1',
    # Mass fractions at the surface
    'surface_he4',
    'surface_c12',
    'surface_n14',
    'surface_o16',
    # Energy production from nuclear burning (solar units)
    'log_LH',           # H burning
    'log_LHe',          # He burning
    'log_LZ',           # non-H and non-He burning
    'log_Lnuc',         # total nuclear burning energy production
    'c12_c12',          # Carbon burning through c12-c12
    'center_gamma',
    'avg_c_in_c_core',  # average carbon mass fraction at the carbon core
    'surf_avg_omega',   # surface average rotational angular velocity (rad/sec)
    'surf_avg_omega_div_omega_crit',    # ratio of `surf_avg_omega` to the
                                        # surface critical rotation limit,
                                        # taking into account centrifugal force
                                        # & radiation pressure (Eddington lim.)
    'total_moment_of_inertia',      # total moment of inertia (gr*cm^2)
    'log_total_angular_momentum',   # log10 of total ang. momentum (gr*cm^2/s)
    'spin',                         # the dimesionless spin of the star, if it
                                    # is a compact object, which is equal to
                                    # c*J/(GM^2).
    'conv_env_top_mass',
    'conv_env_bot_mass',
    'conv_env_top_radius',
    'conv_env_bot_radius',
    'conv_env_turnover_time_g',
    'conv_env_turnover_time_l_b',
    'conv_env_turnover_time_l_t',
    'envelope_binding_energy',
    'mass_conv_reg_fortides',
    'thickness_conv_reg_fortides',
    'radius_conv_reg_fortides',
    'lambda_CE_1cent',
    'lambda_CE_10cent',
    'lambda_CE_30cent',
    'lambda_CE_pure_He_star_10cent',
    'profile',  # the profile of the star, including extended information of
                # its internal structure, for a specific timestep, usually for
                # the end of the previous step including MESA psygrid.
]

# attributes read from single-star grid runs
STAR_ATTRIBUTES_FROM_STAR_HISTORY_SINGLE = {
    'state': None,                      # to be computed after loading
    'metallicity': None,                # from initial values
    'mass': "star_mass",
    'spin': 'spin_parameter',
    'profile': None
}

def properties_massless_remnant():
    PROPERTIES_MASSLESS = {}
    for key in STARPROPERTIES:
        PROPERTIES_MASSLESS[key] =  np.nan
    PROPERTIES_MASSLESS["state"] = "massless_remnant"
    PROPERTIES_MASSLESS["mass"] = 0.0
    return PROPERTIES_MASSLESS

def convert_star_to_massless_remnant(star):
    for key in STARPROPERTIES:
        setattr(star, key, properties_massless_remnant()[key])
    return star

class SingleStar:
    """Class describing a single star."""

    def __init__(self, **kwargs):
        """Initialize the star.

        Arguments
        ---------
        **kwargs : dict
          List of initialization parameters for a star.
        """
        # Set the initial star properties
        for item in STARPROPERTIES:
            setattr(self, item, kwargs.pop(item, None))
            setattr(self, item + '_history', [getattr(self, item)])
        for item, val in kwargs.items():
            setattr(self, item, val)

        # store extra values in the star object without a history

        # these quantities are updated in step_SN.py
        if not hasattr(self, 'natal_kick_array'):
            self.natal_kick_array = [None] * 4
        if not hasattr(self, 'spin_orbit_tilt_first_SN'):
            self.spin_orbit_tilt_first_SN = None
        if not hasattr(self, 'spin_orbit_tilt_second_SN'):
            self.spin_orbit_tilt_second_SN = None
        if not hasattr(self, 'f_fb'):
            self.f_fb = None
        if not hasattr(self, 'SN_type'):
            self.SN_type = None
        if not hasattr(self, 'm_disk_accreted'):
            self.m_disk_accreted = None
        if not hasattr(self, 'm_disk_radiated'):
            self.m_disk_radiated = None
<<<<<<< HEAD
        if not hasattr(self, 'h1_mass_ej'):
            self.h1_mass_ej = None
        if not hasattr(self, 'he4_mass_ej'):
            self.he4_mass_ej = None
        if not hasattr(self, 'o16_mass_ej'):
            self.o16_mass_ej = None

=======
        if not hasattr(self, 'M4'):
            self.M4 = None
        if not hasattr(self, 'mu4'):
            self.mu4 = None
>>>>>>> eab825c5

        # the following quantities are updated in mesa_step.py

        # common envelope quantities
        for quantity in ['m_core_CE', 'r_core_CE']:
            for val in [1, 10, 30, 'pure_He_star_10']:
                if not hasattr(self, f'{quantity}_{val}cent'):
                    setattr(self, f'{quantity}_{val}cent', None)

        # core masses at He depletion
        for quantity in ['avg_c_in_c_core_at_He_depletion',
                         'co_core_mass_at_He_depletion']:
            if not hasattr(self, quantity):
                setattr(self, quantity, None)

        # core collapse quantities
        for MODEL_NAME in MODELS.keys():
            if not hasattr(self, MODEL_NAME):
                setattr(self, MODEL_NAME, None)

    def append_state(self):
        """Append the new version of the star to the end of the star state."""
        for item in STARPROPERTIES:
            getattr(self, item + '_history').append(getattr(self, item))

    def restore(self, i=0, hooks=None):
        """Restore the SingleStar() object to its i-th state, keeping the star history before the i-th state.

        Parameters
        ----------
        i : int
            Index of the star object history to reset the star to. By default
            i == 0, i.e. the star will be restored to its initial state.
        hooks : list
            List of extra hooks associated with the SimulationProperties() of the BinaryStar()
            object containing this SingleStar(), if applicable. This parameter is
            automatically set when restoring a BinaryStar() object.
        """
        if hooks is None:
            hooks = []

        # Move current star properties to the ith step, using its history
        for p in STARPROPERTIES:
            setattr(self, p, getattr(self, '{}_history'.format(p))[i])

            ## delete the star history after the i-th index
            setattr(self, p + '_history', getattr(self, p + '_history')[0:i+1])

        ## if running with extra hooks, restore any extra hook columns
        for hook in hooks:

            if hasattr(hook, 'extra_star_col_names'):
                extra_columns = getattr(hook, 'extra_star_col_names')

                for col in extra_columns:
                    setattr(self, col, getattr(self, col)[0:i+1])


    def to_df(self, **kwargs):
        """Return history parameters from the star in a DataFrame.

        By default all parameters in STARPROPERTIES are included.

        Parameters
        ----------
        extra_columns : dict( 'name':dtype, .... )
            Extra star history parameters to return in DataFrame that are not
            included in STARPROPERTIES. All columns must have an
            associated pandas data type.
            Can be used in combination with `only_select_columns`.
            Assumes names have no suffix.
        ignore_columns : list
            Names of STARPROPERTIES parameters to ignore.
            Assumes names have `_history` suffix.
        only_select_columns : list
            Names of the only columns to include.
            Can be used in combination with `extra_columns`.
            Assumes names have `_history` suffix.
        include_profile : bool
            Include the star's profile in the dataframe (NOT RECOMMENDED)
        null_value : float, optional
            Replace all None values with something else (for saving).
            Default is np.NAN.
        prefix : str, optional
            Prefix to all column names. (e.g. 'star_1', 'S1')
            Default has no prefix.

        Returns
        -------
        pandas DataFrame
        """
        extra_cols_dict = kwargs.get('extra_columns', {})
        extra_columns = list(extra_cols_dict.keys())
        extra_columns_dtypes_user = list(extra_cols_dict.values())

        all_keys = ([key+'_history' for key in STARPROPERTIES]
                    + extra_columns)

        ignore_cols = list(kwargs.get('ignore_columns', []))

        # Do we want to include stellar profiles in output df
        include_profile = kwargs.get('include_profile', False)
        if not include_profile:
            ignore_cols.append('profile')

        keys_to_save = [i for i in all_keys if not
                        ((i.split('_history')[0] in ignore_cols)
                         or (i in ignore_cols))]

        if bool(kwargs.get('only_select_columns')):
            user_keys_to_save = list(kwargs.get('only_select_columns'))
            keys_to_save = ([key+'_history' for key in user_keys_to_save]
                            + extra_columns)
        try:
            # shape of data_to_save (history columns , time steps)
            data_to_save = [getattr(self, key) for key in keys_to_save]


            col_lengths = [len(x) for x in data_to_save]
            max_col_length = np.max(col_lengths)

            # If a singlestar fails, usually history cols have diff lengths.
            # This should append NAN to create even columns.
            all_equal_length_cols = len(set(col_lengths)) == 1
            if not all_equal_length_cols:
                for col in data_to_save:
                    col.extend([np.nan] * abs(max_col_length - len(col)))


            where_none = np.array(
                [[True if var is None else False for var in column]
                 for column in data_to_save], dtype=bool)


        except AttributeError as err:
            raise AttributeError(
                str(err) + "\n\nAvailable attributes in SingleStar: \n{}".
                format(self.__dict__.keys()))

        # casting into object array keeps things general
        star_data = np.array(data_to_save, dtype=object)
        # Convert None to np.NAN by default
        star_data[where_none] = kwargs.get('null_value', np.NAN)
        # sets rows as time steps, columns as history output
        star_data = np.transpose(star_data)

        # add star prefix and remove the '_history' at the end of all column names
        prefix = kwargs.get('prefix', "")
        column_names = [prefix + name.split('_history')[0]
                        for name in keys_to_save]

        star_df = pd.DataFrame(star_data, columns=column_names)

        # try to coerce data types automatically
        star_df = star_df.infer_objects()

        return star_df

    def to_oneline_df(self, history=True, prefix='', **kwargs):
        """Convert SingleStar into a single row DataFrame.

        By default, initial final values of history are used with the `to_df`
        method. Any scalar values can also be added.

        Parameters
        ----------
        scalar_names : list of str
            Names of any values to be added to the oneline DataFrame.
        history : bool
            Include the history initial-final values from to_df method.
        prefix : str
            Any prefix to go at the beginning of all columns names.
        **kwargs
            All options for the to_df method.

        Returns
        -------
        oneline_df
        """
        scalar_names = kwargs.get('scalar_names', [])
        if history:
            output_df = self.to_df(**kwargs)
            # first last row, all cols
            initial_final_data = output_df.values[[0, -1], :]

            oneline_names = (
                [prefix + s + '_i' for s in list(output_df.columns)]
                + [prefix + s + '_f' for s in list(output_df.columns)])
            oneline_data = [d for d in initial_final_data.flatten()]
            oneline_df = pd.DataFrame(data=[oneline_data],
                                      columns=oneline_names)
        else:
            oneline_df = pd.DataFrame()

        for name in scalar_names:
            if hasattr(self, name):
                if name == 'natal_kick_array':
                    natal_kick_array = getattr(self, name)
                    for i in range(4):
                        col_name = prefix+name+'_{}'.format(int(i))
                        oneline_df[col_name] = [natal_kick_array[i]]
                else:
                    oneline_df[prefix+name] = [getattr(self, name)]
        return oneline_df

    def __repr__(self):
        """Return the object representation when print is called."""
        s = '<{}.{} at {}>\n'.format(self.__class__.__module__,
                                     self.__class__.__name__, hex(id(self)))
        for p in STARPROPERTIES:
            s += '{}: {}\n'.format(p, getattr(self, p))

        return s[:-1]

    @staticmethod
    def from_run(run, history=False, profile=False, which_star=None):
        """Create a SingleStar object from a single-star grid run."""
        star = SingleStar()
        star_history = run.history1
        prefix = "S1"
        if star_history is None:
            return star

        n_steps = len(star_history["star_age"]) if history else 1
        h_colnames = star_history.dtype.names

        for attr in STARPROPERTIES:
            # get the corresponding column name (default=same name)
            colname = STAR_ATTRIBUTES_FROM_STAR_HISTORY_SINGLE.get(attr, attr)
            if colname is not None and colname in h_colnames:
                final_value = run.final_values[prefix + "_" + colname]
                if history:
                    col_history = list(star_history[colname])
                else:
                    col_history = [final_value]
            else:
                final_value = None
                col_history = [None] * n_steps
            assert n_steps == len(col_history)
            setattr(star, attr + "_history", col_history)
            setattr(star, attr, final_value)

        try:
            star.metallicity = run.initial_values["Z"]
        except AttributeError:
            star.metallicity = None

        # add values at He depletion
        for colname in run.final_values.dtype.names:
            if "at_He_depletion" in colname:
                if colname[0:3]=="S1_":
                    attr = colname[3:]
                    final_value = run.final_values[colname]
                    setattr(star, attr, final_value)

        star.state_history = [check_state_of_star(star, i=i, star_CO=False)
                              for i in range(n_steps)]
        star.state = star.state_history[-1]

        if profile:
            star.profile_history = [None]*(n_steps-1)+[run.final_profile1]
            star.profile = star.profile_history[-1]

        return star<|MERGE_RESOLUTION|>--- conflicted
+++ resolved
@@ -153,20 +153,17 @@
             self.m_disk_accreted = None
         if not hasattr(self, 'm_disk_radiated'):
             self.m_disk_radiated = None
-<<<<<<< HEAD
         if not hasattr(self, 'h1_mass_ej'):
             self.h1_mass_ej = None
         if not hasattr(self, 'he4_mass_ej'):
             self.he4_mass_ej = None
         if not hasattr(self, 'o16_mass_ej'):
             self.o16_mass_ej = None
-
-=======
         if not hasattr(self, 'M4'):
             self.M4 = None
         if not hasattr(self, 'mu4'):
             self.mu4 = None
->>>>>>> eab825c5
+
 
         # the following quantities are updated in mesa_step.py
 
