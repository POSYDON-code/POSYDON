--- conflicted
+++ resolved
@@ -290,11 +290,7 @@
         """
 
         # these steps and the flow do not require a metallicity
-<<<<<<< HEAD
-        ignore_for_met = ["flow", "step_CE", "step_SN", "step_end"]
-=======
-        ignore_for_met = ["flow", "step_SN","step_dco", "step_end"]
->>>>>>> 20e84dfa
+        ignore_for_met = ["flow", "step_SN", "step_end"]
 
         # grab kwargs from ini file for given step
         if os.path.isfile(from_ini):
