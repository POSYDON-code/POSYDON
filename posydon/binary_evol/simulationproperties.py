--- conflicted
+++ resolved
@@ -20,13 +20,10 @@
 from posydon.popsyn.io import simprop_kwargs_from_ini
 from posydon.utils.posydonwarning import Pwarn
 
-<<<<<<< HEAD
-=======
 class NullStep:
     """An evolution step that does nothing but is used to initialize."""
     pass
 
->>>>>>> 7f81b076
 class SimulationProperties:
     """Class describing the properties of a population synthesis simulation."""
 
@@ -39,6 +36,7 @@
                        step_disrupted = (NullStep(), {}), 
                        step_merged = (NullStep(), {}), 
                        step_initially_single = (NullStep(), {}),
+                       step_low_mass_binary = (NullStep(), {}),
                        step_dco = (NullStep(), {}),
                        step_SN = (NullStep(), {}),
                        step_CE = (NullStep(), {}),
@@ -117,10 +115,6 @@
             (e.g., 'extra_pre_evolve', 'extra_pre_step', 'extra_post_step',
             'extra_post_evolve') and the corresponding function.
         """
-<<<<<<< HEAD
-        self.kwargs = kwargs.copy()
-        # Check if binary_properties is passed
-=======
         
         # gather kwargs
         self.kwargs = {"flow": flow}
@@ -133,6 +127,7 @@
                        "step_disrupted": step_disrupted,
                        "step_merged": step_merged,
                        "step_initially_single": step_initially_single,
+                       "step_low_mass_binary": step_low_mass_binary,
                        "step_dco": step_dco,
                        "step_SN": step_SN,
                        "step_CE": step_CE,
@@ -149,7 +144,6 @@
 
         self.kwargs["extra_hooks"] = extra_hooks
 
->>>>>>> 7f81b076
         self.default_hooks = EvolveHooks()
         self.all_hooks_classes = [self.default_hooks]
         for item in self.kwargs.get('extra_hooks', []):
@@ -186,11 +180,7 @@
         
         # Set functions for evolution
         self.all_step_names = []  ## list of strings of all evolutionary steps
-<<<<<<< HEAD
-        for key, val in kwargs.items():
-=======
         for key, val in self.kwargs.items():
->>>>>>> 7f81b076
             if "step" not in key:   # skip loading steps
                 setattr(self, key, val)
             elif "step" in key:
@@ -349,11 +339,7 @@
             if isinstance(step_func, MesaGridStep):
                 step_func.close()
             elif isinstance(step_func, detached_step):
-<<<<<<< HEAD
-                for grid_interpolator in [step_func.grid_Hrich, step_func.grid_strippedHe]:
-=======
                 for grid_interpolator in [step_func.track_matcher.grid_Hrich, step_func.track_matcher.grid_strippedHe]:
->>>>>>> 7f81b076
                     grid_interpolator.close()
 
     def pre_evolve(self, binary):
