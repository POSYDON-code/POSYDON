--- conflicted
+++ resolved
@@ -841,266 +841,6 @@
     'S2_eta' : [r'$\eta$', r'$\log_{10}(\eta)$'],
 }
 
-<<<<<<< HEAD
-# pre defined plottings
-PRE_SET_PLOTS = {
-    'combined_TF12' : {
-        'plot_dir_name' : 'TF12',
-        'zvar' : None,
-        'term_flag' : 'combined_TF12',
-        'cbar' : False,
-        'zlog' : False,
-        'zmin' : None,
-        'zmax' : None
-    },
-    'termination_flag_1' : {
-        'plot_dir_name' : 'TF1',
-        'zvar' : 'lg_mtransfer_rate',
-        'term_flag' : 'termination_flag_1',
-        'cbar' : True,
-        'zlog' : False,
-        'zmin' : -8,
-        'zmax' : -1
-    },
-    'termination_flag_2' : {
-        'plot_dir_name' : 'TF2',
-        'zvar' : None,
-        'term_flag' : 'termination_flag_2',
-        'cbar' : False,
-        'zlog' : False,
-        'zmin' : None,
-        'zmax' : None
-    },
-    'termination_flag_3' : {
-        'plot_dir_name' : 'TF3',
-        'zvar' : None,
-        'term_flag' : 'termination_flag_3',
-        'cbar' : False,
-        'zlog' : False,
-        'zmin' : None,
-        'zmax' : None
-    },
-    'termination_flag_4' : {
-        'plot_dir_name' : 'TF4',
-        'zvar' : None,
-        'term_flag' : 'termination_flag_4',
-        'cbar' : False,
-        'zlog' : False,
-        'zmin' : None,
-        'zmax' : None
-    },
-    'rl_relative_overflow_1' : {
-        'plot_dir_name' : 'debug_rl_1',
-        'zvar' : 'rl_relative_overflow_1',
-        'term_flag' : 'debug',
-        'cbar' : True,
-        'zlog' : False,
-        'zmin' : -0.5,
-        'zmax' : 0.5
-    },
-    'rl_relative_overflow_2' : {
-        'plot_dir_name' : 'debug_rl_2',
-        'zvar' : 'rl_relative_overflow_2',
-        'term_flag' : 'debug',
-        'cbar' : True,
-        'zlog' : False,
-        'zmin' : -0.5,
-        'zmax' : 0.5
-    },
-    'lg_mtransfer_rate' : {
-        'plot_dir_name' : 'debug_mt',
-        'zvar' : 'lg_mtransfer_rate',
-        'term_flag' : 'debug',
-        'cbar' : True,
-        'zlog' : False,
-        'zmin' : -8,
-        'zmax' : -1
-    },
-    # SN stuff
-    'S1_MODEL01_CO_type' : {
-        'plot_dir_name' : 'S1_MODEL01/CO_type',
-        'zvar' : None,
-        'term_flag' : 'S1_MODEL01_CO_type',
-        'cbar' : False,
-        'zlog' : False,
-        'zmin' : None,
-        'zmax' : None
-    },
-    'S1_MODEL01_SN_type' : {
-        'plot_dir_name' : 'S1_MODEL01/SN_type',
-        'zvar' : None,
-        'term_flag' : 'S1_MODEL01_SN_type',
-        'cbar' : False,
-        'zlog' : False,
-        'zmin' : None,
-        'zmax' : None
-    },
-    'S1_MODEL01_mass' : {
-        'plot_dir_name' : 'S1_MODEL01/mass',
-        'zvar' : 'S1_MODEL01_mass',
-        'term_flag' : 'termination_flag_1',
-        'cbar' : True,
-        'zlog' : True,
-        'zmin' : 0.,
-        'zmax' : 2.
-    },
-    'S1_MODEL01_spin' : {
-        'plot_dir_name' : 'S1_MODEL01/spin',
-        'zvar' : 'S1_MODEL01_spin',
-        'term_flag' : 'termination_flag_1',
-        'cbar' : True,
-        'zlog' : False,
-        'zmin' : 0.,
-        'zmax' : 1.
-    },
-    'S1_MODEL01_m_disk_radiated' : {
-        'plot_dir_name' : 'S1_MODEL01/m_disk_radiated',
-        'zvar' : 'S1_MODEL01_m_disk_radiated',
-        'term_flag' : 'termination_flag_1',
-        'cbar' : True,
-        'zlog' : False,
-        'zmin' : 0.,
-        'zmax' : 3.
-    },
-    'S1_MODEL05_CO_type' : {
-        'plot_dir_name' : 'S1_MODEL05/CO_type',
-        'zvar' : None,
-        'term_flag' : 'S1_MODEL05_CO_type',
-        'cbar' : False,
-        'zlog' : False,
-        'zmin' : None,
-        'zmax' : None
-    },
-    'S1_MODEL05_SN_type' : {
-        'plot_dir_name' : 'S1_MODEL05/SN_type',
-        'zvar' : None,
-        'term_flag' : 'S1_MODEL05_SN_type',
-        'cbar' : False,
-        'zlog' : False,
-        'zmin' : None,
-        'zmax' : None
-    },
-    'S1_MODEL05_mass' : {
-        'plot_dir_name' : 'S1_MODEL05/mass',
-        'zvar' : 'S1_MODEL05_mass',
-        'term_flag' : 'termination_flag_1',
-        'cbar' : True,
-        'zlog' : True,
-        'zmin' : 0.,
-        'zmax' : 2.
-    },
-    'S1_MODEL05_spin' : {
-        'plot_dir_name' : 'S1_MODEL05/spin',
-        'zvar' : 'S1_MODEL05_spin',
-        'term_flag' : 'termination_flag_1',
-        'cbar' : True,
-        'zlog' : False,
-        'zmin' : 0.,
-        'zmax' : 1.
-    },
-    'S1_MODEL05_m_disk_radiated' : {
-        'plot_dir_name' : 'S1_MODEL05/m_disk_radiated',
-        'zvar' : 'S1_MODEL05_m_disk_radiated',
-        'term_flag' : 'termination_flag_1',
-        'cbar' : True,
-        'zlog' : False,
-        'zmin' : 0.,
-        'zmax' : 3.
-    },
-    'S1_MODEL06_CO_type' : {
-        'plot_dir_name' : 'S1_MODEL06/CO_type',
-        'zvar' : None,
-        'term_flag' : 'S1_MODEL06_CO_type',
-        'cbar' : False,
-        'zlog' : False,
-        'zmin' : None,
-        'zmax' : None
-    },
-    'S1_MODEL06_SN_type' : {
-        'plot_dir_name' : 'S1_MODEL06/SN_type',
-        'zvar' : None,
-        'term_flag' : 'S1_MODEL06_SN_type',
-        'cbar' : False,
-        'zlog' : False,
-        'zmin' : None,
-        'zmax' : None
-    },
-    'S1_MODEL06_mass' : {
-        'plot_dir_name' : 'S1_MODEL06/mass',
-        'zvar' : 'S1_MODEL06_mass',
-        'term_flag' : 'termination_flag_1',
-        'cbar' : True,
-        'zlog' : True,
-        'zmin' : 0.,
-        'zmax' : 2.
-    },
-    'S1_MODEL06_spin' : {
-        'plot_dir_name' : 'S1_MODEL06/spin',
-        'zvar' : 'S1_MODEL06_spin',
-        'term_flag' : 'termination_flag_1',
-        'cbar' : True,
-        'zlog' : False,
-        'zmin' : 0.,
-        'zmax' : 1.
-    },
-    'S1_MODEL06_m_disk_radiated' : {
-        'plot_dir_name' : 'S1_MODEL06/m_disk_radiated',
-        'zvar' : 'S1_MODEL06_m_disk_radiated',
-        'term_flag' : 'termination_flag_1',
-        'cbar' : True,
-        'zlog' : False,
-        'zmin' : 0.,
-        'zmax' : 3.
-    },
-    'S1_MODEL10_CO_type' : {
-        'plot_dir_name' : 'S1_MODEL10/CO_type',
-        'zvar' : None,
-        'term_flag' : 'S1_MODEL10_CO_type',
-        'cbar' : False,
-        'zlog' : False,
-        'zmin' : None,
-        'zmax' : None
-    },
-    'S1_MODEL10_SN_type' : {
-        'plot_dir_name' : 'S1_MODEL10/SN_type',
-        'zvar' : None,
-        'term_flag' : 'S1_MODEL10_SN_type',
-        'cbar' : False,
-        'zlog' : False,
-        'zmin' : None,
-        'zmax' : None
-    },
-    'S1_MODEL10_mass' : {
-        'plot_dir_name' : 'S1_MODEL10/mass',
-        'zvar' : 'S1_MODEL10_mass',
-        'term_flag' : 'termination_flag_1',
-        'cbar' : True,
-        'zlog' : True,
-        'zmin' : 0.,
-        'zmax' : 2.
-    },
-    'S1_MODEL10_spin' : {
-        'plot_dir_name' : 'S1_MODEL10/spin',
-        'zvar' : 'S1_MODEL10_spin',
-        'term_flag' : 'termination_flag_1',
-        'cbar' : True,
-        'zlog' : False,
-        'zmin' : 0.,
-        'zmax' : 1.
-    },
-    'S1_MODEL10_m_disk_radiated' : {
-        'plot_dir_name' : 'S1_MODEL10/m_disk_radiated',
-        'zvar' : 'S1_MODEL10_m_disk_radiated',
-        'term_flag' : 'termination_flag_1',
-        'cbar' : True,
-        'zlog' : False,
-        'zmin' : 0.,
-        'zmax' : 3.
-    }
-    # TODO: add more
-}
-
-=======
 # add core collapse MODEL variables
 for i in range(1, 11):
     DEFAULT_LABELS[f'MODEL{i:02d}_mass'] = [r'$M_\mathrm{CO} \, [M_\odot]$',
@@ -1111,4 +851,261 @@
     DEFAULT_LABELS[f'MODEL{i:02d}_m_disk_radiated'] = [r'$M_\mathrm{disk, rad} \, [M_\odot]$',
                                               r'$\log_{10}(M_\mathrm{disk, rad} / M_\odot)$']
     
->>>>>>> e817b93e
+
+# pre defined plottings
+PRE_SET_PLOTS = {
+    'combined_TF12' : {
+        'plot_dir_name' : 'TF12',
+        'zvar' : None,
+        'term_flag' : 'combined_TF12',
+        'cbar' : False,
+        'zlog' : False,
+        'zmin' : None,
+        'zmax' : None
+    },
+    'termination_flag_1' : {
+        'plot_dir_name' : 'TF1',
+        'zvar' : 'lg_mtransfer_rate',
+        'term_flag' : 'termination_flag_1',
+        'cbar' : True,
+        'zlog' : False,
+        'zmin' : -8,
+        'zmax' : -1
+    },
+    'termination_flag_2' : {
+        'plot_dir_name' : 'TF2',
+        'zvar' : None,
+        'term_flag' : 'termination_flag_2',
+        'cbar' : False,
+        'zlog' : False,
+        'zmin' : None,
+        'zmax' : None
+    },
+    'termination_flag_3' : {
+        'plot_dir_name' : 'TF3',
+        'zvar' : None,
+        'term_flag' : 'termination_flag_3',
+        'cbar' : False,
+        'zlog' : False,
+        'zmin' : None,
+        'zmax' : None
+    },
+    'termination_flag_4' : {
+        'plot_dir_name' : 'TF4',
+        'zvar' : None,
+        'term_flag' : 'termination_flag_4',
+        'cbar' : False,
+        'zlog' : False,
+        'zmin' : None,
+        'zmax' : None
+    },
+    'rl_relative_overflow_1' : {
+        'plot_dir_name' : 'debug_rl_1',
+        'zvar' : 'rl_relative_overflow_1',
+        'term_flag' : 'debug',
+        'cbar' : True,
+        'zlog' : False,
+        'zmin' : -0.5,
+        'zmax' : 0.5
+    },
+    'rl_relative_overflow_2' : {
+        'plot_dir_name' : 'debug_rl_2',
+        'zvar' : 'rl_relative_overflow_2',
+        'term_flag' : 'debug',
+        'cbar' : True,
+        'zlog' : False,
+        'zmin' : -0.5,
+        'zmax' : 0.5
+    },
+    'lg_mtransfer_rate' : {
+        'plot_dir_name' : 'debug_mt',
+        'zvar' : 'lg_mtransfer_rate',
+        'term_flag' : 'debug',
+        'cbar' : True,
+        'zlog' : False,
+        'zmin' : -8,
+        'zmax' : -1
+    },
+    # SN stuff
+    'S1_MODEL01_CO_type' : {
+        'plot_dir_name' : 'S1_MODEL01/CO_type',
+        'zvar' : None,
+        'term_flag' : 'S1_MODEL01_CO_type',
+        'cbar' : False,
+        'zlog' : False,
+        'zmin' : None,
+        'zmax' : None
+    },
+    'S1_MODEL01_SN_type' : {
+        'plot_dir_name' : 'S1_MODEL01/SN_type',
+        'zvar' : None,
+        'term_flag' : 'S1_MODEL01_SN_type',
+        'cbar' : False,
+        'zlog' : False,
+        'zmin' : None,
+        'zmax' : None
+    },
+    'S1_MODEL01_mass' : {
+        'plot_dir_name' : 'S1_MODEL01/mass',
+        'zvar' : 'S1_MODEL01_mass',
+        'term_flag' : 'termination_flag_1',
+        'cbar' : True,
+        'zlog' : True,
+        'zmin' : 0.,
+        'zmax' : 2.
+    },
+    'S1_MODEL01_spin' : {
+        'plot_dir_name' : 'S1_MODEL01/spin',
+        'zvar' : 'S1_MODEL01_spin',
+        'term_flag' : 'termination_flag_1',
+        'cbar' : True,
+        'zlog' : False,
+        'zmin' : 0.,
+        'zmax' : 1.
+    },
+    'S1_MODEL01_m_disk_radiated' : {
+        'plot_dir_name' : 'S1_MODEL01/m_disk_radiated',
+        'zvar' : 'S1_MODEL01_m_disk_radiated',
+        'term_flag' : 'termination_flag_1',
+        'cbar' : True,
+        'zlog' : False,
+        'zmin' : 0.,
+        'zmax' : 3.
+    },
+    'S1_MODEL05_CO_type' : {
+        'plot_dir_name' : 'S1_MODEL05/CO_type',
+        'zvar' : None,
+        'term_flag' : 'S1_MODEL05_CO_type',
+        'cbar' : False,
+        'zlog' : False,
+        'zmin' : None,
+        'zmax' : None
+    },
+    'S1_MODEL05_SN_type' : {
+        'plot_dir_name' : 'S1_MODEL05/SN_type',
+        'zvar' : None,
+        'term_flag' : 'S1_MODEL05_SN_type',
+        'cbar' : False,
+        'zlog' : False,
+        'zmin' : None,
+        'zmax' : None
+    },
+    'S1_MODEL05_mass' : {
+        'plot_dir_name' : 'S1_MODEL05/mass',
+        'zvar' : 'S1_MODEL05_mass',
+        'term_flag' : 'termination_flag_1',
+        'cbar' : True,
+        'zlog' : True,
+        'zmin' : 0.,
+        'zmax' : 2.
+    },
+    'S1_MODEL05_spin' : {
+        'plot_dir_name' : 'S1_MODEL05/spin',
+        'zvar' : 'S1_MODEL05_spin',
+        'term_flag' : 'termination_flag_1',
+        'cbar' : True,
+        'zlog' : False,
+        'zmin' : 0.,
+        'zmax' : 1.
+    },
+    'S1_MODEL05_m_disk_radiated' : {
+        'plot_dir_name' : 'S1_MODEL05/m_disk_radiated',
+        'zvar' : 'S1_MODEL05_m_disk_radiated',
+        'term_flag' : 'termination_flag_1',
+        'cbar' : True,
+        'zlog' : False,
+        'zmin' : 0.,
+        'zmax' : 3.
+    },
+    'S1_MODEL06_CO_type' : {
+        'plot_dir_name' : 'S1_MODEL06/CO_type',
+        'zvar' : None,
+        'term_flag' : 'S1_MODEL06_CO_type',
+        'cbar' : False,
+        'zlog' : False,
+        'zmin' : None,
+        'zmax' : None
+    },
+    'S1_MODEL06_SN_type' : {
+        'plot_dir_name' : 'S1_MODEL06/SN_type',
+        'zvar' : None,
+        'term_flag' : 'S1_MODEL06_SN_type',
+        'cbar' : False,
+        'zlog' : False,
+        'zmin' : None,
+        'zmax' : None
+    },
+    'S1_MODEL06_mass' : {
+        'plot_dir_name' : 'S1_MODEL06/mass',
+        'zvar' : 'S1_MODEL06_mass',
+        'term_flag' : 'termination_flag_1',
+        'cbar' : True,
+        'zlog' : True,
+        'zmin' : 0.,
+        'zmax' : 2.
+    },
+    'S1_MODEL06_spin' : {
+        'plot_dir_name' : 'S1_MODEL06/spin',
+        'zvar' : 'S1_MODEL06_spin',
+        'term_flag' : 'termination_flag_1',
+        'cbar' : True,
+        'zlog' : False,
+        'zmin' : 0.,
+        'zmax' : 1.
+    },
+    'S1_MODEL06_m_disk_radiated' : {
+        'plot_dir_name' : 'S1_MODEL06/m_disk_radiated',
+        'zvar' : 'S1_MODEL06_m_disk_radiated',
+        'term_flag' : 'termination_flag_1',
+        'cbar' : True,
+        'zlog' : False,
+        'zmin' : 0.,
+        'zmax' : 3.
+    },
+    'S1_MODEL10_CO_type' : {
+        'plot_dir_name' : 'S1_MODEL10/CO_type',
+        'zvar' : None,
+        'term_flag' : 'S1_MODEL10_CO_type',
+        'cbar' : False,
+        'zlog' : False,
+        'zmin' : None,
+        'zmax' : None
+    },
+    'S1_MODEL10_SN_type' : {
+        'plot_dir_name' : 'S1_MODEL10/SN_type',
+        'zvar' : None,
+        'term_flag' : 'S1_MODEL10_SN_type',
+        'cbar' : False,
+        'zlog' : False,
+        'zmin' : None,
+        'zmax' : None
+    },
+    'S1_MODEL10_mass' : {
+        'plot_dir_name' : 'S1_MODEL10/mass',
+        'zvar' : 'S1_MODEL10_mass',
+        'term_flag' : 'termination_flag_1',
+        'cbar' : True,
+        'zlog' : True,
+        'zmin' : 0.,
+        'zmax' : 2.
+    },
+    'S1_MODEL10_spin' : {
+        'plot_dir_name' : 'S1_MODEL10/spin',
+        'zvar' : 'S1_MODEL10_spin',
+        'term_flag' : 'termination_flag_1',
+        'cbar' : True,
+        'zlog' : False,
+        'zmin' : 0.,
+        'zmax' : 1.
+    },
+    'S1_MODEL10_m_disk_radiated' : {
+        'plot_dir_name' : 'S1_MODEL10/m_disk_radiated',
+        'zvar' : 'S1_MODEL10_m_disk_radiated',
+        'term_flag' : 'termination_flag_1',
+        'cbar' : True,
+        'zlog' : False,
+        'zmin' : 0.,
+        'zmax' : 3.
+    }
+    # TODO: add more
+}