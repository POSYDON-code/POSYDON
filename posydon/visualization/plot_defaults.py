"""Default values for plotting routines.

This file contains the default parameters of each plotting routines.
PLOT_PROPERTIES:
    Each default plotting variable is contained in this dictionary.
DEFAULT_MARKERS_COLORS_LEGENDS:
    Each termination condition is associated with a marker shape, size, color
    and label.
"""


__authors__ = [
    "Simone Bavera <Simone.Bavera@unige.ch>",
    "Devina Misra <devina.misra@unige.ch>",
    "Scott Coughlin <scottcoughlin2014@u.northwestern.edu>",
    "Emmanouil Zapartas <ezapartas@gmail.com>",
    "Matthias Kruckow <Matthias.Kruckow@unige.ch>",
]


from matplotlib import rcParams
import shutil

PLOT_PROPERTIES = {
    'show_fig': False,
    'close_fig': True,
    'path_to_file': './',
    'fname': None,
    'figsize': (3.38, 3.38),
    'bbox_inches': 'tight',
    'dpi': 300,
    'log10_x': False,
    'log10_y': False,
    'log10_z': False,
    'xmin': None,
    'xmax': None,
    'ymin': None,
    'ymax': None,
    'zmin': None,
    'zmax': None,
    'title': None,
    'rcParams': {"text.usetex": True if shutil.which('latex') else False,
                 "font.family": "serif",
                 "font.sans-serif": ["Computer Modern Roman"]},
    'title_font_dict': {'fontsize': 10},
    'title_loc': 'center',
    'xlabel': None,
    'xlabel_kwargs': {
        'fontsize': 10
    },
    'ylabel': None,
    'ylabel_kwargs': {
        'fontsize': 10
    },
    'marker_size': 4,
    'hspace': None,
    'wspace': None,
    'const_R_lines': False,
    'colorbar': {
        'label': None,
        'label_size': 10,
        'orientation': 'horizontal',
        'fraction': 0.15,
        'pad': 0.2,
        'shrink': 1,
        'aspect': 20,
        'anchor': (0.0, 0.5),
        'panchor': (1.0, 0.5),
        'extend': 'neither',
        'bounds': [0.03, 0.7, 0.94, 0.05]
    },
    'legend1D': {
        'title': None,
        'lines_legend': None,
        'title_font_size': 8,
        'loc': 'upper right',
        'ncol': 1,
        'borderaxespad': None,
        'handletextpad': None,
        'columnspacing': 0.4,
        'prop': {
            'size': 8
        },
        'shrink_box': 1,
        'bbox_to_anchor': None
    },
    'legend2D': {
        'title': 'Termination flags',
        'title_font_size': 8,
        'loc': 'center left',
        'ncol': 1,
        'borderaxespad': None,
        'handletextpad': None,
        'columnspacing': 0.4,
        'prop': {
            'size': 8
        },
        'shrink_box': 0.85,
        'bbox_to_anchor': (1, 0.5)
    },
    'slice_text_kwargs': {
        'bbox': {'facecolor': 'white', 'alpha': 0.8, 'pad': 2},
        'ha': 'right',
        'va': 'bottom',
        'x': 0.95,
        'y': 0.05
    },
    'PdfPages': None
}

list_of_colors = ['#a6611a',
                  '#dfc27d',
                  [(31/255, 119/255, 180/255)],
                  [(255/255, 127/255, 14/255)]]

TF1_label_stable = 'Reached end life'
TF1_label_initial = 'Initial RLOF'
TF1_label_unstable = 'Unstable RLOF'
color_unstable = 'black'

DEFAULT_MARKERS_COLORS_LEGENDS = {
    'termination_flag_1': {
        'terminate due to primary depleting carbon (inverse sn?)':
            ['s', 2, None, TF1_label_stable],
        'Primary has depleted central carbon':
            ['s', 2, None, TF1_label_stable],
        'Secondary has depleted central carbon':
            ['o', 2, None, TF1_label_stable],
        'Primary got stopped before central carbon depletion':
            ['s', 2, None, TF1_label_stable],
        'Secondary got stopped before central carbon depletion':
            ['o', 2, None, TF1_label_stable],
        'Primary enters pair-instability regime':
            ['s', 2, None, TF1_label_stable],
        'Secondary enters pair-instability regime':
            ['o', 2, None, TF1_label_stable],
        'Primary enters pulsational pair-instability regime':
            ['s', 2, None, TF1_label_stable],
        'Secondary enters pulsational pair-instability regime':
            ['o', 2, None, TF1_label_stable],
        'offcenter neon ignition for primary':
            ['s', 2, None, TF1_label_stable],
        'offcenter neon ignition for secondary':
            ['o', 2, None, TF1_label_stable],
        'forced_initial_RLO':
            ['.', 1, color_unstable, TF1_label_initial],
        'overflow from L1 at ZAMS':
            ['.', 1, color_unstable, TF1_label_initial],
        'Terminate because of overflowing initial model':
            ['.', 1, color_unstable, TF1_label_initial],
        'overflow from L2 point for q>1 at ZAMS':
            ['.', 1, color_unstable, TF1_label_initial],
        'overflow from L2 surface for q<1 at ZAMS':
            ['.', 1, color_unstable, TF1_label_initial],
        'overflow from L2 surface for q>1 at ZAMS':
            ['.', 1, color_unstable, TF1_label_initial],
        'overflow from L2 surface for q<1':
            ['D', 1, color_unstable, TF1_label_unstable],
        r'overflow from L2 (D_L2) distance for q(=Macc/Mdon)>1, '
        'donor is star 1':
            ['D', 1, color_unstable, TF1_label_unstable],
        r'overflow from L2 (R_L2) surface for q(=Macc/Mdon)<1, '
        'donor is star 1':
            ['D', 1, color_unstable, TF1_label_unstable],
        r'overflow from L2 (R_L2) surface for q(=Macc/Mdon)>1, '
        'donor is star 1':
            ['D', 1, color_unstable, TF1_label_unstable],
        r'overflow from L2 (D_L2) distance for q(=Macc/Mdon)<1, '
        'donor is star 1':
            ['D', 1, color_unstable, TF1_label_unstable],
        'overflow from L2 (R_L2) surface for q(=Macc/Mdon)<1, donor is star 2':
            ['D', 1, color_unstable, TF1_label_unstable],
        'overflow from L2 (R_L2) surface for q(=Macc/Mdon)>1, donor is star 2':
            ['D', 1, color_unstable, TF1_label_unstable],
        'reached maximum mass transfer rate: 10.0d0':
            ['D', 1, color_unstable, TF1_label_unstable],
        'Reached maximum mass transfer rate: 1d-1':
            ['D', 1, color_unstable, TF1_label_unstable],
        'Reached the critical mt rate':
            ['D', 1, color_unstable, TF1_label_unstable],
        'Reached TPAGB':
            ['s', 2, None, TF1_label_initial],
        'Both stars fill their Roche Lobe and at least one of them is off MS':
            ['D', 1, color_unstable, TF1_label_unstable],
        'Both stars fill their Roche Lobe and t_kh > t_acc':
            ['D', 1, color_unstable, TF1_label_unstable],
        'overflow from L2, t_kh > t_acc and w > w_crit_lim, donor is star 1':
            ['D', 1, color_unstable, TF1_label_unstable],
        'overflow from L2, t_kh > t_acc and w > w_crit_lim, donor is star 2':
            ['D', 1, color_unstable, TF1_label_unstable],
        'Terminate due to L2 overflow during case A':
            ['D', 1, color_unstable, TF1_label_unstable],
        'Reached maximum mass transfer rate: Exceeded photon trapping radius':
            ['D', 1, color_unstable, TF1_label_unstable],
        'Terminate because accretor (r-rl)/rl > accretor_overflow_terminate':
            ['D', 1, color_unstable, TF1_label_unstable],
        'logQ_limit':
            ['x', 1, 'red', 'logQ_limit'],
        'logQ_min_limit':
            ['x', 1, 'red', 'logQ_limit'],
        'min_timestep_limit':
            ['x', 1, 'red', 'Not converged'],
        'reach cluster timelimit':
            ['x', 1, 'red', 'Not converged'],
        'no termination code':
            ['x', 1, 'red', 'no termination code'],
        'envelope_mass_limit':
            ['s', 2, None, TF1_label_stable],
        'gamma_center_limit':
            ['s', 2, None, TF1_label_stable],
        'max_age':
            ['s', 2, None, TF1_label_stable],
        'Initial RLOF':
            ['.', 1, 'black', TF1_label_initial],
        'Not converged':
            ['x', 1, 'red', 'Not converged'],
        'fe_core_infall_limit':
            ['x', 1, 'tab:purple', 'fe_core_infall_limit'],
        'ignored_no_binary_history':
            ['.', 1, color_unstable, TF1_label_initial],
        'ignored_no_RLO':
            ['.', 1, color_unstable, TF1_label_initial],
        'unknown':
            ['+', 1, 'red', 'unknown'],

    },

    'termination_flag_2': {

        'initial_RLOF':
            ['+', 1, 'black', 'initial RLOF'],
        'forced_initial_RLO':
            ['+', 1, 'black', 'initial RLOF'],
        'ignored_no_binary_history':
            ['+', 1, 'black', 'initial RLOF'],
        'ignored_no_RLO':
            ['+', 1, 'black', 'initial RLOF'],
        'no_RLOF':
            ['.', 1, 'black', 'no RLOF'],
        'contact_during_MS':
            ['v', 1, 'black', 'contact during MS'],
        'L2_RLOF':
            ['^', 1, 'black', 'L2 RLOF'],

        'case_A1':
            ['s', 2, 'tab:blue', 'case A1'],
        'case_A1/B1':
            ['s', 2, 'tab:green', 'case A1/B1'],
        'case_A1/B1/A1':
            ['s', 2, 'lightgrey', 'case A1/B1/A1'],
        'case_A1/B1/C1':
            ['s', 2, 'yellow', 'case A1/B1/C1'],
        'case_A1/C1':
            ['s', 2, 'yellow', 'case A1/C1'],
        'case_A1/B1/BB1':
            ['s', 2, 'tab:red', 'case A1/B1/BB1'],
        'case_A1/B1/C1/BB1':
            ['s', 2, 'tab:cyan', 'case A1/B1/C1/BB1'],
        'case_B1':
            ['s', 2, 'tab:purple', 'case B1'],
        'case_B1/BB1':
            ['s', 2, 'tab:pink', 'case B1/BB1'],
        'case_B1/C1/BB1':
            ['s', 2, 'tab:gray', 'case B1/C1/BB1'],
        'case_B1/C1':
            ['s', 2, 'tab:orange', 'case B1/C1'],
        'case_C1':
            ['s', 2, 'black', 'case C1'],
        'case_C1/BB1':
            ['s', 2, 'brown', 'case C1/BB1'],
        'case_BA1':
            ['s', 2, 'tab:blue', 'case BA1'],
        'case_BB1':
            ['s', 2, 'tab:green', 'case BB1'],
        'case_BA1/BB1':
            ['s', 2, 'tab:red', 'case BA1/BB1'],

        'case_A2':
            ['o', 2, 'tab:blue', 'case A2'],
        'case_A2/B2':
            ['o', 2, 'tab:green', 'case A2/B2'],
        'case_A2/B2/A2':
            ['o', 2, 'lightgrey', 'case A2/B2/A2'],
        'case_A2/B2/C2':
            ['o', 2, 'yellow', 'case A2/B2/C2'],
        'case_A2/C2':
            ['o', 2, 'yellow', 'case A2/C2'],
        'case_A2/B2/BB2':
            ['o', 2, 'tab:red', 'case A2/B2/BB2'],
        'case_A2/B2/C2/BB2':
            ['o', 2, 'tab:cyan', 'case A2/B2/C2/BB2'],
        'case_B2':
            ['o', 2, 'tab:purple', 'case B2'],
        'case_B2/BB2':
            ['o', 2, 'tab:pink', 'case B2/BB2'],
        'case_B2/C2/BB2':
            ['o', 2, 'tab:gray', 'case B2/C2/BB2'],
        'case_B2/C2':
            ['o', 2, 'tab:orange', 'case B2/C2'],
        'case_C2':
            ['o', 2, 'black', 'case C2'],
        'case_C2/BB2':
            ['o', 2, 'brown', 'case C2/BB2'],
        'case_BA2':
            ['o', 2, 'tab:blue', 'case BA2'],
        'case_BB2':
            ['o', 2, 'tab:green', 'case BB2'],
        'case_BA2/BB2':
            ['o', 2, 'tab:red', 'case BA1/BB2'],

        'case_A1/A2':
            ['>', 2, 'tab:blue', 'case A1/A2'],
        'case_A1/A2/A1':
            ['>', 2, 'tab:green', 'case A1/A2/A1'],
        'case_A1/A2/B1':
            ['>', 2, 'tab:gray', 'case A1/A2/B1'],
        'case_A1/A2/B1/B2':
            ['>', 2, 'tab:orange', 'case A1/A2/B1/B2'],
        'case_A1/B1/BB1':
            ['>', 2, 'tab:purple', 'case A1/B1/BB1'],
        'case_A1/A2/B2':
            ['>', 2, 'tab:red', 'case A1/A2/B2'],
        'case_A1/B1/A2':
            ['>', 2, 'tab:pink', 'case A1/B1/B2'],
        'case_A1/B1/A2/B2':
            ['>', 2, 'tab:olive', 'case A1/B1/A2/B2'],
        'case_A1/B1/A2/B1/B2':
            ['>', 2, 'yellow', 'case A1/B1/A2/B1/B2'],
        'case_A1/B1/B2':
            ['>', 2, 'brown', 'case A1/B1/B2'],
        'case_A1/B1/B2/B1':
            ['>', 2, 'black', 'case A1/B1/B2/B1'],
        'case_A1/B2':
            ['>', 2, 'tab:cyan', 'case A1/B1/C1/BB1'],
        'case_B1/A2':
            ['<', 2, 'tab:blue', 'case B1/A2'],
        'case_B1/A2/B2':
            ['<', 2, 'tab:green', 'case B1/A2/B2'],
        'case_B1/B2':
            ['<', 2, 'tab:gray', 'case B1/B2'],
        'case_B1/B2/B1':
            ['<', 2, 'tab:red', 'case B1/B2/B1'],
        'case_B1/B2/BB1':
            ['<', 2, 'brown', 'case B1/B2/BB1'],
        'case_B1/B2/B1/B2/B1/B2/B1/B2/B1':
            ['<', 2, 'tab:pink', 'case B1/B2/B1/B2/B1/B2/B1/B2/B1'],
        'case_B1/B2/B1/C1':
            ['<', 2, 'tab:olive', 'case B1/B2/B1/C1'],
        'case_B1/B2/C1':
            ['<', 2, 'tab:purple', 'case B1/B2/C1'],
        'case_B1/B2/C1/BB1':
            ['<', 2, 'black', 'case B1/B2/C1/BB1'],
        'case_B1/C2':
            ['<', 2, 'tab:cyan', 'case B1/C1'],
        'case_B2/B1':
            ['v', 2, 'tab:blue', 'case B2/B1'],
        'case_B2/B1/C1':
            ['v', 2, 'tab:green', 'case B2/B1/C1'],
        'case_B2/C1':
            ['v', 2, 'tab:orange', 'case B2/C1'],
        'case_B1/A2/B2/C1':
            ['v', 2, 'tab:red', 'case B1/A2/B2/C1'],
        'case_A2/B1/B2':
            ['v', 2, 'tab:pink', 'case A2/B1/B2'],
        'case_A1/B1/B2/C1':
            ['v', 2, 'tab:purple', 'case A1/B1/B2/C1'],
        'case_A1/B1/B2/B1/C1':
            ['v', 2, 'tab:olive', 'case A1/B1/B2/B1/C1'],
        'case_A1/B1/A2/B2/C1':
            ['v', 2, 'brown', 'case A1/B1/A2/B2/C1'],
        'case_A1/B2/C1':
            ['v', 2, 'yellow', 'case A1/B2/C1'],
        'case_A1/A2/B2/C1':
            ['v', 2, 'black', 'case A1/A2/B2/C1'],
        'case_A2/A1':
            ['v', 2, 'tab:gray', 'case A2/A1'],

        'None':
            ['x', 1, 'tab:red', 'failed'],
    },

    'termination_flag_3': {
        'H-rich_non_burning':
            ['v', 2, 'tab:orange', 'H-rich H non-buring'],
        'H-rich_Core_H_burning':
            ['s', 2, 'tab:olive', 'H-rich core H buring'],
        'H-rich_Shell_H_burning':
            ['s', 2, 'tab:red', 'H-rich shell H buring'],
        'H-rich_Core_C_burning':
            ['s', 2, 'tab:pink', 'H-rich core C burning'],
        'H-rich_Central_C_depletion':
            ['s', 2, 'tab:brown', 'H-rich central C depletion'],
        'H-rich_Core_He_burning':
            ['s', 2, 'tab:blue', 'H-rich core He burning'],
        'H-rich_Central_He_depleted':
            ['s', 2, 'tab:green', 'H-rich shell He burning'],
        'stripped_He_Core_He_burning':
            ['o', 2, 'tab:blue', 'stripped He-star core He burning'],
        'stripped_He_Central_He_depleted':
            ['o', 2, 'tab:green', 'stripped He-star shell He burning'],
        'stripped_He_Core_C_burning':
            ['o', 2, 'tab:pink', 'stripped He-star core C burning'],
        'stripped_He_Central_C_depletion':
            ['o', 2, 'tab:brown', 'stripped He-star C depletion'],
        'stripped_He_non_burning':
            ['o', 2, 'gray', 'stripped He-star non burning'],
        'stripped_He_Core_H_burning':
            ['x', 1, 'black', 'unknown'],
        'stripped_He_Shell_H_burning':
            ['x', 1, 'black', 'unknown'],
        'undetermined_evolutionary_state':
            ['x', 1, 'black', 'unknown'],
        'BH':
            ['*', 1, 'black', 'BH'],
        'NS':
            ['*', 1, 'tab:gray', 'NS'],
        'ignored_no_binary_history':
            ['s', 2, 'tab:olive', 'H-rich core H buring'],
        'ignored_no_RLO':
            ['s', 2, 'tab:olive', 'H-rich core H buring'],
    },
    'termination_flag_4': {
        'H-rich_non_burning':
            ['v', 2, 'tab:orange', 'H-rich H non-buring'],
        'H-rich_Core_H_burning':
            ['s', 2, 'tab:olive', 'H-rich core H buring'],
        'H-rich_Shell_H_burning':
            ['s', 2, 'tab:red', 'H-rich shell H buring'],
        'H-rich_Core_C_burning':
            ['s', 2, 'tab:pink', 'H-rich core C burning'],
        'H-rich_Central_C_depletion':
            ['s', 2, 'tab:brown', 'H-rich central C depletion'],
        'H-rich_Core_He_burning':
            ['s', 2, 'tab:blue', 'H-rich core He burning'],
        'H-rich_Near_Central_C_depletion':
            ['s', 2, 'tab:purple', 'H-rich near central C depletion'],
        'H-rich_Central_He_depleted':
            ['s', 2, 'tab:green', 'H-rich shell He burning'],
        'stripped_He_Core_He_burning':
            ['o', 2, 'tab:blue', 'stripped He-star core He burning'],
        'stripped_He_Central_He_depleted':
            ['o', 2, 'tab:green', 'stripped He-star shell He burning'],
        'stripped_He_Core_C_burning':
            ['o', 2, 'tab:pink', 'stripped He-star core C burning'],
        'stripped_He_Central_C_depletion':
            ['o', 2, 'tab:brown', 'stripped He-star C depletion'],
        'stripped_He_non_burning':
            ['o', 2, 'gray', 'stripped He-star non burning'],
        'stripped_He_Core_H_burning':
            ['x', 1, 'black', 'unknown'],
        'stripped_He_Shell_H_burning':
            ['x', 1, 'black', 'unknown'],
        'undetermined_evolutionary_state':
            ['x', 1, 'black', 'unknown'],
        'BH':
            ['*', 1, 'black', 'BH'],
        'NS':
            ['*', 1, 'tab:gray', 'NS'],
        'ignored_no_binary_history':
            ['s', 2, 'tab:olive', 'H-rich core H buring'],
        'ignored_no_RLO':
            ['s', 2, 'tab:olive', 'H-rich core H buring'],
    },

    'combined_TF12': {
        'Stable contact':
            ['s', 2, list_of_colors[3], 'Stable contact phase'],
        'Stable case A':
            ['s', 2, list_of_colors[2], 'Stable RLOF during MS'],
        'Stable case B':
            ['s', 2, list_of_colors[1], 'Stable RLOF during postMS'],
        'Stable case C':
            ['s', 2, list_of_colors[1], 'Stable RLOF during postMS'],
        'Stable case BA':
            ['s', 2, list_of_colors[0], 'Stable RLOF during stripped He star'],
        'Stable case BB':
            ['s', 2, list_of_colors[0], 'Stable RLOF during stripped He star'],
        # hot fix for case AA should be removed later:
        'Stable case AA':
            ['s', 2, list_of_colors[2], 'Stable RLOF during MS'],
        'Stable case AB':
            ['s', 2, list_of_colors[1], 'Stable RLOF during postMS'],
        'Stable case AC':
            ['s', 2, list_of_colors[1], 'Stable RLOF during postMS'],
        'Stable case An':
            ['s', 2, list_of_colors[1], 'Stable RLOF during postMS'],
        'Stable case ABA':
            ['s', 2, list_of_colors[0], 'Stable RLOF during stripped He star'],
        'Stable case ABB':
            ['s', 2, list_of_colors[0], 'Stable RLOF during stripped He star'],
        'Stable case BC':
            ['s', 2, list_of_colors[1], 'Stable RLOF during postMS'],
        'Stable case Bn':
            ['s', 2, list_of_colors[1], 'Stable RLOF during postMS'],
        'Stable case BBA':
            ['s', 2, list_of_colors[0], 'Stable RLOF during stripped He star'],
        'Stable case BBB':
            ['s', 2, list_of_colors[0], 'Stable RLOF during stripped He star'],
        'Stable case Cn':
            ['s', 2, list_of_colors[1], 'Stable RLOF during postMS'],
        'Stable case CBA':
            ['s', 2, list_of_colors[0], 'Stable RLOF during stripped He star'],
        'Stable case CBB':
            ['s', 2, list_of_colors[0], 'Stable RLOF during stripped He star'],
        'Stable case BABB':
            ['s', 2, list_of_colors[0], 'Stable RLOF during stripped He star'],
        'Stable case BAn':
            ['s', 2, list_of_colors[0], 'Stable RLOF during stripped He star'],
        'Stable case BBn':
            ['s', 2, list_of_colors[0], 'Stable RLOF during stripped He star'],
        'Stable case n':
            ['s', 2, list_of_colors[1], 'Stable RLOF while non burning'],
        'Unstable contact':
            ['D', 1, list_of_colors[3], 'Unstable contact phase'],
        'Unstable case A':
            ['D', 1, list_of_colors[2], 'Unstable RLOF during MS'],
        'Unstable case B':
            ['D', 1, list_of_colors[1], 'Unstable RLOF during postMS'],
        'Unstable case C':
            ['D', 1, list_of_colors[1], 'Unstable RLOF during postMS'],
        'Unstable case BA':
            ['D', 1, list_of_colors[0],
             'Unstable RLOF during stripped He star'],
        'Unstable case BB':
            ['D', 1, list_of_colors[0],
             'Unstable RLOF during stripped He star'],
        'Unstable case AB':
            ['D', 1, list_of_colors[1], 'Unstable RLOF during postMS'],
        'Unstable case AC':
            ['D', 1, list_of_colors[1], 'Unstable RLOF during postMS'],
        'Unstable case An':
            ['D', 1, list_of_colors[1], 'Unstable RLOF during postMS'],
        'Unstable case ABA':
            ['D', 1, list_of_colors[0],
             'Unstable RLOF during stripped He star'],
        'Unstable case ABB':
            ['D', 1, list_of_colors[0],
             'Unstable RLOF during stripped He star'],
        'Unstable case BC':
            ['D', 1, list_of_colors[1], 'Unstable RLOF during postMS'],
        'Unstable case Bn':
            ['D', 1, list_of_colors[1], 'Unstable RLOF during postMS'],
        'Unstable case BBA':
            ['D', 2, list_of_colors[0],
             'Unstable RLOF during stripped He star'],
        'Unstable case BBB':
            ['D', 2, list_of_colors[0],
             'Unstable RLOF during stripped He star'],
        'Unstable case Cn':
            ['D', 1, list_of_colors[1], 'Unstable RLOF during postMS'],
        'Unstable case CBA':
            ['D', 2, list_of_colors[0],
             'Unstable RLOF during stripped He star'],
        'Unstable case CBB':
            ['D', 2, list_of_colors[0],
             'Unstable RLOF during stripped He star'],
        'Unstable case BABB':
            ['D', 2, list_of_colors[0],
             'Unstable RLOF during stripped He star'],
        'Unstable case BAn':
            ['D', 2, list_of_colors[0],
             'Unstable RLOF during stripped He star'],
        'Unstable case BBn':
            ['D', 2, list_of_colors[0],
             'Unstable RLOF during stripped He star'],
        'Unstable case n':
            ['D', 2, list_of_colors[1],
             'Unstable RLOF while non burning'],
        'Unstable L2 RLOF':
            ['D', 1, list_of_colors[0],
             'Unstable RLOF during stripped He star'],
        'Initial RLOF':
            ['.', 1, 'black', 'Initial RLOF'],
        'no_RLOF':
            ['s', 2, 'lightgrey', 'no RLOF'],
        'Not converged':
            ['x', 1, 'red', 'Not converged'],
        'unknown':
            ['+', 1, 'green', 'unknown'],
        'Reverse stable MT':
            ['s', 2, 'tab:olive', 'Stable reverse mass-transfer phase'],
        'Reverse unstable MT':
            ['D', 1, 'tab:olive', 'Unstable reverse mass-transfer phase'],
        },
    'debug': {
        'terminate due to primary depleting carbon (inverse sn?)':
            ['s', 2, None, TF1_label_stable],
        'Primary has depleted central carbon':
            ['s', 2, None, TF1_label_stable],
        'Secondary has depleted central carbon':
            ['o', 2, None, TF1_label_stable],
        'Primary got stopped before central carbon depletion':
            ['s', 2, None, TF1_label_stable],
        'Secondary got stopped before central carbon depletion':
            ['o', 2, None, TF1_label_stable],
        'Primary enters pair-instability regime':
            ['s', 2, None, TF1_label_stable],
        'Secondary enters pair-instability regime':
            ['o', 2, None, TF1_label_stable],
        'Primary enters pulsational pair-instability regime':
            ['s', 2, None, TF1_label_stable],
        'Secondary enters pulsational pair-instability regime':
            ['o', 2, None, TF1_label_stable],
        'offcenter neon ignition for primary':
            ['s', 2, None, TF1_label_stable],
        'offcenter neon ignition for secondary':
            ['o', 2, None, TF1_label_stable],
        'overflow from L1 at ZAMS':
            ['.', 1.5, None, TF1_label_initial],
        'Terminate because of overflowing initial model':
            ['.', 1.5, None, TF1_label_initial],
        'overflow from L2 point for q>1 at ZAMS':
            ['.', 1.5, None, TF1_label_initial],
        'overflow from L2 surface for q<1 at ZAMS':
            ['.', 1.5, None, TF1_label_initial],
        'overflow from L2 surface for q>1 at ZAMS':
            ['.', 1.5, None, TF1_label_initial],
        'overflow from L2 surface for q<1':
            ['D', 1, None, TF1_label_unstable],
        r'overflow from L2 (D_L2) distance for q(=Macc/Mdon)>1, '
        'donor is star 1':
            ['D', 1, None, TF1_label_unstable],
        r'overflow from L2 (R_L2) surface for q(=Macc/Mdon)<1, '
        'donor is star 1':
            ['D', 1, None, TF1_label_unstable],
        r'overflow from L2 (R_L2) surface for q(=Macc/Mdon)>1, '
        'donor is star 1':
            ['D', 1, None, TF1_label_unstable],
        r'overflow from L2 (D_L2) distance for q(=Macc/Mdon)<1, '
        'donor is star 1':
            ['D', 1, None, TF1_label_unstable],
        'overflow from L2 (R_L2) surface for q(=Macc/Mdon)<1, '
        'donor is star 2':
            ['D', 1, None, TF1_label_unstable],
        'overflow from L2 (R_L2) surface for q(=Macc/Mdon)>1, '
        'donor is star 2':
            ['D', 1, None, TF1_label_unstable],
        'reached maximum mass transfer rate: 10.0d0':
            ['D', 1, None, TF1_label_unstable],
        'Reached maximum mass transfer rate: 1d-1':
            ['D', 1, None, TF1_label_unstable],
        'Reached the critical mt rate':
            ['D', 1, None, TF1_label_unstable],
        'Reached TPAGB':
            ['s', 2, None, TF1_label_initial],
        'Both stars fill their Roche Lobe and at least one of them is off MS':
            ['D', 1, None, TF1_label_unstable],
        'Both stars fill their Roche Lobe and t_kh > t_acc':
            ['D', 1, None, TF1_label_unstable],
        'overflow from L2, t_kh > t_acc and w > w_crit_lim, donor is star 1':
            ['D', 1, None, TF1_label_unstable],
        'overflow from L2, t_kh > t_acc and w > w_crit_lim, donor is star 2':
            ['D', 1, None, TF1_label_unstable],
        'Terminate due to L2 overflow during case A':
            ['D', 1, None, TF1_label_unstable],
        'Reached maximum mass transfer rate: Exceeded photon trapping radius':
            ['D', 1, None, TF1_label_unstable],
        'Terminate because accretor (r-rl)/rl > accretor_overflow_terminate':
            ['D', 1, None, TF1_label_unstable],
        'logQ_limit':
            ['x', 1, None, 'logQ_limit'],
        'logQ_min_limit':
            ['x', 1, None, 'logQ_limit'],
        'min_timestep_limit':
            ['x', 1, None, 'Not converged'],
        'reach cluster timelimit':
            ['x', 1, None, 'Not converged'],
        'no termination code':
            ['x', 1, None, 'no termination code'],
        'envelope_mass_limit':
            ['s', 2, None, TF1_label_stable],
        'gamma_center_limit':
            ['s', 2, None, TF1_label_stable],
        'max_age':
            ['s', 2, None, TF1_label_stable],
        'Initial RLOF':
            ['.', 1.5, 'black', TF1_label_initial],
        'Not converged':
            ['x', 1, None, 'Not converged'],
        'ignored_no_binary_history':
            ['.', 1.5, color_unstable, TF1_label_initial],
        'ignored_no_RLO':
            ['.', 1.5, color_unstable, TF1_label_initial],
        'forced_initial_RLO':
            ['.', 1.5, 'black', TF1_label_initial],
        'unknown':
            ['+', 1, 'green', 'unknown'],
        'fe_core_infall_limit':
            ['x', 1, None, 'fe_core_infall_limit'],
    },
    'interpolation_class': {
        'initial_MT':
            ['.', 2, 'black', 'initial_MT'],
        'no_MT':
            ['o', 2, 'tab:pink', 'no_MT'],
        'not_converged':
            ['o', 2, 'tab:red', 'not_converged'],
        'stable_MT':
            ['o', 2, 'tab:orange', 'stable_MT'],
        'unstable_MT':
            ['o', 2, 'tab:purple', 'unstable_MT']
    },
    'interpolation_class_errors': {
        'initial_MT':
            ['.', 1, 'black', 'initial_MT'],
        'no_MT':
            ['o', 2, None, 'no_MT'],
        'not_converged':
            ['x', 1, 'tab:red', 'not_converged'],
        'stable_MT':
            ['s', 2, None, 'stable_MT'],
        'unstable_MT':
            ['D', 1, None, 'unstable_MT']
    },
    'SN_type': {
        'CCSN':
            ['o', 2, 'tab:blue', 'CCSN'],
        'ECSN':
            ['o', 2, 'tab:orange', 'ECSN'],
        'PPISN':
            ['o', 2, 'tab:pink', 'PPISN'],
        'PISN':
            ['o', 2, 'tab:red', 'PISN'],
        'WD':
            ['o', 2, 'tab:purple', 'WD'],
        'None':
            ['o', 2, 'black', 'intial MT / unstable MT / not converged'],
    },
    'state': {
        'BH':
            ['o', 2, 'tab:blue', 'BH'],
        'NS':
            ['o', 2, 'tab:orange', 'NS'],
        'WD':
            ['o', 2, 'tab:purple', 'WD'],
        'PISN':
            ['o', 2, 'tab:red', 'PISN'],
        'None':
            ['o', 2, 'black', 'intial MT / unstable MT / not converged'],
    }
}

def add_flag_to_MARKERS_COLORS_LEGENDS(MARKERS_COLORS_LEGENDS, flag):
    """Add not pre defined stuff to DEFAULT_MARKERS_COLORS_LEGENDS.

    Parameters
    ----------
    MARKERS_COLORS_LEGENDS : dict of lists
        Dictionary with flags as keys given a list with marker, size, color,
        and legend text for each flag.
    flag : str
        The flag itself.

    """
    if flag not in MARKERS_COLORS_LEGENDS.keys():
        if ('case_' in flag): # unknown MT flag
            if '1' not in flag: # only star 1 is donor
                s = 'o'
            elif '2' not in flag: # only star 2 is donor
                s = 's'
            elif flag[-1]=='1': # star 1 is last donor
                s = '>'
            elif flag[-1]=='2': # star 2 is last donor
                s = '<'
            else:
                s = 'v'
            if '/' in flag: # multiple mass transfers
                if (('case_A' in flag) or ('case_BA' in flag)):
                    # first MT is case A or case BA
                    c = 'tab:cyan'
                elif (('case_C' in flag) or ('case_BC' in flag)):
                    # first MT is case C or case BC
                    c = 'tab:orange'
                elif (('case_B' in flag) or ('case_BB' in flag)):
                    # first MT is case B or case BB
                    # (needs to be behind case BA and BC)
                    c = 'tab:pink'
                else:
                    c = 'lightgrey'
            elif 'BA' in flag: # only case BA
                c = 'tab:red'
            elif 'BB' in flag: # only case BB
                c = 'brown'
            elif 'BC' in flag: # only case BC
                c = 'tab:gray'
            elif 'A' in flag: # only case A
                c = 'tab:blue'
            elif 'B' in flag: # only case B
                c = 'tab:green'
            elif 'C' in flag: # only case C
                c = 'tab:purple'
            else:
                c = 'black'
            MARKERS_COLORS_LEGENDS[flag] = [s, 2, c, flag.replace('_',' ')]
        else:
            MARKERS_COLORS_LEGENDS[flag] = ['+', 1, 'black', flag.replace('_',' ')]

DEFAULT_LABELS = {
    # extra
    'mass_ratio':
        [r'$q$', r'$\log_{10}(q)$'],
    'Z_Zsun':
        [r'$Z \, [Z_\odot]$', r'$\log_{10}(Z / Z_\odot)$'],

    # history1/history2
    'star_age':
        [r'$t \, [\mathrm{yr}]$', r'$\log_{10}(t / \mathrm{yr})$'],
    'star_mass':
        [r'$M_\mathrm{\star} \, [M_\odot]$',
         r'$\log_{10}(M_\mathrm{\star} / M_\odot)$'],
    'he_core_mass':
        [r'$M_\mathrm{He-core} \, [M_\odot]$',
         r'$\log_{10}(M_\mathrm{He-core} / M_\odot)$'],
    'c_core_mass':
        [r'$M_\mathrm{C-core} \, [M_\odot]$',
         r'$\log_{10}(M_\mathrm{C-core} / M_\odot)$'],
    'o_core_mass':
        [r'$M_\mathrm{O-core} \, [M_\odot]$',
         r'$\log_{10}(M_\mathrm{O-core} / M_\odot)$'],
    'co_core_mass':
        [r'$M_\mathrm{CO-core} \, [M_\odot]$',
         r'$\log_{10}(M_\mathrm{CO-core} / M_\odot)$'],
    'he_core_radius':
        [r'$R_\mathrm{He-core} \, R_\odot$',
         r'$\log_{10}(R_\mathrm{He-core} / R_\odot)$'],
    'c_core_radius':
        [r'$R_\mathrm{C-core} \, [M_\odot]$',
         r'$\log_{10}(R_\mathrm{C-core} / R_\odot)$'],
    'o_core_radius':
        [r'$R_\mathrm{O-core} \, [M_\odot]$',
         r'$\log_{10}(R_\mathrm{O-core} / R_\odot)$'],
    'co_core_radius':
        [r'$R_\mathrm{CO-core} \, [M_\odot]$',
         r'$\log_{10}(R_\mathrm{CO-core} / R_\odot)$'],
    'center_h1':
        [r'${}^1H_\mathrm{center}$', r'$\log_{10}({}^1H_\mathrm{center})$'],
    'center_he4':
        [r'${}^4He_\mathrm{center}$', r'$\log_{10}({}^4He_\mathrm{center})$'],
    'center_c12':
        [r'${}^{12}C_\mathrm{center}$',
         r'$\log_{10}({}^{12}C_\mathrm{center})$'],
    'center_n14':
        [r'${}^{14}N_\mathrm{center}$',
         r'$\log_{10}({}^{14}N_\mathrm{center})$'],
    'center_o16':
        [r'${}^{16}O_\mathrm{center}$',
         r'$\log_{10}({}^{16}O_\mathrm{center})$'],
    'surface_h1':
        [r'${}^1H_\mathrm{surface}$', r'$\log_{10}({}^1H_\mathrm{surface})$'],
    'surface_he4':
        [r'${}^4He_\mathrm{surface}$',
         r'$\log_{10}({}^4He_\mathrm{surface})$'],
    'surface_c12':
        [r'${}^{12}C_\mathrm{surface}$',
         r'$\log_{10}({}^{12}C_\mathrm{surface})$'],
    'surface_n14':
        [r'${}^{14}N_\mathrm{surface}$',
         r'$\log_{10}({}^{14}N_\mathrm{surface})$'],
    'surface_o16':
        [r'${}^{16}O_\mathrm{surface}$',
         r'$\log_{10}({}^{16}O_\mathrm{surface})$'],
    'c12_c12':
        [r'$c12_c12\,[L_\odot]$', r'$\log_{10}(c12_c12/L_\odot)$'],
    'log_LH':
        [r'$\log_{10}(L_\mathrm{H}/L_\odot)$', 'log_log_LH'],
    'log_LHe':
        [r'$\log_{10}(L_\mathrm{He}/L_\odot)$',
         'log_log_LHe'],
    'log_LZ':
        [r'$\log_{10}(L_\mathrm{Z}/L_\odot)$',
         'log_log_LZ'],
    'log_Lnuc':
        [r'$\log_{10}(L_\mathrm{nuc}/L_\odot)$',
         'log_log_Lnuc'],
    'log_Teff':
        [r'$\log_{10}(T_\mathrm{eff}/\mathrm{K})$', 'log_log_Teff'],
    'log_L':
        [r'$\log_{10}(L_\mathrm{surf}/L_\odot)$',
         'log_log_Lsurf'],
    'log_R':
        [r'$\log_{10}(R/R_\odot)$', r'$\log_{10}(\log_{10}(R/R_\odot))$'],
    'center_gamma':
        ['center_gamma', 'log_center_gamma'],
    'avg_c_in_c_core':
        ['avg_c_in_c_core', 'log_avg_c_in_c_core'],
    'surf_avg_omega':
        [r'$\omega_\mathrm{s}\,[\mathrm{yr}^{-1}]$',
         r'$\log_{10}(\omega_\mathrm{s}/\mathrm{yr}^{-1})'],
    'surf_avg_omega_div_omega_crit':
        [r'$(\omega_\mathrm{s}/\omega_\mathrm{s,crit})$',
         r'$\log_{10}(\omega_\mathrm{s}/\omega_\mathrm{s,crit})$'],
    'total_moment_of_inertia':
        [r'$I_\mathrm{tot}\,[g\,\mathrm{cm}^{2}]$',
         r'$\log_{10}(I_\mathrm{tot}/(g\,\mathrm{cm}^{2}))$'],
    'spin_parameter':
        [r'$a_\star$', r'$\log_{10}(a_\star)$'],
    'log_total_angular_momentum':
        [r'$\log_{10}(J_\mathrm{tot}/(g\,\mathrm{cm}^{2}\mathrm{s}^{-1}]))$',
         'log_log_total_angular_momentum'],
    'conv_env_top_mass':
        [r'$M_\mathrm{top-conv-env}\,[M_\odot]$',
         r'$\log_{10}(M_\mathrm{top-conv-env}/M_\odot)$'],
    'conv_env_bot_mass':
        [r'$M_\mathrm{bot-conv-env}\,[M_\odot]$',
         r'$\log_{10}(M_\mathrm{bot-conv-env}/M_\odot)$'],
    'conv_env_top_radius':
        [r'$R_\mathrm{top-conv-env}\,[R_\odot]$',
         r'$\log_{10}(R_\mathrm{top-conv-env}/M_\odot)$'],
    'conv_env_bot_radius':
        [r'$R_\mathrm{bot-conv-env}\,[R_\odot]$',
         r'$\log_{10}(R_\mathrm{bot-conv-env}/M_\odot)$'],
    'conv_env_turnover_time_g':
        [r'$t^\mathrm{turnover-g}_{conv-env}\,[\mathrm{yr}]$',
         r'$\log_{10}(t^\mathrm{turnover-g}_{conv-env}/\mathrm{yr})$'],
    'conv_env_turnover_time_l_b':
        [r'$t^\mathrm{turnover-l-b}_{conv-env}\,[\mathrm{yr}]$',
         r'$\log_{10}(t^\mathrm{turnover-l-b}_{conv-env}/\mathrm{yr})$'],
    'conv_env_turnover_time_l_t':
        [r'$t^\mathrm{turnover-l-t}_{conv-env}\,[\mathrm{yr}]$',
         r'$\log_{10}(t^\mathrm{turnover-l-t}_{conv-env}/\mathrm{yr})$'],
    'envelope_binding_energy':
        [r'$E_\mathrm{env}\,[\mathrm{erg}]$',
         r'$\log_{10}(E_\mathrm{env}/(\mathrm{erg})$'],
    'mass_conv_reg_fortides':
        [r'$M_\mathrm{conv-reg}\,[M_\odot]$',
         r'$\log_{10}(M_\mathrm{conv-reg}/M_\odot)$'],
    'thickness_conv_reg_fortides':
        [r'$dR_\mathrm{conv-reg}\,[R_\odot]$',
         r'$\log_{10}(dR_\mathrm{conv-reg}/R_\odot)$'],
    'radius_conv_reg_fortides':
        [r'$R_\mathrm{conv-reg}\,[R_\odot]$',
         r'$\log_{10}(R_\mathrm{conv-reg}/R_\odot)$'],
    'lambda_CE_1cent':
        [r'$\lambda_\mathrm{CE,1\%}$',
         r'$\log_{10}(\lambda_\mathrm{CE,1\%})$'],
    'lambda_CE_10cent':
        [r'$\lambda_\mathrm{CE,10\%}$',
         r'$\log_{10}(\lambda_\mathrm{CE,10\%})$'],
    'lambda_CE_30cent':
        [r'$\lambda_\mathrm{CE,30\%}$',
         r'$\log_{10}(\lambda_\mathrm{CE,30\%})$'],
    'lambda_CE_pure_He_star_10cent':
        [r'$\lambda_\mathrm{CE-He-star,10\%}$',
         r'$\log_{10}(\lambda_\mathrm{CE-He-star,30\%})$'],

    # binary_history
    'model_number':
        ['model_number', 'log_model_number'],
    'age':
        [r'$t \, [\mathrm{yr}]$', r'$\log_{10}(t / \mathrm{yr})$'],
    'star_1_mass':
        [r'$M_\mathrm{1} \, [M_\odot]$',
         r'$\log_{10}(M_\mathrm{1} / M_\odot)$'],
    'star_2_mass':
        [r'$M_\mathrm{2} \, [M_\odot]$',
         r'$\log_{10}(M_\mathrm{2} / M_\odot)$'],
    'period_days':
        [r'$P_\mathrm{orb} \, [\mathrm{days}]$',
         r'$\log_{10}(P_\mathrm{orb} / \mathrm{days})$'],
    'binary_separation':
        [r'$A \, [R_\odot]$',
         r'$\log_{10}(A / R_\odot)$'],
    'rl_relative_overflow_1':
        ['relative RL overflow 1', 'log10 relative RL overflow 1'],
    'rl_relative_overflow_2':
        ['relative RL overflow 2', 'log10 relative RL overflow 2'],
    'lg_mtransfer_rate':
        [r'$\log_{10}(\dot{M}/(M_\odot\,\mathrm{yr}^{-1}))$',
         'log_log_mtransfer_rate'],
    'lg_system_mdot_1':
        [r'$\log_{10}(\dot{M}_1/(M_\odot\,\mathrm{yr}^{-1}))$',
         'log_log_system_mdot_1'],
    'lg_system_mdot_2':
        [r'$\log_{10}(\dot{M}_2/(M_\odot\,\mathrm{yr}^{-1}))$',
         'log_log_system_mdot_2'],
    'lg_wind_mdot_1':
        [r'$\log_{10}(\dot{M}_\mathrm{1,wind}/(M_\odot\,\mathrm{yr}^{-1}))$',
         'log_log_wind_mdot_1'],
    'lg_wind_mdot_2':
        [r'$\log_{10}(\dot{M}_\mathrm{2,wind}/(M_\odot\,\mathrm{yr}^{-1}))$',
         'log_log_wind_mdot_2'],
    'lg_mstar_dot_1':
        [r'$\log_{10}(\dot{M}_\mathrm{\star,1}/(M_\odot\,\mathrm{yr}^{-1}))$',
         'log_log_star_dot_1'],
    'lg_mstar_dot_2':
        [r'$\log_{10}(\dot{M}_\mathrm{\star,2}/(M_\odot\,\mathrm{yr}^{-1}))$',
         'log_log_star_dot_1'],
    'xfer_fraction':
        ['xfer_fraction', 'log_xfer_fraction'],
    'trap_radius':
        [r'$R_\mathrm{trap}\,[R_\odot]$',
         r'$\log_{10}(R_\mathrm{trap}/R_\odot$)'],
    'acc_radius':
        [r'$R_\mathrm{acc}\,[\mathrm{cm}]$',
         r'$\log_{10}(R_\mathrm{acc}/\mathrm{cm})$'],
    't_sync_rad_1':
        [r'$t^1_\mathrm{sync-rad}\,[\mathrm{s}]$',
         r'$\log_{10}(t^1_\mathrm{sync-rad}/\mathrm{s})$'],
    't_sync_conv_1':
        [r'$t^1_\mathrm{conv}\,[\mathrm{s}]$',
         r'$\log_{10}(t^1_\mathrm{conv}/\mathrm{s})$'],
    't_sync_rad_2':
        [r'$t^2_\mathrm{sync-rad}\,[\mathrm{s}]$',
         r'$\log_{10}(t^2_\mathrm{sync-rad}/\mathrm{s})$'],
    't_sync_conv_2':
        [r'$t^2_\mathrm{conv}\,[\mathrm{s}]$',
         r'$\log_{10}(t^2_\mathrm{conv}/\mathrm{s})$'],

    # POSYDON population synthesis
    'z_formation': [r'$z_\mathrm{formation}$', r'$\log_{10}(z_\mathrm{formation})$'],
    'z_merger': [r'$z_\mathrm{merger}$', r'$\log_{10}(z_\mathrm{merger})$'],
    'm_tot': [r'$m_\mathrm{tot}\,[M_\odot]$',
              r'$\log_{10}(m_\mathrm{tot}/M_\odot)$'],
    'm_chirp': [r'$m_\mathrm{chirp}\,[M_\odot]$',
                r'$\log_{10}(m_\mathrm{chirp}/M_\odot)$',],
    'q': [r'$q$', r'$\log_{10}(q)$'],
    'chi_eff': [r'$\chi_\mathrm{eff}$', r'$\log_{10}(\chi_\mathrm{eff})$'],
    'S1_mass': [r'$m_\mathrm{CO}\,[M_\odot]$',
                r'$\log_{10}(m_\mathrm{CO}/M_\odot)$'],
    'S2_mass': [r'$m_\mathrm{CO}\,[M_\odot]$'
                r'$\log_{10}(m_\mathrm{CO}/M_\odot)$'],
    'S1_spin': [r'$\chi_\mathrm{CO}$', r'$\log_{10}(\chi_\mathrm{CO}$)'],
    'S2_spin': [r'$\chi_\mathrm{CO}$', r'$\log_{10}(\chi_\mathrm{CO}$)'],
    'S1_E_GRB': [r'$E_\mathrm{GRB}\,[\mathrm{erg}]$',
                r'$\log_{10}(E_\mathrm{GRB}/\mathrm{erg})$'],
    'S2_E_GRB': [r'$E_\mathrm{GRB}\,[\mathrm{erg}]$',
                r'$\log_{10}(E_\mathrm{GRB}/\mathrm{erg})$'],
    'S1_E_GRB_iso': [r'$E^\mathrm{iso}_\mathrm{GRB}\,[\mathrm{erg}]$',
                r'$\log_{10}(E^\mathrm{iso}_\mathrm{GRB}/\mathrm{erg})$'],
    'S2_E_GRB_iso': [r'$E^\mathrm{iso}_\mathrm{GRB}\,[\mathrm{erg}]$',
                r'$\log_{10}(E^\mathrm{iso}_\mathrm{GRB}/\mathrm{erg})$'],
    'S1_L_GRB_iso': [r'$L^\mathrm{iso}_\mathrm{GRB}\,[\mathrm{erg}\,\mathrm{s}^{-1}]$',
                r'$\log_{10}(L^\mathrm{iso}_\mathrm{GRB}/\mathrm{erg}\,\mathrm{s}^{-1})$'],
    'S2_L_GRB_iso': [r'$L^\mathrm{iso}_\mathrm{GRB}\,[\mathrm{erg}\,\mathrm{s}^{-1}]$',
                r'$\log_{10}(L^\mathrm{iso}_\mathrm{GRB}/\mathrm{erg}\,\mathrm{s}^{-1})$'],
    'S1_f_beaming': [r'$f_\mathrm{beaming}$', r'$\log_{10}(f_\mathrm{beaming})$'],
    'S2_f_beaming': [r'$f_\mathrm{beaming}$', r'$\log_{10}(f_\mathrm{beaming})$'],
    'S1_eta' : [r'$\eta$', r'$\log_{10}(\eta)$'],
    'S2_eta' : [r'$\eta$', r'$\log_{10}(\eta)$'],
}

# add core collapse MODEL variables
for i in range(1, 11):
    DEFAULT_LABELS[f'MODEL{i:02d}_mass'] = [r'$M_\mathrm{CO} \, [M_\odot]$',
                                              r'$\log_{10}(M_\mathrm{CO} / M_\odot)$']
    DEFAULT_LABELS[f'MODEL{i:02d}_spin'] = [r'$\chi_\mathrm{CO}$', r'$\log_{10}(\chi_\mathrm{CO})$']
    DEFAULT_LABELS[f'MODEL{i:02d}_m_disk_accreted'] = [r'$M_\mathrm{disk, acc} \, [M_\odot]$',
                                              r'$\log_{10}(M_\mathrm{disk, acc} / M_\odot)$']
    DEFAULT_LABELS[f'MODEL{i:02d}_m_disk_radiated'] = [r'$M_\mathrm{disk, rad} \, [M_\odot]$',
                                              r'$\log_{10}(M_\mathrm{disk, rad} / M_\odot)$']
<<<<<<< HEAD
    DEFAULT_LABELS[f'MODEL{i:02d}_h1_mass_ej'] = [r'$M_\mathrm{H,ej} \, [M_\odot]$',
                                              r'$\log_{10}(M_\mathrm{H,ej} / M_\odot)$']
    DEFAULT_LABELS[f'MODEL{i:02d}_he4_mass_ej'] = [r'$M_\mathrm{He,ej} \, [M_\odot]$',
                                              r'$\log_{10}(M_\mathrm{He,ej} / M_\odot)$']
    DEFAULT_LABELS[f'MODEL{i:02d}_o16_mass_ej'] = [r'$M_\mathrm{O,ej} \, [M_\odot]$',
                                              r'$\log_{10}(M_\mathrm{O,ej} / M_\odot)$']

=======
    DEFAULT_LABELS[f'MODEL{i:02d}_M4'] = [r'$M_4 [= m/M_\odot]_{s=4}$',
                                              r'$\log_{10}(M_4)$']
    DEFAULT_LABELS[f'MODEL{i:02d}_mu4'] = [r'$\mu_4 \, [(dm/M_\odot)/(dr/1000\mathrm{km/s})]_{s=4}$',
                                              r'$\log_{10}(\mu_4)$']
>>>>>>> eab825c5


# pre defined plottings
PRE_SET_PLOTS = {
    'combined_TF12' : {
        'plot_dir_name' : 'TF12',
        'term_flag' : 'combined_TF12'
    },
    'termination_flag_1' : {
        'plot_dir_name' : 'TF1',
        'zvar' : 'lg_mtransfer_rate',
        'zmin' : -8,
        'zmax' : -1
    },
    'termination_flag_2' : {
        'plot_dir_name' : 'TF2',
        'term_flag' : 'termination_flag_2'
    },
    'termination_flag_3' : {
        'plot_dir_name' : 'TF3',
        'term_flag' : 'termination_flag_3'
    },
    'termination_flag_4' : {
        'plot_dir_name' : 'TF4',
        'term_flag' : 'termination_flag_4'
    },
    'rl_relative_overflow_1' : {
        'plot_dir_name' : 'debug_rl_1',
        'zvar' : 'rl_relative_overflow_1',
        'term_flag' : 'debug',
        'zmin' : -0.5,
        'zmax' : 0.5
    },
    'rl_relative_overflow_2' : {
        'plot_dir_name' : 'debug_rl_2',
        'zvar' : 'rl_relative_overflow_2',
        'term_flag' : 'debug',
        'zmin' : -0.5,
        'zmax' : 0.5
    },
    'lg_mtransfer_rate' : {
        'plot_dir_name' : 'debug_mt',
        'zvar' : 'lg_mtransfer_rate',
        'term_flag' : 'debug',
        'zmin' : -8,
        'zmax' : -1
    },
    # SN stuff
    'S1_MODEL_DEFAULT_CO_type' : {
        'zvar' : None,
        'term_flag' : 'S1_MODEL01_CO_type'
    },
    'S1_MODEL_DEFAULT_SN_type' : {
        'zvar' : None,
        'term_flag' : 'S1_MODEL01_SN_type'
    },
    'S1_MODEL_DEFAULT_mass' : {
        'zlog' : True,
        'zmin' : 0.,
        'zmax' : 2.
    },
    'S1_MODEL_DEFAULT_spin' : {
        'zmin' : 0.,
        'zmax' : 1.
    },
    'S1_MODEL_DEFAULT_m_disk_radiated' : {
        'zmin' : 0.,
        'zmax' : 3.
    },
<<<<<<< HEAD
    'S1_MODEL_DEFAULT_h1_mass_ej' : {
        'zmin' : 0.,
        'zmax' : 20
    },
    'S1_MODEL_DEFAULT_he4_mass_ej' : {
        'zmin' : 0.,
        'zmax' : 10
    },
    'S1_MODEL_DEFAULT_o16_mass_ej' : {
        'zmin' : 0.,
        'zmax' : 5.
=======
    'S1_MODEL_DEFAULT_M4' : {
        'zmin' : 1.,
        'zmax' : 3.
    },
    'S1_MODEL_DEFAULT_mu4' : {
        'zmin' : 0.0,
        'zmax' : .25
>>>>>>> eab825c5
    },
    # interpolator stuff
    'INTERP_ERROR_DEFAULT' : {
        'term_flag' : None,
        'zmin' : 0.,
        'zmax' : 0.1
    },
}<|MERGE_RESOLUTION|>--- conflicted
+++ resolved
@@ -1048,7 +1048,10 @@
                                               r'$\log_{10}(M_\mathrm{disk, acc} / M_\odot)$']
     DEFAULT_LABELS[f'MODEL{i:02d}_m_disk_radiated'] = [r'$M_\mathrm{disk, rad} \, [M_\odot]$',
                                               r'$\log_{10}(M_\mathrm{disk, rad} / M_\odot)$']
-<<<<<<< HEAD
+    DEFAULT_LABELS[f'MODEL{i:02d}_M4'] = [r'$M_4 [= m/M_\odot]_{s=4}$',
+                                              r'$\log_{10}(M_4)$']
+    DEFAULT_LABELS[f'MODEL{i:02d}_mu4'] = [r'$\mu_4 \, [(dm/M_\odot)/(dr/1000\mathrm{km/s})]_{s=4}$',
+                                              r'$\log_{10}(\mu_4)$']
     DEFAULT_LABELS[f'MODEL{i:02d}_h1_mass_ej'] = [r'$M_\mathrm{H,ej} \, [M_\odot]$',
                                               r'$\log_{10}(M_\mathrm{H,ej} / M_\odot)$']
     DEFAULT_LABELS[f'MODEL{i:02d}_he4_mass_ej'] = [r'$M_\mathrm{He,ej} \, [M_\odot]$',
@@ -1056,12 +1059,6 @@
     DEFAULT_LABELS[f'MODEL{i:02d}_o16_mass_ej'] = [r'$M_\mathrm{O,ej} \, [M_\odot]$',
                                               r'$\log_{10}(M_\mathrm{O,ej} / M_\odot)$']
 
-=======
-    DEFAULT_LABELS[f'MODEL{i:02d}_M4'] = [r'$M_4 [= m/M_\odot]_{s=4}$',
-                                              r'$\log_{10}(M_4)$']
-    DEFAULT_LABELS[f'MODEL{i:02d}_mu4'] = [r'$\mu_4 \, [(dm/M_\odot)/(dr/1000\mathrm{km/s})]_{s=4}$',
-                                              r'$\log_{10}(\mu_4)$']
->>>>>>> eab825c5
 
 
 # pre defined plottings
@@ -1131,7 +1128,14 @@
         'zmin' : 0.,
         'zmax' : 3.
     },
-<<<<<<< HEAD
+    'S1_MODEL_DEFAULT_M4' : {
+        'zmin' : 1.,
+        'zmax' : 3.
+    },
+    'S1_MODEL_DEFAULT_mu4' : {
+        'zmin' : 0.0,
+        'zmax' : .25
+    },
     'S1_MODEL_DEFAULT_h1_mass_ej' : {
         'zmin' : 0.,
         'zmax' : 20
@@ -1143,15 +1147,6 @@
     'S1_MODEL_DEFAULT_o16_mass_ej' : {
         'zmin' : 0.,
         'zmax' : 5.
-=======
-    'S1_MODEL_DEFAULT_M4' : {
-        'zmin' : 1.,
-        'zmax' : 3.
-    },
-    'S1_MODEL_DEFAULT_mu4' : {
-        'zmin' : 0.0,
-        'zmax' : .25
->>>>>>> eab825c5
     },
     # interpolator stuff
     'INTERP_ERROR_DEFAULT' : {
