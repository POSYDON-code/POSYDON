"""The definition of the SimulationModel class."""


__authors__ = [
    "Simone Bavera <Simone.Bavera@unige.ch>",
    "Maxime Rambosson <Maxime.Rambosson@etu.unige.ch>",
]


import pandas as pd
import os


class SimulationModel:
    """Model containing the dataset of simulations."""

    def __init__(self, filename, path="./", binary=False):
        """Initialize a SimulationModel instance."""
        self._df = None
        self.path = path
        self.filename = filename
        self.binary = binary

    def load_csv(self):
        """Load dataframe as CSV with .gz compression."""
        """self._df = pd.read_hdf(
            os.path.join(self.path, self.filename), compression="gzip",
            key='history', low_memory=False
        )"""
        return None

    def get_by_binary_index(self, index):
        """Return a copy of dataframe's slice with binary_index == index.

        Parameters
        ----------
        index : int
            Binary index wanted.

        Returns
        -------
        pandas.DataFrame
            Copy of a sub-dataframe with binary_index == index

        """
<<<<<<< HEAD
        #return self._df.loc[index].copy()
        return pd.read_hdf(
                    os.path.join(self.path, self.filename),
                    where=f"index == {index}",
                    compression="gzip",
                    key='history', low_memory=False
                )
=======

        if self.binary:
            return self._df.copy()
        else:
            return self._df.loc[index].copy()
>>>>>>> 5ffe9298
<|MERGE_RESOLUTION|>--- conflicted
+++ resolved
@@ -43,18 +43,10 @@
             Copy of a sub-dataframe with binary_index == index
 
         """
-<<<<<<< HEAD
         #return self._df.loc[index].copy()
         return pd.read_hdf(
                     os.path.join(self.path, self.filename),
                     where=f"index == {index}",
                     compression="gzip",
                     key='history', low_memory=False
-                )
-=======
-
-        if self.binary:
-            return self._df.copy()
-        else:
-            return self._df.loc[index].copy()
->>>>>>> 5ffe9298
+                )