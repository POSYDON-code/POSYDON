<<<<<<< HEAD
__authors__ = ["Simone Bavera <Simone.Bavera@unige.ch>"]

=======
__authors__ = [
    "Simone Bavera <Simone.Bavera@unige.ch>",
    "Max Briel <max.briel@unige.ch>",
    ]
    
>>>>>>> ceacdb21
import os
import numpy as np
import matplotlib as mpl
from posydon.utils.common_functions import PATH_TO_POSYDON
from posydon.visualization.plot_defaults import DEFAULT_LABELS
from posydon.utils.constants import Zsun
from posydon.grids.psygrid import PSyGrid
from posydon.utils.common_functions import convert_metallicity_to_string
from posydon.utils.constants import Zsun
import matplotlib.pyplot as plt
from posydon.visualization.plot_defaults import DEFAULT_LABELS

PATH_TO_POSYDON_DATA = os.environ.get("PATH_TO_POSYDON_DATA",'./')

plt.style.use(os.path.join(PATH_TO_POSYDON, "posydon/visualization/posydon.mplstyle"))

cm = mpl.colormaps.get_cmap('tab20')
COLORS = [cm.colors[i] for i in range(len(cm.colors)) if i%2==0] + [cm.colors[i] for i in range(len(cm.colors)) if i%2==1]

def plot_merger_rate_density(z, rate_density, zmax=10., channels=False,
                             GWTC3=False, label='DCO', **kwargs):

    plt.plot(z[z<zmax], rate_density['total'][z<zmax], label=f'{label} total', color='black')
    if channels:
        for i, ch in enumerate([key for key in rate_density.keys() if key != 'total']):
            if ch != 'total':
                plt.plot(z[z<zmax], rate_density[ch][z<zmax], label=ch, color=COLORS[i])

    if GWTC3:
        plt.errorbar(0.2,17.9, yerr=[[0],[26.1]], fmt='',color='black', label='$\mathcal{R}_\mathrm{BBH}$ GWTC-3')

def plot_grb_rate_density(z, rate_density, zmax=10., channels=False,
                          grb_components=False, Perley16=False, **kwargs):

    plt.plot(z[z<zmax], rate_density['total'][z<zmax], label='GRB total', color='black', linestyle='--')
    if grb_components:
        plt.plot(z[z<zmax], rate_density['total_GRB1'][z<zmax], label='total_GRB1', color='black', linestyle=':')
        plt.plot(z[z<zmax], rate_density['total_GRB2'][z<zmax], label='total_GRB2', color='black', linestyle='-.')
    if channels:
        for i, ch in enumerate([key for key in rate_density.keys() if (key != 'total' and 'GRB' not in key)]):
            if 'total' not in ch and 'GRB' not in ch:
                if sum(rate_density[ch][z<zmax]) == 0.:
                    continue
                if 'label_channels' in kwargs and kwargs['label_channels']:
                    label = ch
                else:
                    label = None
                plt.plot(z[z<zmax], rate_density[ch][z<zmax], label=label, color=COLORS[i], linestyle='--')
                if grb_components:
                    if 'label_channels' in kwargs and kwargs['label_channels']:
                        label1 = ch+'_GRB1'
                        label2 = ch+'_GRB2'
                    else:
                        label1 = None
                        label2 = None
                    plt.plot(z[z<zmax], rate_density[ch+'_GRB1'][z<zmax], label=label1, color=COLORS[i], linestyle=':')
                    plt.plot(z[z<zmax], rate_density[ch+'_GRB2'][z<zmax], label=label2, color=COLORS[i], linestyle='-.')

    # Perley et al. (2016)
    if Perley16:
        z_P16 = np.array([0.3,0.75,1.35,1.75,2.3,3.1,4,5.2,7.])
        rate_P16 = np.array([2.07e-10,1.46e-9,1.816e-9,3.93e-9,8.27e-9,6.90e-9,4.20e-9,3.74e-9,1.11e-9])*1e9
        rate_P16_lower = rate_P16-np.array([1.12e-10,1.08e-9,1.30e-9,3.02e-9,6.78e-9,5.29e-9,2.82e-9,2.397e-9,5.96e-10])*1e9
        rate_P16_upper = np.array([5.40e-10,2.03e-9,2.60e-9,5.29e-9,1.03e-8,9.13e-9,6.78e-9,6.78e-9,4.27e-9])*1e9-rate_P16
        rate_P16_error_y =np.array([rate_P16_lower.tolist(),rate_P16_upper.tolist()])
        rate_P16_left = z_P16-np.array([0.1,0.5,1,1.5,2.,2.6,3.5,4.5,6])
        rate_P16_right = np.array([0.5,1,1.5,2.,2.6,3.5,4.5,6,8])-z_P16
        rate_P16_error_x =np.array([rate_P16_left.tolist(),rate_P16_right.tolist()])
<<<<<<< HEAD
        plt.errorbar(z_P16,rate_P16,xerr=rate_P16_error_x,yerr=rate_P16_error_y, fmt='.', color='black',
                    label=r'$\mathcal{R}_\mathrm{LGRB}(E_\mathrm{iso}^{45-450\,\mathrm{keV}} > 10^{51} \, \mathrm{erg})$ SHOALS survey')

def plot_rate_density(z_dco=None, R_dco=None, z_grb=None, R_grb=None, **kwargs):
    plt.figure()
    title1 = ''
    title2 = ''
    if z_dco is not None and R_dco is not None:
        title1 += 'DCO merger'
        plot_merger_rate_density(z_dco, R_dco, **kwargs)
        # do not display twice the channel labels
        kwargs['label_channels'] = False
    if z_grb is not None and R_grb is not None:
        title2 += 'GRB beamed'
        plot_grb_rate_density(z_grb, R_grb, **kwargs)
    if title1 and title2:
        title = title1 + ' \& ' + title2 + ' rate densities'
    else:
        title = title1 + title2 + ' rate density'
    plt.title(title)
=======
        plt.errorbar(z_P16,rate_P16,xerr=rate_P16_error_x,yerr=rate_P16_error_y, fmt='.', color='black', 
                    label=r'$\mathcal{R}_\mathrm{LGRB}(E_\mathrm{iso}^{45-450\,\mathrm{keV}} > 10^{51} \, \mathrm{erg})$ SHOALS survey') 
        
def plot_rate_density(intrinsic_rates, channels=False, **kwargs):
    plt.figure()   
    
    plt.plot(intrinsic_rates.index, intrinsic_rates['total'], label='total', color='black')
    
    if channels:
        for i, ch in enumerate([key for key in intrinsic_rates.keys() if key != 'total']):
            if ch != 'total':
                plt.plot(intrinsic_rates.index, intrinsic_rates[ch], label=ch, color=COLORS[i])
>>>>>>> ceacdb21
    plt.yscale('log')
    plt.ylabel(r'$\mathcal{R} \,[\mathrm{Gpc}^{-3}\,\mathrm{yr}^{-1}]$')
    plt.xlabel(r'$z$')
    plt.legend(loc='center left', bbox_to_anchor=(1, 0.5))
    if 'ylim' in kwargs:
        plt.ylim(kwargs['ylim'])
    if 'xlim' in kwargs:
        plt.xlim(kwargs['xlim'])
    if 'path' in kwargs and isinstance(kwargs['path'],str):
        plt.savefig(kwargs['path'])
    if 'show' in kwargs and kwargs['show']:
        plt.show()

def plot_merger_efficiency(met, merger_efficiency, show=True, path=None, channels=False):
    title = r'Merger efficiency'
    plt.figure()
    plt.title(title)
    plt.plot(met/Zsun, merger_efficiency['total'], label='total', color='black')
    if channels:
        unique_channels = [key for key in merger_efficiency.keys() if key != 'total']
        if len(unique_channels) > len(cm.colors):
            raise ValueError('Too many channels to plot!')
        for i, ch in enumerate(unique_channels):
            if ch != 'total':
                plt.plot(met/Zsun, merger_efficiency[ch], label=ch, color=COLORS[i])
    plt.yscale('log')
    plt.xscale('log')
    plt.xlabel(r'$Z/Z_\odot$')
    plt.ylabel('\#events [$M_\odot^{-1}$]')
    plt.legend(loc='center left', bbox_to_anchor=(1, 0.5))
    if path:
        plt.savefig(path)
    if show:
        plt.show()

<<<<<<< HEAD

def plot_hist_properties(x, df_intrinsic=None, df_observable=None,
                        channel=None,
                        show=True, path=None, alpha=0.5,
                        range=None, bins=20, xlog=False, ylog=False,
                        pop=None, **kwargs):
    if pop is None:
        raise ValueError('Population type not specified.')

    if df_intrinsic is not None and df_observable is not None:
=======
        
def plot_hist_properties(df, ax=None, df_intrinsic=None, df_observable=None,
                        channel=None,
                        show=True, path=None, alpha=0.5,
                        range=None, bins=20, normalise=False,color=COLORS[0], label='', **kwargs):
    if ax is None:
        fig, ax = plt.subplots(1,1, figsize=(5,5))
        
    df_columns = df.columns
    if 'intrinsic' in df_columns and 'observable' in df_columns:
>>>>>>> ceacdb21
        title = r'Intrinsic vs. observable (dashed) population'
    elif 'intrinsic' in df_columns:
        title = r'Intrinsic population'
    elif 'observable' in df_columns:
        title = r'Observable population'
    else:
        raise ValueError('You should provide either an intrinsic or a '
                         'detectable population.')

<<<<<<< HEAD
    plt.figure()
    if df_intrinsic is not None:
        # normalise weight, for GRB this will conserve GRB1/GRB2 ratio
        df_intrinsic['weight'] /= sum(df_intrinsic['weight'])
        if channel is not None:
            sel = (df_intrinsic['weight'] > 0) & (df_intrinsic['channel'] == channel)
            title += f'\n{channel}'
        else:
            sel = df_intrinsic['weight'] > 0
        if isinstance(x, str):
            if pop == 'GRB':
                sel_tmp = sel & ~df_intrinsic[x].isna()
            else:
                sel_tmp = sel
            values, weights = df_intrinsic.loc[sel_tmp,[x,'weight']].values.T
            if xlog:
                mask = values > 0
                values = np.log10(values[mask])
                weights = weights[mask]
            plt.hist(values, weights=weights, color=COLORS[0],
                     alpha=alpha, range=range, bins=bins)
        elif isinstance(x, list):
            for i, x_i in enumerate(x):
                if "S1" in x_i:
                    label = 'S1'
                    s = 1
                elif "S2" in x_i:
                    label = 'S2'
                    s = 2
                else:
                    label = x_i
                if pop == 'GRB':
                    sel_tmp = sel & ~df_intrinsic[x_i].isna() & df_intrinsic[f'GRB{s}']
                else:
                    sel_tmp = sel
                values, weights = df_intrinsic.loc[sel_tmp,[x_i,'weight']].values.T
                if xlog:
                    mask = values > 0
                    values = np.log10(values[mask])
                    weights = weights[mask]
                plt.hist(values, weights=weights,
                         color=COLORS[i], label=label,
                         alpha=alpha, range=range, bins=bins)
    if df_observable is not None:
        # normalise weight, for GRB this will conserve GRB1/GRB2 ratio
        df_observable['weight'] /= sum(df_observable['weight'])
        if channel is not None:
            sel = (df_observable['weight'] > 0) & (df_observable['channel'] == channel)
            if channel not in title:
                title += f'\n{channel}'
        else:
            sel = df_observable['weight'] > 0
        if isinstance(x, str):
            if pop == 'GRB':
                sel_tmp = sel & ~df_observable[x].isna()
            else:
                sel_tmp = sel
            values, weights = df_observable.loc[sel_tmp,[x,'weight']].values.T
            if xlog:
                mask = values > 0
                values = np.log10(values[mask])
                weights = weights[mask]
            plt.hist(values, weights=weights,
                     color=COLORS[0],
                     histtype=u'step', linestyle='--',
                     alpha=alpha, range=range, bins=bins)
        elif isinstance(x, list):
            for i, x_i in enumerate(x):
                if "S1" in x_i:
                    label = 'S1'
                    s = 1
                elif "S2" in x_i:
                    label = 'S2'
                    s = 2
                else:
                    label = x_i
                if pop == 'GRB':
                    sel_tmp = sel & ~df_observable[x_i].isna() & df_observable[f'GRB{s}']
                else:
                    sel_tmp = sel
                values, weights = df_observable.loc[sel_tmp,[x_i,'weight']].values.T
                if xlog:
                    mask = values > 0
                    values = np.log10(values[mask])
                    weights = weights[mask]
                plt.hist(values, weights=weights,
                         color=COLORS[i], label=label,
                         histtype=u'step', linestyle='--',
                         alpha=alpha, range=range, bins=bins)
    plt.title(title)
    if ylog:
        plt.yscale('log')
    plt.ylabel(r'PDF')
    try:
        if isinstance(x, str):
            if not xlog:
                plt.xlabel(DEFAULT_LABELS[x][0])
            else:
                plt.xlabel(DEFAULT_LABELS[x][1])
        else:
            if not xlog:
                plt.xlabel(DEFAULT_LABELS[x[0]][0])
            else:
                plt.xlabel(DEFAULT_LABELS[x[0]][1])
    except:
        if isinstance(x, str):
            if not xlog:
                plt.xlabel(x)
            else:
                plt.xlabel('log10_'+x)
        else:
            if not xlog:
                plt.xlabel(x[0])
            else:
                plt.xlabel('log10_'+x[0])
    if isinstance(x, list):
        plt.legend(loc=1)
=======
    if 'intrinsic' in df_columns:
        values =  df['intrinsic']
        if normalise:
            values /= sum(values)
            
        ax.hist(df['property'],
                 weights=values,
                 color=color,
                 alpha=alpha,
                 range=range,
                 bins=bins,
                 label=label+' intrinsic')
            
    if 'observable' in df_columns:
        values = df['observable']
        if normalise:
            values /= sum(values)
        
        ax.hist(df['property'],
                 weights=values,
                 color=color,
                 alpha=alpha,
                 range=range,
                 histtype=u'step',
                 linestyle='--',
                 bins=bins,
                 label=label+' observable')
        
    ax.set_title(title)
    
    if 'xlabel' in kwargs:
        ax.set_xlabel(kwargs['xlabel'])
    if normalise:
        ax.set_ylabel(r'PDF')
    else:
        ax.set_ylabel(r'\#events in bin')
    
    if 'yscale' in kwargs:
        ax.set_yscale(kwargs['yscale'])
    if 'xscale' in kwargs:
        ax.set_xscale(kwargs['xscale'])
    
>>>>>>> ceacdb21
    if path:
        plt.savefig(path)
    if show:
        plt.show()
<<<<<<< HEAD


def plot_popsyn_over_grid_slice(pop, grid_type, met_Zsun, slices=None, channel=None,
                                plot_dir='./', prop=None, prop_range=None,
                                log_prop=False, alpha=0.3, s=5.,
=======
        
        
        
        
def plot_popsyn_over_grid_slice(pop, grid_type, met_Zsun, slices=None, channel=None, 
                                plot_dir='./', prop=None, prop_range=None, 
                                log_prop=False, alpha=0.3, s=5., 
>>>>>>> ceacdb21
                                show_fig=True, save_fig=True, close_fig=True,
                                plot_extension='png', verbose=False):
    
    # Check if step_names in pop.history data
    if 'step_names' not in pop.history.columns:
        raise ValueError('Formation channel information not available in popsynth data.')

    # load grid
    met = convert_metallicity_to_string(met_Zsun)
    grid_path = os.path.join(PATH_TO_POSYDON_DATA, f'POSYDON_data/{grid_type}/{met}_Zsun.h5')
    grid = PSyGrid(verbose=False)
    grid.load(grid_path)

    # check if formation channel information is avaialbe
<<<<<<< HEAD
    if channel is not None and 'channel' not in pop.df_oneline.keys():
        if verbose:
            print('Computing formation channels...')
        pop.get_formation_channels()

=======
    if channel is not None and 'channel' not in pop.columns:
        raise ValueError('Formation channel information not available in popsynth data.')
        
>>>>>>> ceacdb21
    if 'CO' in grid_path:
        # compact object mass slices
        # TODO: THIS SELECTION DOES NOT WORK!
        m_COs = np.unique(np.around(grid.initial_values['star_2_mass'],1))
        m_COs_edges = 10**((np.log10(np.array(m_COs)[1:])+np.log10(np.array(m_COs)[:-1]))*0.5)
        m2 = [0.]+m_COs_edges.tolist()+[2*m_COs_edges[-1]]
        vars = m_COs
        fname = 'grid_m_%1.2f.' + plot_extension
        title = '$m_\mathrm{CO}=%1.2f\,M_\odot$'
        slice_3D_var_str='star_2_mass'
    elif 'HMS-HMS' in grid_path:
        # mass ratio slices
        qs = np.unique(np.around(grid.initial_values['star_2_mass']/grid.initial_values['star_1_mass'],2))
        dq = (qs[1:]-qs[:-1])*0.5
        dq_edges = (qs[:-1]+dq).tolist()
        dq_edges = [0.]+dq_edges+[1.]
        vars = qs.tolist()
        fname = 'grid_q_%1.2f.' + plot_extension
        title = '$q=%1.2f$'
        slice_3D_var_str='mass_ratio'
    else:
        raise ValueError('Grid type not supported!')

    
    if channel is not None:
        channel_sel = 'channel == '+str(channel)
    else:
        channel_sel = ''
        
    for i, var in enumerate(vars):
        if slices is not None and round(var,2) not in np.around(slices,2):
            if verbose:
                print(f'Skipping {round(var,2)}')
            continue
        
        met_indices = np.where(pop.select(where=channel_sel, columns=['metallicity']) == met_Zsun)[0].tolist()
        if 'HMS-HMS' in grid_path:
            slice_3D_var_range = (dq_edges[i],dq_edges[i+1])
            
            sel = 'index in '+str(met_indices)+' & event == "ZAMS"'
            data = pop.history.select(where=sel, columns=['S1_mass','S2_mass' ,'orbital_period'])
            
            q = data['S2_mass'].values/data['S1_mass'].values
            q[q>1] = 1./q[q>1]
            mask = (q>=slice_3D_var_range[0]) & (q<=slice_3D_var_range[1])
        elif 'CO' in grid_path:
            if i == len(m2):
                continue
            slice_3D_var_range = (m2[i],m2[i+1])
            # select popsynth binaries in the given compact object mass
            # TODO: implement the case of reversal mass ratio
            if 'CO-HMS_RLO' in grid_path:
                
                sel = 'index in '+str(met_indices)+' & event == "oRLO2"'
                data = pop.history.select(where=sel, columns=['S1_mass','S2_mass' ,'orbital_period'])
                m_CO = data['S1_mass'].values
                mask = (m_CO>=slice_3D_var_range[0]) & (m_CO<=slice_3D_var_range[1])
                
            elif 'CO-HeMS' in grid_path:
                sel = 'index in '+str(met_indices)+' & step_names == "step_CE"'
                data = pop.history.select(where=sel, columns=['S1_mass','S2_mass' ,'orbital_period'])
                m_CO = data['S1_mass'].values
                mask = (m_CO>=slice_3D_var_range[0]) & (m_CO<=slice_3D_var_range[1])
            else:
                raise ValueError('Grid type not supported!')
        # TODO: skip plotting slice if there are no data
        try:
            PLOT_PROPERTIES = {
                'figsize' : (4,3.5) if prop is None else (4,5.5),
                'path_to_file' : plot_dir,
                'show_fig' : False,
                'close_fig' : False,
                #'fname' : fname%var,
                'title' : title%var if channel is None else title%var + '\n' + channel,
                'log10_x' : True,
                'log10_y' : True,
                'legend2D' : {'bbox_to_anchor' : (1.03, 0.5)},
            }
            # grid
            grid.plot2D('star_1_mass', 'period_days', None,
                            termination_flag='combined_TF12',
                            grid_3D=True, slice_3D_var_str=slice_3D_var_str,
                            slice_3D_var_range=slice_3D_var_range,
                            verbose=False, **PLOT_PROPERTIES)
            
            log10_m1 = np.log10(data.loc[mask,'S1_mass'].values)
            log10_p = np.log10(data.loc[mask,'orbital_period'].values)
            # plot color map of a given DCO variable
            if prop is not None:
                if prop not in pop.columns:
                    raise ValueError(f'Property {prop} not available in popsynth data.')
                
                # basically only for DCO systems
                met_indices = np.array(met_indices)[mask].tolist()
                prop_sel = 'index in '+str(met_indices) + ' & event == "CO_contact"'
                prop_data = pop.history.select(where=prop_sel, columns=[prop])
                prop_values = prop_data[prop].values
                vmin = prop_range[0]
                vmax = prop_range[1]
                if log_prop:
                    prop_values = np.log10(prop_values)
                    vmin = np.log10(vmin)
                    vmax = np.log10(vmax)
                plt.scatter(log10_m1, log10_p, c=prop_values, s=s, vmin=vmin, vmax=vmax, marker='v', cmap='viridis', alpha=alpha, zorder=0.5)
                if prop in DEFAULT_LABELS:
                    if log_prop:
                        label = DEFAULT_LABELS[prop][1]
                    else:
                        label = DEFAULT_LABELS[prop][0]
                else:
                    label = prop
                    if log_prop:
                        label = 'log10_'+label
                plt.colorbar(label=label, orientation='horizontal')
            else:
                plt.scatter(log10_m1, log10_p, s=s, marker='v', color='black', alpha=alpha, zorder=0.5)

            if save_fig:
                plt.savefig(os.path.join(plot_dir, fname%var), bbox_inches='tight')
            if show_fig:
                plt.show()
            if close_fig:
                plt.close()
        except:
            raise ValueError(f'Failed to plot slice %1.2f'%var)<|MERGE_RESOLUTION|>--- conflicted
+++ resolved
@@ -1,13 +1,8 @@
-<<<<<<< HEAD
-__authors__ = ["Simone Bavera <Simone.Bavera@unige.ch>"]
-
-=======
 __authors__ = [
     "Simone Bavera <Simone.Bavera@unige.ch>",
     "Max Briel <max.briel@unige.ch>",
     ]
-    
->>>>>>> ceacdb21
+
 import os
 import numpy as np
 import matplotlib as mpl
@@ -76,41 +71,18 @@
         rate_P16_left = z_P16-np.array([0.1,0.5,1,1.5,2.,2.6,3.5,4.5,6])
         rate_P16_right = np.array([0.5,1,1.5,2.,2.6,3.5,4.5,6,8])-z_P16
         rate_P16_error_x =np.array([rate_P16_left.tolist(),rate_P16_right.tolist()])
-<<<<<<< HEAD
         plt.errorbar(z_P16,rate_P16,xerr=rate_P16_error_x,yerr=rate_P16_error_y, fmt='.', color='black',
                     label=r'$\mathcal{R}_\mathrm{LGRB}(E_\mathrm{iso}^{45-450\,\mathrm{keV}} > 10^{51} \, \mathrm{erg})$ SHOALS survey')
 
-def plot_rate_density(z_dco=None, R_dco=None, z_grb=None, R_grb=None, **kwargs):
+def plot_rate_density(intrinsic_rates, channels=False, **kwargs):
     plt.figure()
-    title1 = ''
-    title2 = ''
-    if z_dco is not None and R_dco is not None:
-        title1 += 'DCO merger'
-        plot_merger_rate_density(z_dco, R_dco, **kwargs)
-        # do not display twice the channel labels
-        kwargs['label_channels'] = False
-    if z_grb is not None and R_grb is not None:
-        title2 += 'GRB beamed'
-        plot_grb_rate_density(z_grb, R_grb, **kwargs)
-    if title1 and title2:
-        title = title1 + ' \& ' + title2 + ' rate densities'
-    else:
-        title = title1 + title2 + ' rate density'
-    plt.title(title)
-=======
-        plt.errorbar(z_P16,rate_P16,xerr=rate_P16_error_x,yerr=rate_P16_error_y, fmt='.', color='black', 
-                    label=r'$\mathcal{R}_\mathrm{LGRB}(E_\mathrm{iso}^{45-450\,\mathrm{keV}} > 10^{51} \, \mathrm{erg})$ SHOALS survey') 
-        
-def plot_rate_density(intrinsic_rates, channels=False, **kwargs):
-    plt.figure()   
-    
+
     plt.plot(intrinsic_rates.index, intrinsic_rates['total'], label='total', color='black')
-    
+
     if channels:
         for i, ch in enumerate([key for key in intrinsic_rates.keys() if key != 'total']):
             if ch != 'total':
                 plt.plot(intrinsic_rates.index, intrinsic_rates[ch], label=ch, color=COLORS[i])
->>>>>>> ceacdb21
     plt.yscale('log')
     plt.ylabel(r'$\mathcal{R} \,[\mathrm{Gpc}^{-3}\,\mathrm{yr}^{-1}]$')
     plt.xlabel(r'$z$')
@@ -146,29 +118,16 @@
     if show:
         plt.show()
 
-<<<<<<< HEAD
-
-def plot_hist_properties(x, df_intrinsic=None, df_observable=None,
-                        channel=None,
-                        show=True, path=None, alpha=0.5,
-                        range=None, bins=20, xlog=False, ylog=False,
-                        pop=None, **kwargs):
-    if pop is None:
-        raise ValueError('Population type not specified.')
-
-    if df_intrinsic is not None and df_observable is not None:
-=======
-        
+
 def plot_hist_properties(df, ax=None, df_intrinsic=None, df_observable=None,
                         channel=None,
                         show=True, path=None, alpha=0.5,
                         range=None, bins=20, normalise=False,color=COLORS[0], label='', **kwargs):
     if ax is None:
         fig, ax = plt.subplots(1,1, figsize=(5,5))
-        
+
     df_columns = df.columns
     if 'intrinsic' in df_columns and 'observable' in df_columns:
->>>>>>> ceacdb21
         title = r'Intrinsic vs. observable (dashed) population'
     elif 'intrinsic' in df_columns:
         title = r'Intrinsic population'
@@ -178,130 +137,11 @@
         raise ValueError('You should provide either an intrinsic or a '
                          'detectable population.')
 
-<<<<<<< HEAD
-    plt.figure()
-    if df_intrinsic is not None:
-        # normalise weight, for GRB this will conserve GRB1/GRB2 ratio
-        df_intrinsic['weight'] /= sum(df_intrinsic['weight'])
-        if channel is not None:
-            sel = (df_intrinsic['weight'] > 0) & (df_intrinsic['channel'] == channel)
-            title += f'\n{channel}'
-        else:
-            sel = df_intrinsic['weight'] > 0
-        if isinstance(x, str):
-            if pop == 'GRB':
-                sel_tmp = sel & ~df_intrinsic[x].isna()
-            else:
-                sel_tmp = sel
-            values, weights = df_intrinsic.loc[sel_tmp,[x,'weight']].values.T
-            if xlog:
-                mask = values > 0
-                values = np.log10(values[mask])
-                weights = weights[mask]
-            plt.hist(values, weights=weights, color=COLORS[0],
-                     alpha=alpha, range=range, bins=bins)
-        elif isinstance(x, list):
-            for i, x_i in enumerate(x):
-                if "S1" in x_i:
-                    label = 'S1'
-                    s = 1
-                elif "S2" in x_i:
-                    label = 'S2'
-                    s = 2
-                else:
-                    label = x_i
-                if pop == 'GRB':
-                    sel_tmp = sel & ~df_intrinsic[x_i].isna() & df_intrinsic[f'GRB{s}']
-                else:
-                    sel_tmp = sel
-                values, weights = df_intrinsic.loc[sel_tmp,[x_i,'weight']].values.T
-                if xlog:
-                    mask = values > 0
-                    values = np.log10(values[mask])
-                    weights = weights[mask]
-                plt.hist(values, weights=weights,
-                         color=COLORS[i], label=label,
-                         alpha=alpha, range=range, bins=bins)
-    if df_observable is not None:
-        # normalise weight, for GRB this will conserve GRB1/GRB2 ratio
-        df_observable['weight'] /= sum(df_observable['weight'])
-        if channel is not None:
-            sel = (df_observable['weight'] > 0) & (df_observable['channel'] == channel)
-            if channel not in title:
-                title += f'\n{channel}'
-        else:
-            sel = df_observable['weight'] > 0
-        if isinstance(x, str):
-            if pop == 'GRB':
-                sel_tmp = sel & ~df_observable[x].isna()
-            else:
-                sel_tmp = sel
-            values, weights = df_observable.loc[sel_tmp,[x,'weight']].values.T
-            if xlog:
-                mask = values > 0
-                values = np.log10(values[mask])
-                weights = weights[mask]
-            plt.hist(values, weights=weights,
-                     color=COLORS[0],
-                     histtype=u'step', linestyle='--',
-                     alpha=alpha, range=range, bins=bins)
-        elif isinstance(x, list):
-            for i, x_i in enumerate(x):
-                if "S1" in x_i:
-                    label = 'S1'
-                    s = 1
-                elif "S2" in x_i:
-                    label = 'S2'
-                    s = 2
-                else:
-                    label = x_i
-                if pop == 'GRB':
-                    sel_tmp = sel & ~df_observable[x_i].isna() & df_observable[f'GRB{s}']
-                else:
-                    sel_tmp = sel
-                values, weights = df_observable.loc[sel_tmp,[x_i,'weight']].values.T
-                if xlog:
-                    mask = values > 0
-                    values = np.log10(values[mask])
-                    weights = weights[mask]
-                plt.hist(values, weights=weights,
-                         color=COLORS[i], label=label,
-                         histtype=u'step', linestyle='--',
-                         alpha=alpha, range=range, bins=bins)
-    plt.title(title)
-    if ylog:
-        plt.yscale('log')
-    plt.ylabel(r'PDF')
-    try:
-        if isinstance(x, str):
-            if not xlog:
-                plt.xlabel(DEFAULT_LABELS[x][0])
-            else:
-                plt.xlabel(DEFAULT_LABELS[x][1])
-        else:
-            if not xlog:
-                plt.xlabel(DEFAULT_LABELS[x[0]][0])
-            else:
-                plt.xlabel(DEFAULT_LABELS[x[0]][1])
-    except:
-        if isinstance(x, str):
-            if not xlog:
-                plt.xlabel(x)
-            else:
-                plt.xlabel('log10_'+x)
-        else:
-            if not xlog:
-                plt.xlabel(x[0])
-            else:
-                plt.xlabel('log10_'+x[0])
-    if isinstance(x, list):
-        plt.legend(loc=1)
-=======
     if 'intrinsic' in df_columns:
         values =  df['intrinsic']
         if normalise:
             values /= sum(values)
-            
+
         ax.hist(df['property'],
                  weights=values,
                  color=color,
@@ -309,12 +149,12 @@
                  range=range,
                  bins=bins,
                  label=label+' intrinsic')
-            
+
     if 'observable' in df_columns:
         values = df['observable']
         if normalise:
             values /= sum(values)
-        
+
         ax.hist(df['property'],
                  weights=values,
                  color=color,
@@ -324,44 +164,35 @@
                  linestyle='--',
                  bins=bins,
                  label=label+' observable')
-        
+
     ax.set_title(title)
-    
+
     if 'xlabel' in kwargs:
         ax.set_xlabel(kwargs['xlabel'])
     if normalise:
         ax.set_ylabel(r'PDF')
     else:
         ax.set_ylabel(r'\#events in bin')
-    
+
     if 'yscale' in kwargs:
         ax.set_yscale(kwargs['yscale'])
     if 'xscale' in kwargs:
         ax.set_xscale(kwargs['xscale'])
-    
->>>>>>> ceacdb21
+
     if path:
         plt.savefig(path)
     if show:
         plt.show()
-<<<<<<< HEAD
+
+
 
 
 def plot_popsyn_over_grid_slice(pop, grid_type, met_Zsun, slices=None, channel=None,
                                 plot_dir='./', prop=None, prop_range=None,
                                 log_prop=False, alpha=0.3, s=5.,
-=======
-        
-        
-        
-        
-def plot_popsyn_over_grid_slice(pop, grid_type, met_Zsun, slices=None, channel=None, 
-                                plot_dir='./', prop=None, prop_range=None, 
-                                log_prop=False, alpha=0.3, s=5., 
->>>>>>> ceacdb21
                                 show_fig=True, save_fig=True, close_fig=True,
                                 plot_extension='png', verbose=False):
-    
+
     # Check if step_names in pop.history data
     if 'step_names' not in pop.history.columns:
         raise ValueError('Formation channel information not available in popsynth data.')
@@ -373,17 +204,9 @@
     grid.load(grid_path)
 
     # check if formation channel information is avaialbe
-<<<<<<< HEAD
-    if channel is not None and 'channel' not in pop.df_oneline.keys():
-        if verbose:
-            print('Computing formation channels...')
-        pop.get_formation_channels()
-
-=======
     if channel is not None and 'channel' not in pop.columns:
         raise ValueError('Formation channel information not available in popsynth data.')
-        
->>>>>>> ceacdb21
+
     if 'CO' in grid_path:
         # compact object mass slices
         # TODO: THIS SELECTION DOES NOT WORK!
@@ -407,25 +230,25 @@
     else:
         raise ValueError('Grid type not supported!')
 
-    
+
     if channel is not None:
         channel_sel = 'channel == '+str(channel)
     else:
         channel_sel = ''
-        
+
     for i, var in enumerate(vars):
         if slices is not None and round(var,2) not in np.around(slices,2):
             if verbose:
                 print(f'Skipping {round(var,2)}')
             continue
-        
+
         met_indices = np.where(pop.select(where=channel_sel, columns=['metallicity']) == met_Zsun)[0].tolist()
         if 'HMS-HMS' in grid_path:
             slice_3D_var_range = (dq_edges[i],dq_edges[i+1])
-            
+
             sel = 'index in '+str(met_indices)+' & event == "ZAMS"'
             data = pop.history.select(where=sel, columns=['S1_mass','S2_mass' ,'orbital_period'])
-            
+
             q = data['S2_mass'].values/data['S1_mass'].values
             q[q>1] = 1./q[q>1]
             mask = (q>=slice_3D_var_range[0]) & (q<=slice_3D_var_range[1])
@@ -436,12 +259,12 @@
             # select popsynth binaries in the given compact object mass
             # TODO: implement the case of reversal mass ratio
             if 'CO-HMS_RLO' in grid_path:
-                
+
                 sel = 'index in '+str(met_indices)+' & event == "oRLO2"'
                 data = pop.history.select(where=sel, columns=['S1_mass','S2_mass' ,'orbital_period'])
                 m_CO = data['S1_mass'].values
                 mask = (m_CO>=slice_3D_var_range[0]) & (m_CO<=slice_3D_var_range[1])
-                
+
             elif 'CO-HeMS' in grid_path:
                 sel = 'index in '+str(met_indices)+' & step_names == "step_CE"'
                 data = pop.history.select(where=sel, columns=['S1_mass','S2_mass' ,'orbital_period'])
@@ -468,14 +291,14 @@
                             grid_3D=True, slice_3D_var_str=slice_3D_var_str,
                             slice_3D_var_range=slice_3D_var_range,
                             verbose=False, **PLOT_PROPERTIES)
-            
+
             log10_m1 = np.log10(data.loc[mask,'S1_mass'].values)
             log10_p = np.log10(data.loc[mask,'orbital_period'].values)
             # plot color map of a given DCO variable
             if prop is not None:
                 if prop not in pop.columns:
                     raise ValueError(f'Property {prop} not available in popsynth data.')
-                
+
                 # basically only for DCO systems
                 met_indices = np.array(met_indices)[mask].tolist()
                 prop_sel = 'index in '+str(met_indices) + ' & event == "CO_contact"'
