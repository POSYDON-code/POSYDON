__authors__ = [
    "Simone Bavera <Simone.Bavera@unige.ch>",
    "Max Briel <max.briel@unige.ch>",
    ]
    
import os
import numpy as np
import matplotlib.pyplot as plt
from posydon.utils.common_functions import PATH_TO_POSYDON
from posydon.visualization.plot_defaults import DEFAULT_LABELS
from posydon.utils.constants import Zsun
from posydon.grids.psygrid import PSyGrid
from posydon.utils.common_functions import convert_metallicity_to_string
from posydon.utils.constants import Zsun
import matplotlib.pyplot as plt
from posydon.visualization.plot_defaults import DEFAULT_LABELS

PATH_TO_POSYDON_DATA = os.environ.get("PATH_TO_POSYDON_DATA",'./')

plt.style.use(os.path.join(PATH_TO_POSYDON, "posydon/visualization/posydon.mplstyle"))

cm = plt.cm.get_cmap('tab20')
COLORS = [cm.colors[i] for i in range(len(cm.colors)) if i%2==0] + [cm.colors[i] for i in range(len(cm.colors)) if i%2==1]

def plot_merger_rate_density(z, rate_density, zmax=10., channels=False, 
                             GWTC3=False, label='DCO', **kwargs):

    plt.plot(z[z<zmax], rate_density['total'][z<zmax], label=f'{label} total', color='black')
    if channels:
        for i, ch in enumerate([key for key in rate_density.keys() if key != 'total']):
            if ch != 'total':
                plt.plot(z[z<zmax], rate_density[ch][z<zmax], label=ch, color=COLORS[i])
    
    if GWTC3:
        plt.errorbar(0.2,17.9, yerr=[[0],[26.1]], fmt='',color='black', label='$\mathcal{R}_\mathrm{BBH}$ GWTC-3')
        
def plot_grb_rate_density(z, rate_density, zmax=10., channels=False,
                          grb_components=False, Perley16=False, **kwargs):
    
    plt.plot(z[z<zmax], rate_density['total'][z<zmax], label='GRB total', color='black', linestyle='--')
    if grb_components:
        plt.plot(z[z<zmax], rate_density['total_GRB1'][z<zmax], label='total_GRB1', color='black', linestyle=':')
        plt.plot(z[z<zmax], rate_density['total_GRB2'][z<zmax], label='total_GRB2', color='black', linestyle='-.')
    if channels:
        for i, ch in enumerate([key for key in rate_density.keys() if (key != 'total' and 'GRB' not in key)]):
            if 'total' not in ch and 'GRB' not in ch:
                if sum(rate_density[ch][z<zmax]) == 0.:
                    continue
                if 'label_channels' in kwargs and kwargs['label_channels']:
                    label = ch
                else:
                    label = None
                plt.plot(z[z<zmax], rate_density[ch][z<zmax], label=label, color=COLORS[i], linestyle='--')
                if grb_components:
                    if 'label_channels' in kwargs and kwargs['label_channels']:
                        label1 = ch+'_GRB1'
                        label2 = ch+'_GRB2'
                    else:
                        label1 = None
                        label2 = None
                    plt.plot(z[z<zmax], rate_density[ch+'_GRB1'][z<zmax], label=label1, color=COLORS[i], linestyle=':')
                    plt.plot(z[z<zmax], rate_density[ch+'_GRB2'][z<zmax], label=label2, color=COLORS[i], linestyle='-.')

    # Perley et al. (2016)
    if Perley16:
        z_P16 = np.array([0.3,0.75,1.35,1.75,2.3,3.1,4,5.2,7.])
        rate_P16 = np.array([2.07e-10,1.46e-9,1.816e-9,3.93e-9,8.27e-9,6.90e-9,4.20e-9,3.74e-9,1.11e-9])*1e9
        rate_P16_lower = rate_P16-np.array([1.12e-10,1.08e-9,1.30e-9,3.02e-9,6.78e-9,5.29e-9,2.82e-9,2.397e-9,5.96e-10])*1e9
        rate_P16_upper = np.array([5.40e-10,2.03e-9,2.60e-9,5.29e-9,1.03e-8,9.13e-9,6.78e-9,6.78e-9,4.27e-9])*1e9-rate_P16
        rate_P16_error_y =np.array([rate_P16_lower.tolist(),rate_P16_upper.tolist()])
        rate_P16_left = z_P16-np.array([0.1,0.5,1,1.5,2.,2.6,3.5,4.5,6])
        rate_P16_right = np.array([0.5,1,1.5,2.,2.6,3.5,4.5,6,8])-z_P16
        rate_P16_error_x =np.array([rate_P16_left.tolist(),rate_P16_right.tolist()])
        plt.errorbar(z_P16,rate_P16,xerr=rate_P16_error_x,yerr=rate_P16_error_y, fmt='.', color='black', 
                    label=r'$\mathcal{R}_\mathrm{LGRB}(E_\mathrm{iso}^{45-450\,\mathrm{keV}} > 10^{51} \, \mathrm{erg})$ SHOALS survey') 
        
def plot_rate_density(z_dco=None, R_dco=None, z_grb=None, R_grb=None, **kwargs):
    plt.figure()   
    title1 = ''
    title2 = '' 
    if z_dco is not None and R_dco is not None:
        title1 += 'DCO merger'
        plot_merger_rate_density(z_dco, R_dco, **kwargs)
        # do not display twice the channel labels
        kwargs['label_channels'] = False 
    if z_grb is not None and R_grb is not None:
        title2 += 'GRB beamed'
        plot_grb_rate_density(z_grb, R_grb, **kwargs)
    if title1 and title2:
        title = title1 + ' \& ' + title2 + ' rate densities'
    else:
        title = title1 + title2 + ' rate density'
    plt.title(title)
    plt.yscale('log')
    plt.ylabel(r'$\mathcal{R} \,[\mathrm{Gpc}^{-3}\,\mathrm{yr}^{-1}]$')
    plt.xlabel(r'$z$')
    plt.legend(loc='center left', bbox_to_anchor=(1, 0.5))
    if 'ylim' in kwargs:
        plt.ylim(kwargs['ylim'])
    if 'path' in kwargs and isinstance(kwargs['path'],str):
        plt.savefig(path)
    if 'show' in kwargs and kwargs['show']:
        plt.show()

def plot_merger_efficiency(met, merger_efficiency, show=True, path=None, channels=False):
    title = r'Merger efficiency'
    plt.figure()
    plt.title(title)
    plt.plot(met/Zsun, merger_efficiency['total'], label='total', color='black')
    if channels:
        unique_channels = [key for key in merger_efficiency.keys() if key != 'total']
        if len(unique_channels) > len(cm.colors):
            raise ValueError('Too many channels to plot!')
        for i, ch in enumerate(unique_channels):
            if ch != 'total':
                plt.plot(met/Zsun, merger_efficiency[ch], label=ch, color=COLORS[i])
    plt.yscale('log')
    plt.xscale('log')
    plt.xlabel(r'$Z/Z_\odot$')
    plt.ylabel(r'\#DCOs [$M_\odot^{-1}$]')
    plt.legend(loc='center left', bbox_to_anchor=(1, 0.5))
    if path:
        plt.savefig(path)
    if show:
        plt.show()

        
def plot_hist_properties(df, ax=None, df_intrinsic=None, df_observable=None,
                        channel=None,
                        show=True, path=None, alpha=0.5,
                        range=None, bins=20, normalise=False,color=COLORS[0], label='', **kwargs):
    if ax is None:
        fig, ax = plt.subplots(1,1, figsize=(5,5))
        
    df_columns = df.columns
    if 'intrinsic' in df_columns and 'observable' in df_columns:
        title = r'Intrinsic vs. observable (dashed) population'
    elif 'intrinsic' in df_columns:
        title = r'Intrinsic population'
    elif 'observable' in df_columns:
        title = r'Observable population'
    else:
        raise ValueError('You should provide either an intrinsic or a '
                         'detectable population.')

    if 'intrinsic' in df_columns:
        values =  df['intrinsic']
        if normalise:
            values /= sum(values)
            
        ax.hist(df['property'],
                 weights=values,
                 color=color,
                 alpha=alpha,
                 range=range,
                 bins=bins,
                 label=label+' intrinsic')
            
    if 'observable' in df_columns:
        values = df['observable']
        if normalise:
            values /= sum(values)
        
        ax.hist(df['property'],
                 weights=values,
                 color=color,
                 alpha=alpha,
                 range=range,
                 histtype=u'step',
                 linestyle='--',
                 bins=bins,
                 label=label+' observable')
        
    ax.set_title(title)
    
    if 'xlabel' in kwargs:
        ax.set_xlabel(kwargs['xlabel'])
    if normalise:
        ax.set_ylabel(r'PDF')
    else:
        ax.set_ylabel(r'\#events in bin')
    
    if path:
        plt.savefig(path)
    if show:
        plt.show()
        
        
        
        
def plot_popsyn_over_grid_slice(pop, grid_type, met_Zsun, slices=None, channel=None, 
                                plot_dir='./', prop=None, prop_range=None, 
                                log_prop=False, alpha=0.3, s=5., 
                                show_fig=True, save_fig=True, close_fig=True,
<<<<<<< HEAD
                                verbose=False):
    # Check if step_names in pop.history data
    if 'step_names' not in pop.history.columns:
        raise ValueError('Formation channel information not available in popsynth data.')
=======
                                plot_extension='png', verbose=False):
>>>>>>> 1640a3eb

    # load grid
    met = convert_metallicity_to_string(met_Zsun)
    grid_path = os.path.join(PATH_TO_POSYDON_DATA, f'POSYDON_data/{grid_type}/{met}_Zsun.h5')
    grid = PSyGrid(verbose=False)
    grid.load(grid_path)

    # check if formation channel information is avaialbe
    if channel is not None and 'channel' not in pop.columns:
        raise ValueError('Formation channel information not available in popsynth data.')
        
    if 'CO' in grid_path:
        # compact object mass slices
        # TODO: THIS SELECTION DOES NOT WORK!
        m_COs = np.unique(np.around(grid.initial_values['star_2_mass'],1))
        m_COs_edges = 10**((np.log10(np.array(m_COs)[1:])+np.log10(np.array(m_COs)[:-1]))*0.5)
        m2 = [0.]+m_COs_edges.tolist()+[2*m_COs_edges[-1]]
        vars = m_COs
        fname = 'grid_m_%1.2f.' + plot_extension
        title = '$m_\mathrm{CO}=%1.2f\,M_\odot$'
        slice_3D_var_str='star_2_mass'
    elif 'HMS-HMS' in grid_path:
        # mass ratio slices
        qs = np.unique(np.around(grid.initial_values['star_2_mass']/grid.initial_values['star_1_mass'],2))
        dq = (qs[1:]-qs[:-1])*0.5
        dq_edges = (qs[:-1]+dq).tolist()
        dq_edges = [0.]+dq_edges+[1.]
        vars = qs.tolist()
        fname = 'grid_q_%1.2f.' + plot_extension
        title = '$q=%1.2f$'
        slice_3D_var_str='mass_ratio'
    else:
        raise ValueError('Grid type not supported!')

    
    if channel is not None:
        channel_sel = ' & channel == '+str(channel)
    else:
        channel_sel = ''            

    for i, var in enumerate(vars):
        if slices is not None and round(var,2) not in np.around(slices,2):
            if verbose:
                print(f'Skipping {round(var,2)}')
            continue
        if 'HMS-HMS' in grid_path:
            slice_3D_var_range = (dq_edges[i],dq_edges[i+1])
            
            # select popsynth binaries in the given mass ratio range
            met_indices = pop.select(where='metallicity == '+str(met_Zsun)+channel_sel, columns=[]).index.to_list()
            sel = 'index in '+str(met_indices)+' & event == "ZAMS"'
            data = pop.history.select(where=sel, columns=['S1_mass','S2_mass' ,'orbital_period'])
            
            q = data['S2_mass'].values/data['S1_mass'].values
            q[q>1] = 1./q[q>1]
            mask = (q>=slice_3D_var_range[0]) & (q<=slice_3D_var_range[1])
        elif 'CO' in grid_path:
            if i == len(m2):
                continue
            slice_3D_var_range = (m2[i],m2[i+1])
            # select popsynth binaries in the given compact object mass
            # TODO: implement the case of reversal mass ratio
            if 'CO-HMS_RLO' in grid_path:
                met_indices = pop.select(where='metallicity == '+str(met_Zsun)+channel_sel, columns=[]).index.to_list()
                sel = 'index in '+str(met_indices)+' & event == "oRLO2"'
                data = pop.history.select(where=sel, columns=['S1_mass','S2_mass' ,'orbital_period'])
                
                m_CO = data['S1_mass'].values
                mask = (m_CO>=slice_3D_var_range[0]) & (m_CO<=slice_3D_var_range[1])
                
            elif 'CO-HeMS' in grid_path:
                met_indices = pop.select(where='metallicity == '+str(met_Zsun)+channel_sel, columns=[]).index.to_list()
                sel = 'index in '+str(met_indices)+' & step_names == "step_CE"'
                data = pop.history.select(where=sel, columns=['S1_mass','S2_mass' ,'orbital_period'])
                m_CO = data['S1_mass'].values
                mask = (m_CO>=slice_3D_var_range[0]) & (m_CO<=slice_3D_var_range[1])
            else:
                raise ValueError('Grid type not supported!')
        # TODO: skip plotting slice if there are no data
        try:
            PLOT_PROPERTIES = {
                'figsize' : (4,3.5) if prop is None else (4,5.5),
                'path_to_file' : plot_dir,
                'show_fig' : False,
                'close_fig' : False,
                #'fname' : fname%var,
                'title' : title%var if channel is None else title%var + '\n' + channel,
                'log10_x' : True,
                'log10_y' : True,
                'legend2D' : {'bbox_to_anchor' : (1.03, 0.5)},
            }
            # grid
            grid.plot2D('star_1_mass', 'period_days', None,
                            termination_flag='combined_TF12',
                            grid_3D=True, slice_3D_var_str=slice_3D_var_str,
                            slice_3D_var_range=slice_3D_var_range,
                            verbose=False, **PLOT_PROPERTIES)
            
            log10_m1 = np.log10(data.loc[mask,'S1_mass'].values)
            log10_p = np.log10(data.loc[mask,'orbital_period'].values)
            # plot color map of a given DCO variable
            if prop is not None:
                if prop not in pop.columns:
                    raise ValueError(f'Property {prop} not available in popsynth data.')
                
                # basically only for DCO systems
                met_indices = np.array(met_indices)[mask].tolist()
                prop_sel = 'index in '+str(met_indices) + ' & event == "CO_contact"'
                prop_data = pop.history.select(where=prop_sel, columns=[prop])
                prop_values = prop_data[prop].values
                vmin = prop_range[0]
                vmax = prop_range[1]
                if log_prop:
                    prop_values = np.log10(prop_values)
                    vmin = np.log10(vmin)
                    vmax = np.log10(vmax)
                plt.scatter(log10_m1, log10_p, c=prop_values, s=s, vmin=vmin, vmax=vmax, marker='v', cmap='viridis', alpha=alpha, zorder=0.5)
                if prop in DEFAULT_LABELS:
                    if log_prop:
                        label = DEFAULT_LABELS[prop][1]
                    else:
                        label = DEFAULT_LABELS[prop][0]
                else:
                    label = prop
                    if log_prop:
                        label = 'log10_'+label
                plt.colorbar(label=label, orientation='horizontal')
            else:
                plt.scatter(log10_m1, log10_p, s=s, marker='v', color='black', alpha=alpha, zorder=0.5)
            
            if save_fig:
                plt.savefig(os.path.join(plot_dir, fname%var), bbox_inches='tight')
            if show_fig:
                plt.show()
            if close_fig:
                plt.close()
        except:
            raise ValueError(f'Failed to plot slice %1.2f'%var)<|MERGE_RESOLUTION|>--- conflicted
+++ resolved
@@ -192,14 +192,11 @@
                                 plot_dir='./', prop=None, prop_range=None, 
                                 log_prop=False, alpha=0.3, s=5., 
                                 show_fig=True, save_fig=True, close_fig=True,
-<<<<<<< HEAD
-                                verbose=False):
+                                plot_extension='png', verbose=False):
+    
     # Check if step_names in pop.history data
     if 'step_names' not in pop.history.columns:
         raise ValueError('Formation channel information not available in popsynth data.')
-=======
-                                plot_extension='png', verbose=False):
->>>>>>> 1640a3eb
 
     # load grid
     met = convert_metallicity_to_string(met_Zsun)
