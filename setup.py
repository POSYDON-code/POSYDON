--- conflicted
+++ resolved
@@ -92,11 +92,7 @@
     # to build documentation
     "doc": [
         "ipython",
-<<<<<<< HEAD
-        "sphinx >= 6.1.3",
-=======
         "sphinx >= 8.2.2",
->>>>>>> 710816f8
         "numpydoc",
         "sphinx_rtd_theme",
         "sphinxcontrib_programoutput",
@@ -149,19 +145,10 @@
     install_requires=install_requires,
     tests_require=tests_require,
     extras_require=extras_require,
-<<<<<<< HEAD
-    python_requires=">3.10, <3.12",
-    use_2to3=False,
-    classifiers=[
-        "Development Status :: 4 - Beta",
-        "Programming Language :: Python",
-        "Programming Language :: Python :: 3.11",
-=======
     python_requires=">=3.11, <3.12",
     use_2to3=False,
     classifiers=[
         "Development Status :: 4 - Beta",
->>>>>>> 710816f8
         "Intended Audience :: Science/Research",
         "Intended Audience :: End Users/Desktop",
         "Topic :: Scientific/Engineering",
