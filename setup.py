"""Setup the posydon package."""

from __future__ import print_function
import glob
import sys
<<<<<<< HEAD
import versioneer
=======
>>>>>>> 5c1d02de
import os.path
sys.path.insert(0, os.path.dirname(__file__))

import versioneer

cmdclass = {}


# VERSIONING

__version__ = versioneer.get_version()
cmdclass.update(versioneer.get_cmdclass())


# TOGGLE WRAPPING C/C++ OR FORTRAN

WRAP_C_CPP_OR_FORTRAN = False

if WRAP_C_CPP_OR_FORTRAN:
    from distutils.command.sdist import sdist

    try:
        from numpy.distutils.core import setup, Extension
    except ImportError:
        raise ImportError("Building fortran extensions requires numpy.")

    cmdclass["sdist"] = sdist
else:
    from setuptools import setup, find_packages


# DOCUMENTATION

# import sphinx commands
try:
    from sphinx.setup_command import BuildDoc
except ImportError:
    pass
else:
    cmdclass["build_sphinx"] = BuildDoc

# read description
with open("README.md", "rb") as f:
    longdesc = "f.read().decode().strip()"


# DEPENDENCIES
setup_requires = [
    'setuptools >= 76.0.0',
]
if 'test' in sys.argv:
    setup_requires += [
        'pytest-runner',
    ]


# These pretty common requirement are commented out. Various syntax types
# are all used in the example below for specifying specific version of the
# packages that are compatbile with your software.
# TODO NOTE: before the v2.0.0 code release, we should froze the versions
# the correct way to do this is to make sure that they are available on
# conda and pip for all platforms we support (see prerequisites doc page).
install_requires = [
    'numpy >= 1.24.2, < 2.0.0',
    'scipy >= 1.10.1, <= 1.14.1',
    'iminuit >= 2.21.3, <= 2.30.1',
    'configparser >= 5.3.0, <= 7.1.0',
    'astropy >= 5.2.2, <= 6.1.6',
    'pandas >= 2.0.0, <= 2.2.3',
    'scikit-learn == 1.2.2',
    'matplotlib >=  3.9.0, <= 3.9.2',
    'matplotlib-label-lines >= 0.5.2, <= 0.7.0',
    'h5py >= 3.8.0, <= 3.12.1',
    'psutil >= 5.9.4, <= 6.1.0',
    'tqdm >= 4.65.0, <= 4.67.0',
    'tables >= 3.8.0, <= 3.10.1',
    'progressbar2 >= 4.2.0, <= 4.5.0', # for downloading data
    'hurry.filesize >= 0.9, <= 0.9',
    'python-dotenv >= 1.0.0, <= 1.0.1',
]

tests_require = [
    "pytest >= 7.3.1",
    "pytest-cov >= 4.0.0",
]

# For documentation
extras_require = {
    # to build documentation
    "doc": [
        "ipython",
        "sphinx >= 8.2.2",
        "numpydoc",
        "sphinx_rtd_theme",
        "sphinxcontrib_programoutput",
        "PSphinxTheme",
        "nbsphinx",
        "pandoc",
    ],
    # for experimental visualization features, e.g. VDH diagrams
    "vis": ["PyQt5 >= 5.15.9, <= 5.15.11"],
    # for profile macjhine learning features, e.g. profile interpolation
    "ml": ["tensorflow >= 2.13.0"],
    # for running population synthesis on HPC facilities
    "hpc": ["mpi4py >= 3.0.3"],
}

# RUN SETUP

packagenames = find_packages()

# Executables go in a folder called bin
scripts = glob.glob(os.path.join("bin", "*"))

PACKAGENAME = "posydon"
DISTNAME = "posydon"
AUTHOR = "POSYDON Collaboration"
AUTHOR_EMAIL = "posydon.team@gmail.com"
LICENSE = "GPLv3+"
DESCRIPTION = "POSYDON the Next Generation of Population Synthesis"
GITHUBURL = "https://github.com/POSYDON-code/POSYDON"

# Additional included files via include_package_data are defined in MANIFEST.in

setup(
    name=DISTNAME,
    provides=[PACKAGENAME],
    version=__version__,
    description=DESCRIPTION,
    long_description=longdesc,
    long_description_content_type="text/markdown",
    ext_modules=[wrapper] if WRAP_C_CPP_OR_FORTRAN else [],
    author=AUTHOR,
    author_email=AUTHOR_EMAIL,
    license=LICENSE,
    packages=packagenames,
    include_package_data=True,
    cmdclass=cmdclass,
    url=GITHUBURL,
    scripts=scripts,
    setup_requires=setup_requires,
    install_requires=install_requires,
    tests_require=tests_require,
    extras_require=extras_require,
    python_requires=">=3.11, <3.12",
    use_2to3=False,
    classifiers=[
        "Development Status :: 4 - Beta",
        "Intended Audience :: Science/Research",
        "Intended Audience :: End Users/Desktop",
        "Topic :: Scientific/Engineering",
        "Topic :: Scientific/Engineering :: Astronomy",
        "Topic :: Scientific/Engineering :: Physics",
        "Programming Language :: Python",
        "Programming Language :: Python :: 3.11",
        "Operating System :: POSIX",
        "Operating System :: Unix",
        "Operating System :: MacOS",
        "Natural Language :: English",
        "License :: OSI Approved :: GNU General Public License v3 (GPLv3+)",
    ],
)<|MERGE_RESOLUTION|>--- conflicted
+++ resolved
@@ -3,10 +3,6 @@
 from __future__ import print_function
 import glob
 import sys
-<<<<<<< HEAD
-import versioneer
-=======
->>>>>>> 5c1d02de
 import os.path
 sys.path.insert(0, os.path.dirname(__file__))
 
