#!/usr/bin/env python
'''
MESA low_res_grids were run. This includes random grids and reruns.

This is an EXAMPLE of the pipeline for a grid_type=HMS-HMS,
metallicity=1e-01_Zsun, compression=LITE/ORIGINAL

STEP 1: grid slices creation
['grid_low_res_0','grid_low_res_1','grid_low_res_2','grid_low_res_3',
'grid_low_res_4','grid_low_res_5','grid_random_1',
'grid_low_res_rerun_opacity_max'] --> output *.h5

STEP 2: grid slices concatenation
[['grid_low_res_0','grid_low_res_1','grid_low_res_2','grid_low_res_3',
'grid_low_res_4','grid_low_res_5'],['grid_low_res_0','grid_low_res_1',
'grid_low_res_2','grid_low_res_3','grid_low_res_4','grid_low_res_5',
'grid_low_res_rerun_opacity_max']] -->
grid_low_res_combined.h5, grid_low_res_combined_rerun1.h5

STEP 2.1: plot grid slices
['grid_low_res_combined','grid_random_1','grid_low_res_combined_rerun1']
--> loop over all plot types

STEP 2.2: check failure rate
['grid_low_res_combined','grid_random_1','grid_low_res_combined_rerun1']
--> check failure rate

STEP 3: calculate extra values
['grid_low_res_combined','grid_random_1','grid_low_res_combined_rerun1']
--> do post processing on the ORIGINAL grid and append back on the LITE gird
the post processed quantities

STEP 3.1: plot extra values
['grid_low_res_combined','grid_random_1','grid_low_res_combined_rerun1']
--> loop over all plot types

STEP 3.2: check rates of compact object types
['grid_low_res_combined','grid_random_1','grid_low_res_combined_rerun1']
--> check rates of compact object types

STEP 4: train interpolators
['grid_low_res_combined_rerun1'] --> train the interpolators

STEP 4.1: plot interpolator accuracy and confusion matricies
['grid_random_1']
--> loop over all plot types

STEP 9: export dataset

STEP RERUN: rerun grid with a fix
grid_low_res_combined.rerun(index=logic) --> grid_low_res_rerun_1/grid.csv
                                         --> grid_random_1_rerun_1/grid.csv
-- run gird fix and do next post processing
'''

__authors__ = [
    "Simone Bavera <Simone.Bavera@unige.ch>",
    "Matthias Kruckow <Matthias.Kruckow@unige.ch>",
]

import os
import sys
import ast
import time
import shutil
import pickle
import random
import numpy as np
import pandas as pd
from shutil import copyfile
from collections import Counter
from posydon.grids.psygrid import (PSyGrid,
                                   join_grids,
                                   DEFAULT_HISTORY_DS_EXCLUDE,
                                   DEFAULT_PROFILE_DS_EXCLUDE,
                                   EXTRA_COLS_DS_EXCLUDE)
from posydon.grids.post_processing import (post_process_grid,
                                           add_post_processed_quantities)
from posydon.grids.MODELS import MODELS
from posydon.utils.common_functions import PATH_TO_POSYDON
from posydon.utils.gridutils import get_new_grid_name
from posydon.visualization.plot_defaults import PRE_SET_PLOTS
from posydon.interpolation.IF_interpolation import IFInterpolator
from posydon.visualization.interpolation import EvaluateIFInterpolator
from posydon.visualization.combine_TF import TF1_POOL_ERROR


# pre defined compressions
COMPRESSIONS = {
    'ORIGINAL' : {
        'history_DS_error'    : None,
        'profile_DS_error'    : None,
        'profile_DS_interval' : None,
        'history_DS_exclude'  : DEFAULT_HISTORY_DS_EXCLUDE,
        'profile_DS_exclude'  : DEFAULT_PROFILE_DS_EXCLUDE
    },
    'LITE' : {
        'history_DS_error'    : 0.1,
        'profile_DS_error'    : 0.1,
        'profile_DS_interval' : -0.005,
        'history_DS_exclude'  : EXTRA_COLS_DS_EXCLUDE,
        'profile_DS_exclude'  : EXTRA_COLS_DS_EXCLUDE
    }
}


def create_grid_slice(i, path_to_csv_file, verbose=False, overwrite_psygrid=True):
    """Creates a new PSyGrid slice."""
    
    # read csv file
    if os.path.exists(path_to_csv_file):
        df = pd.read_csv(path_to_csv_file)
    else:
        raise ValueError(f'{path_to_csv_file} not found!')
    # get values from csv file
    if 'path_to_grid' in df.keys():
        grid_path = df.loc[i,'path_to_grid']
        if not os.path.isdir(grid_path):
            raise ValueError(f'{grid_path} not found!')
    else:
        raise ValueError(f'No path_to_grid in {path_to_csv_file}')
    if 'compression' in df.keys():
        compression = df.loc[i,'compression']
    else:
        raise ValueError(f'No compression in {path_to_csv_file}')
    if 'stop_before_carbon_depletion' in df.keys():
        stop_before_carbon_depletion = df.loc[i,'stop_before_carbon_depletion']
        if 'HMS' not in grid_path:
            stop_before_carbon_depletion = False
    else:
        stop_before_carbon_depletion = False
    
    grid_output = get_new_grid_name(grid_path, compression,
                                    create_missing_directories=True)
    
    # get compression dependent attributes
    pure_compression = compression.split('_')[0]
    if pure_compression in COMPRESSIONS.keys():
        history_DS_error = COMPRESSIONS[pure_compression]['history_DS_error']
        profile_DS_error = COMPRESSIONS[pure_compression]['profile_DS_error']
        profile_DS_interval = COMPRESSIONS[pure_compression]['profile_DS_interval']
        history_DS_exclude = COMPRESSIONS[pure_compression]['history_DS_exclude']
        profile_DS_exclude = COMPRESSIONS[pure_compression]['profile_DS_exclude']
    else:
        raise ValueError(f'pure_compression = {pure_compression} not '
                         f'supported! (compression={compression})')
    
    if ('CO' in grid_path) and ('RLO' in compression):
        start_at_RLO = True
    else:
        start_at_RLO = False
    
    if verbose:
        print(f'processing: {grid_path} with compression: {compression}')
        if os.path.isfile(grid_output):
            if overwrite_psygrid:
                print(f'replacing file: {grid_output}')
            else:
                print(f'file {grid_output} already exists!')
        else:
            print(f'saving to file: {grid_output}')
    
    # create the new PSyGrid
    grid = PSyGrid(verbose=verbose)
    grid.create(grid_path,
                grid_output,
                overwrite=overwrite_psygrid,
                history_DS_error=history_DS_error,
                profile_DS_error=profile_DS_error,
                history_DS_exclude=history_DS_exclude,
                profile_DS_exclude=profile_DS_exclude,
                profile_DS_interval=profile_DS_interval,
                compression="gzip9",
                start_at_RLO=start_at_RLO,
                stop_before_carbon_depletion=stop_before_carbon_depletion,
                initial_RLO_fix=True)
    grid.close()


def combine_grid_slices(i, path_to_csv_file, verbose=False):
    """Combining grid slices to one grid."""
    
    # read csv file
    if os.path.exists(path_to_csv_file):
        df = pd.read_csv(path_to_csv_file)
    else:
        raise ValueError(f'{path_to_csv_file} not found!')
    # get values from csv file
    grid_combined_key = df.keys()[i]
    gird_names = df[grid_combined_key].dropna().to_list()
    if verbose:
        print(f'Combinining: {gird_names}')
        print(f'into: {grid_combined_key}')
    join_grids(gird_names, grid_combined_key, verbose=verbose)


def calculate_extra_values(i, path_to_csv_file, verbose=False):
    """Calculating extra values, e.g. values derived from the final profile."""
    
    # read csv file
    if os.path.exists(path_to_csv_file):
        df = pd.read_csv(path_to_csv_file)
    else:
        raise ValueError(f'{path_to_csv_file} not found!')
    # get values from csv file
    if 'path_to_grid' in df.keys():
        grid_path = df.loc[i,'path_to_grid']
        if not os.path.isfile(grid_path):
            raise ValueError(f'{grid_path} not found!')
    else:
        raise ValueError(f'No path_to_grid in {path_to_csv_file}')
    if 'path_to_processed_grid' in df.keys():
        processed_grid_path = df.loc[i,'path_to_processed_grid']
    else:
        raise ValueError(f'No path_to_processed_grid in {path_to_csv_file}')
    if 'path_to_grid_ORIGINAL' in df.keys():
        grid_ORIGINAL_path = df.loc[i,'path_to_grid_ORIGINAL']
        if not os.path.isfile(grid_ORIGINAL_path):
            raise ValueError(f'{grid_ORIGINAL_path} not found!')
    else:
        raise ValueError(f'No path_to_grid_ORIGINAL in {path_to_csv_file}')
    
    if verbose:
        print(f'Compute processed quantities for {grid_path} ...')
    if 'CO' in grid_path:
        star_2_CO = True
    else:
        star_2_CO = False
    
    # load grid with ORIGINAL compression and get extra colums
    grid_ORIGINAL = PSyGrid(grid_ORIGINAL_path)
    MESA_dirs_EXTRA_COLUMNS, EXTRA_COLUMNS = post_process_grid(grid_ORIGINAL,
                                              index=None, star_2_CO=star_2_CO,
                                              verbose=verbose)
    
    # post processed quantities are appended to the grid object, hence
    # we create a copy of it and append back to it
    if os.path.exists(processed_grid_path):
        if verbose:
            print('Post processed grid file alredy exist, removing it.')
        os.remove(processed_grid_path)
    copyfile(grid_path, processed_grid_path)
    
    # load processed grid and append values
    grid = PSyGrid(processed_grid_path)
    add_post_processed_quantities(grid, MESA_dirs_EXTRA_COLUMNS,
                                  EXTRA_COLUMNS, verbose=verbose)
    if verbose:
        print(f'Added processed quantities to grid: {processed_grid_path}')
    grid.close()


def train_interpolators(i, path_to_csv_file, verbose=False):
    """Train an interpolator on a grid."""
    
    # read csv file
    if os.path.exists(path_to_csv_file):
        df = pd.read_csv(path_to_csv_file)
    else:
        raise ValueError(f'{path_to_csv_file} not found!')
    # get values from csv file
    if 'path_to_grid' in df.keys():
        grid_path = df.loc[i,'path_to_grid']
        if not os.path.isfile(grid_path):
            raise ValueError(f'{grid_path} not found!')
    else:
        raise ValueError(f'No path_to_grid in {path_to_csv_file}')
    if 'path_to_interpolator' in df.keys():
        interpolator_path = df.loc[i,'path_to_interpolator']
    else:
        raise ValueError(f'No path_to_interpolator in {path_to_csv_file}')
    
    method = os.path.splitext(interpolator_path.split('IF_')[-1])[0]
    if '_RLO' in method:
        method = method.split('_RLO')[0]
    
    if verbose:
        print(f'Train interpolators on {grid_path} with method {method}')
    
    # check interpolation_objects directory exists
    interp_path = os.path.dirname(interpolator_path)
    if not os.path.isdir(interp_path):
        os.makedirs(interp_path)
    
    # load grid
    grid = PSyGrid(verbose=verbose)
    grid.load(grid_path)
    
    if '_RLO' in grid_path:
        interp_method = [method, method]
        interp_classes = ["stable_MT", "unstable_MT"]
    elif 'HMS-HMS' in grid_path:
        interp_method = [method, method, method, method, method]
        interp_classes = ["no_MT", "stable_MT","stable_reverse_MT", "unstable_MT","DoubleCE"]
    else:
        interp_method = [method, method, method]
        interp_classes = ["no_MT", "stable_MT", "unstable_MT"]
    
    # all magnitues that are not model numbers, supernova properites or strings
    # are interpolated with respect to interpolation_class
    out_keys = [key for key in grid.final_values.dtype.names if (
                                   key != "model_number" and
                                   (type(grid.final_values[key][0]) != np.str_)
                                   and any(~np.isnan(grid.final_values[key]))
                                   and "MODEL" not in key)]
    
    # define all string keys in final values
    c_keys = ['interpolation_class', 'S1_state', 'S2_state', 'mt_history']
    for MODEL_NAME in MODELS.keys():
        for i in range(1,3):
            c_keys.append(f'S{i}_{MODEL_NAME}_SN_type')
            c_keys.append(f'S{i}_{MODEL_NAME}_CO_type')
    
    # specify the interpolation methods
    interpolators = [
        {
            "interp_method": interp_method,
            "interp_classes": interp_classes,
            "out_keys": out_keys,
            "class_method": "kNN",
            "c_keys": c_keys,
            "c_key": "interpolation_class"
        },
<<<<<<< HEAD
        {
            "interp_method": [method, method, method, method],
            "interp_classes": ["BH", "WD", "NS", "BH_reverse"],
            "out_keys": second,
            "class_method": "kNN",
            "c_keys": ['S1_direct_state'],
            "c_key": 'S1_direct_state'
        },
        {
            "interp_method": [method, method, method, method],
            "interp_classes": ["BH", "WD", "NS", "BH_reverse"],
            "out_keys": third,
            "class_method": "kNN",
            "c_keys": ['S1_Fryer+12-rapid_state'],
            "c_key": 'S1_Fryer+12-rapid_state'
        },
        {
            "interp_method": [method, method, method, method],
            "interp_classes": ["BH", "WD", "NS", "BH_reverse"],
            "out_keys": fourth,
            "class_method": "kNN",
            "c_keys": ['S1_Fryer+12-delayed_state'],
            "c_key": 'S1_Fryer+12-delayed_state'
        },
        {
            "interp_method": [method, method, method, method],
            "interp_classes": ["BH", "WD", "NS", "BH_reverse"],
            "out_keys": fifth,
            "class_method": "kNN",
            "c_keys": ['S1_Sukhbold+16-engineN20_state'],
            "c_key": 'S1_Sukhbold+16-engineN20_state'
        },
        {
            "interp_method": [method, method, method, method],
            "interp_classes": ["BH", "WD", "NS", "BH_reverse"],
            "out_keys": sixth,
            "class_method": "kNN",
            "c_keys": ['S1_Patton&Sukhbold20-engineN20_state'],
            "c_key": 'S1_Patton&Sukhbold20-engineN20_state'
        }
    ])

     # training and saving
=======
    ]
    
    # core collapse quantities are interpolated with respect to the
    # compact object type
    # TODO: we need to train core collapse for secondary star as well
    # to catch reverse mass transfer cases where the primary undergoes
    # core collapse first
    for MODEL_NAME in MODELS.keys():
        for i in range(1,2): #TODO: range(1,3):
            out_keys = [key for key in grid.final_values.dtype.names if (
                                   key != "model_number" and
                                   (type(grid.final_values[key][0]) != np.str_)
                                   and any(~np.isnan(grid.final_values[key]))
                                   and f"S{i}_{MODEL_NAME}" in key)]
            # get interpolations classes dynamically
            interp_method = []
            interp_classes = []
            for CO_type in ["BH", "NS", "WD"]:
                if CO_type in grid.final_values[f'S{i}_{MODEL_NAME}_CO_type']:
                    interp_method.append(method)
                    interp_classes.append(CO_type)

            interpolators.append(
                {
                    "interp_method": interp_method,
                    "interp_classes": interp_classes,
                    "out_keys": out_keys,
                    "class_method": "kNN",
                    "c_keys": [f'S{i}_{MODEL_NAME}_CO_type'],
                    "c_key": f'S{i}_{MODEL_NAME}_CO_type'
                },   
            )
    
    # initialize initial to final interpolator
    interp = IFInterpolator(grid=grid, interpolators=interpolators)

    # training and saving
>>>>>>> 0e5e92d9
    interp.train()
    interp.save(interpolator_path)


def export_dataset(i, path_to_csv_file, verbose=False):
    """Moving the data set to a place containing all, what is needed to run a
    population synthesis with POSYDON."""
    
    # read csv file
    if os.path.exists(path_to_csv_file):
        df = pd.read_csv(path_to_csv_file)
    else:
        raise ValueError(f'{path_to_csv_file} not found!')
    # get values from csv file
    if 'path_to_grid' in df.keys():
        grid_path = df.loc[i,'path_to_grid']
        if not os.path.isfile(grid_path):
            raise ValueError(f'{grid_path} not found!')
    else:
        raise ValueError(f'No path_to_grid in {path_to_csv_file}')
    if 'export_path' in df.keys():
        export_path = df.loc[i,'export_path']
    else:
        raise ValueError(f'No export_path in {path_to_csv_file}')
    
    if verbose:
        print(f'copying {grid_path} to {export_path}')
    # copy the file
    shutil.copyfile(grid_path, export_path)


def zams_file_name(dirname):
    """Gives the name of the ZAMS file depending on the metallicity."""
    
    if '2e+00_Zsun' in dirname:
        zams_filename = 'zams_z2.84m2_y0.2915.data'
    elif '1e+00_Zsun'  in dirname:
        zams_filename = 'zams_z1.42m2_y0.2703.data'
    elif '4.5e-01_Zsun'  in dirname:
        zams_filename = 'zams_z6.39m3_y0.2586.data'
    elif '2e-01_Zsun' in dirname:
        zams_filename = 'zams_z2.84m3_y0.2533.data'
    elif '1e-01_Zsun' in dirname:
        zams_filename = 'zams_z1.42m3_y0.2511.data'
    elif '1e-02_Zsun' in dirname:
        zams_filename = 'zams_z1.42m4_y0.2492.data'
    elif '1e-03_Zsun' in dirname:
        zams_filename = 'zams_z1.42m5_y0.2490.data'
    elif '1e-04_Zsun' in dirname:
        zams_filename = 'zams_z1.42m6_y0.2490.data'
    else:
        raise ValueError(f'Metallicity unknown: {dirname}')
    return zams_filename


def copy_ini_file(grid_path, rerun_type, destination, cluster):
    """Copies the ini file and make replacements according to the rerun."""
    
    # copy the default ini file to directory
    if cluster in ['quest','yggdrasil']:
        ini_dir_path = os.path.join(PATH_TO_POSYDON,
                    'grid_params/POSYDON-MESA-INLISTS/r11701/running_scripts')
        if "single_HMS" in grid_path:
            ini_file_path = os.path.join(ini_dir_path, f'single_HMS_{cluster}.ini')
            ini_file_dest = os.path.join(destination, f'single_HMS_{cluster}.ini')
        elif "single_HeMS" in grid_path:
            ini_file_path = os.path.join(ini_dir_path, f'single_HeMS_{cluster}.ini')
            ini_file_dest = os.path.join(destination, f'single_HeMS_{cluster}.ini')
        elif "HMS-HMS" in grid_path:
            ini_file_path = os.path.join(ini_dir_path, f'HMS-HMS_{cluster}.ini')
            ini_file_dest = os.path.join(destination, f'HMS-HMS_{cluster}.ini')
        elif "CO-HMS_RLO" in grid_path:
            ini_file_path = os.path.join(ini_dir_path, f'CO-HMS_RLO_{cluster}.ini')
            ini_file_dest = os.path.join(destination, f'CO-HMS_RLO_{cluster}.ini')
        elif "CO-HeMS" in grid_path:
            ini_file_path = os.path.join(ini_dir_path, f'CO-HeMS_{cluster}.ini')
            ini_file_dest = os.path.join(destination, f'CO-HeMS_{cluster}.ini')
        else:
            raise ValueError(f'Unsupported grid type in {grid_path}!')
        shutil.copyfile(ini_file_path, ini_file_dest)
    else:
        raise ValueError(f'Unsupported cluster {cluster}!')

    # substitue the inlist sceario with the one for the rerun
    if rerun_type == 'PISN':
        replace_text = "matthias_PISN-d68228338b91fd487ef5d55c9b6ebb8cc5f0e668"
    elif rerun_type == 'reverse_MT':
        replace_text = "zepei_fix_implicit-afa1860ddf9894aa1d82742ee2a73e8e92acd4a9"
    elif rerun_type == 'opacity_max':
        replace_text = "matthias_PISN-d68228338b91fd487ef5d55c9b6ebb8cc5f0e668"
    elif rerun_type == 'opacity_max_hms-hms':
        replace_text = "zepei_fix_implicit-afa1860ddf9894aa1d82742ee2a73e8e92acd4a9"
    elif rerun_type == 'TPAGBwind':
        replace_text = "development-22c1bb9e730343558c3e70984a99b3fc1f3c346e"
    elif rerun_type == 'thermohaline_mixing':
        replace_text = "development-22c1bb9e730343558c3e70984a99b3fc1f3c346e"
    elif rerun_type == 'other': # e.g. 'envelope_mass_limit', 'fe_core_infall_limit'
        # this rerun uses the default inlist commit
        return
    else:
        raise ValueError(f'Unsupported rerun type {rerun_type}!')
    
    # make replacements in ini file
    search_text1 = "main-18710e943edd926a5653c4cdb7d6e18e5bdb35a2"
    search_text2 = "main-a060b7bf1a4d94d693f77be9a1b0b3a522c1eadf"
    search_text3 = 'zams_z1.42m3_y0.2511.data'
    replace_zams_filename = zams_file_name(grid_path)
    with open(ini_file_dest, 'r') as file:
        data = file.read()
        data = data.replace(search_text1, replace_text)
        data = data.replace(search_text2, replace_text)
        data = data.replace(search_text3, replace_zams_filename)
        data = data.replace('grid_test.csv', 'grid.csv')
    with open(ini_file_dest, 'w') as file:
        file.write(data)


def logic_rerun(grid, rerun_type):
    """Get the runs, which need a rerun."""
    
    runs_to_rerun=None
    termination_flags=None
    new_mesa_flag = None
    
    # handle different rerun types
    if rerun_type == 'opacity_max' or rerun_type == 'opacity_max_hms-hms':
        # TODO: consider using TF1_POOL_ERROR
        termination_flags=['reach cluster timelimit', 'min_timestep_limit']
        new_mesa_flag={'opacity_max' : 0.5}
    elif rerun_type == 'PISN':
        N_runs = len(grid)
        runs_to_rerun = []
        for i in range(N_runs):
            dirname = grid.MESA_dirs[i].decode('utf-8')
            if not os.path.isdir(dirname):
                # TODO: handle the case when grids were moved location
                raise ValueError(f'Grid directory not found at {dirname}')
            if "single_HMS" in dirname:
                out_txt_path = os.path.join(dirname,
                                            "out_star1_formation_step0.txt")
            elif "single_HeMS" in dirname:
                out_txt_path = os.path.join(dirname,
                                            "out_star1_formation_step2.txt")
            else:
                out_txt_path = os.path.join(dirname, "out.txt")
            if (out_txt_path is not None) and os.path.isfile(out_txt_path):
                with open(out_txt_path, "r") as log_file:
                    log_lines = log_file.readlines()
                for line in log_lines:
                    if "have reached gamma1 integral limit" in line:
                        runs_to_rerun += [i]
        runs_to_rerun = np.array(runs_to_rerun)
    elif rerun_type == 'reverse_MT':
        N_runs = len(grid)
        runs_to_rerun = []
        for i in range(N_runs):
            if grid[i].binary_history is not None and grid[i].history1 is not None:
                rl1 = grid[i].binary_history['rl_relative_overflow_1']
                rl2 = grid[i].binary_history['rl_relative_overflow_2']
                w_wcrit = grid[i].history1['surf_avg_omega_div_omega_crit']
                reverse = np.logical_and(rl1<-0.05, rl2>-0.05)
                transfer = np.logical_and(reverse, w_wcrit>0.9)
                if np.max(transfer) == True:
                    runs_to_rerun += [i]
        runs_to_rerun = np.array(runs_to_rerun)
    elif rerun_type == 'TPAGBwind':
        N_runs = len(grid)
        runs_to_rerun = []
        hot_wind_full_on_T = 1.2e4 # inlist value
        for i in range(N_runs):
            if grid[i].history1 is not None:
                s1_Teff = 10**grid[i].history1['log_Teff']
                s1_Yc = grid[i].history1['center_he4']
                s1_he_shell_mass = grid[i].history1['he_core_mass'] - grid[i].history1['co_core_mass']
                tpagb_1 = np.logical_and(s1_Teff <= hot_wind_full_on_T, s1_Yc <= 1e-6)
                tpagb_1 = np.logical_and(tpagb_1, s1_he_shell_mass <= 1e-1)
            else:
                tpagb_1 = np.array([False])
            if grid[i].history2 is not None:
                s2_Teff = 10**grid[i].history2['log_Teff']
                s2_Yc = grid[i].history2['center_he4']
                s2_he_shell_mass = grid[i].history2['he_core_mass'] - grid[i].history2['co_core_mass']
                tpagb_2 = np.logical_and(s2_Teff <= hot_wind_full_on_T, s2_Yc <= 1e-6)
                tpagb_2 = np.logical_and(tpagb_2, s2_he_shell_mass <= 1e-1)
            else:
                tpagb_2 = np.array([False])
            if np.max(np.logical_or(tpagb_1, tpagb_2)) == True:
                runs_to_rerun += [i]
        runs_to_rerun = np.array(runs_to_rerun)
    elif rerun_type == 'thermohaline_mixing':
        termination_flags = TF1_POOL_ERROR
        new_mesa_flag = {'thermohaline_coeff' : 17.5}
    elif rerun_type == 'envelope_mass_limit': # maybe 'fe_core_infall_limit' as well?
        runs_to_rerun = None # implement logic
    else:
        raise ValueError(f'Unsupported rerun type {rerun_type}!')
    
    if (runs_to_rerun is None) and (termination_flags is None):
        raise ValueError('Undefined rerun!')
    
    return runs_to_rerun, termination_flags, new_mesa_flag


def rerun(i, path_to_csv_file, verbose=False):
    """Generate files to start a rerun."""
    
    # read csv file
    if os.path.exists(path_to_csv_file):
        df = pd.read_csv(path_to_csv_file)
    else:
        raise ValueError(f'{path_to_csv_file} not found!')
    # get values from csv file
    if 'path_to_grid' in df.keys():
        grid_path = df.loc[i,'path_to_grid']
        if not os.path.isfile(grid_path):
            raise ValueError(f'{grid_path} not found!')
    else:
        raise ValueError(f'No path_to_grid in {path_to_csv_file}')
    if 'rerun_path' in df.keys():
        rerun_path = df.loc[i,'rerun_path']
    else:
        raise ValueError(f'No rerun_path in {path_to_csv_file}')
    if 'rerun_type' in df.keys():
        rerun_type = df.loc[i,'rerun_type']
    else:
        raise ValueError(f'No rerun_type in {path_to_csv_file}')
    
    # load grid
    grid = PSyGrid(verbose=verbose)
    grid.load(grid_path)
    
    # export point to rerun
    if verbose:
        print(f'rerun {grid_path} in {rerun_path}')
    # get reruns
    runs_to_rerun, termination_flags, new_mesa_flag = logic_rerun(grid,
                                                                  rerun_type)
    # get csv file for reruns
    grid.rerun(path_to_file=rerun_path, runs_to_rerun=runs_to_rerun,
               termination_flags=termination_flags,
               new_mesa_flag=new_mesa_flag)
    
    # copy ini file and set the new inlist commit
    # TODO: make cluster an input
    if 'b1119' in grid.MESA_dirs[0].decode('utf-8'):
        cluster = 'quest'
    else:
        cluster = 'yggdrasil'
    copy_ini_file(grid_path, rerun_type, destination=rerun_path, cluster=cluster)


def plot_grid(i, path_to_csv_file, verbose=False):
    """Creates plots of a grid."""
    # grid mass ranges
    grid_sample = {
        'HMS-HMS' : {
            'log' : False,
            'nbin' : 20,
            'qmin' : 0.05,
            'qmax' : 1.,
        },
        'CO-HeMS' : {
            'log' : True,
            'nbin' : 23,
            'mmin' : 1.0,
            'mmax' : 51.328,
        },
        'CO-HMS' : {
            'log' : True,
            'nbin' : 23,
            'mmin' : 1.0,
            'mmax' : 51.328,
        }
    }
    
    def _range(x_min, x_max, x_n, log=False):
        if log:
            vars = 10**np.linspace(np.log10(x_min),np.log10(x_max), x_n)
            vars_edges = 10**((np.log10(vars[1:])+np.log10(vars)[:-1])*0.5)
        else:
            vars = np.linspace(x_min,x_max,x_n)
            vars_edges = (vars[1:]+vars[:-1])*0.5
        vars_edges = [0.]+vars_edges.tolist()+[float("inf")]
        return vars.tolist(), vars_edges
    
    # read csv file
    if os.path.exists(path_to_csv_file):
        df = pd.read_csv(path_to_csv_file)
    else:
        raise ValueError(f'{path_to_csv_file} not found!')
    
    check_dirs = []
    # get values from csv file
    if 'path_to_grid' in df.keys():
        grid_path = df.loc[i,'path_to_grid']
        if not os.path.isfile(grid_path):
            raise ValueError(f'{grid_path} not found!')
    else:
        raise ValueError(f'No path_to_grid in {path_to_csv_file}')
    if 'path_to_plot' in df.keys():
        plot_dir = df.loc[i,'path_to_plot']
        plot_path = os.path.dirname(os.path.normpath(plot_dir))
        check_dirs.extend([plot_path, plot_dir])
    else:
        raise ValueError(f'No path_to_plot in {path_to_csv_file}')
    if 'quantities_to_plot' in df.keys():
        quantities_to_plot = ast.literal_eval(df.loc[i,'quantities_to_plot'])
    else:
        raise ValueError(f'No quantities_to_plot in {path_to_csv_file}')
    if 'path_to_interpolator' in df.keys():
        path_to_interpolator = df.loc[i,'path_to_interpolator']
    else:
        path_to_interpolator = ''
    
    # check that plots/ directories exist
    for dir_ in check_dirs:
        if not os.path.isdir(dir_):
            os.makedirs(dir_)
        
    # load grid
    grid = PSyGrid(verbose=verbose)
    grid.load(grid_path)
    
    for quantity_to_plot in quantities_to_plot:
        if verbose:
            print(f'plotting: {quantity_to_plot} from {grid_path} to '
                  f'{plot_dir}')
        
        # load interpolator and evaluate interp errors
        if ('INTERP_ERROR' in quantity_to_plot 
            and path_to_interpolator != ''):
            model = IFInterpolator()
            model.load(path_to_interpolator)
            evalIFerr = EvaluateIFInterpolator(model, grid)
            interp_error = True
        else:
            interp_error = False
        
        # get attributes for plotting
        plot_attributes = {
            'plot_dir_name' : 'default',
            'zvar' : None,
            'term_flag' : 'termination_flag_1',
            'zlog' : False,
            'zmin' : None,
            'zmax' : None
        }
        if quantity_to_plot in PRE_SET_PLOTS:
            for attr in PRE_SET_PLOTS[quantity_to_plot].keys():
                plot_attributes[attr] = PRE_SET_PLOTS[quantity_to_plot][attr]
        elif isinstance(quantity_to_plot, str):
            #TODO: check if quantity_to_plot is plotable as Z value
            if 'INTERP_ERROR_' in quantity_to_plot:
                short_quantity = quantity_to_plot.split('INTERP_ERROR_')[-1]
                set_name = 'INTERP_ERROR_DEFAULT'
                if set_name in PRE_SET_PLOTS:
                    plot_attributes['plot_dir_name'] = os.path.join(\
                                                        'INTERP_ERROR',
                                                        short_quantity)
                    plot_attributes['zvar'] = short_quantity
                    for attr in PRE_SET_PLOTS[set_name].keys():
                        plot_attributes[attr] = PRE_SET_PLOTS[set_name][attr]
                else:
                    print(f'Warning: {set_name} not in PRE_SET_PLOTS.')
            elif '_MODEL' in quantity_to_plot:
                short_quantity = quantity_to_plot.split('_MODEL')[-1]
                short_quantity = short_quantity[short_quantity.find('_')+1:]
                model_name = quantity_to_plot.split('_'+short_quantity)[0]
                set_name = quantity_to_plot.split('_MODEL')[0] +\
                           '_MODEL_DEFAULT_' + short_quantity
                if set_name in PRE_SET_PLOTS:
                    plot_attributes['plot_dir_name'] = os.path.join(model_name,
                                                                short_quantity)
                    plot_attributes['zvar'] = quantity_to_plot
                    for attr in PRE_SET_PLOTS[set_name].keys():
                        plot_attributes[attr] = PRE_SET_PLOTS[set_name][attr]
                else:
                    print(f'Warning: {set_name} not in PRE_SET_PLOTS.')
            elif quantity_to_plot[:6]=='LOG10_':
                short_quantity = quantity_to_plot[6:]
                plot_attributes['plot_dir_name'] = short_quantity
                plot_attributes['zvar'] = short_quantity
                plot_attributes['zlog'] = True
            else:
                plot_attributes['plot_dir_name'] = quantity_to_plot
                plot_attributes['zvar'] = quantity_to_plot
        else:
            raise TypeError(f'{quantity_to_plot} should be a string!')
        
        # check that plots/ directories exist
        name = plot_attributes['plot_dir_name']
        dir_ = os.path.join(plot_dir, name)
        if not os.path.isdir(dir_):
            os.makedirs(dir_)
        
        if ('CO-' in grid_path):
            # skip plotting CO properties
            if 'S2_' in quantity_to_plot:
                continue
            # both grids are sampled in the same way with respect to the
            # compact object mass
            if 'CO-HeMS' in grid_path:
                smpl = grid_sample['CO-HeMS']
            else:
                smpl = grid_sample['CO-HMS']
            vars, vars_edges = _range(smpl['mmin'], smpl['mmax'], smpl['nbin'],
                                      log=smpl['log'])
            fname = 'grid_m_%1.2f.png'
            title = '$m_\mathrm{CO}=%1.2f\,M_\odot$'
            slice_3D_var_str = 'star_2_mass'
        elif 'HMS-HMS' in grid_path:        
            # mass ratio slices
            smpl = grid_sample['HMS-HMS']
            vars, vars_edges = _range(smpl['qmin'], smpl['qmax'], smpl['nbin'],
                                      log=smpl['log'])
            vars[-1] = 0.99 # we replaced q=1 with q=0.99 in mesa runs
            fname = 'grid_q_%1.2f.png'
            title = '$q=%1.2f$'
            slice_3D_var_str = 'mass_ratio' 
        else:
            raise ValueError('Grid type not supported!')
        
        # loop over all grid slices
        for k, var in enumerate(vars):
            slice_3D_var_range = (vars_edges[k],vars_edges[k+1])
            # TODO: skip plotting slice if there are no data
            try:
                # default plot properties
                PLOT_PROPERTIES_DEFAULT = {
                    'figsize' : (4,3.5),
                    'path_to_file' : os.path.join(plot_dir, name)+"/",
                    'show_fig' : False,
                    'fname' : fname%var,
                    'title' : title%var,
                    'log10_x' : True,
                    'log10_y' : True,
                    'legend2D' : {'bbox_to_anchor' : (1.03, 0.5)}
                }
            
                PLOT_PROPERTIES = PLOT_PROPERTIES_DEFAULT.copy()
                if plot_attributes['zvar'] is not None:
                    # default plot properties with colorbar
                    PLOT_PROPERTIES['figsize'] = (4,5)
                    PLOT_PROPERTIES['colorbar'] = {'pad': 0.12}
                    PLOT_PROPERTIES['log10_z'] = plot_attributes['zlog']
                    PLOT_PROPERTIES['zmin'] = plot_attributes['zmin']
                    PLOT_PROPERTIES['zmax'] = plot_attributes['zmax']
                    if 'INTERP_ERROR' in quantity_to_plot:
                        PLOT_PROPERTIES['colorbar']['label'] = quantity_to_plot
                
                if 'INTERP_ERROR' in quantity_to_plot:
                    # initial/final error slices
                    evalIFerr.plot2D(plot_attributes['zvar'], slice_3D_var_str,
                                     slice_3D_var_range, PLOT_PROPERTIES)
                    # initial/final error all points in one plot
                    if k == 0:
                        PLOT_PROPERTIES_ALL = PLOT_PROPERTIES.copy()
                        PLOT_PROPERTIES_ALL['title'] = title.replace('=%1.2f$', '$ all')
                        PLOT_PROPERTIES_ALL['fname'] = fname.replace('%1.2f', 'all')
                        evalIFerr.plot2D(plot_attributes['zvar'], 
                                         slice_3D_var_str, 
                                         (vars_edges[0], vars_edges[-1]), 
                                         PLOT_PROPERTIES_ALL)
                elif 'CLASS_ERROR' in quantity_to_plot:
                    # TODO: add class error plots
                    if k == 0:
                        evalIFerr.confusion_matrix(plot_attributes['zvar'])
                elif 'VIOLIN' in quantity_to_plot:
                    # TODO: add violin plots
                    if k == 0:
                        evalIFerr.violin_plots("relative", keys=[plot_attributes['zvar']])
                else:
                    grid.plot2D('star_1_mass', 'period_days', plot_attributes['zvar'],
                                termination_flag=plot_attributes['term_flag'],
                                grid_3D=True, slice_3D_var_str=slice_3D_var_str,
                                slice_3D_var_range=slice_3D_var_range,
                                verbose=False, **PLOT_PROPERTIES)
            
            except Exception as e:
                print('FAILED TO PLOT '+title%var)
                print('')
                print(e)
                continue


def do_check(i, path_to_csv_file, verbose=False):
    """Perform a check on a grid."""
    
    # read csv file
    if os.path.exists(path_to_csv_file):
        df = pd.read_csv(path_to_csv_file)
    else:
        raise ValueError(f'{path_to_csv_file} not found!')
    
    # get values from csv file
    if 'path_to_grid' in df.keys():
        grid_path = df.loc[i,'path_to_grid']
        if not os.path.isfile(grid_path):
            raise ValueError(f'{grid_path} not found!')
    else:
        raise ValueError(f'No path_to_grid in {path_to_csv_file}')
    if 'checks_to_do' in df.keys():
        checks_to_do = ast.literal_eval(df.loc[i,'checks_to_do'])
    else:
        raise ValueError(f'No checks_to_do in {path_to_csv_file}')
    if 'path_to_interpolator' in df.keys():
        path_to_interpolator = df.loc[i,'path_to_interpolator']
    else:
        path_to_interpolator = ''
    
    # load grid
    grid = PSyGrid(verbose=verbose)
    grid.load(grid_path)
    
    # do the checks
    for check_to_do in checks_to_do:
        if check_to_do=='failure_rate':
            count = Counter(grid.final_values['interpolation_class'])
            n = 0.
            for key in count.keys():
                n += count[key]
            if 'not_converged' in count.keys():
                failure_rate_in_percent = round(count['not_converged']/n*100,2)
            else:
                failure_rate_in_percent = 0.
            print(f'Failure rate: {failure_rate_in_percent}% in {grid_path}')
        elif check_to_do=='CO_type':
            for quantity in grid.final_values.dtype.names:
                if (('S1_MODEL' in quantity) and ('CO_type' in quantity)):
                    count = Counter(grid.final_values[quantity])
                    print(f'{quantity}: {count} in {grid_path}')
        elif check_to_do=='SN_type':
            for quantity in grid.final_values.dtype.names:
                if (('S1_MODEL' in quantity) and ('SN_type' in quantity)):
                    count = Counter(grid.final_values[quantity])
                    print(f'{quantity}: {count} in {grid_path}')
            #TODO: add more checks
        else:
            print(f'Do not know how to do {check_to_do} for {grid_path}!')


if __name__ == '__main__':

    # read commond line arguments
    n_args = len(sys.argv)
    
    if n_args > 1: # path to girds
        PATH_TO_GRIDS = str(sys.argv[1])
        if not os.path.isdir(PATH_TO_GRIDS): # check given path
            raise ValueError('Grids were not found! '
                            f'Check your PATH_TO_GRIDS={PATH_TO_GRIDS}')
    else:
        raise ValueError('No path to the grids given. It should be specified '
                         'as first commandline argument.')
    
    if n_args > 2: # path to csv file
        PATH_TO_CSV_FILE = str(sys.argv[2])
        if not os.path.isfile(PATH_TO_CSV_FILE): # check given path
            raise ValueError('Csv file not found! '
                            f'Check your path_to_csv_file={PATH_TO_CSV_FILE}')
    else:
        raise ValueError('No csv file given. It should be specified as '
                         'second commandline argument.')
    
    if n_args > 3: # slurm index
        SLURM_I = int(sys.argv[3])
        if SLURM_I<0: # check value
            raise ValueError(f'The slurm index cannot be negative: {SLURM_I}')
    else:
        SLURM_I = 0
    
    if n_args > 4: # verbose flag
        VERBOSE = bool(int(sys.argv[4]))
    else:
        VERBOSE = True

    # chose grid slice given the slurm jobarray index

    # offset the start of each job
    # NOTE: this prevents job arrays starting at the same time to read
    # the same files at the same time (e.g. when creatign LITE/ORIGINAL grid,
    # or when creating a directory that does not exist yet)
    time.sleep(random.uniform(0.,30.))

    STEP = os.path.splitext(os.path.basename(PATH_TO_CSV_FILE))[0]
    if STEP=='step_1': # grid slices creation
        create_grid_slice(SLURM_I, PATH_TO_CSV_FILE, verbose=VERBOSE)

    if STEP=='step_2': # grid slices concatenation
        combine_grid_slices(SLURM_I, PATH_TO_CSV_FILE, verbose=VERBOSE)

    if STEP=='step_3': # calculate extra values
        calculate_extra_values(SLURM_I, PATH_TO_CSV_FILE, verbose=VERBOSE)

    if STEP=='step_4': # train interpolators
        train_interpolators(SLURM_I, PATH_TO_CSV_FILE, verbose=VERBOSE)

    if STEP=='step_9': # export dataset
        export_dataset(SLURM_I, PATH_TO_CSV_FILE, verbose=VERBOSE)

    if STEP=='rerun': # export rerun
        rerun(SLURM_I, PATH_TO_CSV_FILE, verbose=VERBOSE)
    
    if 'plot' in STEP: # plot grid slices
        plot_grid(SLURM_I, PATH_TO_CSV_FILE, verbose=VERBOSE)

    if 'check' in STEP: # do checks, e.g. failure rate
        do_check(SLURM_I, PATH_TO_CSV_FILE, verbose=VERBOSE)

<|MERGE_RESOLUTION|>--- conflicted
+++ resolved
@@ -321,51 +321,6 @@
             "c_keys": c_keys,
             "c_key": "interpolation_class"
         },
-<<<<<<< HEAD
-        {
-            "interp_method": [method, method, method, method],
-            "interp_classes": ["BH", "WD", "NS", "BH_reverse"],
-            "out_keys": second,
-            "class_method": "kNN",
-            "c_keys": ['S1_direct_state'],
-            "c_key": 'S1_direct_state'
-        },
-        {
-            "interp_method": [method, method, method, method],
-            "interp_classes": ["BH", "WD", "NS", "BH_reverse"],
-            "out_keys": third,
-            "class_method": "kNN",
-            "c_keys": ['S1_Fryer+12-rapid_state'],
-            "c_key": 'S1_Fryer+12-rapid_state'
-        },
-        {
-            "interp_method": [method, method, method, method],
-            "interp_classes": ["BH", "WD", "NS", "BH_reverse"],
-            "out_keys": fourth,
-            "class_method": "kNN",
-            "c_keys": ['S1_Fryer+12-delayed_state'],
-            "c_key": 'S1_Fryer+12-delayed_state'
-        },
-        {
-            "interp_method": [method, method, method, method],
-            "interp_classes": ["BH", "WD", "NS", "BH_reverse"],
-            "out_keys": fifth,
-            "class_method": "kNN",
-            "c_keys": ['S1_Sukhbold+16-engineN20_state'],
-            "c_key": 'S1_Sukhbold+16-engineN20_state'
-        },
-        {
-            "interp_method": [method, method, method, method],
-            "interp_classes": ["BH", "WD", "NS", "BH_reverse"],
-            "out_keys": sixth,
-            "class_method": "kNN",
-            "c_keys": ['S1_Patton&Sukhbold20-engineN20_state'],
-            "c_key": 'S1_Patton&Sukhbold20-engineN20_state'
-        }
-    ])
-
-     # training and saving
-=======
     ]
     
     # core collapse quantities are interpolated with respect to the
@@ -403,7 +358,6 @@
     interp = IFInterpolator(grid=grid, interpolators=interpolators)
 
     # training and saving
->>>>>>> 0e5e92d9
     interp.train()
     interp.save(interpolator_path)
 
