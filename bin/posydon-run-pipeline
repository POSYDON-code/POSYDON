#!/usr/bin/env python
'''
MESA low_res_grids were run. This includes random grids and reruns.

This is an EXAMPLE of the pipeline for a grid_type=HMS-HMS,
metallicity=1e-01_Zsun, compression=LITE/ORIGINAL

STEP 1: grid slices creation
['grid_low_res_0','grid_low_res_1','grid_low_res_2','grid_low_res_3',
'grid_low_res_4','grid_low_res_5','grid_random_1',
'grid_low_res_rerun_opacity_max'] --> output *.h5

STEP 2: grid slices concatenation
[['grid_low_res_0','grid_low_res_1','grid_low_res_2','grid_low_res_3',
'grid_low_res_4','grid_low_res_5'],['grid_low_res_0','grid_low_res_1',
'grid_low_res_2','grid_low_res_3','grid_low_res_4','grid_low_res_5',
'grid_low_res_rerun_opacity_max']] -->
grid_low_res_combined.h5, grid_low_res_combined_rerun1.h5

STEP 2.1: plot grid slices
['grid_low_res_combined','grid_random_1','grid_low_res_combined_rerun1']
--> loop over all plot types

STEP 2.2: check failure rate
['grid_low_res_combined','grid_random_1','grid_low_res_combined_rerun1']
--> check failure rate

STEP 3: calculate extra values
['grid_low_res_combined','grid_random_1','grid_low_res_combined_rerun1']
--> do post processing on the ORIGINAL grid and append back on the LITE gird
the post processed quantities

STEP 3.1: plot extra values
['grid_low_res_combined','grid_random_1','grid_low_res_combined_rerun1']
--> loop over all plot types

STEP 3.2: check rates of compact object types
['grid_low_res_combined','grid_random_1','grid_low_res_combined_rerun1']
--> check rates of compact object types

STEP 4: train interpolators
['grid_low_res_combined_rerun1'] --> train the interpolators

STEP 4.1: plot interpolator accuracy and confusion matricies
['grid_random_1']
--> loop over all plot types

STEP 5: train profile interpolators
uses gird and initial-final interpolators to train the profile interpolators

STEP 9: export dataset

STEP RERUN: rerun grid with a fix
grid_low_res_combined.rerun(index=logic) --> grid_low_res_rerun_1/grid.csv
                                         --> grid_random_1_rerun_1/grid.csv
-- run gird fix and do next post processing
'''

__authors__ = [
    "Simone Bavera <Simone.Bavera@unige.ch>",
    "Matthias Kruckow <Matthias.Kruckow@unige.ch>",
]

import os
import sys
import ast
import time
import shutil
import pickle
import random
import numpy as np
import pandas as pd
from collections import Counter
from matplotlib.backends.backend_pdf import PdfPages
from posydon.grids.psygrid import (PSyGrid,
                                   join_grids,
                                   DEFAULT_HISTORY_DS_EXCLUDE,
                                   DEFAULT_PROFILE_DS_EXCLUDE,
                                   EXTRA_COLS_DS_EXCLUDE)
from posydon.grids.post_processing import (post_process_grid,
                                           add_post_processed_quantities)
from posydon.grids.MODELS import MODELS
from posydon.utils.common_functions import PATH_TO_POSYDON
from posydon.utils.gridutils import get_new_grid_name
from posydon.utils.posydonwarning import (Pwarn,print_stats)
from posydon.interpolation.IF_interpolation import IFInterpolator
from posydon.visualization.plot_defaults import PRE_SET_PLOTS
from posydon.visualization.interpolation import EvaluateIFInterpolator
from posydon.visualization.combine_TF import TF1_POOL_ERROR


# pre defined compressions
COMPRESSIONS = {
    'ORIGINAL' : {
        'history_DS_error'    : None,
        'profile_DS_error'    : None,
        'profile_DS_interval' : None,
        'history_DS_exclude'  : DEFAULT_HISTORY_DS_EXCLUDE,
        'profile_DS_exclude'  : DEFAULT_PROFILE_DS_EXCLUDE
    },
    'LITE' : {
        'history_DS_error'    : 0.1,
        'profile_DS_error'    : 0.1,
        'profile_DS_interval' : -0.005,
        'history_DS_exclude'  : EXTRA_COLS_DS_EXCLUDE,
        'profile_DS_exclude'  : EXTRA_COLS_DS_EXCLUDE
    }
}


def create_grid_slice(i, path_to_csv_file, verbose=False, overwrite_psygrid=True):
    """Creates a new PSyGrid slice.

    Parameters
    ----------
    i : int
        Index in csv file.
    path_to_csv_file : str
        Path to csv file.
    verbose : bool
        Enable/Disable additional output.
    overwrite_psygrid : bool
        Whether existing file(s) should be overwritten.
    """
    
    # read csv file
    if os.path.exists(path_to_csv_file):
        df = pd.read_csv(path_to_csv_file)
    else:
        raise FileNotFoundError(f'{path_to_csv_file} not found!')
    if i not in df.index:
        raise KeyError(f'Index={i} not available in {path_to_csv_file}.')
    # get values from csv file
    if 'path_to_grid' in df.keys():
        grid_path = df.loc[i,'path_to_grid']
        if not os.path.isdir(grid_path):
            raise NotADirectoryError(f'{grid_path} not found!')
    else:
        raise KeyError(f'No path_to_grid in {path_to_csv_file}')
    if 'compression' in df.keys():
        compression = df.loc[i,'compression']
    else:
        raise KeyError(f'No compression in {path_to_csv_file}')
    if 'grid_type' in df.keys():
        grid_type = df.loc[i,'grid_type']
    else:
        raise KeyError(f'No grid_type in {path_to_csv_file}')
    if 'stop_before_carbon_depletion' in df.keys():
        stop_before_carbon_depletion = df.loc[i,'stop_before_carbon_depletion']
        if 'HMS' not in grid_type:
            stop_before_carbon_depletion = False
            Pwarn('stop_before_carbon_depletion set to False for non HMS'+\
                  f' grid: {grid_type} in {grid_path}', "ReplaceValueWarning")
    else:
        stop_before_carbon_depletion = False
    
    grid_output = get_new_grid_name(grid_path, compression,
                                    create_missing_directories=True)
    
    # get compression dependent attributes
    pure_compression = compression.split('_')[0]
    if pure_compression in COMPRESSIONS.keys():
        history_DS_error = COMPRESSIONS[pure_compression]['history_DS_error']
        profile_DS_error = COMPRESSIONS[pure_compression]['profile_DS_error']
        profile_DS_interval = COMPRESSIONS[pure_compression]['profile_DS_interval']
        history_DS_exclude = COMPRESSIONS[pure_compression]['history_DS_exclude']
        profile_DS_exclude = COMPRESSIONS[pure_compression]['profile_DS_exclude']
    else:
        raise ValueError(f'pure_compression = {pure_compression} not '
                         f'supported! (compression={compression})')
    
    if ('CO' in grid_type) and ('RLO' in compression):
        start_at_RLO = True
    else:
        start_at_RLO = False
    
    if verbose:
        print(f'processing: {grid_path} with compression: {compression}')
        if os.path.isfile(grid_output):
            if overwrite_psygrid:
                Pwarn(f'replacing file: {grid_output}', "OverwriteWarning")
            else:
                raise FileExistsError(f'file {grid_output} already exists!')
        else:
            print(f'saving to file: {grid_output}')
    
    # create the new PSyGrid
    grid = PSyGrid(verbose=verbose)
    grid.create(grid_path,
                grid_output,
                overwrite=overwrite_psygrid,
                history_DS_error=history_DS_error,
                profile_DS_error=profile_DS_error,
                history_DS_exclude=history_DS_exclude,
                profile_DS_exclude=profile_DS_exclude,
                profile_DS_interval=profile_DS_interval,
                compression="gzip9",
                start_at_RLO=start_at_RLO,
                stop_before_carbon_depletion=stop_before_carbon_depletion,
                initial_RLO_fix=True)
    grid.close()


def combine_grid_slices(i, path_to_csv_file, verbose=False):
    """Combining grid slices to one grid.

    Parameters
    ----------
    i : int
        Index in csv file.
    path_to_csv_file : str
        Path to csv file.
    verbose : bool
        Enable/Disable additional output.
    """
    
    # read csv file
    if os.path.exists(path_to_csv_file):
        df = pd.read_csv(path_to_csv_file)
    else:
        raise FileNotFoundError(f'{path_to_csv_file} not found!')
    if i >= len(df.keys()):
        raise KeyError(f'Not enought keys in {path_to_csv_file}: '
                       f'{i}>{len(df.keys())-1}.')
    # get values from csv file
    grid_combined_key = df.keys()[i]
    gird_names = df[grid_combined_key].dropna().to_list()
    if verbose:
        print(f'Combinining: {gird_names}')
        print(f'into: {grid_combined_key}')
    join_grids(gird_names, grid_combined_key, verbose=verbose)


def calculate_extra_values(i, path_to_csv_file, verbose=False):
    """Calculating extra values, e.g. values derived from the final profile.

    Parameters
    ----------
    i : int
        Index in csv file.
    path_to_csv_file : str
        Path to csv file.
    verbose : bool
        Enable/Disable additional output.
    """
    
    # read csv file
    if os.path.exists(path_to_csv_file):
        df = pd.read_csv(path_to_csv_file)
    else:
        raise FileNotFoundError(f'{path_to_csv_file} not found!')
    if i not in df.index:
        raise KeyError(f'Index={i} not available in {path_to_csv_file}.')
    # get values from csv file
    if 'path_to_grid' in df.keys():
        grid_path = df.loc[i,'path_to_grid']
        if not os.path.isfile(grid_path):
            raise FileNotFoundError(f'{grid_path} not found!')
    else:
        raise KeyError(f'No path_to_grid in {path_to_csv_file}')
    if 'grid_type' in df.keys():
        grid_type = df.loc[i,'grid_type']
    else:
        raise KeyError(f'No grid_type in {path_to_csv_file}')
    if 'path_to_processed_grid' in df.keys():
        processed_grid_path = df.loc[i,'path_to_processed_grid']
    else:
        raise KeyError(f'No path_to_processed_grid in {path_to_csv_file}')
    if 'path_to_grid_ORIGINAL' in df.keys():
        grid_ORIGINAL_path = df.loc[i,'path_to_grid_ORIGINAL']
        if not os.path.isfile(grid_ORIGINAL_path):
            raise FileNotFoundError(f'{grid_ORIGINAL_path} not found!')
    else:
        raise KeyError(f'No path_to_grid_ORIGINAL in {path_to_csv_file}')
    
    if verbose:
        print(f'Compute processed quantities for {grid_path} ...')
    if 'CO' in grid_type:
        star_2_CO = True
    else:
        star_2_CO = False
    
    # load grid with ORIGINAL compression and get extra colums
    grid_ORIGINAL = PSyGrid(grid_ORIGINAL_path)
    MESA_dirs_EXTRA_COLUMNS, EXTRA_COLUMNS = post_process_grid(grid_ORIGINAL,
                                              index=None, star_2_CO=star_2_CO,
                                              verbose=verbose)
    
    # post processed quantities are appended to the grid object, hence
    # we create a copy of it and append back to it
    if os.path.exists(processed_grid_path):
        Pwarn('Post processed grid file already exists, removing it.',
              "OverwriteWarning")
        os.remove(processed_grid_path)
    shutil.copyfile(grid_path, processed_grid_path)
    
    # load processed grid and append values
    grid = PSyGrid(processed_grid_path)
    add_post_processed_quantities(grid, MESA_dirs_EXTRA_COLUMNS,
                                  EXTRA_COLUMNS, verbose=verbose)
    if verbose:
        print(f'Added processed quantities to grid: {processed_grid_path}')
    grid.close()


def train_interpolators(i, path_to_csv_file, verbose=False):
    """Train an interpolator on a grid.

    Parameters
    ----------
    i : int
        Index in csv file.
    path_to_csv_file : str
        Path to csv file.
    verbose : bool
        Enable/Disable additional output.
    """
    
    # read csv file
    if os.path.exists(path_to_csv_file):
        df = pd.read_csv(path_to_csv_file)
    else:
        raise FileNotFoundError(f'{path_to_csv_file} not found!')
    if i not in df.index:
        raise KeyError(f'Index={i} not available in {path_to_csv_file}.')
    # get values from csv file
    if 'path_to_grid' in df.keys():
        grid_path = df.loc[i,'path_to_grid']
        if not os.path.isfile(grid_path):
            raise FileNotFoundError(f'{grid_path} not found!')
    else:
        raise KeyError(f'No path_to_grid in {path_to_csv_file}')
    if 'grid_type' in df.keys():
        grid_type = df.loc[i,'grid_type']
    else:
        raise KeyError(f'No grid_type in {path_to_csv_file}')
    if 'interpolation_method' in df.keys():
        interpolation_method = df.loc[i,'interpolation_method']
    else:
        raise KeyError(f'No interpolation_method in {path_to_csv_file}')
    if 'path_to_interpolator' in df.keys():
        interpolator_path = df.loc[i,'path_to_interpolator']
    else:
        raise KeyError(f'No path_to_interpolator in {path_to_csv_file}')
    
    method = interpolation_method
    if '_RLO' in method:
        method = method.split('_RLO')[0]
    
    if verbose:
        print(f'Train interpolators on {grid_path} with method {method}')
    
    # check interpolation_objects directory exists
    interp_path = os.path.dirname(interpolator_path)
    if not os.path.isdir(interp_path):
        os.makedirs(interp_path)
    
    # load grid
    grid = PSyGrid(verbose=verbose)
    grid.load(grid_path)
    
    interp_method = [method, method]
    interp_classes = ["stable_MT", "unstable_MT"]
    if '_RLO' not in interpolation_method:
        interp_method += [method]
        interp_classes += ["no_MT"]
    if 'CO' not in grid_type:
        interp_method += [method]
        interp_classes += ["stable_reverse_MT"]
    
    # all magnitues that are not model numbers, supernova properites or strings
    # are interpolated with respect to interpolation_class
    out_keys = [key for key in grid.final_values.dtype.names if (
                                   key != "model_number" and
                                   (type(grid.final_values[key][0]) != np.str_)
                                   and any(~np.isnan(grid.final_values[key]))
                                   and "MODEL" not in key)]
    

    out_nan_keys = [key for key in grid.final_values.dtype.names if (
                             key != "model_number" and
                            (type(grid.final_values[key][0]) != np.str_)
                            and all(np.isnan(grid.final_values[key]))
                            and "MODEL" not in key)]
    
    # define all string keys in final values
    c_keys = ['interpolation_class', 'S1_state', 'S2_state', 'mt_history']
    for MODEL_NAME in MODELS.keys():
        for i in range(1,3):
            c_keys.append(f'S{i}_{MODEL_NAME}_SN_type')
            c_keys.append(f'S{i}_{MODEL_NAME}_CO_type')
    
    # specify the interpolation methods
    interpolators = [
        {
            "interp_method": interp_method,
            "interp_classes": interp_classes,
            "out_keys": out_keys,
            "out_nan_keys": out_nan_keys,
            "class_method": "kNN",
            "c_keys": c_keys,
            "c_key": "interpolation_class"
        },
    ]
    
    # core collapse quantities are interpolated with respect to the
    # compact object type
    # TODO: we need to train core collapse for secondary star as well
    # to catch reverse mass transfer cases where the secondary undergoes
    # core collapse first
    for MODEL_NAME in MODELS.keys():
        for i in range(1,2): #TODO: range(1,3):
            out_keys = [key for key in grid.final_values.dtype.names if (
                                   key != "model_number" and
                                   (type(grid.final_values[key][0]) != np.str_)
                                   and any(~np.isnan(grid.final_values[key]))
                                   and f"S{i}_{MODEL_NAME}" in key)]
            
            out_nan_keys = [key for key in grid.final_values.dtype.names if (
                                key != "model_number" 
                                and (type(grid.final_values[key][0]) != np.str_)
                                and all(np.isnan(grid.final_values[key]))
                                and f"S{i}_{MODEL_NAME}" in key)]
            
            # get interpolations classes dynamically
            interp_method = []
            interp_classes = []
            for CO_interpolation_class in ["BH", "NS", "WD", "BH_reverse_MT"]:
                if CO_interpolation_class in grid.final_values[f'S{i}_{MODEL_NAME}_CO_interpolation_class']:
                    interp_method.append(method)
                    interp_classes.append(CO_interpolation_class)

            interpolators.append(
                {
                    "interp_method": interp_method,
                    "interp_classes": interp_classes,
                    "out_keys": out_keys,
                    "out_nan_keys": out_nan_keys,
                    "class_method": "kNN",
                    "c_keys": [f'S{i}_{MODEL_NAME}_CO_interpolation_class', 
                               f'S{i}_{MODEL_NAME}_CO_type',
                               f'S{i}_{MODEL_NAME}_SN_type'],
                    "c_key": f'S{i}_{MODEL_NAME}_CO_interpolation_class'
                },   
            )
    
    # initialize initial to final interpolator
    interp = IFInterpolator(grid=grid, interpolators=interpolators)

    # training and saving
    interp.train()
    interp.save(interpolator_path)


def train_profile_interpolators(i, path_to_csv_file, verbose=False):
    """Train a profile interpolator on a grid.

    Parameters
    ----------
    i : int
        Index in csv file.
    path_to_csv_file : str
        Path to csv file.
    verbose : bool
        Enable/Disable additional output.
    """

    # load module only if needed
    from posydon.interpolation.profile_interpolation import CompileData, ProfileInterpolator

    # read csv file
    if os.path.exists(path_to_csv_file):
        df = pd.read_csv(path_to_csv_file)
    else:
        raise FileNotFoundError(f'{path_to_csv_file} not found!')
    if i not in df.index:
        raise KeyError(f'Index={i} not available in {path_to_csv_file}.')
    # get values from csv file
    if 'path_to_grid' in df.keys():
        grid_path = df.loc[i,'path_to_grid']
        if not os.path.isfile(grid_path):
            raise FileNotFoundError(f'{grid_path} not found!')
    else:
        raise KeyError(f'No path_to_grid in {path_to_csv_file}')
    if 'grid_type' in df.keys():
        grid_type = df.loc[i,'grid_type']
    else:
        raise KeyError(f'No grid_type in {path_to_csv_file}')
    if 'profile_names' in df.keys():
        profile_names = ast.literal_eval(df.loc[i,'profile_names'])
        if not isinstance(profile_names, list):
            raise TypeError(f'profile_names is not a list in line {i} '
                            f'in {path_to_csv_file}')
    else:
        raise KeyError(f'No profile_names in {path_to_csv_file}')
    if 'path_to_IF_interpolator' in df.keys():
        IF_interpolator_path = df.loc[i,'path_to_IF_interpolator']
        if not os.path.isfile(IF_interpolator_path):
            raise FileNotFoundError(f'{IF_interpolator_path} not found!')
    else:
        raise KeyError(f'No path_to_IF_interpolator in {path_to_csv_file}')
    if 'path_to_profile_interpolator' in df.keys():
        profile_interpolator_path = df.loc[i,'path_to_profile_interpolator']
    else:
        raise KeyError(f'No path_to_profile_interpolator in {path_to_csv_file}')
    
    if verbose:
        print(f'Train profile interpolators on {grid_path} with the '
              f'initial-final interpolator {IF_interpolator_path} to get '
              f'profiles of {profile_names}')
    
    # check interpolation_objects directory exists
    interp_path = os.path.dirname(profile_interpolator_path)
    if not os.path.isdir(interp_path):
        os.makedirs(interp_path)

    train_second_star = 'CO' not in grid_type
    # load grid profiles
    grid_profiles = CompileData(grid_path, grid_path,
                                hms_s2=train_second_star,
                                profile_names=profile_names)
    # save the profiles in a temporary pickle
    tmp_profile_interpolator_path = profile_interpolator_path+".tmp"
    grid_profiles.save(tmp_profile_interpolator_path)

    # create interpolator
    interp = ProfileInterpolator()
    # load profile pickle
    interp.load_profiles(tmp_profile_interpolator_path)
    # training
    interp.train(IF_interpolator_path)
    # saving
    interp.save(profile_interpolator_path)
    
    # TODO: consider to remove the temporary pickle with the grid profiles
    # os.remove(tmp_profile_interpolator_path)


def export_dataset(i, path_to_csv_file, verbose=False):
    """Moving the data set to a place containing all, what is needed to run a
    population synthesis with POSYDON.

    Parameters
    ----------
    i : int
        Index in csv file.
    path_to_csv_file : str
        Path to csv file.
    verbose : bool
        Enable/Disable additional output.
    """
    
    # read csv file
    if os.path.exists(path_to_csv_file):
        df = pd.read_csv(path_to_csv_file)
    else:
        raise FileNotFoundError(f'{path_to_csv_file} not found!')
    if i not in df.index:
        raise KeyError(f'Index={i} not available in {path_to_csv_file}.')
    # get values from csv file
    if 'path_to_grid' in df.keys():
        grid_path = df.loc[i,'path_to_grid']
        if not os.path.isfile(grid_path):
            raise FileNotFoundError(f'{grid_path} not found!')
    else:
        raise KeyError(f'No path_to_grid in {path_to_csv_file}')
    if 'export_path' in df.keys():
        export_path = df.loc[i,'export_path']
    else:
        raise KeyError(f'No export_path in {path_to_csv_file}')
    
    if os.path.exists(export_path):
        Pwarn(f'Replace {export_path}', "OverwriteWarning")
    if verbose:
        print(f'copying {grid_path} to {export_path}')
    # copy the file
    shutil.copyfile(grid_path, export_path)


def zams_file_name(metallicity):
    """Gives the name of the ZAMS file depending on the metallicity.

    Parameters
    ----------
    metallicity : str
        String representation of the metallicity (e.g. 1e+00_Zsun).

    Returns
    -------
    str
        Name of ZAMS file.
    """
    
    if '2e+00_Zsun' in metallicity:
        zams_filename = 'zams_z2.84m2_y0.2915.data'
    elif (('1e+00_Zsun' in metallicity)or(pd.isna(metallicity))):
        # in v1 there is no metallicity, hence an empty string
        zams_filename = 'zams_z1.42m2_y0.2703.data'
    elif '4.5e-01_Zsun' in metallicity:
        zams_filename = 'zams_z6.39m3_y0.2586.data'
    elif '2e-01_Zsun' in metallicity:
        zams_filename = 'zams_z2.84m3_y0.2533.data'
    elif '1e-01_Zsun' in metallicity:
        zams_filename = 'zams_z1.42m3_y0.2511.data'
    elif '1e-02_Zsun' in metallicity:
        zams_filename = 'zams_z1.42m4_y0.2492.data'
    elif '1e-03_Zsun' in metallicity:
        zams_filename = 'zams_z1.42m5_y0.2490.data'
    elif '1e-04_Zsun' in metallicity:
        zams_filename = 'zams_z1.42m6_y0.2490.data'
    else:
        raise ValueError(f'Metallicity unknown: {metallicity}')
    return zams_filename


def copy_ini_file(grid_type, rerun_metallicity, rerun_type, destination,
    cluster):
    """Copies the ini file and make replacements according to the rerun.

    Parameters
    ----------
    grid_type : str
        Type of the grid.
    rerun_metallicity : str
        String representation of the metallicity (e.g. 1e+00_Zsun).
    rerun_type : str
        Type of rerun (e.g. PISN).
    destination : str
        Path to the directory for the new runs.
    cluster : str
        Cluster name (e.g. yggdrasil or quest).
    """

    # check that the 'destination' exists
    if not os.path.exists(destination):
        os.makedirs(destination)
    # copy the default ini file to directory
    if cluster in ['quest','yggdrasil']:
        if os.path.isdir(PATH_TO_POSYDON):
            ini_dir_path = os.path.join(PATH_TO_POSYDON,
                'grid_params/POSYDON-MESA-INLISTS/r11701/running_scripts')
            if not os.path.isdir(PATH_TO_POSYDON):
                raise NotADirectoryError(f'{ini_dir_path} not found!')
        else:
            raise NotADirectoryError(f'PATH_TO_POSYDON={PATH_TO_POSYDON} not '
                                     'found!')
        if "single_HMS" in grid_type:
            ini_file_path = os.path.join(ini_dir_path, f'single_HMS_{cluster}.ini')
            ini_file_dest = os.path.join(destination, f'single_HMS_{cluster}.ini')
        elif "single_HeMS" in grid_type:
            ini_file_path = os.path.join(ini_dir_path, f'single_HeMS_{cluster}.ini')
            ini_file_dest = os.path.join(destination, f'single_HeMS_{cluster}.ini')
        elif "HMS-HMS" in grid_type:
            ini_file_path = os.path.join(ini_dir_path, f'HMS-HMS_{cluster}.ini')
            ini_file_dest = os.path.join(destination, f'HMS-HMS_{cluster}.ini')
        elif "CO-HMS" in grid_type:
            ini_file_path = os.path.join(ini_dir_path, f'CO-HMS_RLO_{cluster}.ini')
            ini_file_dest = os.path.join(destination, f'CO-HMS_RLO_{cluster}.ini')
        elif "CO-HeMS" in grid_type:
            ini_file_path = os.path.join(ini_dir_path, f'CO-HeMS_{cluster}.ini')
            ini_file_dest = os.path.join(destination, f'CO-HeMS_{cluster}.ini')
        else:
            raise ValueError(f'Unsupported grid type: {grid_type}!')
        if not os.path.isfile(ini_file_path):
            raise FileNotFoundError(f'{ini_file_path} not found!')
        shutil.copyfile(ini_file_path, ini_file_dest)
    else:
        raise ValueError(f'Unsupported cluster {cluster}!')

    # substitue the inlist sceario with the one for the rerun
    if rerun_type == 'PISN':
        replace_text = "matthias_PISN-d68228338b91fd487ef5d55c9b6ebb8cc5f0e668"
    elif rerun_type == 'reverse_MT':
        replace_text = "zepei_fix_implicit-afa1860ddf9894aa1d82742ee2a73e8e92acd4a9"
    elif rerun_type == 'opacity_max':
        replace_text = "matthias_PISN-d68228338b91fd487ef5d55c9b6ebb8cc5f0e668"
    elif rerun_type == 'opacity_max_hms-hms':
        replace_text = "zepei_fix_implicit-afa1860ddf9894aa1d82742ee2a73e8e92acd4a9"
    elif rerun_type == 'TPAGBwind':
        replace_text = "development-22c1bb9e730343558c3e70984a99b3fc1f3c346e"
    elif rerun_type == 'thermohaline_mixing':
        replace_text = "development-22c1bb9e730343558c3e70984a99b3fc1f3c346e"
    elif rerun_type == 'HeMB_MLTp_mesh':
        replace_text = "development-435d16c9158e4608530f21b8169ce6f31160e23e"
    elif rerun_type == 'more_mesh':
        replace_text = "development-435d16c9158e4608530f21b8169ce6f31160e23e"
    elif rerun_type == 'conv_bdy_weight':
        replace_text = "development-435d16c9158e4608530f21b8169ce6f31160e23e"
    elif rerun_type == 'initial_He':
        replace_text = "fix_iniHe_pre_rerun5-0e736a853c3c2e522b76299a54aea8f5eea15d08"
    elif rerun_type == "dedt_energy_eqn":
        replace_text = "seth_dedt_energy_eqn-f1803afe400ed16a4fad47b0bad6abbf0965cae1"
    elif rerun_type == "dedt_hepulse":
        replace_text = "seth_dedt_hepulse-0274be9895480cae3aa2a4d14b056a2447d5921b"
<<<<<<< HEAD
    elif rerun_type == "no_age_limit":
        replace_text = "matthias_no_age_limit-a119ea9548cca9b6b7ddfe31309ced1ae40c271e"
=======
    elif rerun_type == 'LBV_wind':
        replace_text = "matthias_LBV_wind-051343856f50dc5518abdf28904d62df4caacaff"
    elif rerun_type == 'LBV_wind+thermohaline_mixing':
        replace_text = "matthias_LBV_wind-051343856f50dc5518abdf28904d62df4caacaff"
#    elif rerun_type == 'LBV_wind+HeMB_MLTp_mesh':
#        raise ValueError(f'Not yet supported rerun type {rerun_type}!')
#        replace_text = "matthias_LBV_wind-051343856f50dc5518abdf28904d62df4caacaff" #TODO: update to new MESA-INLIST branch/commit
    elif rerun_type == 'LBV_wind+dedt_energy_eqn':
        replace_text = "seth_lbv_thermo_dedt-936f76f82d44b16139ff89e41e5b0f2232fd9b30"
#    elif rerun_type == 'LBV_wind+dedt_hepulse':
#        raise ValueError(f'Not yet supported rerun type {rerun_type}!')
#        replace_text = "matthias_LBV_wind-051343856f50dc5518abdf28904d62df4caacaff" #TODO: update to new MESA-INLIST branch/commit
>>>>>>> 20932038
    elif rerun_type == 'other': # e.g. 'envelope_mass_limit', 'fe_core_infall_limit'
        # this rerun uses the default inlist commit
        return
    else:
        raise ValueError(f'Unsupported rerun type {rerun_type}!')
    
    # make replacements in ini file
    search_text1 = "main-18710e943edd926a5653c4cdb7d6e18e5bdb35a2"
    search_text2 = "main-a060b7bf1a4d94d693f77be9a1b0b3a522c1eadf"
    search_text3 = 'zams_z1.42m3_y0.2511.data'
    replace_zams_filename = zams_file_name(rerun_metallicity)
    with open(ini_file_dest, 'r') as file:
        data = file.read()
        data = data.replace(search_text1, replace_text)
        data = data.replace(search_text2, replace_text)
        data = data.replace(search_text3, replace_zams_filename)
        data = data.replace('grid_test.csv', 'grid.csv')
    with open(ini_file_dest, 'w') as file:
        file.write(data)


def logic_rerun(grid, rerun_type):
    """Get the runs, which need a rerun.

    Parameters
    ----------
    grid : PSyGrid
        PSyGrid to select runs from.
    rerun_type : str
        Type of rerun (e.g. PISN).

    Returns
    -------
    runs_to_rerun : list
        Indecies of runs to be rerun.
    termination_flags : list
        Termination flags to select reruns by.
    new_mesa_flag : dict
        Name and value of MESA inlist parameters to change to for this rerun.
    """

    if not isinstance(grid, PSyGrid):
        raise TypeError(f'grid must be a PSyGrid, but it is {type(grid)}.')

    runs_to_rerun=None
    termination_flags=None
    new_mesa_flag = None
    
    # handle different rerun types
    if rerun_type == 'opacity_max' or rerun_type == 'opacity_max_hms-hms':
        # TODO: consider using TF1_POOL_ERROR
        termination_flags=['reach cluster timelimit', 'min_timestep_limit']
        new_mesa_flag={'opacity_max' : 0.5}
    elif rerun_type == 'PISN':
        N_runs = len(grid)
        runs_to_rerun = []
        for i in range(N_runs):
            dirname = grid.MESA_dirs[i].decode('utf-8')
            if not os.path.isdir(dirname):
                # TODO: handle the case when grids were moved location
                raise NotADirectoryError('Grid directory not found at '
                                         f'{dirname}')
            if "single_HMS" in dirname:
                out_txt_path = os.path.join(dirname,
                                            "out_star1_formation_step0.txt")
            elif "single_HeMS" in dirname:
                out_txt_path = os.path.join(dirname,
                                            "out_star1_formation_step2.txt")
            else:
                out_txt_path = os.path.join(dirname, "out.txt")
            if (out_txt_path is not None) and os.path.isfile(out_txt_path):
                with open(out_txt_path, "r") as log_file:
                    log_lines = log_file.readlines()
                for line in log_lines:
                    if "have reached gamma1 integral limit" in line:
                        runs_to_rerun += [i]
        runs_to_rerun = np.array(runs_to_rerun)
    elif rerun_type == 'reverse_MT':
        N_runs = len(grid)
        runs_to_rerun = []
        for i in range(N_runs):
            if ((grid[i].binary_history is not None) and
                (grid[i].history1 is not None)):
                rl1 = grid[i].binary_history['rl_relative_overflow_1']
                rl2 = grid[i].binary_history['rl_relative_overflow_2']
                w_wcrit = grid[i].history1['surf_avg_omega_div_omega_crit']
                reverse = np.logical_and(rl1<-0.05, rl2>-0.05)
                transfer = np.logical_and(reverse, w_wcrit>0.9)
                if np.max(transfer) == True:
                    runs_to_rerun += [i]
        runs_to_rerun = np.array(runs_to_rerun)
    elif rerun_type == 'TPAGBwind':
        N_runs = len(grid)
        runs_to_rerun = []
        hot_wind_full_on_T = 1.2e4 # inlist value
        for i in range(N_runs):
            if grid[i].history1 is not None:
                s1_Teff = 10**grid[i].history1['log_Teff']
                s1_Yc = grid[i].history1['center_he4']
                s1_he_shell_mass = grid[i].history1['he_core_mass'] -\
                                   grid[i].history1['co_core_mass']
                tpagb_1 = np.logical_and(s1_Teff <= hot_wind_full_on_T,\
                                         s1_Yc <= 1e-6)
                tpagb_1 = np.logical_and(tpagb_1, s1_he_shell_mass <= 1e-1)
            else:
                tpagb_1 = np.array([False])
            if grid[i].history2 is not None:
                s2_Teff = 10**grid[i].history2['log_Teff']
                s2_Yc = grid[i].history2['center_he4']
                s2_he_shell_mass = grid[i].history2['he_core_mass'] -\
                                   grid[i].history2['co_core_mass']
                tpagb_2 = np.logical_and(s2_Teff <= hot_wind_full_on_T,\
                                         s2_Yc <= 1e-6)
                tpagb_2 = np.logical_and(tpagb_2, s2_he_shell_mass <= 1e-1)
            else:
                tpagb_2 = np.array([False])
            if np.max(np.logical_or(tpagb_1, tpagb_2)) == True:
                runs_to_rerun += [i]
        runs_to_rerun = np.array(runs_to_rerun)
    elif ((rerun_type == 'thermohaline_mixing') or
          (rerun_type == 'LBV_wind+thermohaline_mixing')):
        termination_flags = TF1_POOL_ERROR
        new_mesa_flag = {'thermohaline_coeff' : 17.5}
    elif ((rerun_type == 'HeMB_MLTp_mesh')
#          or (rerun_type == 'LBV_wind+HeMB_MLTp_mesh')
         ):
        termination_flags = TF1_POOL_ERROR
    elif rerun_type == 'more_mesh':
        termination_flags = TF1_POOL_ERROR
        # may put this in a MESA-inlist PR
        new_mesa_flag = {'mesh_Pgas_div_P_exponent' : 2,\
                         'max_allowed_nz' : 50000}
    elif rerun_type == 'conv_bdy_weight':
        N_runs = len(grid)
        runs_to_rerun = []
        for i in range(N_runs):
            dirname = grid.MESA_dirs[i].decode('utf-8')
            if not os.path.isdir(dirname):
                # TODO: handle the case when grids were moved location
                raise NotADirectoryError('Grid directory not found at '
                                         f'{dirname}')
            if "single_HMS" in dirname:
                out_txt_path = os.path.join(dirname,
                                            "out_star1_formation_step0.txt")
            elif "single_HeMS" in dirname:
                out_txt_path = os.path.join(dirname,
                                            "out_star1_formation_step2.txt")
            else:
                out_txt_path = os.path.join(dirname, "out.txt")
            if (out_txt_path is not None) and os.path.isfile(out_txt_path):
                with open(out_txt_path, "r") as log_file:
                    log_lines = log_file.readlines()
                for line in log_lines:
                    if (("STOP prepare_for_new_try: bad num omega" in line) or
                        ("Segmentation fault" in line)):
                        runs_to_rerun += [i]
        runs_to_rerun = np.array(runs_to_rerun)
        new_mesa_flag = {'convective_bdy_weight' : 0}
    elif rerun_type == 'initial_He':
        N_runs = len(grid)
        runs_to_rerun = []
        for i in range(N_runs):
            iniY = -1
            if 'S1_center_he4' in grid.initial_values.dtype.names:
                iniY = grid[i].initial_values['S1_center_he4']
            elif 'Y' in grid.initial_values.dtype.names:
                iniY = grid[i].initial_values['Y']
            if np.isnan(iniY) or iniY<0.96:
                runs_to_rerun += [i]
        runs_to_rerun = np.array(runs_to_rerun)
    elif ((rerun_type == 'dedt_energy_eqn') or
          (rerun_type == 'LBV_wind+dedt_energy_eqn')):
        termination_flags = TF1_POOL_ERROR    
    elif ((rerun_type == 'dedt_hepulse')
#          or (rerun_type == 'LBV_wind+dedt_hepulse')
         ):
        termination_flags = TF1_POOL_ERROR
<<<<<<< HEAD
    elif rerun_type == 'no_age_limit':
        termination_flags = ['max_age']
=======
    elif rerun_type == 'LBV_wind':
        N_runs = len(grid)
        runs_to_rerun = []
        hot_wind_full_on_T = 1.2e4 # inlist value
        for i in range(N_runs):
            if grid[i].history1 is not None:
                s1_L = 10**grid[i].history1['log_L']
                s1_R = 10**grid[i].history1['log_R']
                s1_HD_limit = (1.0e-5 * s1_R * np.sqrt(s1_L))
                lbv_1 = np.logical_and(s1_L > 6.0e5, s1_HD_limit > 1.0)
                # exclude (stripped) He stars
                s1_X_surf = grid[i].history1['surface_h1']
                lbv_1 = np.logical_and(lbv_1, s1_X_surf >= 0.1)
                # exclude stars going through TPAGB
                s1_Teff = 10**grid[i].history1['log_Teff']
                s1_Yc = grid[i].history1['center_he4']
                s1_he_shell_mass = grid[i].history1['he_core_mass'] -\
                                   grid[i].history1['co_core_mass']
                tpagb_1 = np.logical_and(s1_Teff <= hot_wind_full_on_T,\
                                         s1_Yc <= 1e-6)
                tpagb_1 = np.logical_and(tpagb_1, s1_he_shell_mass <= 1e-1)
            else:
                lbv_1 = np.array([False])
                tpagb_1 = np.array([False])
            if grid[i].history2 is not None:
                s2_L = 10**grid[i].history2['log_L']
                s2_R = 10**grid[i].history2['log_R']
                s2_HD_limit = (1.0e-5 * s2_R * np.sqrt(s2_L))
                lbv_2 = np.logical_and(s2_L > 6.0e5, s2_HD_limit > 1.0)
                # exclude (stripped) He stars
                s2_X_surf = grid[i].history2['surface_h1']
                lbv_2 = np.logical_and(lbv_2, s2_X_surf >= 0.1)
                # exclude stars going through TPAGB
                s2_Teff = 10**grid[i].history2['log_Teff']
                s2_Yc = grid[i].history2['center_he4']
                s2_he_shell_mass = grid[i].history2['he_core_mass'] -\
                                   grid[i].history2['co_core_mass']
                tpagb_2 = np.logical_and(s2_Teff <= hot_wind_full_on_T,\
                                         s2_Yc <= 1e-6)
                tpagb_2 = np.logical_and(tpagb_2, s2_he_shell_mass <= 1e-1)
            else:
                lbv_2 = np.array([False])
                tpagb_2 = np.array([False])
            if np.max(np.logical_or(lbv_1, lbv_2)) == True:
                if np.max(np.logical_or(tpagb_1, tpagb_2)) == False:
                    runs_to_rerun += [i]
        runs_to_rerun = np.array(runs_to_rerun)
>>>>>>> 20932038
    elif rerun_type == 'envelope_mass_limit': # maybe 'fe_core_infall_limit' as well?
        runs_to_rerun = None # implement logic
    else:
        raise ValueError(f'Unsupported rerun type {rerun_type}!')
    
    if (runs_to_rerun is None) and (termination_flags is None):
        raise ValueError('Undefined rerun!')
    
    return runs_to_rerun, termination_flags, new_mesa_flag


def rerun(i, path_to_csv_file, verbose=False):
    """Generate files to start a rerun.

    Parameters
    ----------
    i : int
        Index in csv file.
    path_to_csv_file : str
        Path to csv file.
    verbose : bool
        Enable/Disable additional output.
    """
    
    # read csv file
    if os.path.exists(path_to_csv_file):
        df = pd.read_csv(path_to_csv_file)
    else:
        raise FileNotFoundError(f'{path_to_csv_file} not found!')
    if i not in df.index:
        raise KeyError(f'Index={i} not available in {path_to_csv_file}.')
    # get values from csv file
    if 'path_to_grid' in df.keys():
        grid_path = df.loc[i,'path_to_grid']
        if not os.path.isfile(grid_path):
            raise FileNotFoundError(f'{grid_path} not found!')
    else:
        raise KeyError(f'No path_to_grid in {path_to_csv_file}')
    if 'rerun_path' in df.keys():
        rerun_path = df.loc[i,'rerun_path']
    else:
        raise KeyError(f'No rerun_path in {path_to_csv_file}')
    if 'grid_type' in df.keys():
        grid_type = df.loc[i,'grid_type']
    else:
        raise KeyError(f'No grid_type in {path_to_csv_file}')
    if 'rerun_metallicity' in df.keys():
        rerun_metallicity = df.loc[i,'rerun_metallicity']
    else:
        raise KeyError(f'No rerun_metallicity in {path_to_csv_file}')
    if 'rerun_type' in df.keys():
        rerun_type = df.loc[i,'rerun_type']
    else:
        raise KeyError(f'No rerun_type in {path_to_csv_file}')
    if 'cluster' in df.keys():
        cluster = df.loc[i,'cluster']
    else:
        Pwarn('Cluster not specified, use quest as cluster',
              "ReplaceValueWarning")
        cluster = 'quest'
    
    # load grid
    grid = PSyGrid(verbose=verbose)
    grid.load(grid_path)
    
    # export point to rerun
    if verbose:
        print(f'rerun {grid_path} in {rerun_path}')
    # get reruns
    runs_to_rerun, termination_flags, new_mesa_flag = logic_rerun(grid,
                                                                  rerun_type)
    # get csv file for reruns
    grid.rerun(path_to_file=rerun_path, runs_to_rerun=runs_to_rerun,
               termination_flags=termination_flags,
               new_mesa_flag=new_mesa_flag)
    
    # copy ini file and set the new inlist commit
    copy_ini_file(grid_type, rerun_metallicity, rerun_type,
                  destination=rerun_path, cluster=cluster)


def plot_grid(i, path_to_csv_file, verbose=False):
    """Creates plots of a grid.

    Parameters
    ----------
    i : int
        Index in csv file.
    path_to_csv_file : str
        Path to csv file.
    verbose : bool
        Enable/Disable additional output.
    """
    # grid mass ranges:
    # min and max values might get updated, than the step is used to update the
    # nbin (in case of log==True the step is in log space)
    grid_sample = {
        'HMS-HMS' : {
            'log' : False,
            'nbin' : 20,
            'qmin' : 0.05,
            'qmax' : 1.,
            'step' : 0.05,
        },
        'CO-HeMS' : {
            'log' : True,
            'nbin' : 23,
            'mmin' : 1.0,
            'mmax' : 51.32759630397827,
            'step' : 0.0777432239326138,
        },
        'CO-HMS' : {
            'log' : True,
            'nbin' : 23,
            'mmin' : 1.0,
            'mmax' : 51.32759630397827,
            'step' : 0.0777432239326138,
        }
    }
    
    def _nbin(x_min, x_max, step, log=False):
        if log:
            nbin = (np.log10(x_max)-np.log10(x_min))/step
        else:
            nbin = (x_max-x_min)/step
        return int(nbin)+1
    
    def _range(x_min, x_max, x_n, log=False):
        if log:
            vars = 10**np.linspace(np.log10(x_min),np.log10(x_max), x_n)
            vars_edges = 10**((np.log10(vars[1:])+np.log10(vars)[:-1])*0.5)
        else:
            vars = np.linspace(x_min,x_max,x_n)
            vars_edges = (vars[1:]+vars[:-1])*0.5
        vars_edges = [0.]+vars_edges.tolist()+[float("inf")]
        return vars.tolist(), vars_edges
    
    # read csv file
    if os.path.exists(path_to_csv_file):
        df = pd.read_csv(path_to_csv_file)
    else:
        raise FileNotFoundError(f'{path_to_csv_file} not found!')
    if i not in df.index:
        raise KeyError(f'Index={i} not available in {path_to_csv_file}.')
    
    check_dirs = []
    # get values from csv file
    if 'path_to_grid' in df.keys():
        grid_path = df.loc[i,'path_to_grid']
        if not os.path.isfile(grid_path):
            raise FileNotFoundError(f'{grid_path} not found!')
    else:
        raise KeyError(f'No path_to_grid in {path_to_csv_file}')
    if 'grid_type' in df.keys():
        grid_type = df.loc[i,'grid_type']
    else:
        raise KeyError(f'No grid_type in {path_to_csv_file}')
    if 'path_to_plot' in df.keys():
        plot_dir = df.loc[i,'path_to_plot']
        plot_path = os.path.dirname(os.path.normpath(plot_dir))
        check_dirs.extend([plot_path, plot_dir])
    else:
        raise KeyError(f'No path_to_plot in {path_to_csv_file}')
    if 'quantities_to_plot' in df.keys():
        quantities_to_plot = ast.literal_eval(df.loc[i,'quantities_to_plot'])
        if not isinstance(quantities_to_plot, list):
            raise TypeError(f'quantities_to_plot is not a list in line {i} '
                            f'in {path_to_csv_file}')
    else:
        raise KeyError(f'No quantities_to_plot in {path_to_csv_file}')
    multipage = False
    if 'plot_extension' in df.keys():
        plot_extension = df.loc[i,'plot_extension']
        if plot_extension=='multipage-pdf':
            multipage = True
            plot_extension = 'pdf'
    else:
        Pwarn('No plot extension, use pdf', "ReplaceValueWarning")
        plot_extension = 'pdf'
    if 'path_to_interpolator' in df.keys():
        path_to_interpolator = df.loc[i,'path_to_interpolator']
    else:
        path_to_interpolator = ''
    
    # check that plots/ directories exist
    for dir_ in check_dirs:
        if not os.path.isdir(dir_):
            os.makedirs(dir_)
        
    # load grid
    grid = PSyGrid(verbose=verbose)
    grid.load(grid_path)
    
    for quantity_to_plot in quantities_to_plot:
        if verbose:
            print(f'plotting: {quantity_to_plot} from {grid_path} to '
                  f'{plot_dir}')
        
        # load interpolator and evaluate interp errors
        if ('INTERP_ERROR' in quantity_to_plot 
            and path_to_interpolator != ''):
            model = IFInterpolator()
            model.load(path_to_interpolator)
            evalIFerr = EvaluateIFInterpolator(model, grid)
            interp_error = True
        else:
            interp_error = False
        
        # get attributes for plotting
        plot_attributes = {
            'plot_dir_name' : 'default',
            'zvar' : None,
            'term_flag' : 'termination_flag_1',
            'zlog' : False,
            'zmin' : None,
            'zmax' : None
        }
        if quantity_to_plot in PRE_SET_PLOTS:
            for attr in PRE_SET_PLOTS[quantity_to_plot].keys():
                plot_attributes[attr] = PRE_SET_PLOTS[quantity_to_plot][attr]
        elif isinstance(quantity_to_plot, str):
            #TODO: check if quantity_to_plot is plotable as Z value
            if 'INTERP_ERROR_' in quantity_to_plot:
                short_quantity = quantity_to_plot.split('INTERP_ERROR_')[-1]
                set_name = 'INTERP_ERROR_DEFAULT'
                if set_name in PRE_SET_PLOTS:
                    plot_attributes['plot_dir_name'] = os.path.join(\
                                                        'INTERP_ERROR',
                                                        short_quantity)
                    plot_attributes['zvar'] = short_quantity
                    for attr in PRE_SET_PLOTS[set_name].keys():
                        plot_attributes[attr] = PRE_SET_PLOTS[set_name][attr]
                else:
                    Pwarn(f'{set_name} not in PRE_SET_PLOTS',
                          "UnsupportedModelWarning")
            elif '_MODEL' in quantity_to_plot:
                short_quantity = quantity_to_plot.split('_MODEL')[-1]
                short_quantity = short_quantity[short_quantity.find('_')+1:]
                model_name = quantity_to_plot.split('_'+short_quantity)[0]
                set_name = quantity_to_plot.split('_MODEL')[0] +\
                           '_MODEL_DEFAULT_' + short_quantity
                if set_name in PRE_SET_PLOTS:
                    plot_attributes['plot_dir_name'] = os.path.join(model_name,
                                                                short_quantity)
                    plot_attributes['zvar'] = quantity_to_plot
                    for attr in PRE_SET_PLOTS[set_name].keys():
                        plot_attributes[attr] = PRE_SET_PLOTS[set_name][attr]
                else:
                    Pwarn(f'{set_name} not in PRE_SET_PLOTS',
                          "UnsupportedModelWarning")
            elif quantity_to_plot[:6]=='LOG10_':
                short_quantity = quantity_to_plot[6:]
                plot_attributes['plot_dir_name'] = short_quantity
                plot_attributes['zvar'] = short_quantity
                plot_attributes['zlog'] = True
            else:
                plot_attributes['plot_dir_name'] = quantity_to_plot
                plot_attributes['zvar'] = quantity_to_plot
        else:
            raise TypeError(f'{quantity_to_plot} should be a string!')
        
        # check that plots/ directories exist
        name = plot_attributes['plot_dir_name']
        dir_ = os.path.join(plot_dir, name)
        if multipage:
            # multipage plots don't need the lowest directory level
            dir_ = os.path.dirname(dir_)
        if not os.path.isdir(dir_):
            os.makedirs(dir_)
        
        if ('CO' in grid_type):
            # skip plotting CO properties
            if 'S2_' in quantity_to_plot:
                continue
            # both grids are sampled in the same way with respect to the
            # compact object mass
            if 'CO-HeMS' in grid_type:
                smpl = grid_sample['CO-HeMS']
            else:
                smpl = grid_sample['CO-HMS']
            slice_3D_var_str = 'star_2_mass'
            min_3D_var = np.min(grid.initial_values[slice_3D_var_str])
            max_3D_var = np.max(grid.initial_values[slice_3D_var_str])
            if smpl['mmin']>min_3D_var:
                smpl['mmin'] = min_3D_var
                smpl['nbin'] = _nbin(smpl['mmin'], smpl['mmax'], smpl['step'],
                                     log=smpl['log'])
            if smpl['mmax']<max_3D_var:
                smpl['mmax'] = max_3D_var
                smpl['nbin'] = _nbin(smpl['mmin'], smpl['mmax'], smpl['step'],
                                     log=smpl['log'])
            vars, vars_edges = _range(smpl['mmin'], smpl['mmax'], smpl['nbin'],
                                      log=smpl['log'])
            fname = 'grid_m_%1.2f.' + plot_extension
            title = '$m_\mathrm{CO}=%1.2f\,M_\odot$'
        elif 'HMS-HMS' in grid_type:        
            # mass ratio slices
            smpl = grid_sample['HMS-HMS']
            slice_3D_var_str = 'mass_ratio' 
            vars, vars_edges = _range(smpl['qmin'], smpl['qmax'], smpl['nbin'],
                                      log=smpl['log'])
            if vars[-1]==1.0:
                vars[-1] = 0.99 # we replaced q=1 with q=0.99 in mesa runs
            fname = 'grid_q_%1.2f.' + plot_extension
            title = '$q=%1.2f$'
        else:
            raise ValueError('Grid type not supported!')
        
        if multipage:
            pdf_handler = PdfPages(os.path.join(plot_dir, name) +\
                                   '_all_slices.' + plot_extension,
                                   metadata={'Author': 'POSYDON'})
        # loop over all grid slices
        for k, var in enumerate(vars):
            slice_3D_var_range = (vars_edges[k],vars_edges[k+1])
            # TODO: skip plotting slice if there are no data
            try:
                # default plot properties
                PLOT_PROPERTIES_DEFAULT = {
                    'figsize' : (4,3.5),
                    'path_to_file' : os.path.join(plot_dir, name)+'/',
                    'show_fig' : False,
                    'fname' : fname%var,
                    'title' : title%var,
                    'log10_x' : True,
                    'log10_y' : True,
                    'legend2D' : {'bbox_to_anchor' : (1.03, 0.5)}
                }
            
                PLOT_PROPERTIES = PLOT_PROPERTIES_DEFAULT.copy()
                if plot_attributes['zvar'] is not None:
                    # default plot properties with colorbar
                    PLOT_PROPERTIES['figsize'] = (4,5)
                    PLOT_PROPERTIES['colorbar'] = {'pad': 0.12}
                    PLOT_PROPERTIES['log10_z'] = plot_attributes['zlog']
                    PLOT_PROPERTIES['zmin'] = plot_attributes['zmin']
                    PLOT_PROPERTIES['zmax'] = plot_attributes['zmax']
                    if 'INTERP_ERROR' in quantity_to_plot:
                        PLOT_PROPERTIES['colorbar']['label'] = quantity_to_plot
                if multipage:
                    PLOT_PROPERTIES['PdfPages'] = pdf_handler
                
                if 'INTERP_ERROR' in quantity_to_plot:
                    # initial/final error all points in one plot
                    if k == 0:
                        PLOT_PROPERTIES_ALL = PLOT_PROPERTIES.copy()
                        PLOT_PROPERTIES_ALL['title'] = title.split('=')[0] +\
                                                       '$ all'
                        PLOT_PROPERTIES_ALL['fname'] = fname.replace('%1.2f',\
                                                                     'all')
                        if multipage:
                            PLOT_PROPERTIES_ALL['path_to_file'] = plot_dir+'/'
                            PLOT_PROPERTIES_ALL['fname'] = name + '_all.' +\
                                                           plot_extension
                            PLOT_PROPERTIES_ALL['PdfPages'] = None
                        evalIFerr.plot2D(plot_attributes['zvar'], 
                                         slice_3D_var_str, 
                                         (vars_edges[0], vars_edges[-1]), 
                                         PLOT_PROPERTIES_ALL)
                    # initial/final error slices
                    evalIFerr.plot2D(plot_attributes['zvar'], slice_3D_var_str,
                                     slice_3D_var_range, PLOT_PROPERTIES)
                elif 'CLASS_ERROR' in quantity_to_plot:
                    # TODO: add class error plots
                    if k == 0:
                        evalIFerr.confusion_matrix(plot_attributes['zvar'],
                                                   close_fig=True)
                elif 'VIOLIN' in quantity_to_plot:
                    # TODO: add violin plots
                    if k == 0:
                        evalIFerr.violin_plots("relative",
                                               keys=[plot_attributes['zvar']],
                                               close_fig=True)
                else:
                    grid.plot2D('star_1_mass', 'period_days',
                                plot_attributes['zvar'],
                                termination_flag=plot_attributes['term_flag'],
                                grid_3D=True,
                                slice_3D_var_str=slice_3D_var_str,
                                slice_3D_var_range=slice_3D_var_range,
                                verbose=False, **PLOT_PROPERTIES)
            
            except Exception as e:
                print('FAILED TO PLOT '+title%var+' to '+fname%var)
                print('')
                print(e)
                if multipage:
                    # close and reopen handler
                    # (WARNING: this will overwrite the pdf file)
                    Pwarn('delete and reopen: '+\
                          f'{os.path.join(plot_dir, name)}'+\
                          f'_all.{plot_extension}', "OverwriteWarning")
                    del pdf_handler
                    pdf_handler = PdfPages(os.path.join(plot_dir, name) +\
                                           '_all_slices.' +plot_extension,
                                           metadata={'Author': 'POSYDON'})
                continue
        if multipage:
            pdf_handler.close()


def do_check(i, path_to_csv_file, verbose=False):
    """Perform a check on a grid.

    Parameters
    ----------
    i : int
        Index in csv file.
    path_to_csv_file : str
        Path to csv file.
    verbose : bool
        Enable/Disable additional output.
    """
    
    # read csv file
    if os.path.exists(path_to_csv_file):
        df = pd.read_csv(path_to_csv_file)
    else:
        raise FileNotFoundError(f'{path_to_csv_file} not found!')
    if i not in df.index:
        raise KeyError(f'Index={i} not available in {path_to_csv_file}.')
    
    # get values from csv file
    if 'path_to_grid' in df.keys():
        grid_path = df.loc[i,'path_to_grid']
        if not os.path.isfile(grid_path):
            raise FileNotFoundError(f'{grid_path} not found!')
    else:
        raise KeyError(f'No path_to_grid in {path_to_csv_file}')
    if 'checks_to_do' in df.keys():
        checks_to_do = ast.literal_eval(df.loc[i,'checks_to_do'])
        if not isinstance(checks_to_do, list):
            raise TypeError(f'checks_to_do is not a list in line {i} '
                            f'in {path_to_csv_file}')
    else:
        raise KeyError(f'No checks_to_do in {path_to_csv_file}')
    if 'path_to_interpolator' in df.keys():
        path_to_interpolator = df.loc[i,'path_to_interpolator']
    else:
        path_to_interpolator = ''
    
    # load grid
    grid = PSyGrid(verbose=verbose)
    grid.load(grid_path)
    
    # do the checks
    for check_to_do in checks_to_do:
        if check_to_do=='failure_rate':
            count = Counter(grid.final_values['interpolation_class'])
            n = 0.
            for key in count.keys():
                n += count[key]
            if 'not_converged' in count.keys():
                failure_rate_in_percent = round(count['not_converged']/n*100,2)
            else:
                failure_rate_in_percent = 0.
            print(f'Failure rate: {failure_rate_in_percent}% in {grid_path}')
        elif check_to_do=='CO_type':
            for quantity in grid.final_values.dtype.names:
                if (('S1_MODEL' in quantity) and ('CO_type' in quantity)):
                    count = Counter(grid.final_values[quantity])
                    print(f'{quantity}: {count} in {grid_path}')
        elif check_to_do=='SN_type':
            for quantity in grid.final_values.dtype.names:
                if (('S1_MODEL' in quantity) and ('SN_type' in quantity)):
                    count = Counter(grid.final_values[quantity])
                    print(f'{quantity}: {count} in {grid_path}')
            #TODO: add more checks
        else:
            Pwarn(f'Do not know how to do {check_to_do} for'+\
                  f' {grid_path}!', "UnsupportedModelWarning")


if __name__ == '__main__':

    # read commond line arguments
    n_args = len(sys.argv)
    
    if n_args > 1: # path to girds
        if str(sys.argv[1])=='--help':
            print('Programm to run a pipeline step')
            print('syntax: posydon-run-pipeline PATH_TO_GRIDS PATH_TO_CSV_FILE'
                  ' [SLURM_I] [VERBOSE]')
            print('PATH_TO_GRIDS: path to the root directory with the grids')
            print('PATH_TO_CSV_FILE: path to the csv file containing the step'
                  ' data')
            print('SLURM_I (optional): slurm array index, used to grep a'
                  ' certain data set (usually line index) from the csv file;'
                  ' if not given the first non header line is used')
            print('VERBOSE (optional): flag for additional output')
            sys.exit(0)
        PATH_TO_GRIDS = str(sys.argv[1])
        if not os.path.isdir(PATH_TO_GRIDS): # check given path
            raise NotADirectoryError('Grids were not found! Check your '
                                     f'PATH_TO_GRIDS={PATH_TO_GRIDS}')
    else:
        raise KeyError('No path to the grids given. It should be specified '
                       'as first commandline argument.')
    
    if n_args > 2: # path to csv file
        PATH_TO_CSV_FILE = str(sys.argv[2])
        if not os.path.isfile(PATH_TO_CSV_FILE): # check given path
            raise FileNotFoundError('Csv file not found! Check your '
                                    f'PATH_TO_CSV_FILE={PATH_TO_CSV_FILE}')
    else:
        raise KeyError('No csv file given. It should be specified as '
                       'second commandline argument.')
    
    if n_args > 3: # slurm index
        SLURM_I = int(sys.argv[3])
        if SLURM_I<0: # check value
            raise ValueError(f'The slurm index cannot be negative: {SLURM_I}')
    else:
        Pwarn('No slurm index given, use 0', "ReplaceValueWarning")
        SLURM_I = 0
    
    if n_args > 4: # verbose flag
        VERBOSE = bool(int(sys.argv[4]))
    else:
        Pwarn('No verbose flag given, use True', "ReplaceValueWarning")
        VERBOSE = True

    # chose grid slice given the slurm jobarray index

    # offset the start of each job
    # NOTE: this prevents job arrays starting at the same time to read
    # the same files at the same time (e.g. when creatign LITE/ORIGINAL grid,
    # or when creating a directory that does not exist yet)
    time.sleep(SLURM_I)

    STEP = os.path.splitext(os.path.basename(PATH_TO_CSV_FILE))[0]
    if STEP=='step_1': # grid slices creation
        create_grid_slice(SLURM_I, PATH_TO_CSV_FILE, verbose=VERBOSE)

    if STEP=='step_2': # grid slices concatenation
        combine_grid_slices(SLURM_I, PATH_TO_CSV_FILE, verbose=VERBOSE)

    if STEP=='step_3': # calculate extra values
        calculate_extra_values(SLURM_I, PATH_TO_CSV_FILE, verbose=VERBOSE)

    if STEP=='step_4': # train interpolators
        train_interpolators(SLURM_I, PATH_TO_CSV_FILE, verbose=VERBOSE)

    if STEP=='step_5': # train profile interpolators
        train_profile_interpolators(SLURM_I, PATH_TO_CSV_FILE, verbose=VERBOSE)

    if STEP=='step_9': # export dataset
        export_dataset(SLURM_I, PATH_TO_CSV_FILE, verbose=VERBOSE)

    if STEP=='rerun': # export rerun
        rerun(SLURM_I, PATH_TO_CSV_FILE, verbose=VERBOSE)
    
    if 'plot' in STEP: # plot grid slices
        plot_grid(SLURM_I, PATH_TO_CSV_FILE, verbose=VERBOSE)

    if 'check' in STEP: # do checks, e.g. failure rate
        do_check(SLURM_I, PATH_TO_CSV_FILE, verbose=VERBOSE)

    print_stats()<|MERGE_RESOLUTION|>--- conflicted
+++ resolved
@@ -692,10 +692,6 @@
         replace_text = "seth_dedt_energy_eqn-f1803afe400ed16a4fad47b0bad6abbf0965cae1"
     elif rerun_type == "dedt_hepulse":
         replace_text = "seth_dedt_hepulse-0274be9895480cae3aa2a4d14b056a2447d5921b"
-<<<<<<< HEAD
-    elif rerun_type == "no_age_limit":
-        replace_text = "matthias_no_age_limit-a119ea9548cca9b6b7ddfe31309ced1ae40c271e"
-=======
     elif rerun_type == 'LBV_wind':
         replace_text = "matthias_LBV_wind-051343856f50dc5518abdf28904d62df4caacaff"
     elif rerun_type == 'LBV_wind+thermohaline_mixing':
@@ -708,7 +704,8 @@
 #    elif rerun_type == 'LBV_wind+dedt_hepulse':
 #        raise ValueError(f'Not yet supported rerun type {rerun_type}!')
 #        replace_text = "matthias_LBV_wind-051343856f50dc5518abdf28904d62df4caacaff" #TODO: update to new MESA-INLIST branch/commit
->>>>>>> 20932038
+    elif rerun_type == "no_age_limit":
+        replace_text = "matthias_no_age_limit-a119ea9548cca9b6b7ddfe31309ced1ae40c271e"
     elif rerun_type == 'other': # e.g. 'envelope_mass_limit', 'fe_core_infall_limit'
         # this rerun uses the default inlist commit
         return
@@ -886,10 +883,6 @@
 #          or (rerun_type == 'LBV_wind+dedt_hepulse')
          ):
         termination_flags = TF1_POOL_ERROR
-<<<<<<< HEAD
-    elif rerun_type == 'no_age_limit':
-        termination_flags = ['max_age']
-=======
     elif rerun_type == 'LBV_wind':
         N_runs = len(grid)
         runs_to_rerun = []
@@ -937,7 +930,8 @@
                 if np.max(np.logical_or(tpagb_1, tpagb_2)) == False:
                     runs_to_rerun += [i]
         runs_to_rerun = np.array(runs_to_rerun)
->>>>>>> 20932038
+    elif rerun_type == 'no_age_limit':
+        termination_flags = ['max_age']
     elif rerun_type == 'envelope_mass_limit': # maybe 'fe_core_infall_limit' as well?
         runs_to_rerun = None # implement logic
     else:
