--- conflicted
+++ resolved
@@ -1102,13 +1102,10 @@
     elif args.submission_type == 'slurm':
         # if slurm will we submit as job array or MPI
         if slurm['job_array']:
-<<<<<<< HEAD
             if '.csv' in run_parameters['grid']:
                 grid = pandas.read_csv(run_parameters['grid'])
             else:
                 raise ValueError('Grid format not recognized, please feed in an acceptable format: csv')
-=======
->>>>>>> 710816f8
             grid_script = 'job_array_grid_submit.slurm'
             if os.path.exists(grid_script):
                 Pwarn('Replace '+grid_script, "OverwriteWarning")
