#!/usr/bin/env python
##############################################################################
#  IMPORT ALL NECESSARY PYTHON PACKAGES
##############################################################################
import argparse
import os
import shutil
import pandas
import subprocess
import glob

from posydon.utils import configfile
from posydon.utils import gridutils as utils
from posydon.utils.posydonwarning import Pwarn
from posydon.grids.psygrid import PSyGrid
from posydon.active_learning.psy_cris.utils import parse_inifile

###############################################################################
# DEFINE COMMANDLINE ARGUMENTS
###############################################################################
def parse_commandline():
    """Parse the arguments given on the command-line.
    """
    parser = argparse.ArgumentParser(description=__doc__)
    parser.add_argument("--inifile",
                        help="Name of ini file of params",
                        required=True)
    parser.add_argument("--grid-type",
                        help="Either you are supplying a grid "
                        "of points to run MESA on (fixed) or you are supplying a pre computed MESA "
                        "grid and want to sample new points to run MESA on (dynamic).",
                        required=True)
    parser.add_argument("--run-directory",
                        help="Path where executable will be made and MESA "
                             "simulation output will be placed", default=os.getcwd())
    parser.add_argument("--submission-type",
                        help="Options include creating a shell script or a slurm script",
                        default='shell')
    parser.add_argument("-n", "--nproc",
                        help="number of processors", type=int, default=1)
    parser.add_argument("--verbose", action="store_true", default=False,
                        help="Run in Verbose Mode")

    args = parser.parse_args()

    if args.grid_type not in ['fixed', 'dynamic']:
        raise parser.error("--grid-type must be either fixed or dynamic")

    if args.submission_type not in ['slurm', 'shell']:
        raise parser.error('--submission-type must be either slurm of shell')

    return args

def find_inlist_from_scenario(source, gitcommit, system_type):
    """Dynamically find the inlists the user wants to from the supplied info

    Parameters
    ----------

        source:

        gitcommit:

        system_type:
    """
    # note the directory we are in now
    where_am_i_now = os.getcwd()
    print("We are going to dynamically fetch the posydon inlists based on your scenario")
    if source == 'posydon':
        print("You have selected posydon as your source")
        print("checking if we have already cloned POSYDON-MESA-INLISTS for you")
        if not os.path.isdir('{0}/.posydon_mesa_inlists'.format(os.environ['HOME'])):
            print("We are clonining the repo for you")
            # Determine location of executables
            proc = subprocess.Popen(['git', 'clone', 'https://github.com/POSYDON-code/POSYDON-MESA-INLISTS.git', '{0}/.posydon_mesa_inlists'.format(os.environ['HOME'])],
                                         stdin = subprocess.PIPE,
                                         stdout = subprocess.PIPE,
                                         stderr = subprocess.PIPE
                                     )
            (clone, err) = proc.communicate()
        else:
            Pwarn("git repository is already there, using that",
                  "OverwriteWarning")

        inlists_dir = '{0}/.posydon_mesa_inlists'.format(os.environ['HOME'])
        branch = gitcommit.split('-')[0]
        githash = gitcommit.split('-')[1]

    elif source == 'user':
        print("You have selected user as your source "
              "checking if we have already cloned USER-MESA-INLISTS for you "
              "Validating the name of the git hash you want to use..."
              "must be of format 'branch-githash'")

        if len(gitcommit.split('-')) != 2:
            raise ValueError("You have supplied an invalid user gitcommit format, must be of format 'branch-githash'")

        branch = gitcommit.split('-')[0]
        githash = gitcommit.split('-')[1]

        if not os.path.isdir('{0}/.user_mesa_inlists'.format(os.environ['HOME'])):
            print("We are clonining the repo for you")
            # Determine location of executables
            proc = subprocess.Popen(['git', 'clone', 'https://github.com/POSYDON-code/USER-MESA-INLISTS.git', '{0}/.user_mesa_inlists'.format(os.environ['HOME'])],
                                         stdin = subprocess.PIPE,
                                         stdout = subprocess.PIPE,
                                         stderr = subprocess.PIPE
                                     )
            (clone, err) = proc.communicate()
        else:
            Pwarn("git repository is already there, using that",
                  "OverwriteWarning")

        inlists_dir = '{0}/.user_mesa_inlists'.format(os.environ['HOME'])
        branch = gitcommit.split('-')[0]
        githash = gitcommit.split('-')[1]

    else:
        raise ValueError("supplied source is not valid/understood. Valid sources are user and posydon")

    os.chdir(inlists_dir)
    print("checking out branch: {0}".format(branch))

    proc = subprocess.Popen(['git', 'checkout', '{0}'.format(branch)],
                                 stdin = subprocess.PIPE,
                                 stdout = subprocess.PIPE,
                                 stderr = subprocess.PIPE
                             )
    proc.wait()

    print("For posterity we are pulling (specifically needed if you already have the repo clone)")
    proc = subprocess.call(['git', 'pull'],
                                 stdin = subprocess.PIPE,
                                 stdout = subprocess.PIPE,
                                 stderr = subprocess.PIPE
                             )
    

    print("checking out commit/tag: {0}".format(githash))

    proc = subprocess.Popen(['git', 'checkout', '{0}'.format(githash)],
                                 stdin = subprocess.PIPE,
                                 stdout = subprocess.PIPE,
                                 stderr = subprocess.PIPE
                             )
    proc.wait()

    # if this is looking at posydon defaults, all posydon defaults build from default common inlists
    if source == 'posydon':
        inlists_location_common = '{0}/{1}/{2}/'.format(inlists_dir, 'r11701', "default_common_inlists")
        print("Based on system_type {0} "
              "We are populating the posydon inlists in the following directory: "
              "{1}".format(system_type, inlists_location_common))

        inlist1 = os.path.join(inlists_location_common, 'binary', 'inlist1')
        if os.path.isfile(inlist1):
            with open(inlist1) as f:
                # check if we also need to find the location of the zams.data file
                for line in f.readlines():
                    if 'zams_filename' in line:
<<<<<<< HEAD
                        print("ZAMS_FILENAME detected, setting mesa_inlists['zams_filename']")
                        zams_filename = os.path.split(line.split("'")[1])[1]
                        zams_file_path = os.path.join(inlists_dir, 'r11701', "ZAMS_models", zams_filename)
=======
                        print("ZAMS_FILENAME detected, setting mesa_inlists['zams_filename'] for star 1")
                        zams_filename_1 = os.path.split(line.split("'")[1])[1]
                        zams_file_path = os.path.join(inlists_dir, 'r11701', "ZAMS_models", zams_filename_1)
>>>>>>> 7f81b076
                        if os.path.isfile(zams_file_path):
                            print("Verified locations of ZAMS data file, {0}".format(zams_file_path))
                            mesa_inlists['zams_filename_1'] = "{0}".format(zams_file_path)
            print("Running Single Grid: Setting mesa_star1_extras to {0}/binary/src/run_star_extras.f".format(inlists_location_common))

        inlist2 = os.path.join(inlists_location_common, 'binary', 'inlist2')
        if os.path.isfile(inlist2):
            with open(inlist2) as f:
                # check if we also need to find the location of the zams.data file
                for line in f.readlines():
                    if 'zams_filename' in line:
                        print("ZAMS_FILENAME detected, setting mesa_inlists['zams_filename'] for star 2")
                        zams_filename_2 = os.path.split(line.split("'")[1])[1]
                        zams_file_path = os.path.join(inlists_dir, 'r11701', "ZAMS_models", zams_filename_2)
                        if os.path.isfile(zams_file_path):
                            print("Verified locations of ZAMS data file, {0}".format(zams_file_path))
                            mesa_inlists['zams_filename_2'] = "{0}".format(zams_file_path)
            print("Running Single Grid: Setting mesa_star2_extras to {0}/binary/src/run_star_extras.f".format(inlists_location_common))


        print("Updating inifile values")
        # binary inlists
        mesa_inlists['star1_controls_posydon_defaults'] = '{0}/binary/inlist1'.format(inlists_location_common)
        mesa_inlists['star1_job_posydon_defaults'] = '{0}/binary/inlist1'.format(inlists_location_common)
        mesa_inlists['star2_controls_posydon_defaults'] = '{0}/binary/inlist2'.format(inlists_location_common)
        mesa_inlists['star2_job_posydon_defaults'] = '{0}/binary/inlist2'.format(inlists_location_common)
        mesa_inlists['binary_controls_posydon_defaults'] = '{0}/binary/inlist_project'.format(inlists_location_common)
        mesa_inlists['binary_job_posydon_defaults'] = '{0}/binary/inlist_project'.format(inlists_location_common)

        # columns
        mesa_inlists['star_history_columns'] = '{0}/history_columns.list'.format(inlists_location_common)
        mesa_inlists['binary_history_columns'] = '{0}/binary_history_columns.list'.format(inlists_location_common)
        mesa_inlists['profile_columns'] = '{0}/profile_columns.list'.format(inlists_location_common)

        # executables
        mesa_extras['posydon_binary_extras'] = '{0}/binary/src/run_binary_extras.f'.format(inlists_location_common)
        mesa_extras['posydon_star_binary_extras'] = '{0}/binary/src/run_star_extras.f'.format(inlists_location_common)

        mesa_extras["mesa_star1_extras"] = '{0}/binary/src/run_star_extras.f'.format(inlists_location_common)

        # so this is sufficient for system type HMS-HMS but not for others, for others we stack the above inlists on further inlists
        # we also need to see if we are looking at a folder for binaries or singles
        if system_type == 'HeMS-HMS':
            inlists_location = '{0}/{1}/{2}/'.format(inlists_dir, 'r11701', system_type)
            print("Based on system_type {0} "
                  "We are populating the user inlists in the following directory: "
                  "{1}".format(system_type, inlists_location))

            if os.path.isfile(os.path.join(inlists_location, "binary", "inlist1")):
                mesa_inlists['star1_controls_user'] = '{0}'.format(os.path.join(inlists_location, "binary", "inlist1"))
                mesa_inlists['star1_job_user'] = '{0}'.format(os.path.join(inlists_location, "binary", "inlist1"))

            if os.path.isfile(os.path.join(inlists_location, "binary", "inlist2")):
                mesa_inlists['star2_controls_user'] = '{0}'.format(os.path.join(inlists_location, "binary", "inlist2"))
                mesa_inlists['star2_job_user'] = '{0}'.format(os.path.join(inlists_location, "binary", "inlist2"))

            # check for star formation parameters
            if os.path.isdir(os.path.join(inlists_location, "star1_formation")):
                # We are making star1 so we can unset the zams file we were going to use for star1
                print("We are making star1 so we can unset the zams file we were going to use for star1")
                # print()
                # print("HERE")
                # print()
                mesa_inlists['zams_filename_1'] = None

                # Figure out how many user star1 formation steps there are and layer the posydon default inlists on all of them
                star1_formation_scenario = sorted(glob.glob(os.path.join(inlists_location, "star1_formation", "*step*")))
                print("These are the user we are using to make star1: {0}".format(star1_formation_scenario))
                print("We are going to add a layer of posydon default common inlists to these user steps: {0}".format('{0}/binary/inlist1'.format(inlists_location_common)))
                mesa_inlists['star1_formation_controls_posydon_defaults'] = []
                mesa_inlists['star1_formation_job_posydon_defaults'] = []
                for i in range(len(star1_formation_scenario)):
                    mesa_inlists['star1_formation_controls_posydon_defaults'].append('{0}/binary/inlist1'.format(inlists_location_common))
                    mesa_inlists['star1_formation_job_posydon_defaults'].append('{0}/binary/inlist1'.format(inlists_location_common))

                mesa_inlists['star1_formation_controls_user'] = star1_formation_scenario
                mesa_inlists['star1_formation_job_user'] = star1_formation_scenario

        elif system_type != "HMS-HMS" and not mesa_inlists['single_star_grid']:
            inlists_location = '{0}/{1}/{2}/'.format(inlists_dir, 'r11701', system_type)
            print("Based on system_type {0} "
                  "We are populating the user inlists in the following directory: "
                  "{1}".format(system_type, inlists_location))

            # determine where the binary inlist(s) are
            if os.path.isfile(os.path.join(inlists_location, "binary", "inlist_project")):
                mesa_inlists['binary_controls_user'] = '{0}'.format(os.path.join(inlists_location, "binary", "inlist_project"))
                mesa_inlists['binary_job_user'] = '{0}'.format(os.path.join(inlists_location, "binary", "inlist_project"))

            if os.path.isfile(os.path.join(inlists_location, "binary", "inlist1")):
                mesa_inlists['star1_controls_user'] = '{0}'.format(os.path.join(inlists_location, "binary", "inlist1"))
                mesa_inlists['star1_job_user'] = '{0}'.format(os.path.join(inlists_location, "binary", "inlist1"))

            if os.path.isfile(os.path.join(inlists_location, "binary", "inlist2")):
                mesa_inlists['star2_controls_user'] = '{0}'.format(os.path.join(inlists_location, "binary", "inlist2"))
                mesa_inlists['star2_job_user'] = '{0}'.format(os.path.join(inlists_location, "binary", "inlist2"))

            if os.path.isfile(os.path.join(inlists_location, "history_columns.list")):
                mesa_inlists['star_history_columns'] = os.path.join(inlists_location, "history_columns.list")

            if os.path.isfile(os.path.join(inlists_location, "binary_history_columns.list")):
                mesa_inlists['binary_history_columns'] = os.path.join(inlists_location, "binary_history_columns.list")

            if os.path.isfile(os.path.join(inlists_location, "profile_columns.list")):
                mesa_inlists['profile_columns'] = os.path.join(inlists_location, "profile_columns.list")

            if os.path.isfile(os.path.join(inlists_location, "src", "run_binary_extras.f")):
                mesa_extras['user_binary_extras'] = '{0}'.format(os.path.join(inlists_location, "src", "run_binary_extras.f"))

            if os.path.isfile(os.path.join(inlists_location, "src", "run_star_extras.f")):
                mesa_extras['user_star_binary_extras'] = '{0}'.format(os.path.join(inlists_location, "src", "run_star_extras.f"))

            # check for star formation parameters
            if os.path.isdir(os.path.join(inlists_location, "star1_formation")):
                # We are making star1 so we can unset the zams file we were going to use for star1
                print("We are making star1 so we can unset the zams file we were going to use for star1")
                mesa_inlists['zams_filename_1'] = None

                # Figure out how many user star1 formation steps there are and layer the posydon default inlists on all of them
                star1_formation_scenario = sorted(glob.glob(os.path.join(inlists_location, "star1_formation", "*step*")))
                print("These are the user we are using to make star1: {0}".format(star1_formation_scenario))
                print("We are going to add a layer of posydon default common inlists to these user steps: {0}".format('{0}/binary/inlist1'.format(inlists_location_common)))
                mesa_inlists['star1_formation_controls_posydon_defaults'] = []
                mesa_inlists['star1_formation_job_posydon_defaults'] = []
                for i in range(len(star1_formation_scenario)):
                    mesa_inlists['star1_formation_controls_posydon_defaults'].append('{0}/binary/inlist1'.format(inlists_location_common))
                    mesa_inlists['star1_formation_job_posydon_defaults'].append('{0}/binary/inlist1'.format(inlists_location_common))

                mesa_inlists['star1_formation_controls_user'] = star1_formation_scenario
                mesa_inlists['star1_formation_job_user'] = star1_formation_scenario

            if os.path.isdir(os.path.join(inlists_location, "star2_formation")):
                # We are making star2 so we can unset the zams file we were going to use for star2
                print("We are making star2 so we can unset the zams file we were going to use for star2")
                mesa_inlists['zams_filename_2'] = None

                # Figure out how many user star2 formation steps there are and layer the posydon default inlists on all of them
                star2_formation_scenario = sorted(glob.glob(os.path.join(inlists_location, "star2_formation", "*step*")))
                print("These are the user we are using to make star2: {0}".format(star2_formation_scenario))
                print("We are going to add a layer of posydon default common inlists to these user steps: {0}".format('{0}/binary/inlist1'.format(inlists_location_common)))
                mesa_inlists['star2_formation_controls_posydon_defaults'] = []
                mesa_inlists['star2_formation_job_posydon_defaults'] = []
                for i in range(len(star2_formation_scenario)):
                    mesa_inlists['star2_formation_controls_posydon_defaults'].append('{0}/binary/inlist1'.format(inlists_location_common))
                    mesa_inlists['star2_formation_job_posydon_defaults'].append('{0}/binary/inlist1'.format(inlists_location_common))

                mesa_inlists['star2_formation_controls_user'] = star2_formation_scenario
                mesa_inlists['star2_formation_job_user'] = star2_formation_scenario

        if system_type == "HMS-HMS" and mesa_inlists['single_star_grid']:
            print("You want a single star HMS grid, this means that we need to make a user inlist on the fly with a single line "
                  "x_logical_ctrl(1)=.true.")
            # write star1 formation step to file
            special_single_star_user_inlist = os.path.join(os.getcwd(), "special_single_star_user_inlist")
            if os.path.exists(special_single_star_user_inlist):
                Pwarn('Replace '+special_single_star_user_inlist,
                      "OverwriteWarning")
            with open(special_single_star_user_inlist, 'wb') as f:
                f.write(b'&controls\n\n')
                f.write('\t{0} = {1}\n'.format("x_logical_ctrl(1)", ".true.").encode('utf-8'))

                f.write(b'\n\n')

                f.write(b"""
        / ! end of star1_controls namelist

        """)
            mesa_inlists['star1_controls_special'] = special_single_star_user_inlist
        elif system_type == "CO-He_star" and mesa_inlists['single_star_grid']:
            inlists_location = '{0}/{1}/{2}/'.format(inlists_dir, 'r11701', system_type)
            print("Based on system_type {0} "
                  "We are populating the user inlists in the following directory: "
                  "{1}".format(system_type, inlists_location))

            # We are making star2 so we can unset the zams file we were going to use for star2
            print("We are making star2 so we can unset the zams file we were going to use for star2")
            mesa_inlists['zams_filename_2'] = None

            # Find the user single star controls
            single_star_scenario = sorted(glob.glob(os.path.join(inlists_location, "star1_formation", "*step*")))
            print("These are the user inlists used in the single star grid: {0}".format(single_star_scenario))
            mesa_inlists['star1_controls_user'] = single_star_scenario
            mesa_inlists['star1_job_user'] = single_star_scenario
            print("You want a single star He grid, "
                  "this means that we need to make the inlist that will be used to evolve the system "
                  "and make sure we layer on the line "
                  "x_logical_ctrl(1)=.true.")
            # write star1 formation step to file
            special_single_star_user_inlist = os.path.join(os.getcwd(), "special_single_star_user_inlist")
            if os.path.exists(special_single_star_user_inlist):
                Pwarn('Replace '+special_single_star_user_inlist,
                      "OverwriteWarning")
            with open(special_single_star_user_inlist, 'wb') as f:
                f.write(b'&controls\n\n')
                f.write('\t{0} = {1}\n'.format("x_logical_ctrl(1)", ".true.").encode('utf-8'))

                f.write(b'\n\n')
                f.write(b"""
        / ! end of star1_controls namelist

        """)
                f.write(b'&star_job\n\n')
                f.write(b"""
        / / ! end of star_job namelist

        """)
            mesa_inlists['star1_controls_special'].append(special_single_star_user_inlist)

    # change back to where I was
    os.chdir(where_am_i_now)

    return

def construct_static_inlist(mesa_inlists, grid_parameters, working_directory=os.getcwd()):
    """Based on all the inlists that were passed construc the MESA project dir

    Parameters
        mesa_inlists:
            All of the values from the mesa_inlists section of the inifile (`dict`)

        grid_parameters:
            A list of the parameters from the csv file so we can determine all of
            the inlist parameters for binary, star1 and star2 that will be changing
            with this grid

    Returns:
        inlists
    """
    # To make it backwards compatible
    if 'zams_filename' in mesa_inlists.keys():
        mesa_inlists['zams_filename_1'] = mesa_inlists['zams_filename']
        mesa_inlists['zams_filename_2'] = mesa_inlists['zams_filename']

    if 'zams_filename_1' not in mesa_inlists.keys():
        mesa_inlists['zams_filename_1'] = None

    if 'zams_filename_2' not in mesa_inlists.keys():
        mesa_inlists['zams_filename_2'] = None

    if 'single_star_grid' not in mesa_inlists.keys():
        mesa_inlists['single_star_grid'] = False

    ########################################
    ### CONSTRUCT BINARY INLIST PARAMS   ###
    ########################################

    # inlist project controls binary_job and binary_controls
    inlist_binary_project = os.path.join(working_directory, 'binary', 'inlist_project')
    # inlist1 (controls star_job1 and star_controls1
    inlist_star1_binary = os.path.join(working_directory, 'binary', 'inlist1')
    # inlist1 (controls star_job2 and star_controls2
    inlist_star2_binary = os.path.join(working_directory, 'binary', 'inlist2')

    # Initialize some stuff
    final_binary_controls = {}
    final_binary_job = {}
    final_star1_binary_job = {}
    final_star2_binary_job = {}
    final_star1_binary_controls = {}
    final_star2_binary_controls = {}

    if not mesa_inlists['single_star_grid']:
        for k, v in mesa_inlists.items():
            if v is not None:
                if 'binary_controls' in k:
                    section = '&binary_controls'
                    controls_dict = utils.clean_inlist_file(v, section=section)
                    for k1,v1 in controls_dict[section].items():
                        # remove any hidden inlists extras since that is not how we want to do things
                        if ('read_extra' in k1) or ('inlist' in k1): continue
                        final_binary_controls[k1] = v1

                elif 'binary_job' in k:
                    section = '&binary_job'
                    job_dict = utils.clean_inlist_file(v, section=section)
                    for k1,v1 in job_dict[section].items():
                        # remove any hidden inlists extras since that is not how we want to do things
                        if ('read_extra' in k1) or ('inlist' in k1): continue
                        final_binary_job[k1] = v1

                elif 'star1_job' in k:
                    section = '&star_job'
                    star_job1_dict = utils.clean_inlist_file(v, section=section)
                    for k1,v1 in star_job1_dict[section].items():
                        # remove any hidden inlists extras since that is not how we want to do things
                        if ('read_extra' in k1) or ('inlist' in k1): continue
                        final_star1_binary_job[k1] = v1

                elif 'star2_job' in k:
                    section = '&star_job'
                    star_job2_dict = utils.clean_inlist_file(v, section=section)
                    for k1,v1 in star_job2_dict[section].items():
                        # remove any hidden inlists extras since that is not how we want to do things
                        if ('read_extra' in k1) or ('inlist' in k1): continue
                        final_star2_binary_job[k1] = v1

                elif 'star1_controls' in k:
                    section = '&controls'
                    star_control1_dict = utils.clean_inlist_file(v, section=section)
                    for k1,v1 in star_control1_dict[section].items():
                        # remove any hidden inlists extras since that is not how we want to do things
                        if ('read_extra' in k1) or ('inlist' in k1): continue
                        if 'num_x_ctrls' in k1:
                            # This is a special default that the default value in the .defaults
                            # file in MESA does not work because it is a placeholder
                            final_star1_binary_controls[k1.replace('num_x_ctrls','1')] = v1
                        else:
                            final_star1_binary_controls[k1] = v1

                elif 'star2_controls' in k:
                    section = '&controls'
                    star_control2_dict = utils.clean_inlist_file(v, section=section)
                    for k1,v1 in star_control2_dict[section].items():
                        # remove any hidden inlists extras since that is not how we want to do things
                        if ('read_extra' in k1) or ('inlist' in k1): continue
                        if 'num_x_ctrls' in k1:
                            # This is a special default that the default value in the .defaults
                            # file in MESA does not work because it is a placeholder
                            final_star2_binary_controls[k1.replace('num_x_ctrls','1')] = v1
                        else:
                            final_star2_binary_controls[k1] = v1

        # detemine which is any of the parameters are binary_controls or binary_job params
        grid_params_binary_controls = [param for param in grid_parameters if param in final_binary_controls.keys()]
        print("Grid parameters that effect binary_controls: {0}".format(','.join(grid_params_binary_controls)))
        grid_params_binary_job = [param for param in grid_parameters if param in final_binary_job.keys()]
        print("Grid parameters that effect binary_job: {0}".format(','.join(grid_params_binary_job)))

        grid_params_star1_binary_controls = [param for param in grid_parameters if param in final_star1_binary_controls.keys()]
        print("Grid parameters that effect star1_binary_controls: {0}".format(','.join(grid_params_star1_binary_controls)))
        grid_params_star1_binary_job = [param for param in grid_parameters if param in final_star1_binary_job.keys()]
        print("Grid parameters that effect star1_binary_job: {0}".format(','.join(grid_params_star1_binary_job)))

        grid_params_star2_binary_controls = [param for param in grid_parameters if param in final_star2_binary_controls.keys()]
        print("Grid parameters that effect star2_binary_controls: {0}".format(','.join(grid_params_star2_binary_controls)))
        grid_params_star2_binary_job = [param for param in grid_parameters if param in final_star2_binary_job.keys()]
        print("Grid parameters that effect star2_binary_job: {0}".format(','.join(grid_params_star2_binary_job)))

        # depending on if there are any grid parameters that effect star1 or star2 we need to actually
        # do a read star extras step
        if grid_params_star1_binary_controls:
            final_star1_binary_controls['read_extra_controls_inlist1'] = '.true.'
            final_star1_binary_controls['extra_controls_inlist1_name'] = "'inlist_grid_star1_binary_controls'"

        if grid_params_star2_binary_controls:
            final_star2_binary_controls['read_extra_controls_inlist1'] = '.true.'
            final_star2_binary_controls['extra_controls_inlist1_name'] = "'inlist_grid_star2_binary_controls'"

        if grid_params_star1_binary_job:
            final_star1_binary_job['read_extra_star_job_inlist1'] = '.true.'
            final_star1_binary_job['extra_star_job_inlist1_name'] = "'inlist_grid_star1_binary_job'"

        if grid_params_star2_binary_job:
            final_star2_binary_job['read_extra_star_job_inlist1'] = '.true.'
            final_star2_binary_job['extra_star_job_inlist1_name'] = "'inlist_grid_star2_binary_job'"

        # We want to point the binary_job section to the star1 and star2 inlist we just made
        final_binary_job['inlist_names(1)'] = "'{0}'".format(inlist_star1_binary)
        final_binary_job['inlist_names(2)'] = "'{0}'".format(inlist_star2_binary)

    ########################
    ### STAR 1 FORMATION ###
    ########################
    # Check the number of inlists provided to the star1 formation sections
    # of the inifile
    star1_formation = {}

    # if we have provided a pre-computed zams model, it does not matter if we wanted to form star1 and star2 for
    # the binary step, we have supceded this with the zams_filename
    if (mesa_inlists['zams_filename_1'] is not None) and (not mesa_inlists['single_star_grid']):
        star1_formation_dictionary = {}
    elif mesa_inlists['single_star_grid']:
        star1_formation_dictionary = dict(filter(lambda elem: (('star1_job' in elem[0]) or ('star1_controls' in elem[0])) and elem[1] is not None, mesa_inlists.items()))
    else:
        # create dictionary of only these sections
        star1_formation_dictionary = dict(filter(lambda elem: 'star1_formation' in elem[0] and elem[1] is not None, mesa_inlists.items()))

    # See if the user even supplied inlists for doing star1_formation
    if star1_formation_dictionary:
        # initialize the string argument for star1 formation that will be passed to posydon-run-grid
        inlist_star1_formation = ''
        # check the number of inlists in each star1 formation parameter. We will take calculate the max number and treat that as
        # the number of star1 formation steps desired before making the final star1 model that will be fed into the binary exectuable
        number_of_star1_formation_steps = 1
        for k, v in star1_formation_dictionary.items():
            if type(v) == list:
                number_of_star1_formation_steps = max(number_of_star1_formation_steps, len(v))

        for step in range(number_of_star1_formation_steps):
            star1_formation['step{0}'.format(step)] = {}
            star1_formation['step{0}'.format(step)]['inlist_file'] = os.path.join(working_directory, 'star1', 'inlist_step{0}'.format(step))
            for k, v in star1_formation_dictionary.items():
                star1_formation['step{0}'.format(step)][k] = v[step] if type(v) == list else v

        # Now we loop over each star1 formation step and construct the final star1 formation inlist for each step
        for step, step_inlists in enumerate(star1_formation.values()):
            # there is a new one of these final star1 formation inlists per step
            final_star1_formation_controls = {}
            final_star1_formation_job = {}
            for k, v in step_inlists.items():
                if ('star1_formation_controls' in k) or ('star1_controls' in k):
                    section = '&controls'
                    controls_dict = utils.clean_inlist_file(v, section=section)
                    for k1,v1 in controls_dict[section].items():
                        # remove any hidden inlists extras since that is not how we want to do things
                        if ('read_extra' in k1) or ('inlist' in k1): continue
                        if 'num_x_ctrls' in k1:
                            # This is a special default that the default value in the .defaults
                            # file in MESA does not work because it is a placeholder
                            final_star1_formation_controls[k1.replace('num_x_ctrls','1')] = v1
                        else:
                            final_star1_formation_controls[k1] = v1

                if ('star1_formation_job' in k) or ('star1_job' in k):
                    section = '&star_job'
                    controls_dict = utils.clean_inlist_file(v, section=section)
                    for k1,v1 in controls_dict[section].items():
                        # remove any hidden inlists extras since that is not how we want to do things
                        if ('read_extra' in k1) or ('inlist' in k1): continue
                        final_star1_formation_job[k1] = v1

            # The user supplied a way to form star1 and we need to update dictionary of parameters and their values correctly
            # We want to make sure that the binary inlists load up the properly saved models from star1 formation
            final_star1_binary_job['create_pre_main_sequence_model'] = ".false."
            final_star1_binary_job['load_saved_model'] = ".true."
            final_star1_binary_job['saved_model_name'] = "'initial_star1_step{0}.mod'".format(step)
            # if this is step0 then we simply overwrite the save_model_when_terminate and
            # save_model_filename parts of the inlists. However, for all steps higher than
            # step 0 we need to have that step load in the model from the step
            # below the current step
            if step == 0:
                final_star1_formation_job['save_model_when_terminate'] = '.true.'
                final_star1_formation_job['save_model_filename'] = "'initial_star1_step{0}.mod'".format(step)
            else:
                final_star1_formation_job['create_pre_main_sequence_model'] = ".false."
                final_star1_formation_job['load_saved_model'] = ".true."
                final_star1_formation_job['saved_model_name'] = "'initial_star1_step{0}.mod'".format(step-1)
                final_star1_formation_job['save_model_when_terminate'] = '.true.'
                final_star1_formation_job['save_model_filename'] = "'initial_star1_step{0}.mod'".format(step)

            if (mesa_inlists['zams_filename_1'] is not None) and (mesa_inlists['single_star_grid']):
                final_star1_formation_controls['zams_filename'] = "'{0}'".format(mesa_inlists['zams_filename_1'])
            elif (mesa_inlists['zams_filename_1'] is None) and (mesa_inlists['single_star_grid']) and ('zams_filename_1' in final_star1_formation_controls.keys()):
                final_star1_formation_controls.pop("zams_filename", None)

            # write star1 formation step to file
            if os.path.exists(step_inlists['inlist_file']):
                Pwarn('Replace '+step_inlists['inlist_file'],
                      "OverwriteWarning")
            with open(step_inlists['inlist_file'], 'wb') as f:
                f.write(b'&controls\n\n')
                for k,v in final_star1_formation_controls.items():
                    f.write('\t{0} = {1}\n'.format(k,v).encode('utf-8'))

                f.write(b'\n\n')

                f.write(b"""
        / ! end of star1_controls namelist

        """)

                f.write(b'&star_job\n\n')
                for k,v in final_star1_formation_job.items():
                    f.write('\t{0} = {1}\n'.format(k,v).encode('utf-8'))

                f.write(b"""
        / ! end of star1_job namelist

        """)
            # Construct star1 formation argument string to be passed to posydon-run-grid
            inlist_star1_formation += ' {0}'.format(step_inlists['inlist_file'])
    else:
        inlist_star1_formation = None

    ########################
    ### STAR 2 FORMATION ###
    ########################
    # Check the number of inlists provided to the star2 formation sections
    # of the inifile
    star2_formation = {}

    # if we have provided a pre-computed zams model, it does not matter if we wanted to form star1 and star2 for
    # the binary step, we have supceded this with the zams_filename_2
    if mesa_inlists['zams_filename_2'] is not None:
        star2_formation_dictionary = {}
    else:
        # create dictionary of only these sections
        star2_formation_dictionary = dict(filter(lambda elem: 'star2_formation' in elem[0] and elem[1] is not None, mesa_inlists.items()))

    # See if the user even supplied inlists for doing star2_formation
    if star2_formation_dictionary:
        # initialize the string argument for star2 formation that will be passed to posydon-run-grid
        inlist_star2_formation = ''
        # check the number of inlists in each star2 formation parameter. We will take calculate the max number and treat that as
        # the number of star2 formation steps desired before making the final star2 model that will be fed into the binary exectuable
        number_of_star2_formation_steps = 1
        for k, v in star2_formation_dictionary.items():
            if type(v) == list:
                number_of_star2_formation_steps = max(number_of_star2_formation_steps, len(v))

        for step in range(number_of_star2_formation_steps):
            star2_formation['step{0}'.format(step)] = {}
            star2_formation['step{0}'.format(step)]['inlist_file'] = os.path.join(working_directory, 'star2', 'inlist_step{0}'.format(step))
            for k, v in star2_formation_dictionary.items():
                star2_formation['step{0}'.format(step)][k] = v[step] if type(v) == list else v

        # Now we loop over each star2 formation step and construct the final star2 formation inlist for each step
        for step, step_inlists in enumerate(star2_formation.values()):
            final_star2_formation_controls = {}
            final_star2_formation_job = {}
            for k, v in step_inlists.items():
                if 'star2_formation_controls' in k:
                    section = '&controls'
                    controls_dict = utils.clean_inlist_file(v, section=section)
                    for k1,v1 in controls_dict[section].items():
                        # remove any hidden inlists extras since that is not how we want to do things
                        if ('read_extra' in k1) or ('inlist' in k1): continue
                        if 'num_x_ctrls' in k1:
                            # This is a special default that the default value in the .defaults
                            # file in MESA does not work because it is a placeholder
                            final_star2_formation_controls[k1.replace('num_x_ctrls','1')] = v1
                        else:
                            final_star2_formation_controls[k1] = v1

                if 'star2_formation_job' in k:
                    section = '&star_job'
                    controls_dict = utils.clean_inlist_file(v, section=section)
                    for k1,v1 in controls_dict[section].items():
                        # remove any hidden inlists extras since that is not how we want to do things
                        if ('read_extra' in k1) or ('inlist' in k1): continue
                        final_star2_formation_job[k1] = v1

            # then the user supplied a star2 formation and we need to update dictionary of parameters and their values correctly
            # We want to make sure that the binary inlists load up the properly saved models from star2 formation
            final_star2_binary_job['create_pre_main_sequence_model'] = ".false."
            final_star2_binary_job['load_saved_model'] = ".true."
            final_star2_binary_job['saved_model_name'] = "'initial_star2_step{0}.mod'".format(step)
            # if this is step0 then we simply overwrite the save_model_when_terminate and
            # save_model_filename parts of the inlists. However, for all steps higher than
            # step 0 we need to have that step load in the model from the step
            # below the current step
            if step == 0:
                final_star2_formation_job['save_model_when_terminate'] = '.true.'
                final_star2_formation_job['save_model_filename'] = "'initial_star2_step{0}.mod'".format(step)
            else:
                final_star2_formation_job['create_pre_main_sequence_model'] = ".false."
                final_star2_formation_job['load_saved_model'] = ".true."
                final_star2_formation_job['saved_model_name'] = "'initial_star2_step{0}.mod'".format(step-1)
                final_star2_formation_job['save_model_when_terminate'] = '.true.'
                final_star2_formation_job['save_model_filename'] = "'initial_star2_step{0}.mod'".format(step)

            if os.path.exists(step_inlists['inlist_file']):
                Pwarn('Replace '+step_inlists['inlist_file'],
                      "OverwriteWarning")
            with open(step_inlists['inlist_file'], 'wb') as f:
                f.write(b'&controls\n\n')
                for k,v in final_star2_formation_controls.items():
                    f.write('\t{0} = {1}\n'.format(k,v).encode('utf-8'))

                f.write(b'\n\n')

                f.write(b"""
        / ! end of star2_controls namelist

        """)

                f.write(b'&star_job\n\n')
                for k,v in final_star2_formation_job.items():
                    f.write('\t{0} = {1}\n'.format(k,v).encode('utf-8'))

                f.write(b"""
        / ! end of star2_job namelist

        """)
            # Construct star2 formation argument string to be passed to posydon-run-grid
            inlist_star2_formation += ' {0}'.format(step_inlists['inlist_file'])
    else:
        inlist_star2_formation = None

    ##########################################
    ###### MESA BINARY OUTPUT CONTROLS #######
    ##########################################
    if mesa_inlists['final_profile_star1']:
        final_star1_binary_job['write_profile_when_terminate'] = ".true."
        final_star1_binary_job['filename_for_profile_when_terminate'] = "'final_profile_star1.data'"
    else:
        final_star1_binary_job['write_profile_when_terminate'] = ".false."

    if mesa_inlists['final_profile_star2']:
        final_star2_binary_job['write_profile_when_terminate'] = ".true."
        final_star2_binary_job['filename_for_profile_when_terminate'] = "'final_profile_star2.data'"
    else:
        final_star2_binary_job['write_profile_when_terminate'] = ".false."

    if mesa_inlists['final_model_star1']:
        final_star1_binary_job['save_model_when_terminate'] = ".true."
        final_star1_binary_job['save_model_filename'] = "'final_star1.mod'"
    else:
        final_star1_binary_job['save_model_when_terminate'] = ".false."

    if mesa_inlists['final_model_star2']:
        final_star2_binary_job['save_model_when_terminate'] = ".true."
        final_star2_binary_job['save_model_filename'] = "'final_star2.mod'"
    else:
        final_star2_binary_job['save_model_when_terminate'] = ".false."

    if mesa_inlists['history_star1']:
        final_star1_binary_controls['do_history_file'] = ".true."
    else:
        final_star1_binary_controls['do_history_file'] = ".false."

    if mesa_inlists['history_star2']:
        final_star2_binary_controls['do_history_file'] = ".true."
    else:
        final_star2_binary_controls['do_history_file'] = ".false."

    final_binary_controls['history_interval'] = mesa_inlists['history_interval']
    final_star1_binary_controls['history_interval'] = mesa_inlists['history_interval']
    final_star2_binary_controls['history_interval'] = mesa_inlists['history_interval']

    if not mesa_inlists['binary_history']:
        final_binary_controls['history_interval'] = "-1"

    # update the controls for star1 star2 for the binary with the precomputed zams model
    if mesa_inlists['zams_filename_1'] is not None:
        final_star1_binary_controls['zams_filename'] = "'{0}'".format(mesa_inlists['zams_filename_1'])
    if mesa_inlists['zams_filename_2'] is not None:    
        final_star2_binary_controls['zams_filename'] = "'{0}'".format(mesa_inlists['zams_filename_2'])

    ##########################################
    ###### WRITE MESA BINARY INLISTS   #######
    ##########################################
    # now that we have all the parameters and their correct values
    # we now write our own inlist_project, inlist1 and inlist2 for the binary
    if os.path.exists(inlist_binary_project):
        Pwarn('Replace '+inlist_binary_project, "OverwriteWarning")
    with open(inlist_binary_project, 'wb') as f:
        f.write(b'&binary_controls\n\n')
        for k,v in final_binary_controls.items():
            f.write('\t{0} = {1}\n'.format(k,v).encode('utf-8'))

        f.write(b'\n/ ! end of binary_controls namelist')

        f.write(b'\n\n')

        f.write(b'&binary_job\n\n')
        for k,v in final_binary_job.items():
            f.write('\t{0} = {1}\n'.format(k,v).encode('utf-8'))

        f.write(b"""
/ ! end of binary_job namelist
                """)

    if os.path.exists(inlist_star1_binary):
        Pwarn('Replace '+inlist_star1_binary, "OverwriteWarning")
    with open(inlist_star1_binary, 'wb') as f:
        f.write(b'&controls\n\n')
        for k,v in final_star1_binary_controls.items():
            f.write('\t{0} = {1}\n'.format(k,v).encode('utf-8'))

        f.write(b'\n\n')

        f.write(b"""
/ ! end of star1_controls namelist

""")

        f.write(b'&star_job\n\n')
        for k,v in final_star1_binary_job.items():
            f.write('\t{0} = {1}\n'.format(k,v).encode('utf-8'))

        f.write(b"""
/ ! end of star1_job namelist

""")

    if os.path.exists(inlist_star2_binary):
        Pwarn('Replace '+inlist_star2_binary, "OverwriteWarning")
    with open(inlist_star2_binary, 'wb') as f:
        f.write(b'&controls\n\n')
        for k,v in final_star2_binary_controls.items():
            f.write('\t{0} = {1}\n'.format(k,v).encode('utf-8'))

        f.write(b'\n\n')

        f.write(b"""
/ ! end of star2_controls namelist

""")

        f.write(b'&star_job\n\n')
        for k,v in final_star2_binary_job.items():
            f.write('\t{0} = {1}\n'.format(k,v).encode('utf-8'))

        f.write(b"""
/ ! end of star2_job namelist

""")

    return inlist_star1_formation, inlist_star2_formation, inlist_binary_project, inlist_star1_binary, inlist_star2_binary

def make_executables(mesa_extras, working_directory=os.getcwd()):
    """Pass mesa extra function and compile binary executable on the fly
    """

    # First, make individual star executables
    star1_src_folder = os.path.join(working_directory, 'star1', 'src')
    if os.path.exists(star1_src_folder):  shutil.rmtree(star1_src_folder)
    os.makedirs(star1_src_folder)

    star1_make_folder = os.path.join(working_directory, 'star1', 'make')
    if os.path.exists(star1_make_folder):  shutil.rmtree(star1_make_folder)
    os.makedirs(star1_make_folder)

    star2_src_folder = os.path.join(working_directory, 'star2', 'src')
    if os.path.exists(star2_src_folder):  shutil.rmtree(star2_src_folder)
    os.makedirs(star2_src_folder)

    star2_make_folder = os.path.join(working_directory, 'star2', 'make')
    if os.path.exists(star2_make_folder):  shutil.rmtree(star2_make_folder)
    os.makedirs(star2_make_folder)

    # Now make the binary folder
    binary_src_folder = os.path.join(working_directory, 'binary', 'src')
    if os.path.exists(binary_src_folder):  shutil.rmtree(binary_src_folder)
    os.makedirs(binary_src_folder)

    binary_make_folder = os.path.join(working_directory, 'binary', 'make')
    if os.path.exists(binary_make_folder):  shutil.rmtree(binary_make_folder)
    os.makedirs(binary_make_folder)

    if os.path.exists('mk'):
        Pwarn('Replace mk', "OverwriteWarning")
    with open('mk', "w") as f:
        # first we need to cd into the make folder
        for k, v in mesa_extras.items():
            if v is not None:
                if ('binary_extras' in k) or ('binary_run' in k):
                    shutil.copy(v, binary_src_folder)
                elif ('star_run' in k):
                    shutil.copy(v, star1_src_folder)
                    shutil.copy(v, star2_src_folder)
                elif ('star1_extras' in k):
                    shutil.copy(v, star1_src_folder)
                elif ('star2_extras' in k):
                    shutil.copy(v, star2_src_folder)
                elif 'makefile_binary' in k:
                    shutil.copy(v, os.path.join(binary_make_folder, k))
                    f.write('cd {0}\n'.format(binary_make_folder))
                    f.write('make -f {0}\n'.format(k))
                elif 'makefile_star' in k:
                    shutil.copy(v, os.path.join(star1_make_folder, k))
                    f.write('cd {0}\n'.format(star1_make_folder))
                    f.write('make -f {0}\n'.format(k))
                    shutil.copy(v, os.path.join(star2_make_folder, k))
                    f.write('cd {0}\n'.format(star2_make_folder))
                    f.write('make -f {0}\n'.format(k))
                elif 'mesa_dir' == k:
                    continue
                else:
                    shutil.copy(v, working_directory)

    os.system("chmod 755 mk")
    os.system('./mk')
    return os.path.join(working_directory,'binary','binary'), \
            os.path.join(working_directory,'star1','star'), \
            os.path.join(working_directory,'star2','star'), \

def construct_command_line(number_of_mpi_processes, path_to_grid,
                           binary_exe, star1_exe, star2_exe,
                           inlist_binary_project, inlist_star1_binary, inlist_star2_binary,
                           inlist_star1_formation, inlist_star2_formation,
                           star_history_columns, binary_history_columns, profile_columns,
                           run_directory, grid_type, path_to_run_grid_exec,
                           psycris_inifile=None, keep_profiles=False,
                           keep_photos=False):
    """Based on the inifile construct the command line call to posydon-run-grid
    """
    if grid_type == "fixed":
        command_line = 'python {15} --mesa-grid {1} --mesa-binary-executable {2} '
    elif grid_type == "dynamic":
        command_line = 'mpirun --bind-to none -np {0} python -m mpi4py {15} --mesa-grid {1} --mesa-binary-executable {2} '
    else:
        raise ValueError("grid_type can either be fixed or dynamic not anything else")
    command_line += '--mesa-star1-executable {3} --mesa-star2-executable {4} --mesa-binary-inlist-project {5} '
    command_line += '--mesa-binary-inlist1 {6} --mesa-binary-inlist2 {7} --mesa-star1-inlist-project {8} '
    command_line += '--mesa-star2-inlist-project {9} --mesa-star-history-columns {10} '
    command_line += '--mesa-binary-history-columns {11} --mesa-profile-columns {12} '
    command_line += '--output-directory {13} --grid-type {14} '
    command_line += '--psycris-inifile {16}'
    if keep_profiles:
        command_line += ' --keep_profiles'
    if keep_photos:
        command_line += ' --keep_photos'
    command_line = command_line.format(number_of_mpi_processes,
                                       path_to_grid,
                                       binary_exe,
                                       star1_exe,
                                       star2_exe,
                                       inlist_binary_project,
                                       inlist_star1_binary,
                                       inlist_star2_binary,
                                       inlist_star1_formation,
                                       inlist_star2_formation,
                                       star_history_columns,
                                       binary_history_columns,
                                       profile_columns,
                                       run_directory,
                                       grid_type,
                                       path_to_run_grid_exec,
                                       psycris_inifile)
    return command_line

###############################################################################
# BEGIN MAIN FUNCTION
###############################################################################
if __name__ == '__main__':

    # READ COMMANDLINE ARGUMENTS
    ###########################################################################
    args = parse_commandline()

    try:
        os.environ['MESA_DIR']
    except:
        raise ValueError("MESA_DIR must be defined in your environment "
                          "before you can run a grid os MESA runs")

    # Determine location of executables
    proc = subprocess.Popen(['which', 'posydon-run-grid'],
                                 stdin = subprocess.PIPE,
                                 stdout = subprocess.PIPE,
                                 stderr = subprocess.PIPE
                             )
    (path_to_run_grid_exec, err) = proc.communicate()
    if not path_to_run_grid_exec:
        raise ValueError('Cannot locate posydon-run-grid executable in your path')
    else:
        path_to_run_grid_exec = path_to_run_grid_exec.decode('utf-8').strip('\n')

    run_parameters, slurm, mesa_inlists, mesa_extras = configfile.parse_inifile(args.inifile)

    if 'scenario' not in mesa_inlists.keys():
        mesa_inlists['scenario'] = None

    if 'keep_profiles' not in run_parameters.keys():
        run_parameters['keep_profiles'] = False

    if 'keep_photos' not in run_parameters.keys():
        run_parameters['keep_photos'] = False

    if ((not os.path.isfile(run_parameters['grid'])) and (not os.path.isdir(run_parameters['grid']))):
        raise ValueError("Supplied grid does not exist, please check your path and try again")

    if ('psycris_inifile' not in run_parameters.keys()) and (args.grid_type == 'dynamic'):
        raise ValueError("Please add psycris inifile to the [run_parameters] section of the inifile.")

    if mesa_inlists['scenario'] is not None:
        find_inlist_from_scenario(source=mesa_inlists['scenario'][0],
                                  gitcommit=mesa_inlists['scenario'][1],
                                  system_type=mesa_inlists['scenario'][2])
    # read grid
    if '.csv' in run_parameters['grid']:
        grid_df = pandas.read_csv(run_parameters['grid'])
        fixgrid_file_name = run_parameters['grid']
    elif '.h5' in run_parameters['grid']:
        psy_grid = PSyGrid()
        psy_grid.load(run_parameters['grid'])
        grid_df = psy_grid.get_pandas_initial_final()
        psy_grid.close()
        fixgrid_file_name = run_parameters['grid']
    elif os.path.isdir(run_parameters['grid']):
        mygrid = PSyGrid().create(run_parameters['grid'], "./fixed_grid_results.h5", slim=True)
        psy_grid = PSyGrid()
        psy_grid.load("./fixed_grid_results.h5")
        grid_df = psy_grid.get_pandas_initial_final()
        psy_grid.close()
        fixgrid_file_name = os.path.join(os.getcwd(), "fixed_grid_results.h5")
    else:
        raise ValueError('Grid format not recognized, please feed in an acceptable format: csv')

    # validate mesa_extras dictionary
    # check if user has supplied multiple run_star run_binary extras files and enforce mesa, then posydon, then user order
    extras_files_types = sorted(set([k.split('_')[0] for k in mesa_extras.keys() if ('binary_extras' in k)]))
    print("WE ARE USING THE EXTRA FILE FROM TYPE {0}".format(extras_files_types[-1]))
    for k in mesa_extras.keys():
        if ('binary_extras' in k) and (extras_files_types[-1] not in k):
            Pwarn("Section mesa_extras value {0} is being set to".format(k)+\
                  " None", "ReplaceValueWarning")
            mesa_extras[k] = None

    binary_exe, star1_exe, star2_exe = make_executables(mesa_extras=mesa_extras,
                                                        working_directory=args.run_directory)

    if args.grid_type == "dynamic":
        dynamic_grid_params = parse_inifile(run_parameters["psycris_inifile"])
        mesa_params_to_run_grid_over = dynamic_grid_params["posydon_dynamic_sampling_kwargs"]["mesa_column_names"]
        inlist_star1_formation, inlist_star2_formation, inlist_binary_project, inlist_star1_binary, \
            inlist_star2_binary = construct_static_inlist(mesa_inlists,
                                                          grid_parameters=mesa_params_to_run_grid_over,
                                                          working_directory=args.run_directory)
    else:
        inlist_star1_formation, inlist_star2_formation, inlist_binary_project, inlist_star1_binary, \
            inlist_star2_binary = construct_static_inlist(mesa_inlists,
                                                          grid_parameters=grid_df.columns,
                                                          working_directory=args.run_directory)

    # handle column lists
    # first, creating a directory
    column_lists_folder = os.path.join(args.run_directory, 'column_lists')
    if os.path.exists(column_lists_folder):  shutil.rmtree(column_lists_folder)
    os.makedirs(column_lists_folder)    
    # second, getting new location
    star_history_columns = os.path.join(column_lists_folder, 'history_columns.list')
    binary_history_columns = os.path.join(column_lists_folder, 'binary_history_columns.list')
    profile_columns = os.path.join(column_lists_folder, 'profile_columns.list')
    # third, copy lists
    shutil.copy(mesa_inlists['star_history_columns'], star_history_columns)
    shutil.copy(mesa_inlists['binary_history_columns'], binary_history_columns)
    shutil.copy(mesa_inlists['profile_columns'], profile_columns)

    # now we can write the mpi command line
    if slurm['job_array']:
        command_line = construct_command_line(1,
                                              run_parameters['grid'],
                                              binary_exe,
                                              star1_exe,
                                              star2_exe,
                                              inlist_binary_project,
                                              inlist_star1_binary,
                                              inlist_star2_binary,
                                              inlist_star1_formation,
                                              inlist_star2_formation,
                                              star_history_columns,
                                              binary_history_columns,
                                              profile_columns,
                                              args.run_directory,
                                              'fixed',
                                              path_to_run_grid_exec,
                                              keep_profiles=run_parameters['keep_profiles'],
                                              keep_photos=run_parameters['keep_photos'])
        command_line += ' --grid-point-index $SLURM_ARRAY_TASK_ID'
    else:
        command_line = construct_command_line(slurm['number_of_mpi_tasks']*slurm['number_of_nodes'],
                                              fixgrid_file_name,
                                              binary_exe,
                                              star1_exe,
                                              star2_exe,
                                              inlist_binary_project,
                                              inlist_star1_binary,
                                              inlist_star2_binary,
                                              inlist_star1_formation,
                                              inlist_star2_formation,
                                              star_history_columns,
                                              binary_history_columns,
                                              profile_columns,
                                              args.run_directory,
                                              args.grid_type,
                                              path_to_run_grid_exec,
                                              psycris_inifile = run_parameters["psycris_inifile"],
                                              keep_profiles=run_parameters['keep_profiles'],
                                              keep_photos=run_parameters['keep_photos'])
    if args.submission_type == 'slurm':
        command_line += ' --job_end $SLURM_JOB_END_TIME'
    if 'work_dir' in slurm.keys() and not(slurm['work_dir'] == ''):
        command_line += ' --temporary-directory '+slurm['work_dir']

    # now we need to know how this person plans to run the above created
    # command. As a shell script? As a SLURM submission? In some other way?
    if args.submission_type == 'shell':
        if os.path.exists('grid_command.sh'):
            Pwarn('Replace grid_command.sh', "OverwriteWarning")
        with open('grid_command.sh', 'w') as f:
            f.write('#!/bin/bash\n\n')
            f.write('export OMP_NUM_THREADS={0}\n\n'.format(slurm['number_of_cpus_per_task']))
            f.write('export MESASDK_ROOT={0}\n'.format(os.environ['MESASDK_ROOT']))
            f.write('source $MESASDK_ROOT/bin/mesasdk_init.sh\n')
            f.write('export MESA_DIR={0}\n\n'.format(os.environ['MESA_DIR']))
            if slurm['job_array']:
                f.write('for SLURM_ARRAY_TASK_ID in ')
                for i in range(len(grid_df)):
                    f.write('{0} '.format(i))
                f.write('; do ')
            f.write(command_line)
            if slurm['job_array']:
                f.write(' ; done\n\n')
            # do cleanup
            f.write('compress-mesa .\n')
            if 'newgroup' in slurm.keys():
                f.write('echo \"Change group to {0}\"\n'.format(slurm['newgroup']))
                f.write('chgrp -fR {0} .\n'.format(slurm['newgroup']))
                f.write('echo \"Change group permission to rwX at least\"\n')
                f.write('chmod -fR g+rwX .\n')
            f.write('\necho \"Done.\"')
        # make the script executable
        os.system("chmod 755 grid_command.sh")

    elif args.submission_type == 'slurm':
        # if slurm will we submit as job array or MPI
        if slurm['job_array']:
            grid_script = 'job_array_grid_submit.slurm'
            if os.path.exists(grid_script):
                Pwarn('Replace '+grid_script, "OverwriteWarning")
            with open(grid_script, 'w') as f:
                f.write('#!/bin/bash\n')

                f.write('#SBATCH --account={0}\n'.format(slurm['account']))
                f.write('#SBATCH --partition={0}\n'.format(slurm['partition']))
                f.write('#SBATCH -N 1\n')
                f.write('#SBATCH --array=0-{0}\n'.format(len(grid_df)-1))
                f.write('#SBATCH --cpus-per-task {0}\n'.format(slurm['number_of_cpus_per_task']))
                f.write('#SBATCH --ntasks-per-node 1\n')
                f.write('#SBATCH --time={0}\n'.format(slurm['walltime']))
                f.write('#SBATCH --job-name=\"mesa_grid_\${SLURM_ARRAY_TASK_ID}\"\n')
                f.write('#SBATCH --output=mesa_grid.%A_%a.out\n')
                f.write('#SBATCH --mail-type=ALL\n')
                f.write('#SBATCH --mail-user={0}\n'.format(slurm['email']))
                f.write('#SBATCH --mem-per-cpu=4G\n\n')

                f.write('export OMP_NUM_THREADS={0}\n\n'.format(slurm['number_of_cpus_per_task']))

                f.write('export MESASDK_ROOT={0}\n'.format(os.environ['MESASDK_ROOT']))
                f.write('source $MESASDK_ROOT/bin/mesasdk_init.sh\n')
                f.write('export MESA_DIR={0}\n\n\n'.format(os.environ['MESA_DIR']))
                f.write(command_line)
        else:
            grid_script = 'mpi_grid_submit.slurm'
            if os.path.exists(grid_script):
                Pwarn('Replace '+grid_script, "OverwriteWarning")
            with open(grid_script, 'w') as f:
                f.write('#!/bin/bash\n')

                f.write('#SBATCH --account={0}\n'.format(slurm['account']))
                f.write('#SBATCH --partition={0}\n'.format(slurm['partition']))
                f.write('#SBATCH -N {0}\n'.format(slurm['number_of_nodes']))
                f.write('#SBATCH --cpus-per-task {0}\n'.format(slurm['number_of_cpus_per_task']))
                f.write('#SBATCH --ntasks-per-node {0}\n'.format(slurm['number_of_mpi_tasks']))
                f.write('#SBATCH --time={0}\n'.format(slurm['walltime']))
                f.write('#SBATCH --output=\"mesa_grid.out\"\n')
                f.write('#SBATCH --mail-type=ALL\n')
                f.write('#SBATCH --mail-user={0}\n'.format(slurm['email']))
                f.write('#SBATCH --mem-per-cpu=4G\n\n')

                f.write('export OMP_NUM_THREADS={0}\n\n'.format(slurm['number_of_cpus_per_task']))

                f.write('export MESASDK_ROOT={0}\n'.format(os.environ['MESASDK_ROOT']))
                f.write('source $MESASDK_ROOT/bin/mesasdk_init.sh\n')
                f.write('export MESA_DIR={0}\n\n\n'.format(os.environ['MESA_DIR']))
                f.write(command_line)
        # create a cleanup script
        if os.path.exists('cleanup.slurm'):
            Pwarn('Replace cleanup.slurm', "OverwriteWarning")
        with open('cleanup.slurm', 'w') as f:
            f.write('#!/bin/bash\n')
            
            f.write('#SBATCH --account={0}\n'.format(slurm['account']))
            f.write('#SBATCH --partition={0}\n'.format(slurm['partition']))
            f.write('#SBATCH -N 1\n')
            f.write('#SBATCH --cpus-per-task 1\n')
            f.write('#SBATCH --ntasks-per-node 1\n')
            f.write('#SBATCH --time={0}\n'.format(slurm['walltime']))
            f.write('#SBATCH --job-name=\"mesa_grid_cleanup\"\n')
            f.write('#SBATCH --output=mesa_cleanup.out\n')
            f.write('#SBATCH --mail-type=ALL\n')
            f.write('#SBATCH --mail-user={0}\n'.format(slurm['email']))
            f.write('#SBATCH --mem-per-cpu=4G\n\n')
            
            f.write('compress-mesa .\n')
            if 'newgroup' in slurm.keys():
                f.write('echo \"Change group to {0}\"\n'.format(slurm['newgroup']))
                f.write('chgrp -fR {0} .\n'.format(slurm['newgroup']))
                f.write('echo \"Change group permission to rwX at least\"\n')
                f.write('chmod -fR g+rwX .\n')
            f.write('\necho \"Done.\"')
        # create a runfile script
        if os.path.exists('run_grid.sh'):
            Pwarn('Replace run_grid.sh', "OverwriteWarning")
        with open('run_grid.sh', 'w') as f:
            f.write('#!/bin/bash\n')
            f.write('ID_GRID=$(sbatch --parsable {0})\n'.format(grid_script))
            f.write('echo \"{0}'.format(grid_script)+' submitted as \"${ID_GRID}\n')
            f.write('ID_cleanup=$(sbatch --parsable --dependency=afterany:${ID_GRID} '
                    '--kill-on-invalid-dep=yes cleanup.slurm)\n')
            f.write('echo \"cleanup.slurm submitted as \"${ID_cleanup}\n')
        # make the runfile script executable
        os.system("chmod 755 run_grid.sh")<|MERGE_RESOLUTION|>--- conflicted
+++ resolved
@@ -158,15 +158,9 @@
                 # check if we also need to find the location of the zams.data file
                 for line in f.readlines():
                     if 'zams_filename' in line:
-<<<<<<< HEAD
-                        print("ZAMS_FILENAME detected, setting mesa_inlists['zams_filename']")
-                        zams_filename = os.path.split(line.split("'")[1])[1]
-                        zams_file_path = os.path.join(inlists_dir, 'r11701', "ZAMS_models", zams_filename)
-=======
                         print("ZAMS_FILENAME detected, setting mesa_inlists['zams_filename'] for star 1")
                         zams_filename_1 = os.path.split(line.split("'")[1])[1]
                         zams_file_path = os.path.join(inlists_dir, 'r11701', "ZAMS_models", zams_filename_1)
->>>>>>> 7f81b076
                         if os.path.isfile(zams_file_path):
                             print("Verified locations of ZAMS data file, {0}".format(zams_file_path))
                             mesa_inlists['zams_filename_1'] = "{0}".format(zams_file_path)
