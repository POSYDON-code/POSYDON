--- conflicted
+++ resolved
@@ -551,44 +551,6 @@
              os.makedirs(step_log_path)
 
 
-<<<<<<< HEAD
-    def create_export_dirs(self):
-        """Create directories for the finally exported data."""
-
-        if 'pipeline setup' not in self.pipeline_kwargs.keys():
-            raise KeyError('pipeline setup not in pipeline_kwargs!')
-        setup_kwargs = self.pipeline_kwargs['pipeline setup']
-        
-        # create data dir tree to export the datasets
-        if (('EXPORT_DATASET' in setup_kwargs.keys()) and
-            setup_kwargs['EXPORT_DATASET']):
-            if 'PATH' in setup_kwargs.keys():
-                data_path = os.path.join(setup_kwargs['PATH'], 'POSYDON_data')
-            else:
-                Pwarn("PATH not given, use current directory",
-                      "ReplaceValueWarning")
-                data_path = os.path.join('.', 'POSYDON_data')
-            # create main directory for the POSYDON data
-            if not os.path.isdir(data_path):
-                os.makedirs(data_path)
-            # determine sub directories
-            dirs = []
-            grid_dirs = ['HMS-HMS', 'CO-HMS_RLO', 'CO-HeMS', 'CO-HeMS_RLO',
-                         'single_HMS', 'single_HeMS']
-            interp_dirs = ['interpolators', 'interpolators/1NN_1NN',
-                           'interpolators/linear3c_kNN']
-            for name1 in grid_dirs:
-                dirs.append(os.path.join(data_path, name1))
-                for name2 in interp_dirs:
-                    dirs.append(os.path.join(data_path, name1, name2))
-            # create sub directories
-            for dir_ in dirs:
-                if not os.path.isdir(dir_):
-                    os.makedirs(dir_)
-
-
-=======
->>>>>>> 7cc150a4
 def slurm_job(job_name,
               step_name,
               PATH_TO_GRIDS=None,
