; POSYDON MESA Grid INI file
[slurm]

; Number of nodes you would like to request
number_of_nodes=1

; This is the number of processes that will be running MESA simulations
number_of_mpi_tasks=1

; This is the number of cores you will let each MESA simulation use
number_of_cpus_per_task=4

; run as job array
; cannot be false if running with --run-type sample
job_array=True

; user name
user={USERNAME}

; partition
partition={PARTITION}

; account
; If running on geneva cluster set this to "default"
account={ACCOUNT}

; wall-time
walltime='2-00:00:00'

; work-directory: place, where MESA writes during runtime
<<<<<<< HEAD
work_dir={WORK_DIRECTORY}
=======
; work_dir={WORK_DIRECTORY}
>>>>>>> 710816f8

;email
email={YOUR_EMAIL_ADDRESS}

; new group to be set with write permission
; if empty string no changes on group and permission
; group on yggdrasil: GL_S_Astro_POSYDON
; group on Quest: b1119
<<<<<<< HEAD
newgroup=''
=======
; newgroup={GROUP}
>>>>>>> 710816f8


[mesa_inlists]

; inlist types: binary_control,binary_job,star_job,star_control
; Please leave MESA defaults lines alone, please fill in the path to
; you local clone of POSYDON
posydon_github_root={$PATH_TO_POSYDON}

; There are a number of ways to build the physics of your MESA grid
; the first way is to point the sections below to your own MESA inlists,
; and/or the POSYDON default inlists (versions of which can be found in the
; following repo: https://github.com/POSYDON-code/POSYDON-MESA-INLISTS)
; you can also supply a scenario using syntax such as below, and the setup script
; will automatically find the inlists from POSYDON
; you want to use based on the git tag/commit and the scenario
; (in this case you are simulating HMS-HMS binaries)
; NOTE: You can use the scenario logic below and *still* supply your own local
; user mesa inlists that will overwrite or tweak some of the physics associated
; with the scenario.
<<<<<<< HEAD
scenario = ['posydon', 'main-9fca4599683fd214a7ac9d21e79f5ce2c0d74396', 'HMS-HMS']
=======
scenario = ['posydon', 'main-18710e943edd926a5653c4cdb7d6e18e5bdb35a2', 'HMS-HMS']
>>>>>>> 710816f8

; zams_filename if a zams_filename is supplied this supercedes any star1 or star2 formation inlists
; and skips to running the binary with this pre-computed zams model.
zams_filename = ${posydon_github_root}/grid_params/POSYDON-MESA-INLISTS/r11701/ZAMS_models/zams_z1.42m2_y0.2703.data

; single_star_grid, this boolean, when True, will take the inlist1 from the binary mesa inlist section
; and run in a single star grid configuration
single_star_grid = False

; Star1 formation - star1_job
; star1_formation_job_mesa_defaults = ${posydon_github_root}/grid_params/defaults/r11701/star/star_job.defaults
; star1_formation_job_posydon_defaults = ${user_template_root}/inlist1
; star1_formation_job_user = None

; Star2 formation - star2_job
; star2_formation_job_mesa_defaults = ${posydon_github_root}/grid_params/defaults/r11701/star/star_job.defaults
; star2_formation_job_posydon_defaults = ${user_template_root}/inlist2
; star2_formation_job_user = None

; Star1 formation - star1_control
; star1_formation_controls_mesa_defaults = ${posydon_github_root}/grid_params/defaults/r11701/star/controls.defaults
; star1_formation_controls_posydon_defaults = ${user_template_root}/inlist1
; star1_formation_controls_user = None

; Star2 formation - star2_control
; star2_formation_controls_mesa_defaults = ${posydon_github_root}/grid_params/defaults/r11701/star/controls.defaults
; star2_formation_controls_posydon_defaults = ${user_template_root}/inlist2
; star2_formation_controls_user = None

; binary_control
binary_controls_mesa_defaults = ${posydon_github_root}/grid_params/defaults/r11701/binary/binary_controls.defaults
; binary_controls_posydon_defaults = ${posydon_github_root}/grid_params/POSYDON-MESA-INLISTS/r11701/default_common_inlists/binary/inlist_project
; binary_controls_user = ${user_template_root}/binary/inlist_project

; binary_job
binary_job_mesa_defaults = ${posydon_github_root}/grid_params/defaults/r11701/binary/binary_job.defaults
; binary_job_posydon_defaults = ${posydon_github_root}/grid_params/POSYDON-MESA-INLISTS/r11701/default_common_inlists/binary/inlist_project
; binary_job_user = ${user_template_root}/binary/inlist_project

; star1_job
star1_job_mesa_defaults = ${posydon_github_root}/grid_params/defaults/r11701/star/star_job.defaults
; star1_job_posydon_defaults = ${posydon_github_root}/grid_params/POSYDON-MESA-INLISTS/r11701/default_common_inlists/binary/inlist1
; star1_job_user = ${user_template_root}/binary/inlist1

; star1_control
star1_controls_mesa_defaults = ${posydon_github_root}/grid_params/defaults/r11701/star/controls.defaults
; star1_controls_posydon_defaults = ${posydon_github_root}/grid_params/POSYDON-MESA-INLISTS/r11701/default_common_inlists/binary/inlist1
; star1_controls_user = ${user_template_root}/binary/inlist1

; star2_job
star2_job_mesa_defaults = ${posydon_github_root}/grid_params/defaults/r11701/star/star_job.defaults
; star2_job_posydon_defaults = ${user_template_root}/binary/inlist2
; star2_job_user = None

; star2_control
star2_controls_mesa_defaults = ${posydon_github_root}/grid_params/defaults/r11701/star/controls.defaults
; star2_controls_posydon_defaults = ${user_template_root}/binary/inlist2
; star2_controls_user = None

; star history columns
star_history_columns = ${posydon_github_root}/grid_params/POSYDON-MESA-INLISTS/r11701/default_common_inlists/history_columns.list

; binary history columns
binary_history_columns = ${posydon_github_root}/grid_params/POSYDON-MESA-INLISTS/r11701/default_common_inlists/binary_history_columns.list

; profile columns
profile_columns = ${posydon_github_root}/grid_params/POSYDON-MESA-INLISTS/r11701/default_common_inlists/profile_columns.list

;;;;;;;;;;;;;;;;;;;;;;;;;;;;;;;;;;
;;;;; MESA OUTPUT CONTROLS ;;;;;;;
;;;;;;;;;;;;;;;;;;;;;;;;;;;;;;;;;;

; controls how often MESA prints out the history of the evolution
history_interval = 1

; Save binary history (history file will be named: )
binary_history = True

; save history of star1
history_star1 = True
; save final profile of star1
final_profile_star1 = False
; save final model of star1
final_model_star1 = True

; save history of star2
history_star2 = True
; save profile of star2
final_profile_star2 = False
; save final model of star2
final_model_star2 = True


[mesa_extras]

; path to MESA makefile for executable binary and star
makefile_binary = ${MESA_DIR}/binary/work/make/makefile
makefile_star = ${MESA_DIR}/star/work/make/makefile

; N.B. Normally system_type will determine which extras file gets used.
; posydon has a set of approved extras files for given types of systems
; and it will use these extra files by default but you may supply your own
; if you wish.

; user specified binary extra
mesa_binary_extras = ${MESA_DIR}/binary/work/src/run_binary_extras.f
; user_binary_extras = ${mesa_inlists:posydon_github_root}/grid_params/POSYDON-MESA-INLISTS/r11701/default_common_inlists/binary/src/run_binary_extras.f

; user specified star extra - these go into the binary/src/ directory
mesa_star_binary_extras = ${MESA_DIR}/binary/work/src/run_star_extras.f
; user_star_binary_extras =${mesa_inlists:posydon_github_root}/grid_params/POSYDON-MESA-INLISTS/r11701/default_common_inlists/binary/src/run_star_extras.f

; user specified star extras - these are for single star formation (e.g., pre-MS evolution)
mesa_star1_extras = ${MESA_DIR}/star/work/src/run_star_extras.f
; user_star1_extras = ${mesa_inlists:posydon_github_root}/grid_params/POSYDON-MESA-INLISTS/r11701/default_common_inlists/binary/src/run_star_extras.f

mesa_star2_extras = ${MESA_DIR}/star/work/src/run_star_extras.f
; user_star2_extras = ${mesa_inlists:posydon_github_root}/grid_params/POSYDON-MESA-INLISTS/r11701/default_common_inlists/binary/src/run_star_extras.f

; binary_run.f
binary_run = ${MESA_DIR}/binary/work/src/binary_run.f

; star_run.f
star_run = ${MESA_DIR}/star/work/src/run.f


[run_parameters]

; If running posydon-run-grid with option --grid-type fixed
; then the grid is a file with all the different samples you would like to
; run MESA on.
; If posydon-make-grid is run with --grid-type dynamic, then grid is
; a file of pre-run MESA simulations from which you will generate new samples to
; run MESA on (i.e. generate grid points on the fly).
grid = {PATH_TO_GRID}<|MERGE_RESOLUTION|>--- conflicted
+++ resolved
@@ -28,11 +28,7 @@
 walltime='2-00:00:00'
 
 ; work-directory: place, where MESA writes during runtime
-<<<<<<< HEAD
 work_dir={WORK_DIRECTORY}
-=======
-; work_dir={WORK_DIRECTORY}
->>>>>>> 710816f8
 
 ;email
 email={YOUR_EMAIL_ADDRESS}
@@ -41,11 +37,7 @@
 ; if empty string no changes on group and permission
 ; group on yggdrasil: GL_S_Astro_POSYDON
 ; group on Quest: b1119
-<<<<<<< HEAD
 newgroup=''
-=======
-; newgroup={GROUP}
->>>>>>> 710816f8
 
 
 [mesa_inlists]
@@ -66,11 +58,7 @@
 ; NOTE: You can use the scenario logic below and *still* supply your own local
 ; user mesa inlists that will overwrite or tweak some of the physics associated
 ; with the scenario.
-<<<<<<< HEAD
 scenario = ['posydon', 'main-9fca4599683fd214a7ac9d21e79f5ce2c0d74396', 'HMS-HMS']
-=======
-scenario = ['posydon', 'main-18710e943edd926a5653c4cdb7d6e18e5bdb35a2', 'HMS-HMS']
->>>>>>> 710816f8
 
 ; zams_filename if a zams_filename is supplied this supercedes any star1 or star2 formation inlists
 ; and skips to running the binary with this pre-computed zams model.
