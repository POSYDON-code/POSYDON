--- conflicted
+++ resolved
@@ -1,9 +1,6 @@
 {% set name = "posydon" %}
-<<<<<<< HEAD
-{% set version = "2.1.2" %}
-=======
 {% set version = "2.1.1" %}
->>>>>>> be272b6b
+
 
 package:
   name: "{{ name|lower }}"
