--- conflicted
+++ resolved
@@ -13,11 +13,7 @@
       uses: actions/checkout@v2
 
     - name: publish-to-conda
-<<<<<<< HEAD
-      uses: scottcoughlin2014/publish_conda_package_action@v1.0.0
-=======
       uses: POSYDON-code/publish_to_anaconda@v1.0.1
->>>>>>> d21c9b4c
       with:
         CondaDir: 'conda'
         Platforms: 'noarch'
