--- conflicted
+++ resolved
@@ -36,8 +36,10 @@
         export PATH_TO_POSYDON=./
         export PATH_TO_POSYDON_DATA=./posydon/unit_tests/_data/
         export MESA_DIR=./
-<<<<<<< HEAD
-        python -m pytest posydon/unit_tests/ --cov=posydon.utils --cov=posydon.config --cov=posydon.popsyn.star_formation_history --cov-branch --cov-report term-missing --cov-fail-under=100
-=======
-        python -m pytest posydon/unit_tests/ --cov=posydon.config --cov=posydon.utils --cov=posydon.grids --cov-branch --cov-report term-missing --cov-fail-under=100
->>>>>>> 32c69a55
+        python -m pytest posydon/unit_tests/ --cov=posydon.utils \
+                                             --cov=posydon.config \
+                                             --cov=posydon.grids \
+                                             --cov=posydon.popsyn.star_formation_history \
+                                             --cov-branch \
+                                             --cov-report term-missing \
+                                             --cov-fail-under=100