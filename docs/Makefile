# Makefile for Sphinx documentation
#

# You can set these variables from the command line.
SPHINXOPTS    =
SPHINXBUILD   = sphinx-build
PAPER         =
SOURCEDIR     = _source
BUILDDIR      = _build

# User-friendly check for sphinx-build
ifeq ($(shell which $(SPHINXBUILD) >/dev/null 2>&1; echo $$?), 1)
	$(error The '$(SPHINXBUILD)' command was not found. Make sure you have Sphinx installed, then set the SPHINXBUILD environment variable to point to the full path of the '$(SPHINXBUILD)' executable. Alternatively you can add the directory with the executable to your PATH. If you don\'t have Sphinx installed, grab it from http://sphinx-doc.org/)
endif

# Internal variables.
PAPEROPT_a4     = -D latex_paper_size=a4
PAPEROPT_letter = -D latex_paper_size=letter
ALLSPHINXOPTS   = -d $(BUILDDIR)/doctrees $(PAPEROPT_$(PAPER)) $(SPHINXOPTS) $(SOURCEDIR)	
# the i18n builder cannot share the environment and doctrees with the others
I18NSPHINXOPTS  = $(PAPEROPT_$(PAPER)) $(SPHINXOPTS) $(SOURCEDIR)

.PHONY: help
help:
	@echo "Please use \`make <target>' where <target> is one of"
	@echo "  html       to make standalone HTML files"
	@echo "  dirhtml    to make HTML files named index.html in directories"
	@echo "  singlehtml to make a single large HTML file"
	@echo "  pickle     to make pickle files"
	@echo "  json       to make JSON files"
	@echo "  htmlhelp   to make HTML files and a HTML help project"
	@echo "  qthelp     to make HTML files and a qthelp project"
	@echo "  applehelp  to make an Apple Help Book"
	@echo "  devhelp    to make HTML files and a Devhelp project"
	@echo "  epub       to make an epub"
	@echo "  epub3      to make an epub3"
	@echo "  latex      to make LaTeX files, you can set PAPER=a4 or PAPER=letter"
	@echo "  latexpdf   to make LaTeX files and run them through pdflatex"
	@echo "  latexpdfja to make LaTeX files and run them through platex/dvipdfmx"
	@echo "  text       to make text files"
	@echo "  man        to make manual pages"
	@echo "  texinfo    to make Texinfo files"
	@echo "  info       to make Texinfo files and run them through makeinfo"
	@echo "  gettext    to make PO message catalogs"
	@echo "  changes    to make an overview of all changed/added/deprecated items"
	@echo "  xml        to make Docutils-native XML files"
	@echo "  pseudoxml  to make pseudoxml-XML files for display purposes"
	@echo "  linkcheck  to check all external links for integrity"
	@echo "  doctest    to run all doctests embedded in the documentation (if enabled)"
	@echo "  coverage   to run coverage check of the documentation (if enabled)"

.PHONY: clean
clean:
	rm -rf $(BUILDDIR)
	rm -rf _tmp
	rm -f checkautodoc

.PHONY: html
html: checkautodoc
	$(SPHINXBUILD) -b html $(ALLSPHINXOPTS) $(BUILDDIR)/html
	@echo
	@echo "Build finished. The HTML pages are in $(BUILDDIR)/html."

.PHONY: dirhtml
dirhtml: checkautodoc
	$(SPHINXBUILD) -b dirhtml $(ALLSPHINXOPTS) $(BUILDDIR)/dirhtml
	@echo
	@echo "Build finished. The HTML pages are in $(BUILDDIR)/dirhtml."

.PHONY: singlehtml
singlehtml: checkautodoc
	$(SPHINXBUILD) -b singlehtml $(ALLSPHINXOPTS) $(BUILDDIR)/singlehtml
	@echo
	@echo "Build finished. The HTML page is in $(BUILDDIR)/singlehtml."

.PHONY: pickle
pickle: checkautodoc
	$(SPHINXBUILD) -b pickle $(ALLSPHINXOPTS) $(BUILDDIR)/pickle
	@echo
	@echo "Build finished; now you can process the pickle files."

.PHONY: json
json: checkautodoc
	$(SPHINXBUILD) -b json $(ALLSPHINXOPTS) $(BUILDDIR)/json
	@echo
	@echo "Build finished; now you can process the JSON files."

.PHONY: htmlhelp
htmlhelp: checkautodoc
	$(SPHINXBUILD) -b htmlhelp $(ALLSPHINXOPTS) $(BUILDDIR)/htmlhelp
	@echo
	@echo "Build finished; now you can run HTML Help Workshop with the" \
	      ".hhp project file in $(BUILDDIR)/htmlhelp."

.PHONY: qthelp
qthelp: checkautodoc
	$(SPHINXBUILD) -b qthelp $(ALLSPHINXOPTS) $(BUILDDIR)/qthelp
	@echo
	@echo "Build finished; now you can run "qcollectiongenerator" with the" \
	      ".qhcp project file in $(BUILDDIR)/qthelp, like this:"
	@echo "# qcollectiongenerator $(BUILDDIR)/qthelp/Hveto.qhcp"
	@echo "To view the help file:"
	@echo "# assistant -collectionFile $(BUILDDIR)/qthelp/Hveto.qhc"

.PHONY: applehelp
applehelp: checkautodoc
	$(SPHINXBUILD) -b applehelp $(ALLSPHINXOPTS) $(BUILDDIR)/applehelp
	@echo
	@echo "Build finished. The help book is in $(BUILDDIR)/applehelp."
	@echo "N.B. You won't be able to view it unless you put it in" \
	      "~/Library/Documentation/Help or install it in your application" \
	      "bundle."

.PHONY: devhelp
devhelp: checkautodoc
	$(SPHINXBUILD) -b devhelp $(ALLSPHINXOPTS) $(BUILDDIR)/devhelp
	@echo
	@echo "Build finished."
	@echo "To view the help file:"
	@echo "# mkdir -p $$HOME/.local/share/devhelp/Hveto"
	@echo "# ln -s $(BUILDDIR)/devhelp $$HOME/.local/share/devhelp/Hveto"
	@echo "# devhelp"

.PHONY: epub
epub: checkautodoc
	$(SPHINXBUILD) -b epub $(ALLSPHINXOPTS) $(BUILDDIR)/epub
	@echo
	@echo "Build finished. The epub file is in $(BUILDDIR)/epub."

.PHONY: epub3
epub3: checkautodoc
	$(SPHINXBUILD) -b epub3 $(ALLSPHINXOPTS) $(BUILDDIR)/epub3
	@echo
	@echo "Build finished. The epub3 file is in $(BUILDDIR)/epub3."

.PHONY: latex
latex: checkautodoc
	$(SPHINXBUILD) -b latex $(ALLSPHINXOPTS) $(BUILDDIR)/latex
	@echo
	@echo "Build finished; the LaTeX files are in $(BUILDDIR)/latex."
	@echo "Run \`make' in that directory to run these through (pdf)latex" \
	      "(use \`make latexpdf' here to do that automatically)."

.PHONY: latexpdf
latexpdf: checkautodoc
	$(SPHINXBUILD) -b latex $(ALLSPHINXOPTS) $(BUILDDIR)/latex
	@echo "Running LaTeX files through pdflatex..."
	$(MAKE) -C $(BUILDDIR)/latex all-pdf
	@echo "pdflatex finished; the PDF files are in $(BUILDDIR)/latex."

.PHONY: latexpdfja
latexpdfja: checkautodoc
	$(SPHINXBUILD) -b latex $(ALLSPHINXOPTS) $(BUILDDIR)/latex
	@echo "Running LaTeX files through platex and dvipdfmx..."
	$(MAKE) -C $(BUILDDIR)/latex all-pdf-ja
	@echo "pdflatex finished; the PDF files are in $(BUILDDIR)/latex."

.PHONY: text
text: checkautodoc
	$(SPHINXBUILD) -b text $(ALLSPHINXOPTS) $(BUILDDIR)/text
	@echo
	@echo "Build finished. The text files are in $(BUILDDIR)/text."

.PHONY: man
man: checkautodoc
	$(SPHINXBUILD) -b man $(ALLSPHINXOPTS) $(BUILDDIR)/man
	@echo
	@echo "Build finished. The manual pages are in $(BUILDDIR)/man."

.PHONY: texinfo
texinfo: checkautodoc
	$(SPHINXBUILD) -b texinfo $(ALLSPHINXOPTS) $(BUILDDIR)/texinfo
	@echo
	@echo "Build finished. The Texinfo files are in $(BUILDDIR)/texinfo."
	@echo "Run \`make' in that directory to run these through makeinfo" \
	      "(use \`make info' here to do that automatically)."

.PHONY: info
info: checkautodoc
	$(SPHINXBUILD) -b texinfo $(ALLSPHINXOPTS) $(BUILDDIR)/texinfo
	@echo "Running Texinfo files through makeinfo..."
	make -C $(BUILDDIR)/texinfo info
	@echo "makeinfo finished; the Info files are in $(BUILDDIR)/texinfo."

.PHONY: gettext
gettext: checkautodoc
	$(SPHINXBUILD) -b gettext $(I18NSPHINXOPTS) $(BUILDDIR)/locale
	@echo
	@echo "Build finished. The message catalogs are in $(BUILDDIR)/locale."

.PHONY: changes
changes: checkautodoc
	$(SPHINXBUILD) -b changes $(ALLSPHINXOPTS) $(BUILDDIR)/changes
	@echo
	@echo "The overview file is in $(BUILDDIR)/changes."

.PHONY: linkcheck
linkcheck: checkautodoc
	$(SPHINXBUILD) -b linkcheck $(ALLSPHINXOPTS) $(BUILDDIR)/linkcheck
	@echo
	@echo "Link check complete; look for any errors in the above output " \
	      "or in $(BUILDDIR)/linkcheck/output.txt."

.PHONY: doctest
doctest: checkautodoc
	$(SPHINXBUILD) -b doctest $(ALLSPHINXOPTS) $(BUILDDIR)/doctest
	@echo "Testing of doctests in the sources finished, look at the " \
	      "results in $(BUILDDIR)/doctest/output.txt."

.PHONY: coverage
coverage: checkautodoc
	$(SPHINXBUILD) -b coverage $(ALLSPHINXOPTS) $(BUILDDIR)/coverage
	@echo "Testing of coverage in the sources finished, look at the " \
	      "results in $(BUILDDIR)/coverage/python.txt."

.PHONY: xml
xml: checkautodoc
	$(SPHINXBUILD) -b xml $(ALLSPHINXOPTS) $(BUILDDIR)/xml
	@echo
	@echo "Build finished. The XML files are in $(BUILDDIR)/xml."

.PHONY: pseudoxml
pseudoxml: checkautodoc
	$(SPHINXBUILD) -b pseudoxml $(ALLSPHINXOPTS) $(BUILDDIR)/pseudoxml
	@echo
	@echo "Build finished. The pseudo-XML files are in $(BUILDDIR)/pseudoxml."

.PHONY: apidoc
apidoc:
<<<<<<< HEAD
#old:	sphinx-apidoc -o api/ ../posydon --no-toc --separate --no-headings --force
#	remove old files
	rm -f ./_source/api_reference/*.rst
#	generate posydon reference (ignore config.py file)
	sphinx-apidoc --module-first --templatedir=_source/sphinx-apidoc-templates -d 2 --force --no-toc -o ./_source/api_reference ../posydon ../posydon/config.py
=======
#	remove old files
	rm -f ./_source/api_reference/*.rst
#	generate posydon reference (ignore config.py and tests file)
	sphinx-apidoc --module-first \
				  --templatedir=_source/sphinx-apidoc-templates \
				  -d 2 \
				  --force \
				  --no-toc \
				  -o ./_source/api_reference ../posydon \
				  ../posydon/config.py ../posydon/unit_tests ../posydon/tests
>>>>>>> 7f81b076
#	create "_tmp/executables" directory if not existing
	mkdir -p _tmp/executables
#	copy script files from "bin" directory to "_tmp/executables", on the fly replace "-" with "_" and add extension ".py"
	for FILE in $$(ls ../bin); do \
	  OLDFILE=$$(echo ../bin/$${FILE}); \
	  NEWFILE=$$(echo ./_tmp/executables/$${FILE}.py | sed s/-/_/g); \
	  cp $${OLDFILE} $${NEWFILE}; \
	done
#	generate reference for script files
	sphinx-apidoc --module-first --templatedir=_source/sphinx-apidoc-templates -d 2 --force --tocfile bin -o ./_source/api_reference ./_tmp/executables
	@echo
	@echo "APIdoc run is complete."

checkautodoc: $(shell find ../posydon -name *.py) $(shell ls ../bin/*)
	touch checkautodoc
	make apidoc<|MERGE_RESOLUTION|>--- conflicted
+++ resolved
@@ -227,13 +227,6 @@
 
 .PHONY: apidoc
 apidoc:
-<<<<<<< HEAD
-#old:	sphinx-apidoc -o api/ ../posydon --no-toc --separate --no-headings --force
-#	remove old files
-	rm -f ./_source/api_reference/*.rst
-#	generate posydon reference (ignore config.py file)
-	sphinx-apidoc --module-first --templatedir=_source/sphinx-apidoc-templates -d 2 --force --no-toc -o ./_source/api_reference ../posydon ../posydon/config.py
-=======
 #	remove old files
 	rm -f ./_source/api_reference/*.rst
 #	generate posydon reference (ignore config.py and tests file)
@@ -244,7 +237,6 @@
 				  --no-toc \
 				  -o ./_source/api_reference ../posydon \
 				  ../posydon/config.py ../posydon/unit_tests ../posydon/tests
->>>>>>> 7f81b076
 #	create "_tmp/executables" directory if not existing
 	mkdir -p _tmp/executables
 #	copy script files from "bin" directory to "_tmp/executables", on the fly replace "-" with "_" and add extension ".py"
