.. _pipeline_steps:

##############
Pipeline steps
##############
The post-processing pipeline is divided into several steps which build 
on each other. Each step will take a csv file as input. The name of this 
file determines which pipeline step should be performed.

The script to run the pipeline takes four arguments:

.. code-block:: bash

    posydon-run-pipeline PATH_TO_GRIDS PATH_TO_CSV_FILE DATA_ID VERBOSE

1. [path] The path to the grids main directory (currently not used)
2. [path] The path to the csv file
3. [int] An index indicating the data entry to read from the csv file
4. [int] Whether one wants verbose output (1) or not (0)

.. note::
    The current directory will be used as working directory, so navigate to
    the correct location first.

.. _pipeline_step1:

Step 1: Creating a `PSyGrid` object
----------------------------------

First, we need to create the :samp:`PSygrid` object. To do so, the pipeline
needs to know the directory which contains the MESA runs, the compression, the
grid type, and whether to crop the history for some certain runs. Hence, the
:samp:`step_1.csv` file should have the following columns:

.. code-block::

    path_to_grid,compression,grid_type,stop_before_carbon_depletion

And the lines below contain the data for each unique combination of the three
parameters to be processed. Here the :samp:`DATA_ID` simply refers to the line
below the header starting by 0. Thus, the second line in the file has the index
0, the third one has index 1, and so on.

The currently supported compression types are:

.. table:: Compression types

    ========  ===========
    Type      Description
    ========  ===========
    ORIGINAL  Keeps all columns and history entries given by MESA
    LITE      Discards some columns and reduces the history and final profiles to an maximum error of 0.1, and limits profiles to contain a maximum of 200 data points
    \*_RLO    The :samp:`_RLO` can be put on any of the previous types to crop the history before the onset of Roche-lobe overflow for grids containing a compact object
    ========  ===========

.. _pipeline_step2:

Step 2: Combining `PSyGrid` objects
----------------------------------

Often, grids are split into batches, or reruns are done. In those cases,
there will be several :samp:`PSyGrid` objects created for one grid. This step
will join them into one. The :samp:`step_2.csv` file should have a matrix
structure. The columns contain the grids which should be combined to the one
specified in the header (first) row. The :samp:`DATA_ID` corresponds here to
the column number (starting with 0). Here is an example:

.. code-block::

    NEW_H5_FILE1,NEW_H5_FILE2
    OLD_H5_FILE11,OLD_H5_FILE21
    OLD_H5_FILE12,OLD_H5_FILE22
    ,OLD_H5_FILE23

.. warning::
    The data will be put on top of each other. E.g., if there is the same
    initial system in :samp:`OLD_H5_FILE11` and :samp:`OLD_H5_FILE12`, the one
    in :samp:`OLD_H5_FILE11` will be discarded and only the one in
    :samp:`OLD_H5_FILE12` will end up in :samp:`NEW_H5_FILE1`.

.. _pipeline_step3:

Step 3: Calculating extra values from detailed data
--------------------------------------------------

In this step we calculate extra quantities from the histories and profiles.
Those extra values are key parameters at He depletion, at onset of common
envelope evolution, and at core collapse.

Because some of the values may require a high precision in the data, we
recommend to use the data from the ORIGINAL compression to calculate them. But
the new values can be added to any :samp:`PSyGrid` object. Hence this step
requests three paths to be specified in :samp:`step_3.csv` besides the grid
type:

.. code-block::

    path_to_grid,grid_type,path_to_grid_ORIGINAL,path_to_processed_grid

.. table:: Description of required paths

    ======================  ===========
    Path                    Description
    ======================  ===========
    path_to_grid            path of the grid, which gets the values appended to it
    grid_type               type of the grid
    path_to_grid_ORIGINAL   path of the grid, where the values are calculated from
    path_to_processed_grid  path of the new grid (a copy of the one specified as :samp:`path_to_grid` with the appended values)
    ======================  ===========

.. note::
    This step use the path to the original MESA data as the unique identifier
    of each system in the :samp:`PSyGrid` object, thus the location of the MESA
    file cannot be changed between creating two :samp:`PSyGrid` objects of the
    same grid in :ref:`step1 <pipeline_step1>`. Similarly, the overlaying in
    :ref:`step2 <pipeline_step2>` needs to be the same, too. Therefore, we
    recommend to setup and run the pipeline with an
    :ref:`ini file <pipeline_ini>`.

.. _pipeline_step4:

Step 4: Training the interpolators
------------------------------------

To get interpolated data from our grids, in this step we train an interpolator
on your :samp:`PSyGrid` object. The file :samp:`step_4.csv` therefore has to
contain the following pieces of information: First, the grid containing the 
data, second, the grid type, third, the interpolation method (inlcuding whether 
the grid starts at RLO), and finally, the name of the interpolator object.

.. code-block::

    path_to_grid,interpolation_method,path_to_interpolator

.. note::
    The type of interpolator will be recognized from the name of the
    interpolator object. The syntax is :code:`IF_METHOD{_RLO}.pkl`. The
    :samp:`IF` stands for initial-final interpolator, the :samp:`METHOD` refers
    to the interpolator type. The grids starting at Roche-lobe overflow may be
    indicated in the name as well, but is not required.

.. table:: Currently supported interpolator types

    ==============  ===========
    :samp:`METHOD`  Description
    ==============  ===========
    linear          linear interpolation
    1NN             nearest neighbor
    ==============  ===========

.. _pipeline_stepF:

<<<<<<< HEAD
Step 9: Exporting the data set
-----------------------------

After we have a complete data set, we want to export it to be used for
 population synthesis. We jump here to step 9, because this will always be
the last step even more steps may get introduced in the future. In
:samp:`step_9.csv`, there are again two paths required, a source and an export
=======
StepF: exporting the data set
-----------------------------

After we have a complete data set, we would like to export it to be used for
the population synthesis. We jump here to step F, because this will always be
the final step even more steps may get introduced in the future. In
:samp:`step_F.csv`, there are again two paths required, a source and an export
>>>>>>> a9f587ec
path. The step will simply copy the source to the export location. Hence, here
the final :samp:`PSyGrid` objects and all the interpolator files are usually
addressed by this step.

.. code-block::

    path_to_grid,export_path

.. _pipeline_stepR:

Step R: Exporting a rerun
------------------------

Often, a grid will not successfully converge every binary on the first go. So 
there is a need to export reruns which use modified conditions to fix 
non-converged models. This step is therefore only needed during the build of 
a new grid. Usually, one would run the steps to the point where the need of a 
fix arises. Additionally, before exporting a rerun, the logic for how to select 
a system to be included in the rerun and what should be changed needs to be 
implemented first.

For this step the csv file is called :samp:`rerun.csv` to avoid too much
confusion with other steps. It clearly has to run after a step, but it is 
not a usual step itself. It requires the path to a :samp:`PSyGrid` object to 
get the models from, the path to which the rerun should be stored (it creates 
the :samp:`grid.csv` and the ini file needed to
:ref:`setup a new run <mesa-grids-api>`), the grid type, the metallicity, the
type of the rerun specifying the logic and changes, and the cluster name.

.. code-block::

    path_to_grid,rerun_path,grid_type,rerun_metallicity,rerun_type,cluster

.. table:: Currently supported rerun types

    =====================  ==============  ===========
    :samp:`rerun_type`     Future version  Description
    =====================  ==============  ===========
    PISN                   default in v3+  Enables the MESA inlist commit, which stops MESA before getting dynamical to save a final profile there
    reverse_MT             default in v3+  Uses a MESA version with a bug fix, that the role of donor and accretor can switch during the simulation
    opacity_max            caution         Uses a fixed maximum opacity of 0.5 (this is only a last option change to get more stability)
    TPAGBwind              default in v3+  Enables the MESA inlist commit, which changes the wind during the TPAGB phase
    thermohaline_mixing    default in v3+  Uses thermohaline mixing in the inlist
    HeMB_MLTp_mesh         caution         Turns off magnetic braking for He stars; it uses less extreme parameters of the MLT++ (this can cause significant changes in the radius evolution of stars); it changes some more input values to change the resulation close to the surface
    more_mesh              workaround      Modifies the remeshing and allows for more cells in MESA
    conv_bdy_weight        caution         Disabled the convective_bdy_weight where this caused segmentation faults (this avoids a bug in the old MESA version r11701)
    dedt_energy_eqn        caution         Enables MESA's dedt-form of the energy equation for numerical stability during rapid (superthermal) mass transfer
    dedt_hepulse           caution         Enables MESA's dedt-form of the energy equation for rapid mass transfer; at stripped HeZAMS, several MLT++ changes, v_flag and lnPgas_flag set to .true., and convective_bdy_weight disabled to help with stripped He star superadiabatic envelopes, pulsations, and WD cooling
    LBV_wind               default in v3+  Turns on LBV winds when crossing the Humphreys-Davidson limit as intended (due to a bug this was only applied after a retry); additionally, there are reruns `LBV_wind+thermohaline_mixing`, `LBV_wind+dedt_energy_eqn`, which combine the two rerun types. Any additional changes to these reruns are described here as LBV_wind+rerun_type
    no_age_limit           default in v3+  Allows low mass stars to evolve beyond the age of the universe, which is needed for grids where we jump on past ZAMS; additionally, there are reruns `no_age_limit+thermohaline_mixing` and `no_age_limit+dedt_energy_eqn`, which combine the two rerun types
    LBV_wind+dedt          caution         Enables MESA's dedt-form of the energy equation for numerical stability during rapid (superthermal) mass transfer and sets lnPgas_flag to .true. for numerical stability. Also disabled convective_bdy_weight as a degenerate core is forming (as probed by the central Coulomb coupling parameter) to avoid segmentation faults.
    LBV_wind+hepulse       caution         Contains the LBV_wind+dedt_energy_rerun; additionally, at stripped HeZAMS, the thresholds to trigger MLT++ are relaxed, and several timestep controls limiting the allowed variation of lgTeff and (cell-wise) T, as well as controls limiting the allowed variation of donor envelope mass are relaxed during mass transfer to improve convergence during envelope stripping. Also removes stopping conditions for Hubble time and TAMS that would be enforced for models less massive than roughly G-type stars, relevant to single_* and CO_* grids.

    =====================  ==============  ===========
<|MERGE_RESOLUTION|>--- conflicted
+++ resolved
@@ -150,23 +150,13 @@
 
 .. _pipeline_stepF:
 
-<<<<<<< HEAD
-Step 9: Exporting the data set
------------------------------
-
-After we have a complete data set, we want to export it to be used for
- population synthesis. We jump here to step 9, because this will always be
-the last step even more steps may get introduced in the future. In
-:samp:`step_9.csv`, there are again two paths required, a source and an export
-=======
-StepF: exporting the data set
+Step F: exporting the data set
 -----------------------------
 
 After we have a complete data set, we would like to export it to be used for
 the population synthesis. We jump here to step F, because this will always be
-the final step even more steps may get introduced in the future. In
+the final step even if more steps are introduced in the future. In
 :samp:`step_F.csv`, there are again two paths required, a source and an export
->>>>>>> a9f587ec
 path. The step will simply copy the source to the export location. Hence, here
 the final :samp:`PSyGrid` objects and all the interpolator files are usually
 addressed by this step.
