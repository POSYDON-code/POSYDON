--- conflicted
+++ resolved
@@ -61,7 +61,6 @@
     "\n",
     "<div class=\"alert alert-warning\"><b>No indices?</b> \n",
     "\n",
-<<<<<<< HEAD
     "It might be that the population you generated does not contain any merging BBHs, they're rare after all.\n",
     "You can download an example population, which contains 10,000 binaries at each of the 8 metallicities.\n",
     "\n",
@@ -69,16 +68,6 @@
     "\n",
     "This automatically downloads the tutorial populations from [Zenodo](https://zenodo.org/communities/posydon) into `$PATH_TO_POSYDON_DATA/tutorial_populations`\n",
     "</div>\n"
-=======
-    "It might be that the population you generated does not contain any merging BBHs, they're rare after all!\n",
-    "\n",
-    "You can download an example population, which contains 10,000 binaries at each of the 8 metallicities.\n",
-    "\n",
-    "```get-posydon-data tutorial_population```\n",
-    "\n",
-    "This automatically downloads the tutorial populations from [Zenodo](https://zenodo.org/communities/posydon) into `$PATH_TO_POSYDON_DATA/tutorial_populations`\n",
-    "</div>"
->>>>>>> e5f1f8c2
    ]
   },
   {
