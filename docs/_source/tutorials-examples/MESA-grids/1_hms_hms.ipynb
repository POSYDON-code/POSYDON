--- conflicted
+++ resolved
@@ -98,11 +98,7 @@
     "\n",
     "The `zams_file` points to the ZAMS model used to generate the HMS stars in the binary system. POSYDON v2.0.0 supports 8 different metallicities, here we would like to use the 0.1Zsun POSYDON MESA ZAMS model `${posydon_github_root}/grid_params/POSYDON-MESA-INLISTS/r11701/ZAMS_models/zams_z1.42m3_y0.2511.data`\n",
     "\n",
-<<<<<<< HEAD
-    "The last parameter of this file is `grid` and points to the `csv` file containing the initial coditions of the grid. In this case we want to run a `HMS-HMS` grid consisting of one system, so we keep `grid = grid_test.csv` and generate such file below, specifying the metallicity, the two star masses and the initial orbital period."
-=======
     "The last parameter of this file is `grid` and points to the `csv` file containing the initial coditions of the grid. In this case we want to run a `HMS-HMS` grid consisting of one system, so we set `grid = grid_test.csv` and generate such file specifying the metallicity, the two star masses and the initial orbital period."
->>>>>>> 315a04bf
    ]
   },
   {
